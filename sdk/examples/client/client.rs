// Copyright 2022 Adobe. All rights reserved.
// This file is licensed to you under the Apache License,
// Version 2.0 (http://www.apache.org/licenses/LICENSE-2.0)
// or the MIT license (http://opensource.org/licenses/MIT),
// at your option.

// Unless required by applicable law or agreed to in writing,
// this software is distributed on an "AS IS" BASIS, WITHOUT
// WARRANTIES OR REPRESENTATIONS OF ANY KIND, either express or
// implied. See the LICENSE-MIT and LICENSE-APACHE files for the
// specific language governing permissions and limitations under
// each license.

//! Example C2PA client application

use anyhow::Result;

use c2pa::{
<<<<<<< HEAD
    assertions::{c2pa_action, labels, Action, Actions, CreativeWork},
    get_signer_from_files, Ingredient, Manifest, ManifestStore,
=======
    assertions::{c2pa_action, labels, Action, Actions, CreativeWork, SchemaDotOrgPerson},
    get_temp_signer, Ingredient, Manifest, ManifestStore,
>>>>>>> 7f12199f
};
use std::path::PathBuf;

const GENERATOR: &str = "test_app/0.1";
const INDENT_SPACE: usize = 2;

// Example for reading the contents of a manifest store, recursively showing nested manifests
fn show_manifest(manifest_store: &ManifestStore, manifest_label: &str, level: usize) -> Result<()> {
    let indent = " ".repeat(level * INDENT_SPACE);

    println!("{}manifest_label: {}", indent, manifest_label);
    if let Some(manifest) = manifest_store.get(manifest_label) {
        if let Some(asset) = manifest.asset().as_ref() {
            println!(
                "{}title: {} , format: {}, instance_id: {}",
                indent,
                asset.title(),
                asset.format(),
                asset.instance_id()
            );
        }

        for assertion in manifest.assertions().iter() {
            println!("{}", assertion.label_with_instance());
            match assertion.label() {
                labels::ACTIONS => {
                    let actions: Actions = assertion.to_assertion()?;
                    for action in actions.actions {
                        println!("{}{}", indent, action.action());
                    }
                }
                labels::CREATIVE_WORK => {
                    let creative_work: CreativeWork = assertion.to_assertion()?;
                    if let Some(authors) = creative_work.author() {
                        for author in authors {
                            if let Some(name) = author.name() {
                                println!("{}author = {} ", indent, name);
                            }
                        }
                    }
                    if let Some(url) = creative_work.get::<String>("url") {
                        println!("{}url = {} ", indent, url);
                    }
                }
                _ => {}
            }
        }

        for ingredient in manifest.ingredients().iter() {
            println!("{}Ingredient title:{}", indent, ingredient.title());
            if let Some(label) = ingredient.active_manifest() {
                show_manifest(manifest_store, label, level + 1)?;
            }
        }
    }
    Ok(())
}

pub fn main() -> Result<()> {
    let args: Vec<String> = std::env::args().collect();
    // allow passing in source and dest paths or use defaults
    let (src, dst) = match args.len() >= 3 {
        true => (args[1].as_str(), args[2].as_str()),
        false => (
            "sdk/tests/fixtures/earth_apollo17.jpg",
            "target/tmp/client.jpg",
        ),
    };
    let source = PathBuf::from(src);
    let dest = PathBuf::from(dst);

    // if a filepath was provided on the command line, read it as a parent file
    let parent = Ingredient::from_file(source.as_path())?;

    // create an action assertion stating that we imported this file
    let actions = Actions::new().add_action(
        Action::new(c2pa_action::PLACED)
            .set_parameter("identifier", parent.instance_id().to_owned())?,
    );

    // build a creative work assertion
    let creative_work =
        CreativeWork::new().add_author(SchemaDotOrgPerson::new().set_name("me")?)?;

    // create a new Manifest
    let mut manifest = Manifest::new(GENERATOR.to_owned());
    // add parent and assertions
    manifest
        .set_parent(parent)?
        .add_assertion(&actions)?
        .add_assertion(&creative_work)?;

    // sign and embed into the target file
    let signcert_path = "../sdk/tests/fixtures/certs.ps256.pem";
    let pkey_path = "../sdk/tests/fixtures/certs.ps256.pub";
    let signer = get_signer_from_files(signcert_path, pkey_path, "ps256", None)?;

    manifest.embed(&source, &dest, &*signer)?;

    let manifest_store = ManifestStore::from_file(&dest)?;

    // example of how to print out the whole manifest as json
    println!("{}\n", manifest_store);

    // walk through the manifest and access data.
    if let Some(manifest_label) = manifest_store.active_label() {
        show_manifest(&manifest_store, manifest_label, 0)?;
    }

    Ok(())
}<|MERGE_RESOLUTION|>--- conflicted
+++ resolved
@@ -16,13 +16,8 @@
 use anyhow::Result;
 
 use c2pa::{
-<<<<<<< HEAD
-    assertions::{c2pa_action, labels, Action, Actions, CreativeWork},
+    assertions::{c2pa_action, labels, Action, Actions, CreativeWork, SchemaDotOrgPerson},
     get_signer_from_files, Ingredient, Manifest, ManifestStore,
-=======
-    assertions::{c2pa_action, labels, Action, Actions, CreativeWork, SchemaDotOrgPerson},
-    get_temp_signer, Ingredient, Manifest, ManifestStore,
->>>>>>> 7f12199f
 };
 use std::path::PathBuf;
 
