// Copyright 2022 Adobe. All rights reserved.
// This file is licensed to you under the Apache License,
// Version 2.0 (http://www.apache.org/licenses/LICENSE-2.0)
// or the MIT license (http://opensource.org/licenses/MIT),
// at your option.

// Unless required by applicable law or agreed to in writing,
// this software is distributed on an "AS IS" BASIS, WITHOUT
// WARRANTIES OR REPRESENTATIONS OF ANY KIND, either express or
// implied. See the LICENSE-MIT and LICENSE-APACHE files for the
// specific language governing permissions and limitations under
// each license.

//! Example C2PA client application

use std::path::PathBuf;

use anyhow::Result;
#[allow(deprecated)]
use c2pa::{
    assertions::{c2pa_action, labels, Action, Actions, CreativeWork, Exif, SchemaDotOrgPerson},
    create_signer,
    crypto::raw_signature::SigningAlg,
    definitions::ClaimGeneratorInfoDefinition,
    Builder, Ingredient, Reader, Relationship,
};

const GENERATOR: &str = "test_app";
const INDENT_SPACE: usize = 2;

// Example for reading the contents of a manifest store, recursively showing nested manifests
fn show_manifest(reader: &Reader, manifest_label: &str, level: usize) -> Result<()> {
    let indent = " ".repeat(level * INDENT_SPACE);

    println!("{indent}manifest_label: {manifest_label}");
    if let Some(manifest) = reader.get_manifest(manifest_label) {
        println!(
            "{}title: {} , format: {}, instance_id: {}",
            indent,
            manifest.title().unwrap_or("None"),
            manifest.format().unwrap_or("None"),
            manifest.instance_id()
        );

        for assertion in manifest.assertions().iter() {
            println!("{}", assertion.label_with_instance());
            match assertion.label() {
                labels::ACTIONS => {
                    let actions: Actions = assertion.to_assertion()?;
                    for action in actions.actions {
                        println!("{}{}", indent, action.action());
                    }
                }
                #[allow(deprecated)]
                labels::CREATIVE_WORK => {
                    let creative_work: CreativeWork = assertion.to_assertion()?;
                    if let Some(authors) = creative_work.author() {
                        for author in authors {
                            if let Some(name) = author.name() {
                                println!("{indent}author = {name} ");
                            }
                        }
                    }
                    if let Some(url) = creative_work.get::<String>("url") {
                        println!("{indent}url = {url} ");
                    }
                }
                _ => {}
            }
        }

        for ingredient in manifest.ingredients().iter() {
            println!(
                "{}Ingredient title:{}",
                indent,
                ingredient.title().unwrap_or("None")
            );
            if let Some(validation_status) = ingredient.validation_status() {
                for status in validation_status {
                    println!(
                        "Ingredient validation status: {}: {}",
                        status.code(),
                        status.explanation().unwrap_or_default()
                    );
                }
            }
            if let Some(label) = ingredient.active_manifest() {
                show_manifest(reader, label, level + 1)?;
            }
        }
    }
    Ok(())
}

pub fn main() -> Result<()> {
    let args: Vec<String> = std::env::args().collect();
    // allow passing in source and dest paths or use defaults
    let (src, dst) = match args.len() >= 3 {
        true => (args[1].as_str(), args[2].as_str()),
        false => (
            "sdk/tests/fixtures/earth_apollo17.jpg",
            "target/tmp/client.jpg",
        ),
    };

    let source = PathBuf::from(src);
    let dest = PathBuf::from(dst);
    // if a filepath was provided on the command line, read it as a parent file
    let mut parent = Ingredient::from_file(source.as_path())?;
    parent.set_relationship(Relationship::ParentOf);

    // overwrite the destination file if it exists
    if dest.exists() {
        std::fs::remove_file(&dest)?;
    }

    // create an action assertion stating that we imported this file
    let actions = Actions::new().add_action(
        Action::new(c2pa_action::OPENED)
            .set_parameter("ingredients", [parent.instance_id().to_owned()])?,
    );

    // build a creative work assertion
    // TO DO: Replace this example.
    #[allow(deprecated)]
    let creative_work =
        CreativeWork::new().add_author(SchemaDotOrgPerson::new().set_name("me")?)?;

    let exif = Exif::from_json_str(
        r#"{
        "@context" : {
          "exif": "http://ns.adobe.com/exif/1.0/"
        },
        "exif:GPSVersionID": "2.2.0.0",
        "exif:GPSLatitude": "39,21.102N",
        "exif:GPSLongitude": "74,26.5737W",
        "exif:GPSAltitudeRef": 0,
        "exif:GPSAltitude": "100963/29890",
        "exif:GPSTimeStamp": "2019-09-22T18:22:57Z"
    }"#,
    )?;

    // create a new Manifest
    let mut builder = Builder::new();
    builder.definition.claim_version = Some(2);
<<<<<<< HEAD
    let generator = ClaimGeneratorInfoDefinition {
        name: GENERATOR.to_owned(),
        version: Some("0.1".to_owned()),
        ..Default::default()
    };
=======
    let mut generator = ClaimGeneratorInfo::new(GENERATOR);
    generator.set_version("0.1");
    #[allow(deprecated)]
>>>>>>> 1523d18f
    builder
        .set_claim_generator_info(generator)
        .add_ingredient(parent)
        .add_assertion(Actions::LABEL, &actions)?
        .add_assertion(CreativeWork::LABEL, &creative_work)?
        .add_assertion(Exif::LABEL, &exif)?;

    // sign and embed into the target file
    let signcert_path = "sdk/tests/fixtures/certs/es256.pub";
    let pkey_path = "sdk/tests/fixtures/certs/es256.pem";
    let signer = create_signer::from_files(signcert_path, pkey_path, SigningAlg::Es256, None)?;

    builder.sign_file(&*signer, &source, &dest)?;

    let reader = Reader::from_file(&dest)?;

    // example of how to print out the whole manifest as json
    println!("{reader}\n");

    // walk through the manifests and show the contents
    if let Some(manifest_label) = reader.active_label() {
        show_manifest(&reader, manifest_label, 0)?;
    }
    if let Some(validation_status) = reader.validation_status() {
        for status in validation_status {
            println!(
                "Validation status: {}: {}",
                status.code(),
                status.explanation().unwrap_or_default()
            );
        }
    }
    Ok(())
}<|MERGE_RESOLUTION|>--- conflicted
+++ resolved
@@ -143,17 +143,12 @@
     // create a new Manifest
     let mut builder = Builder::new();
     builder.definition.claim_version = Some(2);
-<<<<<<< HEAD
     let generator = ClaimGeneratorInfoDefinition {
         name: GENERATOR.to_owned(),
         version: Some("0.1".to_owned()),
         ..Default::default()
     };
-=======
-    let mut generator = ClaimGeneratorInfo::new(GENERATOR);
-    generator.set_version("0.1");
     #[allow(deprecated)]
->>>>>>> 1523d18f
     builder
         .set_claim_generator_info(generator)
         .add_ingredient(parent)
