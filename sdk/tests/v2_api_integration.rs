--- conflicted
+++ resolved
@@ -109,8 +109,8 @@
                     "exif:GPSAltitudeRef": 0,
                     "exif:GPSAltitude": "100963/29890",
                     "exifEX:LensSpecification": { "@list": [ 1.55, 4.2, 1.6, 2.4 ] }
-<<<<<<< HEAD
-                }
+                },
+                "kind": "Json"
             },
             {
                 "label": "c2pa.soft-binding",
@@ -138,10 +138,6 @@
                         }
                     ]
                 }
-=======
-                },
-                "kind": "Json"
->>>>>>> 709ba75a
             }
         ]
     }).to_string()
