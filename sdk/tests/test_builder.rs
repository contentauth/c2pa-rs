// Copyright 2024 Adobe. All rights reserved.
// This file is licensed to you under the Apache License,
// Version 2.0 (http://www.apache.org/licenses/LICENSE-2.0)
// or the MIT license (http://opensource.org/licenses/MIT),
// at your option.

// Unless required by applicable law or agreed to in writing,
// this software is distributed on an "AS IS" BASIS, WITHOUT
// WARRANTIES OR REPRESENTATIONS OF ANY KIND, either express or
// implied. See the LICENSE-MIT and LICENSE-APACHE files for the
// specific language governing permissions and limitations under
// each license.

use std::io::{self, Cursor, Seek};

#[cfg(not(target_arch = "wasm32"))]
use c2pa::identity::validator::CawgValidator;
use c2pa::{
<<<<<<< HEAD
    assertions::{self, TimeStamp},
    settings::Settings,
    validation_status, Builder, BuilderIntent, ManifestAssertionKind, Reader, Result, Signer,
    ValidationState,
=======
    settings::Settings, validation_status, Builder, BuilderIntent, Error, ManifestAssertionKind,
    Reader, Result, ValidationState,
>>>>>>> 3925ad93
};

mod common;
#[cfg(all(feature = "add_thumbnails", feature = "file_io"))]
use common::compare_stream_to_known_good;
use common::test_signer;

#[test]
fn test_update_manifest_timestamp_assertion() {
    const TEST_IMAGE: &[u8] = include_bytes!("fixtures/CA.jpg");
    const FORMAT: &str = "image/jpeg";

    // Basic wrapper around a Signer to include a time authority URL.
    struct WrappedTsaSigner(Box<dyn Signer>);

    impl Signer for WrappedTsaSigner {
        fn sign(&self, data: &[u8]) -> Result<Vec<u8>> {
            self.0.sign(data)
        }

        fn alg(&self) -> c2pa::SigningAlg {
            self.0.alg()
        }

        fn certs(&self) -> Result<Vec<Vec<u8>>> {
            self.0.certs()
        }

        fn reserve_size(&self) -> usize {
            self.0.reserve_size()
        }

        fn time_authority_url(&self) -> Option<String> {
            Some("http://timestamp.digicert.com".to_owned())
        }
    }

    Settings::from_toml(include_str!("../tests/fixtures/test_settings.toml")).unwrap();
    Settings::from_toml(
        &toml::toml! {
            [builder]
            update_manifest_timestamp_assertion = true
        }
        .to_string(),
    )
    .unwrap();

    let mut child_image = Cursor::new(Vec::new());

    let mut builder = Builder::new();
    builder
        .sign(
            &Settings::signer().unwrap(),
            FORMAT,
            &mut Cursor::new(TEST_IMAGE),
            &mut child_image,
        )
        .unwrap();

    child_image.rewind().unwrap();

    let mut parent_image = Cursor::new(Vec::new());

    let mut builder = Builder::new();
    builder.set_intent(BuilderIntent::Update);
    builder
        .sign(
            &WrappedTsaSigner(Settings::signer().unwrap()),
            FORMAT,
            &mut child_image,
            &mut parent_image,
        )
        .unwrap();

    parent_image.rewind().unwrap();

    let reader = Reader::from_stream(FORMAT, parent_image).unwrap();
    let timestamp_assertion: TimeStamp = reader
        .active_manifest()
        .unwrap()
        .find_assertion(assertions::labels::TIMESTAMP)
        .unwrap();

    let child_manifest_label = reader.active_manifest().unwrap().ingredients()[0]
        .active_manifest()
        .unwrap();
    assert!(timestamp_assertion
        .get_timestamp(child_manifest_label)
        .is_some());
}

#[test]
#[cfg(all(feature = "add_thumbnails", feature = "file_io"))]
fn test_builder_ca_jpg() -> Result<()> {
    Settings::from_toml(include_str!("../tests/fixtures/test_settings.toml"))?;

    const TEST_IMAGE: &[u8] = include_bytes!("fixtures/CA.jpg");
    let format = "image/jpeg";
    let mut source = Cursor::new(TEST_IMAGE);

    let mut builder = Builder::new();
    builder.set_intent(BuilderIntent::Edit);

    use c2pa::assertions::Action;
    builder.add_action(Action::new("c2pa.published"))?;

    builder.add_action(serde_json::json!({
        "action": "c2pa.edited",
        "parameters": {
            "description": "edited",
            "name": "any value"
        },
        "softwareAgent": {
            "name": "TestApp",
            "version": "1.0.0"
        }
    }))?;

    let mut dest = Cursor::new(Vec::new());

    builder.sign(&Settings::signer()?, format, &mut source, &mut dest)?;

    // use this to update the known good
    // dest.set_position(0);
    // let reader = Reader::from_stream(format, &mut dest)?;
    // std::fs::write("tests/known_good/CA_test.json", reader.json()).unwrap();

    dest.set_position(0);
    compare_stream_to_known_good(&mut dest, format, "CA_test.json")
}

// Source: https://github.com/contentauth/c2pa-rs/issues/530
#[test]
fn test_builder_riff() -> Result<()> {
    Settings::from_toml(include_str!("../tests/fixtures/test_settings.toml"))?;
    let mut source = Cursor::new(include_bytes!("fixtures/sample1.wav"));
    let format = "audio/wav";

    let mut builder = Builder::new();
    builder.set_intent(BuilderIntent::Edit);
    builder.definition.claim_version = Some(1); // use v1 for this test
    builder.no_embed = true;
    builder.sign(&Settings::signer()?, format, &mut source, &mut io::empty())?;

    Ok(())
}

// Constructs a C2PA asset that has an ingredient that references the main asset's active
// manifest as the ingredients active manifest.
//
// Source: https://github.com/contentauth/c2pa-rs/issues/1554
#[test]
fn test_builder_cyclic_ingredient() -> Result<()> {
    Settings::from_toml(include_str!("../tests/fixtures/test_settings.toml"))?;

    let mut source = Cursor::new(include_bytes!("fixtures/no_manifest.jpg"));
    let format = "image/jpeg";

    let mut ingredient = Cursor::new(Vec::new());

    // Start by making a basic ingredient.
    let mut builder = Builder::new();
    builder.set_intent(BuilderIntent::Edit);
    builder.sign(&Settings::signer()?, format, &mut source, &mut ingredient)?;

    source.rewind()?;
    ingredient.rewind()?;

    let mut dest = Cursor::new(Vec::new());

    // Then create an asset with the basic ingredient.
    let mut builder = Builder::new();
    builder.set_intent(BuilderIntent::Edit);
    builder.add_ingredient_from_stream(
        serde_json::json!({}).to_string(),
        format,
        &mut ingredient,
    )?;
    builder.sign(&Settings::signer()?, format, &mut source, &mut dest)?;

    dest.rewind()?;
    ingredient.rewind()?;

    let active_manifest_uri = Reader::from_stream(format, &mut dest)?
        .active_label()
        .unwrap()
        .to_owned();
    let ingredient_uri = Reader::from_stream(format, ingredient)?
        .active_label()
        .unwrap()
        .to_owned();

    // If they aren't the same number of bytes then we can't reliably substitute the URI.
    assert_eq!(active_manifest_uri.len(), ingredient_uri.len());

    // Replace the ingredient active manifest with the main active manifest.
    let mut bytes = dest.into_inner();
    let old = ingredient_uri.as_bytes();
    let new = active_manifest_uri.as_bytes();

    let mut i = 0;
    while i + old.len() <= bytes.len() {
        if &bytes[i..i + old.len()] == old {
            bytes[i..i + old.len()].copy_from_slice(new);
            i += old.len();
        } else {
            i += 1;
        }
    }

    // Attempt to read the manifest with a cyclical ingredient.
    let mut cyclic_ingredient = Cursor::new(bytes);
    assert!(matches!(
        Reader::from_stream(format, &mut cyclic_ingredient),
        Err(Error::CyclicIngredients { .. })
    ));

    cyclic_ingredient.rewind()?;

    // Read the manifest without validating so we can test with post-validating the CAWG.
    Settings::from_toml(
        &toml::toml! {
            [verify]
            verify_after_reading = false
        }
        .to_string(),
    )?;
    #[cfg(not(target_arch = "wasm32"))]
    {
        let mut reader = Reader::from_stream(format, cyclic_ingredient)?;
        // Ideally we'd use a sync path for this. There are limitations for tokio on WASM.
        tokio::runtime::Runtime::new()?.block_on(reader.post_validate_async(&CawgValidator {}))?;
    }

    Ok(())
}

#[test]
fn test_builder_sidecar_only() -> Result<()> {
    Settings::from_toml(include_str!("../tests/fixtures/test_settings.toml"))?;
    let mut source = Cursor::new(include_bytes!("fixtures/earth_apollo17.jpg"));
    let format = "image/jpeg";

    let mut builder = Builder::new();
    builder.set_intent(BuilderIntent::Edit);
    builder.set_no_embed(true);
    let c2pa_data = builder.sign(&Settings::signer()?, format, &mut source, &mut io::empty())?;

    let reader1 = Reader::from_manifest_data_and_stream(&c2pa_data, format, &mut source)?;
    println!("reader1: {reader1}");

    let builder2: Builder = reader1.try_into()?;
    println!("builder2 {builder2}");

    //    let c2pa_stream = Cursor::new(c2pa_data);
    //    let reader = Reader::from_stream("application/c2pa", c2pa_stream)?;
    //    println!("reader: {reader}");

    Ok(())
}

#[test]
#[cfg(feature = "file_io")]
#[ignore = "generates a hash error, needs investigation"]
fn test_builder_fragmented() -> Result<()> {
    use common::tempdirectory;
    Settings::from_toml(include_str!("../tests/fixtures/test_settings.toml"))?;

    let mut builder = Builder::new();
    builder.set_intent(BuilderIntent::Edit);
    let tempdir = tempdirectory().expect("temp dir");
    let output_path = tempdir.path();
    let mut init_path = std::path::PathBuf::from(env!("CARGO_MANIFEST_DIR"));
    init_path.push("tests/fixtures/bunny/**/BigBuckBunny_2s_init.mp4");
    let pattern = init_path.as_os_str().to_str().unwrap();
    for init in glob::glob(pattern).unwrap() {
        match init {
            Ok(p) => {
                let init_dir = p.parent().unwrap();
                let pattern_path = init_dir.join("BigBuckBunny_2s*.m4s"); // segment match pattern

                // grab the fragments that go with this init segment
                let mut fragments = Vec::new();
                for seg in glob::glob(pattern_path.to_str().unwrap())
                    .unwrap()
                    .flatten()
                {
                    fragments.push(seg);
                }

                dbg!(&fragments);
                // add manifest based on
                let mut new_output_path =
                    output_path.join(p.parent().unwrap().file_name().unwrap());
                new_output_path.push(p.file_name().unwrap());

                builder
                    .sign_fragmented_files(
                        &Settings::signer()?,
                        p.as_path(),
                        &fragments,
                        new_output_path.as_path(),
                    )
                    .unwrap();

                // verify the fragments
                let output_init = new_output_path.join(p.file_name().unwrap());
                let output_fragments = fragments
                    .into_iter()
                    .map(|f| new_output_path.join(f.file_name().unwrap()))
                    .collect();
                let reader = Reader::from_fragmented_files(&output_init, &output_fragments)?;
                //println!("reader: {}", reader);
                assert_eq!(reader.validation_status(), None);

                // test a single fragment
                let init_segment = std::fs::File::open(output_init)?;
                let fragment = std::fs::File::open(output_fragments[0].as_path())?;
                let reader = Reader::from_fragment("video/mp4", init_segment, fragment)?;
                assert_eq!(reader.validation_status(), None);
            }
            Err(e) => panic!("error = {e:?}"),
        }
    }
    Ok(())
}

#[test]
fn test_builder_remote_url_no_embed() -> Result<()> {
    Settings::from_toml(include_str!("../tests/fixtures/test_settings.toml"))?;
    //let manifest_def = std::fs::read_to_string(fixtures_path("simple_manifest.json"))?;
    let mut builder = Builder::new();
    builder.set_intent(BuilderIntent::Edit);
    // disable remote fetching for this test
    Settings::from_toml(
        &toml::toml! {
            [verify]
            remote_manifest_fetch = false
        }
        .to_string(),
    )?;
    builder.no_embed = true;
    // very important to use a URL that does not exist, otherwise you may get a JumbfParseError or JumbfNotFound
    builder.set_remote_url("http://this_does_not_exist/foo.jpg");

    const TEST_IMAGE: &[u8] = include_bytes!("fixtures/CA.jpg");
    let format = "image/jpeg";
    let mut source = Cursor::new(TEST_IMAGE);

    let mut dest = Cursor::new(Vec::new());

    builder.sign(&Settings::signer()?, format, &mut source, &mut dest)?;

    dest.set_position(0);
    let reader = Reader::from_stream(format, &mut dest);
    if let Err(c2pa::Error::RemoteManifestUrl(url)) = reader {
        assert_eq!(url, "http://this_does_not_exist/foo.jpg".to_string());
    } else {
        panic!("Expected Err(c2pa::Error::RemoteManifestUrl), got {reader:?}");
    }
    Ok(())
}

#[test]
fn test_builder_embedded_v1_otgp() -> Result<()> {
    Settings::from_toml(include_str!("../tests/fixtures/test_settings.toml"))?;

    let mut source = Cursor::new(include_bytes!("fixtures/XCA.jpg"));
    let format = "image/jpeg";

    let mut builder = Builder::new();
    builder.set_intent(BuilderIntent::Edit);
    let mut dest = Cursor::new(Vec::new());
    builder.sign(&Settings::signer()?, format, &mut source, &mut dest)?;
    dest.set_position(0);
    let reader = Reader::from_stream(format, &mut dest)?;
    // check that the v1 OTGP is embedded and we catch it correct with validation_results
    assert_eq!(reader.validation_state(), ValidationState::Trusted);
    //println!("reader: {}", reader);
    assert_eq!(
        reader.active_manifest().unwrap().ingredients()[0]
            .validation_results()
            .unwrap()
            .active_manifest()
            .unwrap()
            .failure[0]
            .code(),
        validation_status::ASSERTION_DATAHASH_MISMATCH
    );

    Ok(())
}

#[test]
fn test_dynamic_assertions_builder() -> Result<()> {
    use c2pa::{
        dynamic_assertion::{DynamicAssertion, DynamicAssertionContent, PartialClaim},
        Signer, SigningAlg,
    };
    use serde::Serialize;
    #[derive(Serialize)]
    struct TestAssertion {
        my_tag: String,
    }

    #[derive(Debug)]
    struct TestDynamicAssertion {}

    impl DynamicAssertion for TestDynamicAssertion {
        fn label(&self) -> String {
            "com.mycompany.myassertion".to_string()
        }

        fn reserve_size(&self) -> Result<usize> {
            let assertion = TestAssertion {
                my_tag: "some value I will replace".to_string(),
            };
            Ok(serde_json::to_string(&assertion)?.len())
        }

        fn content(
            &self,
            _label: &str,
            _size: Option<usize>,
            claim: &PartialClaim,
        ) -> Result<DynamicAssertionContent> {
            assert!(claim
                .assertions()
                .inspect(|a| {
                    dbg!(a);
                })
                .any(|a| a.url().contains("c2pa.hash")));

            let assertion = TestAssertion {
                my_tag: "some value I will replace".to_string(),
            };

            Ok(DynamicAssertionContent::Json(serde_json::to_string(
                &assertion,
            )?))
        }
    }

    /// This is a Signer wrapped around a local temp signer,
    /// that implements the DynamicAssertion trait.
    struct DynamicSigner(Box<dyn Signer>);

    impl DynamicSigner {
        fn new() -> Self {
            Self(Box::new(test_signer()))
        }
    }

    impl Signer for DynamicSigner {
        fn sign(&self, data: &[u8]) -> Result<Vec<u8>> {
            self.0.sign(data)
        }

        fn alg(&self) -> SigningAlg {
            self.0.alg()
        }

        fn certs(&self) -> crate::Result<Vec<Vec<u8>>> {
            self.0.certs()
        }

        fn reserve_size(&self) -> usize {
            self.0.reserve_size()
        }

        fn time_authority_url(&self) -> Option<String> {
            self.0.time_authority_url()
        }

        fn ocsp_val(&self) -> Option<Vec<u8>> {
            self.0.ocsp_val()
        }

        // Returns our dynamic assertion here.
        fn dynamic_assertions(&self) -> Vec<Box<dyn DynamicAssertion>> {
            vec![Box::new(TestDynamicAssertion {})]
        }
    }

    Settings::from_toml(include_str!("../tests/fixtures/test_settings.toml"))?;

    //let manifest_def = std::fs::read_to_string(fixtures_path("simple_manifest.json"))?;
    let mut builder = Builder::new();
    builder.set_intent(BuilderIntent::Edit);

    const TEST_IMAGE: &[u8] = include_bytes!("fixtures/CA.jpg");
    let format = "image/jpeg";
    let mut source = Cursor::new(TEST_IMAGE);

    let mut dest = Cursor::new(Vec::new());

    let signer = DynamicSigner::new();
    builder.sign(&signer, format, &mut source, &mut dest)?;

    dest.set_position(0);

    let reader = Reader::from_stream(format, &mut dest).unwrap();

    println!("reader: {reader}");

    assert_eq!(reader.validation_state(), ValidationState::Trusted);

    Ok(())
}

#[test]
fn test_assertion_created_field() -> Result<()> {
    use serde_json::json;

    Settings::from_toml(include_str!("../tests/fixtures/test_settings.toml"))?;

    const TEST_IMAGE: &[u8] = include_bytes!("fixtures/CA.jpg");
    let format = "image/jpeg";
    let mut source = Cursor::new(TEST_IMAGE);

    let definition = json!(
    {
        "assertions": [
        {
            "label": "org.test.gathered",
            "data": {
                "value": "gathered"
            }
        },
        {
            "label": "org.test.created",
            "kind": "Json",
            "data": {
                "value": "created"
            },
            "created": true
        }]
    }
    )
    .to_string();

    let mut builder = Builder::from_json(&definition)?;

    // Add a regular assertion (should default to created = false)
    builder.add_assertion("org.test.regular", &json!({"value": "regular"}))?;

    // let created = json!({
    //     "value": "created"
    // });
    // builder.add_assertion("org.test.created", &created)?;

    // let gathered = json!({
    //     "value": "gathered"
    // });
    // builder.add_assertion("org.test.gathered", &gathered)?;

    let mut dest = Cursor::new(Vec::new());
    builder.sign(&Settings::signer()?, format, &mut source, &mut dest)?;

    dest.set_position(0);
    let reader = Reader::from_stream(format, &mut dest)?;

    // Verify the manifest was created successfully
    assert_ne!(reader.validation_state(), ValidationState::Invalid);

    let manifest = reader.active_manifest().unwrap();

    // Find our test assertions
    let regular_assertion = manifest
        .assertions()
        .iter()
        .find(|a| a.label() == "org.test.regular")
        .expect("Should find regular assertion");

    let created_assertion = manifest
        .assertions()
        .iter()
        .find(|a| a.label() == "org.test.created")
        .expect("Should find created assertion");

    let gathered_assertion = manifest
        .assertions()
        .iter()
        .find(|a| a.label() == "org.test.gathered")
        .expect("Should find gathered assertion");

    // Verify the values are preserved correctly
    assert_eq!(regular_assertion.value().unwrap()["value"], "regular");
    assert_eq!(created_assertion.value().unwrap()["value"], "created");
    assert_eq!(gathered_assertion.value().unwrap()["value"], "gathered");

    assert_eq!(created_assertion.kind(), &ManifestAssertionKind::Json);
    assert_eq!(gathered_assertion.kind(), &ManifestAssertionKind::Cbor);
    assert_eq!(regular_assertion.kind(), &ManifestAssertionKind::Cbor);

    // Test the created() method to verify the created field is preserved
    assert!(!regular_assertion.created()); // add_assertion defaults to false
    assert!(created_assertion.created()); // explicitly set to true
    assert!(!gathered_assertion.created()); // explicitly set to false

    Ok(())
}

#[test]
fn test_metadata_formats_json_manifest() -> Result<()> {
    use c2pa::settings::Settings;
    Settings::from_toml(include_str!("../tests/fixtures/test_settings.toml"))?;

    let manifest_json = r#"
    {
        "assertions": [
            {
                "label": "c2pa.metadata",
                "kind": "Json",
                "data": {
                    "@context": { "exif": "http://ns.adobe.com/exif/1.0/" },
                    "exif:GPSLatitude": "39,21.102N"
                }
            },
            {
                "label": "cawg.metadata",
                "kind": "Json",
                "data": {
                    "@context": { "cawg": "http://cawg.org/ns/1.0/" },
                    "cawg:SomeField": "SomeValue"
                }
            },
            {
                "label": "c2pa.assertion.metadata",
                "data": {
                    "@context": { "custom": "http://custom.org/ns/1.0/" },
                    "custom:Field": "CustomValue"
                }
            },
            {
                "label": "org.myorg.metadata",
                "data": {
                    "@context": { "myorg": "http://myorg.org/ns/1.0/" },
                    "myorg:Field": "MyOrgValue"
                }
            }
        ]
    }
    "#;

    let mut builder = Builder::from_json(manifest_json)?;
    const TEST_IMAGE: &[u8] = include_bytes!("fixtures/CA.jpg");
    let format = "image/jpeg";
    let mut source = Cursor::new(TEST_IMAGE);
    let mut dest = Cursor::new(Vec::new());

    builder.sign(&Settings::signer()?, format, &mut source, &mut dest)?;

    dest.set_position(0);
    let reader = Reader::from_stream(format, &mut dest)?;

    for assertion in reader.active_manifest().unwrap().assertions() {
        match assertion.label() {
            "c2pa.assertion.metadata" => {
                assert_eq!(
                    assertion.kind(),
                    &ManifestAssertionKind::Cbor,
                    "c2pa.assertion.metadata should be CBOR"
                );
            }
            "c2pa.metadata" | "cawg.metadata" | "org.myorg.metadata" => {
                assert_eq!(
                    assertion.kind(),
                    &ManifestAssertionKind::Json,
                    "{} should be JSON",
                    assertion.label()
                );
            }
            _ => {}
        }
    }
    Ok(())
}<|MERGE_RESOLUTION|>--- conflicted
+++ resolved
@@ -16,15 +16,10 @@
 #[cfg(not(target_arch = "wasm32"))]
 use c2pa::identity::validator::CawgValidator;
 use c2pa::{
-<<<<<<< HEAD
     assertions::{self, TimeStamp},
     settings::Settings,
-    validation_status, Builder, BuilderIntent, ManifestAssertionKind, Reader, Result, Signer,
-    ValidationState,
-=======
-    settings::Settings, validation_status, Builder, BuilderIntent, Error, ManifestAssertionKind,
-    Reader, Result, ValidationState,
->>>>>>> 3925ad93
+    validation_status, Builder, BuilderIntent, Error, ManifestAssertionKind, Reader, Result,
+    Signer, ValidationState,
 };
 
 mod common;
