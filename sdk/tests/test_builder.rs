--- conflicted
+++ resolved
@@ -320,7 +320,6 @@
 }
 
 #[test]
-<<<<<<< HEAD
 fn test_assertion_created_field() -> Result<()> {
     use serde_json::json;
 
@@ -330,23 +329,90 @@
     let format = "image/jpeg";
     let mut source = Cursor::new(TEST_IMAGE);
 
-    let mut builder = Builder::edit();
+    let definition = json!(
+    {
+        "assertions": [
+        {
+            "label": "org.test.gathered",
+            "data": {
+                "value": "gathered"
+            }
+        },
+        {
+            "label": "org.test.created",
+            "kind": "Json",
+            "data": {
+                "value": "created"
+            },
+            "created": true
+        }]
+    }
+    )
+    .to_string();
+
+    let mut builder = Builder::from_json(&definition)?;
 
     // Add a regular assertion (should default to created = false)
     builder.add_assertion("org.test.regular", &json!({"value": "regular"}))?;
 
-    let created = json!({
-        "value": "created"
-    });
-    builder.add_assertion("org.test.created", &created)?;
-
-    let gathered = json!({
-        "value": "gathered"
-    });
-    builder.add_assertion("org.test.gathered", &gathered)?;
-
-    let mut dest = Cursor::new(Vec::new());
-=======
+    // let created = json!({
+    //     "value": "created"
+    // });
+    // builder.add_assertion("org.test.created", &created)?;
+
+    // let gathered = json!({
+    //     "value": "gathered"
+    // });
+    // builder.add_assertion("org.test.gathered", &gathered)?;
+
+    let mut dest = Cursor::new(Vec::new());
+    builder.sign(&Settings::signer()?, format, &mut source, &mut dest)?;
+
+    dest.set_position(0);
+    let reader = Reader::from_stream(format, &mut dest)?;
+
+    // Verify the manifest was created successfully
+    assert_ne!(reader.validation_state(), ValidationState::Invalid);
+
+    let manifest = reader.active_manifest().unwrap();
+
+    // Find our test assertions
+    let regular_assertion = manifest
+        .assertions()
+        .iter()
+        .find(|a| a.label() == "org.test.regular")
+        .expect("Should find regular assertion");
+
+    let created_assertion = manifest
+        .assertions()
+        .iter()
+        .find(|a| a.label() == "org.test.created")
+        .expect("Should find created assertion");
+
+    let gathered_assertion = manifest
+        .assertions()
+        .iter()
+        .find(|a| a.label() == "org.test.gathered")
+        .expect("Should find gathered assertion");
+
+    // Verify the values are preserved correctly
+    assert_eq!(regular_assertion.value().unwrap()["value"], "regular");
+    assert_eq!(created_assertion.value().unwrap()["value"], "created");
+    assert_eq!(gathered_assertion.value().unwrap()["value"], "gathered");
+
+    assert_eq!(created_assertion.kind(), &ManifestAssertionKind::Json);
+    assert_eq!(gathered_assertion.kind(), &ManifestAssertionKind::Cbor);
+    assert_eq!(regular_assertion.kind(), &ManifestAssertionKind::Cbor);
+
+    // Test the created() method to verify the created field is preserved
+    assert!(!regular_assertion.created()); // add_assertion defaults to false
+    assert!(created_assertion.created()); // explicitly set to true
+    assert!(!gathered_assertion.created()); // explicitly set to false
+
+    Ok(())
+}
+
+#[test]
 fn test_metadata_formats_json_manifest() -> Result<()> {
     use c2pa::settings::Settings;
     Settings::from_toml(include_str!("../tests/fixtures/test_settings.toml"))?;
@@ -394,48 +460,11 @@
     let mut source = Cursor::new(TEST_IMAGE);
     let mut dest = Cursor::new(Vec::new());
 
->>>>>>> d38dec91
     builder.sign(&Settings::signer()?, format, &mut source, &mut dest)?;
 
     dest.set_position(0);
     let reader = Reader::from_stream(format, &mut dest)?;
 
-<<<<<<< HEAD
-    // Verify the manifest was created successfully
-    assert_ne!(reader.validation_state(), ValidationState::Invalid);
-
-    let manifest = reader.active_manifest().unwrap();
-
-    // Find our test assertions
-    let regular_assertion = manifest
-        .assertions()
-        .iter()
-        .find(|a| a.label() == "org.test.regular")
-        .expect("Should find regular assertion");
-
-    let created_assertion = manifest
-        .assertions()
-        .iter()
-        .find(|a| a.label() == "org.test.created")
-        .expect("Should find created assertion");
-
-    let gathered_assertion = manifest
-        .assertions()
-        .iter()
-        .find(|a| a.label() == "org.test.gathered")
-        .expect("Should find gathered assertion");
-
-    // Verify the values are preserved correctly
-    assert_eq!(regular_assertion.value().unwrap()["value"], "regular");
-    assert_eq!(created_assertion.value().unwrap()["value"], "created");
-    assert_eq!(gathered_assertion.value().unwrap()["value"], "gathered");
-
-    // Test the created() method to verify the created field is preserved
-    assert!(!regular_assertion.created()); // add_assertion defaults to false
-    assert!(created_assertion.created()); // explicitly set to true
-    assert!(!gathered_assertion.created()); // explicitly set to false
-
-=======
     for assertion in reader.active_manifest().unwrap().assertions() {
         match assertion.label() {
             "c2pa.assertion.metadata" => {
@@ -456,6 +485,5 @@
             _ => {}
         }
     }
->>>>>>> d38dec91
     Ok(())
 }