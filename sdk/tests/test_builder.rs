// Copyright 2024 Adobe. All rights reserved.
// This file is licensed to you under the Apache License,
// Version 2.0 (http://www.apache.org/licenses/LICENSE-2.0)
// or the MIT license (http://opensource.org/licenses/MIT),
// at your option.

// Unless required by applicable law or agreed to in writing,
// this software is distributed on an "AS IS" BASIS, WITHOUT
// WARRANTIES OR REPRESENTATIONS OF ANY KIND, either express or
// implied. See the LICENSE-MIT and LICENSE-APACHE files for the
// specific language governing permissions and limitations under
// each license.

use std::io::Cursor;

use c2pa::{Builder, Result};

mod common;
use common::{compare_stream_to_known_good, fixtures_path, test_signer};

#[test]
fn test_builder_ca_jpg() -> Result<()> {
    let manifest_def = std::fs::read_to_string(fixtures_path("simple_manifest.json"))?;
    let mut builder = Builder::from_json(&manifest_def)?;

    const TEST_IMAGE: &[u8] = include_bytes!("../tests/fixtures/CA.jpg");
    let format = "image/jpeg";
    let mut source = Cursor::new(TEST_IMAGE);

    let mut dest = Cursor::new(Vec::new());
<<<<<<< HEAD
    builder.sign(&test_signer(), format, &mut source, &mut dest)?;

    // dest.set_position(0);
    // let path = common::known_good_path("CA_test.json");
    // let reader = c2pa::Reader::from_stream(format, &mut dest)?;
    // std::fs::write(path, reader.json())?;

=======
    builder.sign(format, &mut source, &mut dest, &test_signer())?;
    dest.set_position(0);
>>>>>>> ec8095b6
    compare_stream_to_known_good(&mut dest, format, "CA_test.json")
}<|MERGE_RESOLUTION|>--- conflicted
+++ resolved
@@ -28,7 +28,7 @@
     let mut source = Cursor::new(TEST_IMAGE);
 
     let mut dest = Cursor::new(Vec::new());
-<<<<<<< HEAD
+
     builder.sign(&test_signer(), format, &mut source, &mut dest)?;
 
     // dest.set_position(0);
@@ -36,9 +36,6 @@
     // let reader = c2pa::Reader::from_stream(format, &mut dest)?;
     // std::fs::write(path, reader.json())?;
 
-=======
-    builder.sign(format, &mut source, &mut dest, &test_signer())?;
     dest.set_position(0);
->>>>>>> ec8095b6
     compare_stream_to_known_good(&mut dest, format, "CA_test.json")
 }