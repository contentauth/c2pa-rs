--- conflicted
+++ resolved
@@ -242,33 +242,12 @@
 
     #[test]
     #[cfg(feature = "file_io")]
-<<<<<<< HEAD
-    fn test_multi_asset_hash_assertion() -> Result<()> {
-        use std::io::Cursor;
-
-        use serde_json::json;
-
-=======
     fn test_metadata_assertion() -> Result<()> {
->>>>>>> c3e68aa0
         Settings::from_toml(include_str!("../tests/fixtures/test_settings.toml"))?;
         // set up parent and destination paths
         let temp_dir = tempdirectory()?;
         let output_path = temp_dir.path().join("test_file.jpg");
         let parent_path = fixture_path("earth_apollo17.jpg");
-<<<<<<< HEAD
-        let parent_json = json!({
-            "title": "Parent Test",
-            "relationship": "parentOf",
-            "label": "CA.jpg",
-        })
-        .to_string();
-        // create a new Manifest
-        let mut builder = Builder::new();
-        let mut source = Cursor::new(include_bytes!("fixtures/no_movie_motion_photo.jpg"));
-
-        builder.add_ingredient_from_stream(parent_json, "image/jpeg", &mut source)?;
-=======
 
         // create a new Manifest
         let mut builder = Builder::new();
@@ -302,7 +281,6 @@
         // add metadata assertions
         builder.add_assertion_json(&c2pa_metadata_assertion.label, &c2pa_metadata_assertion)?;
         builder.add_assertion_json(&custom_metadata_assertion.label, &custom_metadata_assertion)?;
->>>>>>> c3e68aa0
 
         // sign and embed into the target file
         let signer = Settings::signer()?;
@@ -312,10 +290,7 @@
         let reader = Reader::from_file(&output_path)?;
 
         println!("{reader}");
-<<<<<<< HEAD
-=======
-
->>>>>>> c3e68aa0
+
         Ok(())
     }
 
