// Copyright 2022 Adobe. All rights reserved.
// This file is licensed to you under the Apache License,
// Version 2.0 (http://www.apache.org/licenses/LICENSE-2.0)
// or the MIT license (http://opensource.org/licenses/MIT),
// at your option.

// Unless required by applicable law or agreed to in writing,
// this software is distributed on an "AS IS" BASIS, WITHOUT
// WARRANTIES OR REPRESENTATIONS OF ANY KIND, either express or
// implied. See the LICENSE-MIT and LICENSE-APACHE files for the
// specific language governing permissions and limitations under
// each license.

/// Complete functional integration test with parent and ingredients.
// Isolate from wasm by wrapping in module.
#[cfg(feature = "file_io")]
mod integration_1 {
    use std::{io, path::PathBuf};

    use c2pa::{
        assertions::{c2pa_action, Action, Actions, AssetReference, Metadata},
        settings::Settings,
        Builder, Ingredient, Reader, Result,
    };
    #[allow(unused)] // different code path for WASI
    use tempfile::{tempdir, TempDir};

    /// Returns the path to a fixture file.
    fn fixture_path(file_name: &str) -> PathBuf {
        #[cfg(target_os = "wasi")]
        let mut fixture_path = PathBuf::from("/");
        #[cfg(not(target_os = "wasi"))]
        let mut fixture_path = PathBuf::from(env!("CARGO_MANIFEST_DIR"));
        fixture_path.push("tests/fixtures");
        fixture_path.push(file_name);
        fixture_path
    }

    // prevent tests from polluting the results of each other because of Rust unit test concurrency
    //static PROTECT: std::sync::Mutex<u32> = std::sync::Mutex::new(1);

    fn tempdirectory() -> io::Result<TempDir> {
        #[cfg(target_os = "wasi")]
        return TempDir::new_in("/");

        #[cfg(not(target_os = "wasi"))]
        return tempdir();
    }

    #[test]
    #[cfg(feature = "file_io")]
    fn test_embed_manifest() -> Result<()> {
        Settings::from_toml(include_str!("../tests/fixtures/test_settings.toml"))?;

        // set up parent and destination paths
        let temp_dir = tempdirectory()?;
        let output_path = temp_dir.path().join("test_file.jpg");
        let parent_path = fixture_path("earth_apollo17.jpg");
        let ingredient_path = fixture_path("libpng-test.png");

        // let generator = ClaimGeneratorInfo::new("app");
        // create a new Manifest
        let mut builder = Builder::new();

        // allocate actions so we can add them
        let mut actions = Actions::new();

        // add a parent ingredient
        // let mut parent = Ingredient::from_file(&parent_path)?;
        // parent.set_is_parent();
        // add an action assertion stating that we imported this file
        actions = actions.add_action(
            Action::new(c2pa_action::OPENED)
                .set_when("2015-06-26T16:43:23+0200")
                .set_parameter("name".to_owned(), "import")?
                .set_parameter("org.cai.ingredientIds", ["apollo17"])?,
        );

        let ingredient_json = serde_json::json!({
            "name": "Earth from Apollo 17",
            "description": "A photo of Earth taken from Apollo 17",
            "relationship": "parentOf",
            "label": "apollo17"
        });
        // set the parent ingredient
        let mut parent_file = std::fs::File::open(&parent_path)?;
        builder.add_ingredient_from_stream(
            ingredient_json.to_string(),
            "image/jpeg",
            &mut parent_file,
        )?;

        actions = actions.add_action(
            Action::new("c2pa.edit").set_parameter("name".to_owned(), "brightnesscontrast")?,
        );

        // add an ingredient
        let ingredient = Ingredient::from_file(&ingredient_path)?;

        // add an action assertion stating that we imported this file
        actions = actions.add_action(
            Action::new(c2pa_action::EDITED)
                .set_parameter("name".to_owned(), "import")?
                .set_parameter("org.cai.ingredientIds", ["apollo17"])?,
        );

        builder.add_ingredient(ingredient);

        builder.add_assertion(Actions::LABEL, &actions)?;

        // sign and embed into the target file
        let signer = Settings::signer()?;
        builder.sign_file(signer.as_ref(), &parent_path, &output_path)?;

        // read our new file with embedded manifest
        let reader = Reader::from_file(&output_path)?;

        println!("{reader}");

        assert!(reader.active_manifest().is_some());
        if let Some(manifest) = reader.active_manifest() {
            assert!(manifest.title().is_some());
            assert_eq!(manifest.ingredients().len(), 2);
        } else {
            panic!("no manifest in store");
        }
        Ok(())
    }

    #[test]
    #[cfg(feature = "file_io")]
    fn test_embed_json_manifest() -> Result<()> {
        Settings::from_toml(include_str!("../tests/fixtures/test_settings.toml"))?;

        // set up parent and destination paths
        let temp_dir = tempdirectory()?;
        let output_path = temp_dir.path().join("test_file.jpg");

        let parent_path = fixture_path("earth_apollo17.jpg");
        let manifest_path = fixture_path("manifest.json");

        let json = std::fs::read_to_string(manifest_path)?;

        let mut builder = Builder::from_json(&json)?;
        builder.base_path = Some(fixture_path(""));

        // sign and embed into the target file
        let signer = Settings::signer()?;
        builder.sign_file(signer.as_ref(), &parent_path, &output_path)?;

        // read our new file with embedded manifest
        let reader = Reader::from_file(&output_path)?;

        println!("{reader}");
        // std::fs::copy(&output_path, "test_file.jpg")?; // for debugging to get copy of the file

        assert!(reader.active_manifest().is_some());
        if let Some(manifest) = reader.active_manifest() {
            assert!(manifest.title().is_some());
            assert_eq!(manifest.ingredients().len(), 2);
        } else {
            panic!("no manifest in store");
        }
        Ok(())
    }

    #[test]
    #[cfg(feature = "file_io")]
    fn test_embed_bmff_manifest() -> Result<()> {
        Settings::from_toml(include_str!("../tests/fixtures/test_settings.toml"))?;

        // set up parent and destination paths
        let temp_dir = tempdirectory()?;
        let output_path = temp_dir.path().join("test_bmff.heic");

        let parent_path = fixture_path("sample1.heic");

        let mut builder = Builder::new();

        // sign and embed into the target file
        let signer = Settings::signer()?;
        builder.sign_file(signer.as_ref(), &parent_path, &output_path)?;

        // read our new file with embedded manifest
        let reader = Reader::from_file(&output_path)?;

        println!("{reader}");
        // std::fs::copy(&output_path, "test_file.jpg")?; // for debugging to get copy of the file

        assert!(reader.active_manifest().is_some());
        assert_eq!(reader.validation_status(), None);
        if let Some(manifest) = reader.active_manifest() {
            assert!(manifest.title().is_some());
        } else {
            panic!("no manifest in store");
        }
        Ok(())
    }

    #[test]
    #[cfg(feature = "file_io")]
    fn test_asset_reference_assertion() -> Result<()> {
        Settings::from_toml(include_str!("../tests/fixtures/test_settings.toml"))?;
        // set up parent and destination paths
        let temp_dir = tempdirectory()?;
        let output_path = temp_dir.path().join("test_file.jpg");
        let parent_path = fixture_path("earth_apollo17.jpg");

        // create a new Manifest
        let mut builder = Builder::new();

        // allocate references
        let references = AssetReference::new(
            "https://some.storage.us/foo",
            Some("A copy of the asset on the web"),
        )
        .add_reference("ipfs://cid", Some("A copy of the asset on IPFS"));

        // add references assertion
        builder.add_assertion(AssetReference::LABEL, &references)?;

        // sign and embed into the target file
        let signer = Settings::signer()?;
        builder.sign_file(signer.as_ref(), &parent_path, &output_path)?;

        // read our new file with embedded manifest
        let reader = Reader::from_file(&output_path)?;

        println!("{reader}");

        assert!(reader.active_manifest().is_some());
        if let Some(manifest) = reader.active_manifest() {
            assert!(manifest.title().is_some());
            assert_eq!(manifest.assertions().len(), 2); // one for AssetReference and one for Actions
            let assertion_ref: AssetReference = manifest.assertions()[1].to_assertion()?;
            assert_eq!(assertion_ref, references);
        } else {
            panic!("no manifest in store");
        }
        Ok(())
    }
<<<<<<< HEAD
=======

    #[test]
    #[cfg(feature = "file_io")]
    fn test_metadata_assertion() -> Result<()> {
        Settings::from_toml(include_str!("../tests/fixtures/test_settings.toml"))?;
        // set up parent and destination paths
        let temp_dir = tempdirectory()?;
        let output_path = temp_dir.path().join("test_file.jpg");
        let parent_path = fixture_path("earth_apollo17.jpg");

        // create a new Manifest
        let mut builder = Builder::new();

        // allocate references
        const C2PA_METADATA: &str = r#"{
         "@context" : {
            "exif": "http://ns.adobe.com/exif/1.0/",
            "Iptc4xmpExt": "http://iptc.org/std/Iptc4xmpExt/2008-02-29/",
            "photoshop" : "http://ns.adobe.com/photoshop/1.0/"
        },
        "photoshop:DateCreated": "Aug 31, 2022",
        "Iptc4xmpExt:DigitalSourceType": "http://cv.iptc.org/newscodes/digitalsourcetype/digitalCapture",
        "exif:GPSVersionID": "2.2.0.0",
        "exif:GPSLatitude": "39,21.102N"
        }
        "#;

        const CUSTOM_METADATA: &str = r#" {
        "@context" : {
            "bar": "http://foo.com/bar/1.0/"
        },
        "bar:baz" : "foo"
        }
        "#;

        // allocate metadata
        let c2pa_metadata_assertion = Metadata::new("c2pa.metadata", C2PA_METADATA)?;
        let custom_metadata_assertion = Metadata::new("custom.foo.metadata", CUSTOM_METADATA)?;

        // add metadata assertions
        builder.add_assertion_json(&c2pa_metadata_assertion.label, &c2pa_metadata_assertion)?;
        builder.add_assertion_json(&custom_metadata_assertion.label, &custom_metadata_assertion)?;

        // sign and embed into the target file
        let signer = Settings::signer()?;
        builder.sign_file(signer.as_ref(), &parent_path, &output_path)?;

        // read our new file with embedded manifest
        let reader = Reader::from_file(&output_path)?;

        println!("{reader}");

        Ok(())
    }

    #[cfg(feature = "v1_api")]
    struct PlacedCallback {
        path: String,
    }

    #[cfg(feature = "v1_api")]
    use c2pa::{Error, Manifest, ManifestPatchCallback};

    #[cfg(feature = "v1_api")]
    impl ManifestPatchCallback for PlacedCallback {
        fn patch_manifest(&self, manifest_store: &[u8]) -> Result<Vec<u8>> {
            use ::jumbf::parser::SuperBox;

            if let Ok((_raw, sb)) = SuperBox::from_slice(manifest_store) {
                if let Some(my_box) = sb.find_by_label(&self.path) {
                    // find box I am looking for
                    if let Some(db) = my_box.data_box() {
                        let data_offset = db.offset_within_superbox(&sb).unwrap();
                        let replace_bytes = r#"{"some_tag": "some value is replaced"}"#;

                        if db.data.len() != replace_bytes.len() {
                            return Err(Error::OtherError("replacement data size mismatch".into()));
                        }

                        // sanity check to make sure offset code is working
                        let offset = memchr::memmem::find(manifest_store, db.data).unwrap();
                        if offset != data_offset {
                            return Err(Error::OtherError("data box offset incorrect".into()));
                        }

                        let mut new_manifest_store = manifest_store.to_vec();
                        new_manifest_store.splice(
                            data_offset..data_offset + replace_bytes.len(),
                            replace_bytes.as_bytes().iter().cloned(),
                        );

                        return Ok(new_manifest_store);
                    }
                }

                Err(Error::NotFound)
            } else {
                Err(Error::OtherError("could not parse JUMBF".into()))
            }
        }
    }
    #[test]
    #[cfg(all(feature = "file_io", feature = "v1_api"))]
    fn test_placed_manifest() -> Result<()> {
        Settings::from_toml(include_str!("../tests/fixtures/test_settings.toml"))?;

        // set up parent and destination paths
        Settings::from_toml(include_str!("../tests/fixtures/test_settings.toml"))?;
        use std::io::Seek;
        let dir = tempdirectory()?;
        let output_path = dir.path().join("test_file.jpg");

        #[cfg(target_os = "wasi")]
        let mut fixture_path = PathBuf::from("/");
        #[cfg(not(target_os = "wasi"))]
        let mut fixture_path = PathBuf::from(env!("CARGO_MANIFEST_DIR"));
        fixture_path.push("tests/fixtures");
        let mut manifest_path = fixture_path.clone();
        manifest_path.push("manifest.json");
        let mut parent_path = fixture_path.clone();
        parent_path.push("earth_apollo17.jpg");

        let json = std::fs::read_to_string(manifest_path)?;

        let mut manifest = Manifest::from_json(&json)?;
        // WASI does not support canonicalize(), but the path is canonical to begin with
        #[cfg(target_os = "wasi")]
        let base_path = fixture_path;
        #[cfg(not(target_os = "wasi"))]
        let base_path = fixture_path.canonicalize()?;
        manifest.with_base_path(base_path)?;

        // sign and embed into the target file
        let signer = Settings::signer()?;

        let mut input_stream = std::fs::File::open(&parent_path).unwrap();
        let mut output_stream = std::fs::OpenOptions::new()
            .read(true)
            .write(true)
            .create(true)
            .truncate(true)
            .open(output_path)
            .unwrap();

        // get placed manifest
        #[allow(deprecated)]
        let (placed_manifest, label) = manifest
            .get_placed_manifest(signer.reserve_size(), "jpg", &mut input_stream)
            .unwrap();

        // my manifest callback handler
        // set some data needed by callback to do what it needs to
        // for this example let's tell it which jumbf box we can to change
        // There is currently no way to get this directly from Manifest so I am using a hack
        // to get_placed_manifest to return the manifest UUID.
        let path = format!("{}/c2pa.assertions/{}", label, "com.mycompany.myassertion");

        let my_callback = PlacedCallback {
            path: path.to_string(),
        };

        let callbacks: Vec<Box<dyn ManifestPatchCallback>> = vec![Box::new(my_callback)];

        // add manifest back into data
        input_stream.rewind().unwrap();
        #[allow(deprecated)]
        Manifest::embed_placed_manifest(
            &placed_manifest,
            "jpg",
            &mut input_stream,
            &mut output_stream,
            signer.as_ref(),
            &callbacks,
        )
        .unwrap();

        Ok(())
    }

    #[test]
    #[cfg(all(feature = "file_io", feature = "v1_api"))]
    fn test_placed_manifest_bmff() -> Result<()> {
        Settings::from_toml(include_str!("../tests/fixtures/test_settings.toml"))?;

        // set up parent and destination paths
        use std::io::Seek;
        let dir = tempdirectory()?;
        let output_path = dir.path().join("video1.mp4");

        #[cfg(target_os = "wasi")]
        let mut fixture_path = PathBuf::from("/");
        #[cfg(not(target_os = "wasi"))]
        let mut fixture_path = PathBuf::from(env!("CARGO_MANIFEST_DIR"));
        fixture_path.push("tests/fixtures");
        let mut manifest_path = fixture_path.clone();
        manifest_path.push("manifest.json");
        let mut parent_path = fixture_path.clone();
        parent_path.push("video1.mp4");

        let json = std::fs::read_to_string(manifest_path)?;

        let mut manifest = Manifest::from_json(&json)?;
        // WASI does not support canonicalize(), but the path is canonical to begin with
        #[cfg(target_os = "wasi")]
        let base_path = fixture_path;
        #[cfg(not(target_os = "wasi"))]
        let base_path = fixture_path.canonicalize()?;
        manifest.with_base_path(base_path)?;

        // sign and embed into the target file
        let signer = Settings::signer()?;

        let mut input_stream = std::fs::File::open(&parent_path).unwrap();
        let mut output_stream = std::fs::OpenOptions::new()
            .read(true)
            .write(true)
            .create(true)
            .truncate(true)
            .open(output_path)
            .unwrap();

        // get placed manifest
        #[allow(deprecated)]
        let (placed_manifest, label) = manifest
            .get_placed_manifest(signer.reserve_size(), "mp4", &mut input_stream)
            .unwrap();

        // my manifest callback handler
        // set some data needed by callback to do what it needs to
        // for this example let's tell it which jumbf box we can to change
        // There is currently no way to get this directly from Manifest so I am using a hack
        // to get_placed_manifest to return the manifest UUID.
        let path = format!("{}/c2pa.assertions/{}", label, "com.mycompany.myassertion");

        let my_callback = PlacedCallback {
            path: path.to_string(),
        };

        let callbacks: Vec<Box<dyn ManifestPatchCallback>> = vec![Box::new(my_callback)];

        // add manifest back into data
        input_stream.rewind().unwrap();
        #[allow(deprecated)]
        Manifest::embed_placed_manifest(
            &placed_manifest,
            "mp4",
            &mut input_stream,
            &mut output_stream,
            signer.as_ref(),
            &callbacks,
        )
        .unwrap();

        Ok(())
    }
>>>>>>> 4b1d80c8
}<|MERGE_RESOLUTION|>--- conflicted
+++ resolved
@@ -239,8 +239,6 @@
         }
         Ok(())
     }
-<<<<<<< HEAD
-=======
 
     #[test]
     #[cfg(feature = "file_io")]
@@ -295,206 +293,4 @@
 
         Ok(())
     }
-
-    #[cfg(feature = "v1_api")]
-    struct PlacedCallback {
-        path: String,
-    }
-
-    #[cfg(feature = "v1_api")]
-    use c2pa::{Error, Manifest, ManifestPatchCallback};
-
-    #[cfg(feature = "v1_api")]
-    impl ManifestPatchCallback for PlacedCallback {
-        fn patch_manifest(&self, manifest_store: &[u8]) -> Result<Vec<u8>> {
-            use ::jumbf::parser::SuperBox;
-
-            if let Ok((_raw, sb)) = SuperBox::from_slice(manifest_store) {
-                if let Some(my_box) = sb.find_by_label(&self.path) {
-                    // find box I am looking for
-                    if let Some(db) = my_box.data_box() {
-                        let data_offset = db.offset_within_superbox(&sb).unwrap();
-                        let replace_bytes = r#"{"some_tag": "some value is replaced"}"#;
-
-                        if db.data.len() != replace_bytes.len() {
-                            return Err(Error::OtherError("replacement data size mismatch".into()));
-                        }
-
-                        // sanity check to make sure offset code is working
-                        let offset = memchr::memmem::find(manifest_store, db.data).unwrap();
-                        if offset != data_offset {
-                            return Err(Error::OtherError("data box offset incorrect".into()));
-                        }
-
-                        let mut new_manifest_store = manifest_store.to_vec();
-                        new_manifest_store.splice(
-                            data_offset..data_offset + replace_bytes.len(),
-                            replace_bytes.as_bytes().iter().cloned(),
-                        );
-
-                        return Ok(new_manifest_store);
-                    }
-                }
-
-                Err(Error::NotFound)
-            } else {
-                Err(Error::OtherError("could not parse JUMBF".into()))
-            }
-        }
-    }
-    #[test]
-    #[cfg(all(feature = "file_io", feature = "v1_api"))]
-    fn test_placed_manifest() -> Result<()> {
-        Settings::from_toml(include_str!("../tests/fixtures/test_settings.toml"))?;
-
-        // set up parent and destination paths
-        Settings::from_toml(include_str!("../tests/fixtures/test_settings.toml"))?;
-        use std::io::Seek;
-        let dir = tempdirectory()?;
-        let output_path = dir.path().join("test_file.jpg");
-
-        #[cfg(target_os = "wasi")]
-        let mut fixture_path = PathBuf::from("/");
-        #[cfg(not(target_os = "wasi"))]
-        let mut fixture_path = PathBuf::from(env!("CARGO_MANIFEST_DIR"));
-        fixture_path.push("tests/fixtures");
-        let mut manifest_path = fixture_path.clone();
-        manifest_path.push("manifest.json");
-        let mut parent_path = fixture_path.clone();
-        parent_path.push("earth_apollo17.jpg");
-
-        let json = std::fs::read_to_string(manifest_path)?;
-
-        let mut manifest = Manifest::from_json(&json)?;
-        // WASI does not support canonicalize(), but the path is canonical to begin with
-        #[cfg(target_os = "wasi")]
-        let base_path = fixture_path;
-        #[cfg(not(target_os = "wasi"))]
-        let base_path = fixture_path.canonicalize()?;
-        manifest.with_base_path(base_path)?;
-
-        // sign and embed into the target file
-        let signer = Settings::signer()?;
-
-        let mut input_stream = std::fs::File::open(&parent_path).unwrap();
-        let mut output_stream = std::fs::OpenOptions::new()
-            .read(true)
-            .write(true)
-            .create(true)
-            .truncate(true)
-            .open(output_path)
-            .unwrap();
-
-        // get placed manifest
-        #[allow(deprecated)]
-        let (placed_manifest, label) = manifest
-            .get_placed_manifest(signer.reserve_size(), "jpg", &mut input_stream)
-            .unwrap();
-
-        // my manifest callback handler
-        // set some data needed by callback to do what it needs to
-        // for this example let's tell it which jumbf box we can to change
-        // There is currently no way to get this directly from Manifest so I am using a hack
-        // to get_placed_manifest to return the manifest UUID.
-        let path = format!("{}/c2pa.assertions/{}", label, "com.mycompany.myassertion");
-
-        let my_callback = PlacedCallback {
-            path: path.to_string(),
-        };
-
-        let callbacks: Vec<Box<dyn ManifestPatchCallback>> = vec![Box::new(my_callback)];
-
-        // add manifest back into data
-        input_stream.rewind().unwrap();
-        #[allow(deprecated)]
-        Manifest::embed_placed_manifest(
-            &placed_manifest,
-            "jpg",
-            &mut input_stream,
-            &mut output_stream,
-            signer.as_ref(),
-            &callbacks,
-        )
-        .unwrap();
-
-        Ok(())
-    }
-
-    #[test]
-    #[cfg(all(feature = "file_io", feature = "v1_api"))]
-    fn test_placed_manifest_bmff() -> Result<()> {
-        Settings::from_toml(include_str!("../tests/fixtures/test_settings.toml"))?;
-
-        // set up parent and destination paths
-        use std::io::Seek;
-        let dir = tempdirectory()?;
-        let output_path = dir.path().join("video1.mp4");
-
-        #[cfg(target_os = "wasi")]
-        let mut fixture_path = PathBuf::from("/");
-        #[cfg(not(target_os = "wasi"))]
-        let mut fixture_path = PathBuf::from(env!("CARGO_MANIFEST_DIR"));
-        fixture_path.push("tests/fixtures");
-        let mut manifest_path = fixture_path.clone();
-        manifest_path.push("manifest.json");
-        let mut parent_path = fixture_path.clone();
-        parent_path.push("video1.mp4");
-
-        let json = std::fs::read_to_string(manifest_path)?;
-
-        let mut manifest = Manifest::from_json(&json)?;
-        // WASI does not support canonicalize(), but the path is canonical to begin with
-        #[cfg(target_os = "wasi")]
-        let base_path = fixture_path;
-        #[cfg(not(target_os = "wasi"))]
-        let base_path = fixture_path.canonicalize()?;
-        manifest.with_base_path(base_path)?;
-
-        // sign and embed into the target file
-        let signer = Settings::signer()?;
-
-        let mut input_stream = std::fs::File::open(&parent_path).unwrap();
-        let mut output_stream = std::fs::OpenOptions::new()
-            .read(true)
-            .write(true)
-            .create(true)
-            .truncate(true)
-            .open(output_path)
-            .unwrap();
-
-        // get placed manifest
-        #[allow(deprecated)]
-        let (placed_manifest, label) = manifest
-            .get_placed_manifest(signer.reserve_size(), "mp4", &mut input_stream)
-            .unwrap();
-
-        // my manifest callback handler
-        // set some data needed by callback to do what it needs to
-        // for this example let's tell it which jumbf box we can to change
-        // There is currently no way to get this directly from Manifest so I am using a hack
-        // to get_placed_manifest to return the manifest UUID.
-        let path = format!("{}/c2pa.assertions/{}", label, "com.mycompany.myassertion");
-
-        let my_callback = PlacedCallback {
-            path: path.to_string(),
-        };
-
-        let callbacks: Vec<Box<dyn ManifestPatchCallback>> = vec![Box::new(my_callback)];
-
-        // add manifest back into data
-        input_stream.rewind().unwrap();
-        #[allow(deprecated)]
-        Manifest::embed_placed_manifest(
-            &placed_manifest,
-            "mp4",
-            &mut input_stream,
-            &mut output_stream,
-            signer.as_ref(),
-            &callbacks,
-        )
-        .unwrap();
-
-        Ok(())
-    }
->>>>>>> 4b1d80c8
 }