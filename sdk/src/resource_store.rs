// Copyright 2023 Adobe. All rights reserved.
// This file is licensed to you under the Apache License,
// Version 2.0 (http://www.apache.org/licenses/LICENSE-2.0)
// or the MIT license (http://opensource.org/licenses/MIT),
// at your option.

// Unless required by applicable law or agreed to in writing,
// this software is distributed on an "AS IS" BASIS, WITHOUT
// WARRANTIES OR REPRESENTATIONS OF ANY KIND, either express or
// implied. See the LICENSE-MIT and LICENSE-APACHE files for the
// specific language governing permissions and limitations under
// each license.

use std::{
    borrow::Cow,
    collections::HashMap,
    io::{Read, Seek, Write},
};
#[cfg(feature = "file_io")]
use std::{
    fs::{create_dir_all, read, write},
    path::{Path, PathBuf},
};

#[cfg(feature = "json_schema")]
use schemars::JsonSchema;
use serde::{Deserialize, Serialize};

use crate::{
    assertions::{labels, AssetType, EmbeddedData},
    asset_io::CAIRead,
    claim::Claim,
    hashed_uri::HashedUri,
<<<<<<< HEAD
    jumbf::labels::{assertion_label_from_uri, to_absolute_uri, DATABOXES},
=======
    jumbf::labels::{assertion_label_from_uri, to_absolute_uri},
    salt::DefaultSalt,
    utils::mime::format_to_mime,
>>>>>>> d6460565
    Error, Result,
};

/// Function that is used by serde to determine whether or not we should serialize
/// resources based on the `serialize_resources` flag.
/// (Serialization is disabled by default.)
pub(crate) fn skip_serializing_resources(_: &ResourceStore) -> bool {
    //TODO: Why is this disabled for wasm32?
    !cfg!(feature = "serialize_thumbnails")
        || cfg!(test)
        || cfg!(not(all(target_arch = "wasm32", not(target_os = "wasi"))))
}

#[derive(Serialize, Deserialize, Clone, Debug, PartialEq, Eq)]
#[cfg_attr(feature = "json_schema", derive(JsonSchema))]
#[serde(untagged)]
pub enum UriOrResource {
    ResourceRef(ResourceRef),
    HashedUri(HashedUri),
}
impl UriOrResource {
    pub fn to_hashed_uri(
        &self,
        resources: &ResourceStore,
        claim: &mut Claim,
    ) -> Result<UriOrResource> {
        match self {
            UriOrResource::ResourceRef(r) => {
                let data = resources.get(&r.identifier)?;
                let hash_uri = match claim.version() {
                    1 => claim.add_databox(&r.format, data.to_vec(), None)?,
                    _ => {
                        let icon_assertion = EmbeddedData::new(
                            labels::ICON,
                            format_to_mime(&r.format),
                            data.to_vec(),
                        );
                        claim.add_assertion_with_salt(&icon_assertion, &DefaultSalt::default())?
                    }
                };
                Ok(UriOrResource::HashedUri(hash_uri))
            }
            UriOrResource::HashedUri(h) => Ok(UriOrResource::HashedUri(h.clone())),
        }
    }

    pub fn to_resource_ref(
        &self,
        resources: &mut ResourceStore,
        claim: &Claim,
    ) -> Result<UriOrResource> {
        match self {
            UriOrResource::ResourceRef(r) => Ok(UriOrResource::ResourceRef(r.clone())),
            UriOrResource::HashedUri(h) => {
<<<<<<< HEAD
                let (format, data) = if h.url().contains(DATABOXES) {
                    let data_box = claim.get_databox(h).ok_or(Error::MissingDataBox)?;
                    (data_box.format.to_owned(), data_box.data.clone())
                } else {
                    let (label, instance) = Claim::assertion_label_from_link(&h.url());
                    let assertion =
                        claim
                            .get_assertion(&label, instance)
                            .ok_or(Error::AssertionMissing {
                                url: h.url().to_string(),
                            })?;
                    (assertion.label(), assertion.data().to_vec())
=======
                let (format, data) = match claim.version() {
                    1 => {
                        let data_box = claim.get_databox(h).ok_or(Error::MissingDataBox)?;
                        (data_box.format.clone(), data_box.data.clone())
                    }
                    _ => {
                        let (label, instance) = Claim::assertion_label_from_link(&h.url());
                        let assertion = claim
                            .get_assertion(&label, instance)
                            //.map(|a| HashedUri::new(h.url().to_string(), h.alg().cloned(), &a.data))
                            .ok_or(Error::AssertionMissing {
                                url: h.url().to_string(),
                            })?;
                        (
                            assertion.content_type().to_string(),
                            assertion.data().to_vec(),
                        )
                    }
>>>>>>> d6460565
                };
                let url = to_absolute_uri(claim.label(), &h.url());
                let resource_ref = resources.add_with(&url, &format, data)?;
                Ok(UriOrResource::ResourceRef(resource_ref))
            }
        }
    }
}

impl From<ResourceRef> for UriOrResource {
    fn from(r: ResourceRef) -> Self {
        Self::ResourceRef(r)
    }
}

impl From<HashedUri> for UriOrResource {
    fn from(h: HashedUri) -> Self {
        Self::HashedUri(h)
    }
}

#[derive(Clone, Debug, Deserialize, Serialize, Eq, PartialEq)]
#[cfg_attr(feature = "json_schema", derive(JsonSchema))]
/// A reference to a resource to be used in JSON serialization.
///
/// The underlying data can be read as a stream via [`Reader::resource_to_stream`][crate::Reader::resource_to_stream].
pub struct ResourceRef {
    /// The mime type of the referenced resource.
    pub format: String,

    /// A URI that identifies the resource as referenced from the manifest.
    ///
    /// This may be a JUMBF URI, a file path, a URL or any other string.
    /// Relative JUMBF URIs will be resolved with the manifest label.
    /// Relative file paths will be resolved with the base path if provided.
    pub identifier: String,

    /// More detailed data types as defined in the C2PA spec.
    #[serde(skip_serializing_if = "Option::is_none")]
    pub data_types: Option<Vec<AssetType>>,

    /// The algorithm used to hash the resource (if applicable).
    #[serde(skip_serializing_if = "Option::is_none")]
    pub alg: Option<String>,

    /// The hash of the resource (if applicable).
    #[serde(skip_serializing_if = "Option::is_none")]
    pub hash: Option<String>,
}

impl ResourceRef {
    pub fn new<S: Into<String>, I: Into<String>>(format: S, identifier: I) -> Self {
        Self {
            format: format.into(),
            identifier: identifier.into(),
            data_types: None,
            alg: None,
            hash: None,
        }
    }
}

/// Resource store to contain binary objects referenced from JSON serializable structures
#[derive(Debug, Serialize)]
#[cfg_attr(feature = "json_schema", derive(JsonSchema))]
#[doc(hidden)]
pub struct ResourceStore {
    resources: HashMap<String, Vec<u8>>,
    #[cfg(feature = "file_io")]
    #[serde(skip_serializing_if = "Option::is_none")]
    base_path: Option<PathBuf>,
    #[serde(skip_serializing_if = "Option::is_none")]
    label: Option<String>,
}

impl ResourceStore {
    /// Create a new resource reference.
    pub fn new() -> Self {
        ResourceStore {
            resources: HashMap::new(),
            #[cfg(feature = "file_io")]
            base_path: None,
            label: None,
        }
    }

    /// Set a manifest label for this store used to resolve relative JUMBF URIs.
    pub fn set_label<S: Into<String>>(&mut self, label: S) -> &Self {
        self.label = Some(label.into());
        self
    }

    #[cfg(feature = "file_io")]
    // Returns the base path for relative file paths if it is set.
    pub fn base_path(&self) -> Option<&Path> {
        self.base_path.as_deref()
    }

    #[cfg(feature = "file_io")]
    /// Sets a base path for relative file paths.
    ///
    /// Identifiers will be interpreted as file paths and resources will be written to files if this is set.
    pub fn set_base_path<P: Into<PathBuf>>(&mut self, base_path: P) {
        self.base_path = Some(base_path.into());
    }

    #[cfg(feature = "file_io")]
    /// Returns and removes the base path.
    pub fn take_base_path(&mut self) -> Option<PathBuf> {
        self.base_path.take()
    }

    /// Generates a unique ID for a given content type (adds a file extension).
    pub fn id_from(&self, key: &str, format: &str) -> String {
        let ext = match format {
            "jpg" | "jpeg" | "image/jpeg" => ".jpg",
            "png" | "image/png" => ".png",
            //make "svg" | "image/svg+xml" => ".svg",
            "c2pa" | "application/x-c2pa-manifest-store" | "application/c2pa" => ".c2pa",
            _ => "",
        };
        // clean string for possible filesystem use
        let id_base = key.replace(['/', ':'], "-");

        // ensure it is unique in this store
        let mut count = 1;
        let mut id = format!("{id_base}{ext}");
        while self.exists(&id) {
            id = format!("{id_base}-{count}{ext}");
            count += 1;
        }
        id
    }

    /// Adds a resource, generating a [`ResourceRef`] from a key and format.
    ///
    /// The generated identifier may be different from the key.
    pub fn add_with<R>(&mut self, key: &str, format: &str, value: R) -> crate::Result<ResourceRef>
    where
        R: Into<Vec<u8>>,
    {
        let id = self.id_from(key, format);
        self.add(&id, value)?;
        Ok(ResourceRef::new(format, id))
    }

    /// Adds a resource from a URI, generating a [`ResourceRef`].
    ///
    /// The generated identifier may be different from the key.
    pub(crate) fn add_uri<R>(
        &mut self,
        uri: &str,
        format: &str,
        value: R,
    ) -> crate::Result<ResourceRef>
    where
        R: Into<Vec<u8>>,
    {
        #[cfg(feature = "file_io")]
        let mut id = uri.to_string();
        #[cfg(not(feature = "file_io"))]
        let id = uri.to_string();

        // if it isn't jumbf, assume it's an external uri and use it as is
        if id.starts_with("self#jumbf=") {
            #[cfg(feature = "file_io")]
            if self.base_path.is_some() {
                // convert to a file path always including the manifest label
                id = id.replace("self#jumbf=", "");
                if id.starts_with("/c2pa/") {
                    id = id.replacen("/c2pa/", "", 1);
                } else if let Some(label) = self.label.as_ref() {
                    id = format!("{label}/{id}");
                }
                id = id.replace([':'], "_");
                // add a file extension if it doesn't have one
                if !(id.ends_with(".jpeg") || id.ends_with(".png")) {
                    if let Some(ext) = crate::utils::mime::format_to_extension(format) {
                        id = format!("{id}.{ext}");
                    }
                }
            }
            if !self.exists(&id) {
                self.add(&id, value)?;
            }
        }
        Ok(ResourceRef::new(format, id))
    }

    /// Adds a resource, using a given id value.
    pub fn add<S, R>(&mut self, id: S, value: R) -> crate::Result<&mut Self>
    where
        S: Into<String>,
        R: Into<Vec<u8>>,
    {
        #[cfg(feature = "file_io")]
        if let Some(base) = self.base_path.as_ref() {
            let path = base.join(id.into());
            create_dir_all(path.parent().unwrap_or(Path::new("")))?;
            write(path, value.into())?;
            return Ok(self);
        }
        self.resources.insert(id.into(), value.into());
        Ok(self)
    }

    /// Returns a [`HashMap`] of internal resources.
    pub fn resources(&self) -> &HashMap<String, Vec<u8>> {
        &self.resources
    }

    /// Returns a copy on write reference to the resource if found.
    ///
    /// Returns [`Error::ResourceNotFound`] if it cannot find a resource matching that ID.
    pub fn get(&self, id: &str) -> Result<Cow<Vec<u8>>> {
        #[cfg(feature = "file_io")]
        if !self.resources.contains_key(id) {
            match self.base_path.as_ref() {
                Some(base) => {
                    // read the file, save in Map and then return a reference
                    let path = base.join(id);
                    let value = read(path).map_err(|_| {
                        let path = base.join(id).to_string_lossy().into_owned();
                        Error::ResourceNotFound(path)
                    })?;
                    return Ok(Cow::Owned(value));
                }
                None => return Err(Error::ResourceNotFound(id.to_string())),
            }
        }
        self.resources.get(id).map_or_else(
            || Err(Error::ResourceNotFound(id.to_string())),
            |v| Ok(Cow::Borrowed(v)),
        )
    }

    pub fn write_stream(
        &self,
        id: &str,
        mut stream: impl Write + Read + Seek + Send,
    ) -> Result<u64> {
        #[cfg(feature = "file_io")]
        if !self.resources.contains_key(id) {
            match self.base_path.as_ref() {
                Some(base) => {
                    // read from, the file to stream
                    let path = base.join(id);
                    let mut file = std::fs::File::open(path)?;
                    return std::io::copy(&mut file, &mut stream).map_err(Error::IoError);
                }
                None => return Err(Error::ResourceNotFound(id.to_string())),
            }
        }
        match self.resources().get(id) {
            Some(data) => {
                stream.write_all(data).map_err(Error::IoError)?;
                Ok(data.len() as u64)
            }
            None => Err(Error::ResourceNotFound(id.to_string())),
        }
    }

    /// Returns `true` if the resource has been added or exists as file.
    pub fn exists(&self, id: &str) -> bool {
        if !self.resources.contains_key(id) {
            #[cfg(feature = "file_io")]
            match self.base_path.as_ref() {
                Some(base) => {
                    let path = base.join(id);
                    path.exists()
                }
                None => false,
            }
            #[cfg(not(feature = "file_io"))]
            false
        } else {
            true
        }
    }

    #[cfg(feature = "file_io")]
    // Returns the full path for an ID.
    pub fn path_for_id(&self, id: &str) -> Option<PathBuf> {
        self.base_path.as_ref().map(|base| base.join(id))
    }
}

impl Default for ResourceStore {
    fn default() -> Self {
        ResourceStore::new()
    }
}

pub trait ResourceResolver {
    /// Read the data in a [`ResourceRef`][ResourceRef] via a stream.
    fn open(&self, reference: &ResourceRef) -> Result<Box<dyn CAIRead>>;
}

impl ResourceResolver for ResourceStore {
    fn open(&self, reference: &ResourceRef) -> Result<Box<dyn CAIRead>> {
        let data = self.get(&reference.identifier)?.into_owned();
        let cursor = std::io::Cursor::new(data);
        Ok(Box::new(cursor))
    }
}

pub fn mime_from_uri(uri: &str) -> String {
    if let Some(label) = assertion_label_from_uri(uri) {
        if label.starts_with(labels::THUMBNAIL) {
            // https://c2pa.org/specifications/specifications/1.0/specs/C2PA_Specification.html#_thumbnail
            if let Some(ext) = label.rsplit('.').next() {
                return format!("image/{ext}");
            }
        }
    }

    // Unknown binary data.
    String::from("application/octet-stream")
}

#[cfg(test)]
mod tests {
    #![allow(clippy::expect_used)]
    #![allow(clippy::unwrap_used)]

    use std::io::Cursor;

    use super::*;
    use crate::{
        crypto::raw_signature::SigningAlg, utils::test_signer::test_signer, Builder, Reader,
    };

    #[test]
    fn resource_store() {
        let mut c = ResourceStore::new();
        let value = b"my value";
        c.add("abc123.jpg", value.to_vec()).expect("add");
        let v = c.get("abc123.jpg").unwrap();
        assert_eq!(v.to_vec(), b"my value");
        c.add("cba321.jpg", value.to_vec()).expect("add");
        assert!(c.exists("cba321.jpg"));
        assert!(!c.exists("foo"));

        let json = r#"{
            "claim_generator": "test",
            "format" : "image/jpeg",
            "instance_id": "12345",
            "assertions": [],
            "thumbnail": {
                "format": "image/jpeg",
                "identifier": "abc123"
            },
            "ingredients": [{
                "title": "A.jpg",
                "format": "image/jpeg",
                "document_id": "xmp.did:813ee422-9736-4cdc-9be6-4e35ed8e41cb",
                "instance_id": "xmp.iid:813ee422-9736-4cdc-9be6-4e35ed8e41cb",
                "relationship": "parentOf",
                "thumbnail": {
                    "format": "image/jpeg",
                    "identifier": "cba321"
                }
            }]
        }"#;

        let mut builder = Builder::from_json(json).expect("from json");
        builder
            .add_resource("abc123", Cursor::new(value))
            .expect("add_resource");
        builder
            .add_resource("cba321", Cursor::new(value))
            .expect("add_resource");

        let image = include_bytes!("../tests/fixtures/earth_apollo17.jpg");

        let signer = test_signer(SigningAlg::Ps256);

        // Embed a manifest using the signer.
        let mut output_image = Cursor::new(Vec::new());
        builder
            .sign(
                &*signer,
                "image/jpeg",
                &mut Cursor::new(image),
                &mut output_image,
            )
            .expect("sign");

        output_image.set_position(0);
        let reader = Reader::from_stream("jpeg", &mut output_image).expect("from_bytes");
        let _json = reader.json();
        println!("{_json}");
    }
}<|MERGE_RESOLUTION|>--- conflicted
+++ resolved
@@ -31,13 +31,9 @@
     asset_io::CAIRead,
     claim::Claim,
     hashed_uri::HashedUri,
-<<<<<<< HEAD
     jumbf::labels::{assertion_label_from_uri, to_absolute_uri, DATABOXES},
-=======
-    jumbf::labels::{assertion_label_from_uri, to_absolute_uri},
     salt::DefaultSalt,
     utils::mime::format_to_mime,
->>>>>>> d6460565
     Error, Result,
 };
 
@@ -92,7 +88,6 @@
         match self {
             UriOrResource::ResourceRef(r) => Ok(UriOrResource::ResourceRef(r.clone())),
             UriOrResource::HashedUri(h) => {
-<<<<<<< HEAD
                 let (format, data) = if h.url().contains(DATABOXES) {
                     let data_box = claim.get_databox(h).ok_or(Error::MissingDataBox)?;
                     (data_box.format.to_owned(), data_box.data.clone())
@@ -105,26 +100,6 @@
                                 url: h.url().to_string(),
                             })?;
                     (assertion.label(), assertion.data().to_vec())
-=======
-                let (format, data) = match claim.version() {
-                    1 => {
-                        let data_box = claim.get_databox(h).ok_or(Error::MissingDataBox)?;
-                        (data_box.format.clone(), data_box.data.clone())
-                    }
-                    _ => {
-                        let (label, instance) = Claim::assertion_label_from_link(&h.url());
-                        let assertion = claim
-                            .get_assertion(&label, instance)
-                            //.map(|a| HashedUri::new(h.url().to_string(), h.alg().cloned(), &a.data))
-                            .ok_or(Error::AssertionMissing {
-                                url: h.url().to_string(),
-                            })?;
-                        (
-                            assertion.content_type().to_string(),
-                            assertion.data().to_vec(),
-                        )
-                    }
->>>>>>> d6460565
                 };
                 let url = to_absolute_uri(claim.label(), &h.url());
                 let resource_ref = resources.add_with(&url, &format, data)?;
