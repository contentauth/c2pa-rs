--- conflicted
+++ resolved
@@ -29,6 +29,7 @@
 }
 
 #[derive(Serialize, Deserialize, Clone, Debug, PartialEq, Eq)]
+#[cfg_attr(feature = "json_schema", derive(JsonSchema))]
 #[serde(untagged)]
 pub enum UriOrResource {
     ResourceRef(ResourceRef),
@@ -81,12 +82,9 @@
 }
 
 /// A reference to a resource to be used in JSON serialization
-<<<<<<< HEAD
-#[derive(Clone, Debug, Deserialize, Serialize, PartialEq, Eq)]
-=======
 #[derive(Clone, Debug, Deserialize, Serialize, Eq, PartialEq)]
 #[cfg_attr(feature = "json_schema", derive(JsonSchema))]
->>>>>>> c33c9c7d
+
 pub struct ResourceRef {
     pub format: String,
     pub identifier: String,
