// Copyright 2022 Adobe. All rights reserved.
// This file is licensed to you under the Apache License,
// Version 2.0 (http://www.apache.org/licenses/LICENSE-2.0)
// or the MIT license (http://opensource.org/licenses/MIT),
// at your option.

// Unless required by applicable law or agreed to in writing,
// this software is distributed on an "AS IS" BASIS, WITHOUT
// WARRANTIES OR REPRESENTATIONS OF ANY KIND, either express or
// implied. See the LICENSE-MIT and LICENSE-APACHE files for the
// specific language governing permissions and limitations under
// each license.

#![deny(missing_docs)]
#[cfg(feature = "file_io")]
use std::path::{Path, PathBuf};
use std::{borrow::Cow, io::Cursor};

use async_generic::async_generic;
use c2pa_crypto::base64;
use c2pa_status_tracker::{log_item, DetailedStatusTracker, StatusTracker};
use log::{debug, error};
#[cfg(feature = "json_schema")]
use schemars::JsonSchema;
use serde::{Deserialize, Serialize};
use uuid::Uuid;

#[cfg(feature = "file_io")]
use crate::utils::mime::extension_to_mime;
#[cfg(doc)]
use crate::Manifest;
use crate::{
    assertion::{get_thumbnail_image_type, Assertion, AssertionBase},
    assertions::{self, labels, AssetType, Metadata, Relationship, Thumbnail},
    asset_io::CAIRead,
    claim::{Claim, ClaimAssetData},
    error::{Error, Result},
    hashed_uri::HashedUri,
    jumbf::{
        self,
        labels::{manifest_label_from_uri, to_assertion_uri},
    },
    jumbf_io::load_jumbf_from_stream,
    resource_store::{skip_serializing_resources, ResourceRef, ResourceStore},
    store::Store,
    utils::xmp_inmemory_utils::XmpInfo,
    validation_status::{self, status_for_store, ValidationStatus},
};

#[derive(Debug, Default, Deserialize, Serialize)]
#[cfg_attr(feature = "json_schema", derive(JsonSchema))]
/// An `Ingredient` is any external asset that has been used in the creation of an asset.
pub struct Ingredient {
    /// A human-readable title, generally source filename.
    #[serde(skip_serializing_if = "Option::is_none")]
    title: Option<String>,

    /// The format of the source file as a MIME type.
    #[serde(skip_serializing_if = "Option::is_none")]
    format: Option<String>,

    /// Document ID from `xmpMM:DocumentID` in XMP metadata.
    #[serde(skip_serializing_if = "Option::is_none")]
    document_id: Option<String>,

    /// Instance ID from `xmpMM:InstanceID` in XMP metadata.
    //#[serde(default = "default_instance_id")]
    #[serde(skip_serializing_if = "Option::is_none")]
    instance_id: Option<String>,

    /// URI from `dcterms:provenance` in XMP metadata.
    #[serde(skip_serializing_if = "Option::is_none")]
    provenance: Option<String>,

    /// A thumbnail image capturing the visual state at the time of import.
    ///
    /// A tuple of thumbnail MIME format (for example `image/jpeg`) and binary bits of the image.
    #[serde(skip_serializing_if = "Option::is_none")]
    thumbnail: Option<ResourceRef>,

    /// An optional hash of the asset to prevent duplicates.
    #[serde(skip_serializing_if = "Option::is_none")]
    hash: Option<String>,

    /// Set to `ParentOf` if this is the parent ingredient.
    ///
    /// There can only be one parent ingredient in the ingredients.
    // is_parent: Option<bool>,
    #[serde(default = "default_relationship")]
    relationship: Relationship,

    /// The active manifest label (if one exists).
    ///
    /// If this ingredient has a [`ManifestStore`],
    /// this will hold the label of the active [`Manifest`].
    ///
    /// [`Manifest`]: crate::Manifest
    /// [`ManifestStore`]: crate::ManifestStore
    #[serde(skip_serializing_if = "Option::is_none")]
    active_manifest: Option<String>,

    /// Validation results.
    #[serde(skip_serializing_if = "Option::is_none")]
    validation_status: Option<Vec<ValidationStatus>>,

    /// A reference to the actual data of the ingredient.
    #[serde(skip_serializing_if = "Option::is_none")]
    data: Option<ResourceRef>,

    /// Additional description of the ingredient.
    #[serde(skip_serializing_if = "Option::is_none")]
    description: Option<String>,

    /// URI to an informational page about the ingredient or its data.
    #[serde(rename = "informational_URI", skip_serializing_if = "Option::is_none")]
    informational_uri: Option<String>,

    /// Any additional [`Metadata`] as defined in the C2PA spec.
    ///
    /// [`Metadata`]: crate::Metadata
    #[serde(skip_serializing_if = "Option::is_none")]
    metadata: Option<Metadata>,

    /// Additional information about the data's type to the ingredient V2 structure.
    #[serde(skip_serializing_if = "Option::is_none")]
    data_types: Option<Vec<AssetType>>,

    /// A [`ManifestStore`] from the source asset extracted as a binary C2PA blob.
    ///
    /// [`ManifestStore`]: crate::ManifestStore
    #[serde(skip_serializing_if = "Option::is_none")]
    manifest_data: Option<ResourceRef>,

    #[serde(skip_deserializing)]
    #[serde(skip_serializing_if = "skip_serializing_resources")]
    resources: ResourceStore,
}

fn default_instance_id() -> String {
    format!("xmp:iid:{}", Uuid::new_v4())
}

fn default_relationship() -> Relationship {
    Relationship::default()
}

impl Ingredient {
    /// Constructs a new `Ingredient`.
    ///
    /// # Arguments
    ///
    /// * `title` - A user-displayable name for this ingredient (often a filename).
    /// * `format` - The MIME media type of the ingredient, for example `image/jpeg`.
    /// * `instance_id` - A unique identifier, such as the value of the ingredient's `xmpMM:InstanceID`.
    ///
    /// # Example
    ///
    /// ```
    /// use c2pa::Ingredient;
    /// let ingredient = Ingredient::new("title", "image/jpeg", "ed610ae51f604002be3dbf0c589a2f1f");
    /// ```
    pub fn new<S>(title: S, format: S, instance_id: S) -> Self
    where
        S: Into<String>,
    {
        Self {
            title: Some(title.into()),
            format: Some(format.into()),
            instance_id: Some(instance_id.into()),
            ..Default::default()
        }
    }

    /// Constructs a new V2 `Ingredient`.
    ///
    /// # Arguments
    ///
    /// * `title` - A user-displayable name for this ingredient (often a filename).
    /// * `format` - The MIME media type of the ingredient, for example `image/jpeg`.
    ///
    /// # Example
    ///
    /// ```
    /// use c2pa::Ingredient;
    /// let ingredient = Ingredient::new_v2("title", "image/jpeg");
    /// ```
    pub fn new_v2<S1, S2>(title: S1, format: S2) -> Self
    where
        S1: Into<String>,
        S2: Into<String>,
    {
        Self {
            title: Some(title.into()),
            format: Some(format.into()),
            ..Default::default()
        }
    }

    // try to determine if this is a V2 ingredient
    pub(crate) fn is_v2(&self) -> bool {
        self.instance_id.is_none()
            || self.data.is_some()
            || self.description.is_some()
            || self.informational_uri.is_some()
            || self.relationship == Relationship::InputTo
            || self.data_types.is_some()
    }

    /// Returns a user-displayable title for this ingredient.
    pub fn title(&self) -> Option<&str> {
        self.title.as_deref()
    }

    /// Returns a MIME content_type for this asset associated with this ingredient.
    pub fn format(&self) -> Option<&str> {
        self.format.as_deref()
    }

    /// Returns a document identifier if one exists.
    pub fn document_id(&self) -> Option<&str> {
        self.document_id.as_deref()
    }

    /// Returns the instance identifier.
    ///
    /// For v2 ingredients this can return an empty string
    pub fn instance_id(&self) -> &str {
        self.instance_id.as_deref().unwrap_or("")
    }

    /// Returns the provenance URI if available.
    pub fn provenance(&self) -> Option<&str> {
        self.provenance.as_deref()
    }

    /// Returns a ResourceRef or `None`.
    pub fn thumbnail_ref(&self) -> Option<&ResourceRef> {
        self.thumbnail.as_ref()
    }

    /// Returns thumbnail tuple Some((format, bytes)) or None.
    pub fn thumbnail(&self) -> Option<(&str, Cow<Vec<u8>>)> {
        self.thumbnail
            .as_ref()
            .and_then(|t| Some(t.format.as_str()).zip(self.resources.get(&t.identifier).ok()))
    }

    /// Returns a Cow of thumbnail bytes or Err(Error::NotFound)`.
    pub fn thumbnail_bytes(&self) -> Result<Cow<Vec<u8>>> {
        match self.thumbnail.as_ref() {
            Some(thumbnail) => self.resources.get(&thumbnail.identifier),
            None => Err(Error::NotFound),
        }
    }

    /// Returns an optional hash to uniquely identify this asset.
    pub fn hash(&self) -> Option<&str> {
        self.hash.as_deref()
    }

    /// Returns `true` if this is labeled as the parent ingredient.
    pub fn is_parent(&self) -> bool {
        self.relationship == Relationship::ParentOf
    }

    /// Returns the relationship status of the ingredient.
    pub fn relationship(&self) -> &Relationship {
        &self.relationship
    }

    /// Returns a reference to the [`ValidationStatus`]s if they exist.
    pub fn validation_status(&self) -> Option<&[ValidationStatus]> {
        self.validation_status.as_deref()
    }

    /// Returns a reference to [`Metadata`] if it exists.
    pub fn metadata(&self) -> Option<&Metadata> {
        self.metadata.as_ref()
    }

    /// Returns the label for the active [`Manifest`] in this ingredient,
    /// if one exists.
    ///
    /// If `None`, the ingredient has no [`Manifest`]s.
    pub fn active_manifest(&self) -> Option<&str> {
        self.active_manifest.as_deref()
    }

    /// Returns a reference to C2PA manifest data if it exists.
    ///
    /// manifest_data is the binary form of a manifest store in .c2pa format.
    pub fn manifest_data_ref(&self) -> Option<&ResourceRef> {
        self.manifest_data.as_ref()
    }

    /// Returns a copy on write ref to the manifest data bytes or None`.
    ///
    /// manifest_data is the binary form of a manifest store in .c2pa format.
    pub fn manifest_data(&self) -> Option<Cow<Vec<u8>>> {
        self.manifest_data
            .as_ref()
            .and_then(|r| self.resources.get(&r.identifier).ok())
    }

    /// Returns a reference to ingredient data if it exists.
    pub fn data_ref(&self) -> Option<&ResourceRef> {
        self.data.as_ref()
    }

    /// Returns the detailed description of the ingredient if it exists.
    pub fn description(&self) -> Option<&str> {
        self.description.as_deref()
    }

    /// Returns an informational uri for the ingredient if it exists.
    pub fn informational_uri(&self) -> Option<&str> {
        self.informational_uri.as_deref()
    }

    /// Returns an list AssetType info.
    pub fn data_types(&self) -> Option<&[AssetType]> {
        self.data_types.as_deref()
    }

    /// Sets a human-readable title for this ingredient.
    pub fn set_title<S: Into<String>>(&mut self, title: S) -> &mut Self {
        self.title = Some(title.into());
        self
    }

    /// Sets the document instanceId.
    ///
    /// This call is optional for v2 ingredients.
    ///
    /// Typically this is found in XMP under `xmpMM:InstanceID`.
    pub fn set_instance_id<S: Into<String>>(&mut self, instance_id: S) -> &mut Self {
        self.instance_id = Some(instance_id.into());
        self
    }

    /// Sets the document identifier.
    ///
    /// This call is optional.
    ///
    /// Typically this is found in XMP under `xmpMM:DocumentID`.
    pub fn set_document_id<S: Into<String>>(&mut self, document_id: S) -> &mut Self {
        self.document_id = Some(document_id.into());
        self
    }

    /// Sets the provenance URI.
    ///
    /// This call is optional.
    ///
    /// Typically this is found in XMP under `dcterms:provenance`.
    pub fn set_provenance<S: Into<String>>(&mut self, provenance: S) -> &mut Self {
        self.provenance = Some(provenance.into());
        self
    }

    /// Identifies this ingredient as the parent.
    ///
    /// Only one ingredient should be flagged as a parent.
    /// Use Manifest.set_parent to ensure this is the only parent ingredient.
    pub fn set_is_parent(&mut self) -> &mut Self {
        self.relationship = Relationship::ParentOf;
        self
    }

    /// Set the ingredient Relationship status.
    ///
    /// Only one ingredient should be set as a parentOf.
    /// Use Manifest.set_parent to ensure this is the only parent ingredient.
    pub fn set_relationship(&mut self, relationship: Relationship) -> &mut Self {
        self.relationship = relationship;
        self
    }

    /// Sets the thumbnail from a ResourceRef.
    pub fn set_thumbnail_ref(&mut self, thumbnail: ResourceRef) -> Result<&mut Self> {
        self.thumbnail = Some(thumbnail);
        Ok(self)
    }

    /// Sets the thumbnail format and image data.
    pub fn set_thumbnail<S: Into<String>, B: Into<Vec<u8>>>(
        &mut self,
        format: S,
        bytes: B,
    ) -> Result<&mut Self> {
        let base_id = self.instance_id().to_string();
        self.thumbnail = Some(self.resources.add_with(&base_id, &format.into(), bytes)?);
        Ok(self)
    }

    /// Sets the thumbnail format and image data only in memory.
    ///
    /// This is only used for internally generated thumbnails - when
    /// reading thumbnails from files, we don't want to write these to file
    /// So this ensures they stay in memory unless written out.
    #[deprecated(note = "Please use set_thumbnail instead", since = "0.28.0")]
    pub fn set_memory_thumbnail<S: Into<String>, B: Into<Vec<u8>>>(
        &mut self,
        format: S,
        bytes: B,
    ) -> Result<&mut Self> {
        // Do not write this as a file when reading from files
        #[cfg(feature = "file_io")]
        let base_path = self.resources_mut().take_base_path();
        let base_id = self.instance_id().to_string();
        self.thumbnail = Some(self.resources.add_with(&base_id, &format.into(), bytes)?);
        #[cfg(feature = "file_io")]
        if let Some(path) = base_path {
            self.resources_mut().set_base_path(path)
        }
        Ok(self)
    }

    /// Sets the hash value generated from the entire asset.
    pub fn set_hash<S: Into<String>>(&mut self, hash: S) -> &mut Self {
        self.hash = Some(hash.into());
        self
    }

    /// Adds a [ValidationStatus] to this ingredient.
    pub fn add_validation_status(&mut self, status: ValidationStatus) -> &mut Self {
        match &mut self.validation_status {
            None => self.validation_status = Some(vec![status]),
            Some(validation_status) => validation_status.push(status),
        }
        self
    }

    /// Adds any desired [`Metadata`] to this ingredient.
    pub fn set_metadata(&mut self, metadata: Metadata) -> &mut Self {
        self.metadata = Some(metadata);
        self
    }

    /// Sets the label for the active manifest in the manifest data.
    pub fn set_active_manifest<S: Into<String>>(&mut self, label: S) -> &mut Self {
        self.active_manifest = Some(label.into());
        self
    }

    /// Sets a reference to Manifest C2PA data.
    pub fn set_manifest_data_ref(&mut self, data_ref: ResourceRef) -> Result<&mut Self> {
        self.manifest_data = Some(data_ref);
        Ok(self)
    }

    /// Sets the Manifest C2PA data for this ingredient with bytes.
    pub fn set_manifest_data(&mut self, data: Vec<u8>) -> Result<&mut Self> {
        let base_id = "manifest_data".to_string();
        self.manifest_data = Some(
            self.resources
                .add_with(&base_id, "application/c2pa", data)?,
        );
        Ok(self)
    }

    /// Sets a reference to Ingredient data.
    pub fn set_data_ref(&mut self, data_ref: ResourceRef) -> Result<&mut Self> {
        // verify the resource referenced exists
        if !self.resources.exists(&data_ref.identifier) {
            return Err(Error::NotFound);
        };
        self.data = Some(data_ref);
        Ok(self)
    }

    /// Sets a detailed description for this ingredient.
    pub fn set_description<S: Into<String>>(&mut self, description: S) -> &mut Self {
        self.description = Some(description.into());
        self
    }

    /// Sets an informational URI if needed.
    pub fn set_informational_uri<S: Into<String>>(&mut self, uri: S) -> &mut Self {
        self.informational_uri = Some(uri.into());
        self
    }

    /// Add AssetType info for Ingredient.
    pub fn add_data_type(&mut self, data_type: AssetType) -> &mut Self {
        if let Some(data_types) = self.data_types.as_mut() {
            data_types.push(data_type);
        } else {
            self.data_types = Some([data_type].to_vec());
        }

        self
    }

    /// Return an immutable reference to the ingredient resources.
    pub fn resources(&self) -> &ResourceStore {
        &self.resources
    }

    /// Return an mutable reference to the ingredient resources.
    pub fn resources_mut(&mut self) -> &mut ResourceStore {
        &mut self.resources
    }

    /// Gathers filename, extension, and format from a file path.
    #[cfg(feature = "file_io")]
    fn get_path_info(path: &std::path::Path) -> (String, String, String) {
        let title = path
            .file_name()
            .map(|name| name.to_string_lossy().into_owned())
            .unwrap_or_else(|| "".into());

        let extension = path
            .extension()
            .map(|e| e.to_string_lossy().into_owned())
            .unwrap_or_else(|| "".into())
            .to_lowercase();

        let format = extension_to_mime(&extension)
            .unwrap_or("application/octet-stream")
            .to_owned();
        (title, extension, format)
    }

    /// Generates an `Ingredient` from a file path, including XMP info
    /// from the file if available.
    ///
    /// This does not read c2pa_data in a file, it only reads XMP.
    #[cfg(feature = "file_io")]
    pub fn from_file_info<P: AsRef<Path>>(path: P) -> Self {
        // get required information from the file path
        let (title, _, format) = Self::get_path_info(path.as_ref());

        // if we can open the file try to get xmp info
        match std::fs::File::open(path).map_err(Error::IoError) {
            Ok(mut file) => Self::from_stream_info(&mut file, &format, &title),
            Err(_) => Self {
                title: Some(title),
                format: Some(format),
                ..Default::default()
            },
        }
    }

    /// Generates an `Ingredient` from a stream, including XMP info.
    pub fn from_stream_info<F, S>(stream: &mut dyn CAIRead, format: F, title: S) -> Self
    where
        F: Into<String>,
        S: Into<String>,
    {
        let format = format.into();

        // Try to get xmp info, if this fails all XmpInfo fields will be None.
        let xmp_info = XmpInfo::from_source(stream, &format);

        let id = if let Some(id) = xmp_info.instance_id {
            id
        } else {
            default_instance_id()
        };

        let mut ingredient = Self::new(title.into(), format, id);

        ingredient.document_id = xmp_info.document_id; // use document id if one exists
        ingredient.provenance = xmp_info.provenance;

        ingredient
    }

    // Utility method to set the validation status from store result and log
    // Also sets the thumbnail from the claim if valid and it exists
    fn update_validation_status(
        &mut self,
        result: Result<Store>,
        manifest_bytes: Option<Vec<u8>>,
        validation_log: &impl StatusTracker,
    ) -> Result<()> {
        match result {
            Ok(store) => {
                // generate ValidationStatus from ValidationItems filtering for only errors
                let statuses = status_for_store(&store, validation_log);

                if let Some(claim) = store.provenance_claim() {
                    // if the parent claim is valid and has a thumbnail, use it
                    if statuses.is_empty() {
                        if let Some(hashed_uri) = claim
                            .assertions()
                            .iter()
                            .find(|hashed_uri| hashed_uri.url().contains(labels::CLAIM_THUMBNAIL))
                        {
                            // We found a valid claim thumbnail so just reference it, we don't need to copy it
                            let thumb_manifest = manifest_label_from_uri(&hashed_uri.url())
                                .unwrap_or_else(|| claim.label().to_string());
                            let uri =
                                jumbf::labels::to_absolute_uri(&thumb_manifest, &hashed_uri.url());
                            // Try to determine the format from the assertion label in the URL
                            let format = hashed_uri
                                .url()
                                .rsplit_once('.')
                                .map(|(_, ext)| format!("image/{}", ext))
                                .unwrap_or_else(|| "image/jpeg".to_string()); // default to jpeg??
                            let mut thumb = crate::resource_store::ResourceRef::new(format, &uri);
                            // keep track of the alg and hash for reuse
                            thumb.alg = hashed_uri.alg();
                            let hash = base64::encode(&hashed_uri.hash());
                            thumb.hash = Some(hash);
                            self.set_thumbnail_ref(thumb)?;

                            // add a resource to give clients access, but don't directly reference it.
                            // this way a client can view the thumbnail without needing to load the manifest
                            // but the the embedded thumbnail is still the primary reference
                            let claim_assertion = store.get_claim_assertion_from_uri(&uri)?;
                            let thumbnail = Thumbnail::from_assertion(claim_assertion.assertion())?;
                            self.resources.add_uri(
                                &uri,
                                &thumbnail.content_type,
                                thumbnail.data,
                            )?;
                        }
                    }
                    self.active_manifest = Some(claim.label().to_string());
                }

                if let Some(bytes) = manifest_bytes {
                    self.set_manifest_data(bytes)?;
                }

                self.validation_status = if statuses.is_empty() {
                    None
                } else {
                    Some(statuses)
                };
                Ok(())
            }
            Err(Error::JumbfNotFound)
            | Err(Error::ProvenanceMissing)
            | Err(Error::UnsupportedType) => Ok(()), // no claims but valid file
            Err(Error::BadParam(desc)) if desc == *"unrecognized file type" => Ok(()),
            Err(Error::RemoteManifestUrl(url)) => {
                let status = ValidationStatus::new(validation_status::MANIFEST_INACCESSIBLE)
                    .set_url(url)
                    .set_explanation("Remote manifest not fetched".to_string());
                self.validation_status = Some(vec![status]);
                Ok(())
            }
            Err(Error::RemoteManifestFetch(url)) => {
                let status = ValidationStatus::new(validation_status::MANIFEST_INACCESSIBLE)
                    .set_url(url)
                    .set_explanation("Unable to fetch remote manifest".to_string());
                self.validation_status = Some(vec![status]);
                Ok(())
            }
            Err(e) => {
                // we can ignore the error here because it should have a log entry corresponding to it
                debug!("ingredient {:?}", e);
                // convert any other error to a validation status
                let statuses: Vec<ValidationStatus> = validation_log
                    .logged_items()
                    .iter()
                    .filter_map(ValidationStatus::from_validation_item)
                    .filter(|s| !validation_status::is_success(s.code()))
                    .collect();
                self.validation_status = if statuses.is_empty() {
                    None
                } else {
                    Some(statuses)
                };
                Ok(())
            }
        }
    }

    #[cfg(feature = "file_io")]
    /// Creates an `Ingredient` from a file path.
    pub fn from_file<P: AsRef<Path>>(path: P) -> Result<Self> {
        Self::from_file_with_options(path.as_ref(), &DefaultOptions { base: None })
    }

    #[cfg(feature = "file_io")]
    /// Creates an `Ingredient` from a file path.
    pub fn from_file_with_folder<P: AsRef<Path>>(path: P, folder: P) -> Result<Self> {
        Self::from_file_with_options(
            path.as_ref(),
            &DefaultOptions {
                base: Some(PathBuf::from(folder.as_ref())),
            },
        )
    }

    fn thumbnail_from_assertion(assertion: &Assertion) -> (String, Vec<u8>) {
        (
            format!(
                "image/{}",
                get_thumbnail_image_type(&assertion.label_root())
            ),
            assertion.data().to_vec(),
        )
    }

    /// Creates an `Ingredient` from a file path and options.
    #[cfg(feature = "file_io")]
    pub fn from_file_with_options<P: AsRef<Path>>(
        path: P,
        options: &dyn IngredientOptions,
    ) -> Result<Self> {
        Self::from_file_impl(path.as_ref(), options)
    }

    // Internal implementation to avoid code bloat.
    #[cfg(feature = "file_io")]
    fn from_file_impl(path: &Path, options: &dyn IngredientOptions) -> Result<Self> {
        #[cfg(feature = "diagnostics")]
        let _t = crate::utils::time_it::TimeIt::new("Ingredient:from_file_with_options");

        // from the source file we need to get the XMP, JUMBF and generate a thumbnail
        debug!("ingredient {:?}", path);

        // get required information from the file path
        let mut ingredient = Self::from_file_info(path);

        if !path.exists() {
            return Err(Error::FileNotFound(ingredient.title.unwrap_or_default()));
        }

        // configure for writing to folders if that option is set
        if let Some(folder) = options.base_path().as_ref() {
            ingredient.with_base_path(folder)?;
        }

        // if options includes a title, use it
        if let Some(opt_title) = options.title(path) {
            ingredient.title = Some(opt_title);
        }

        // optionally generate a hash so we know if the file has changed
        ingredient.hash = options.hash(path);

        let mut validation_log = DetailedStatusTracker::default();

        // retrieve the manifest bytes from embedded, sidecar or remote and convert to store if found
        let (result, manifest_bytes) = match Store::load_jumbf_from_path(path) {
            Ok(manifest_bytes) => {
                (
                    // generate a store from the buffer and then validate from the asset path
                    Store::from_jumbf(&manifest_bytes, &mut validation_log)
                        .and_then(|mut store| {
                            // verify the store
                            store
                                .verify_from_path(path, &mut validation_log)
                                .map(|_| store)
                        })
                        .inspect_err(|e| {
                            // add a log entry for the error so we act like verify
                            log_item!("asset", "error loading file", "Ingredient::from_file")
                                .failure_no_throw(&mut validation_log, e);
                        }),
                    Some(manifest_bytes),
                )
            }
            Err(err) => (Err(err), None),
        };

        // set validation status from result and log
        ingredient.update_validation_status(result, manifest_bytes, &validation_log)?;

        // create a thumbnail if we don't already have a manifest with a thumb we can use
        if ingredient.thumbnail.is_none() {
            if let Some((format, image)) = options.thumbnail(path) {
                ingredient.set_thumbnail(format, image)?;
            }
        }
        Ok(ingredient)
    }

    /// Creates an `Ingredient` from a memory buffer.
    ///
    /// This does not set title or hash.
    /// Thumbnail will be set only if one can be retrieved from a previous valid manifest.
    pub fn from_memory(format: &str, buffer: &[u8]) -> Result<Self> {
        let mut stream = Cursor::new(buffer);
        Self::from_stream(format, &mut stream)
    }

    /// Creates an `Ingredient` from a stream.
    ///
    /// This does not set title or hash.
    /// Thumbnail will be set only if one can be retrieved from a previous valid manifest.
    pub fn from_stream(format: &str, stream: &mut dyn CAIRead) -> Result<Self> {
        let ingredient = Self::from_stream_info(stream, format, "untitled");
        stream.rewind()?;
        ingredient.add_stream_internal(format, stream)
    }

    /// Create an Ingredient from JSON.
    pub fn from_json(json: &str) -> Result<Self> {
        serde_json::from_str(json).map_err(Error::JsonError)
    }

    /// Adds a stream to an ingredient.
    ///
    /// This allows you to predefine fields before adding the stream.
    /// Sets manifest_data if the stream contains a manifest_store.
    /// Sets thumbnail if not defined and a valid claim thumbnail is found or add_thumbnails is enabled.
    /// Instance_id, document_id, and provenance will be overridden if found in the stream.
    /// Format will be overridden only if it is the default (application/octet-stream).
    #[cfg(feature = "unstable_api")]
    #[async_generic()]
    pub(crate) fn with_stream<S: Into<String>>(
        mut self,
        format: S,
        stream: &mut dyn CAIRead,
    ) -> Result<Self> {
        let format = format.into();

        // try to get xmp info, if this fails all XmpInfo fields will be None
        let xmp_info = XmpInfo::from_source(stream, &format);

        if self.instance_id.is_none() {
            self.instance_id = xmp_info.instance_id;
        }

        if let Some(id) = xmp_info.document_id {
            self.document_id = Some(id);
        };

        if let Some(provenance) = xmp_info.provenance {
            self.provenance = Some(provenance);
        };

        // only override format if it is the default
        if self.format.is_none() {
            self.format = Some(format.to_string());
        };

        // ensure we have an instance Id for v1 ingredients
        if self.instance_id.is_none() {
            self.instance_id = Some(default_instance_id());
        };

        stream.rewind()?;

        if _sync {
            self.add_stream_internal(&format, stream)
        } else {
            self.add_stream_internal_async(&format, stream).await
        }
    }

    // Internal implementation to avoid code bloat.
    #[async_generic()]
    fn add_stream_internal(mut self, format: &str, stream: &mut dyn CAIRead) -> Result<Self> {
        let mut validation_log = DetailedStatusTracker::default();

        // retrieve the manifest bytes from embedded, sidecar or remote and convert to store if found
        let jumbf_stream = load_jumbf_from_stream(format, stream);

        // We can't use functional combinators since we can't use async callbacks (https://github.com/rust-lang/rust/issues/62290)
        let (result, manifest_bytes) = if let Ok(manifest_bytes) = jumbf_stream {
            let jumbf_store = Store::from_jumbf(&manifest_bytes, &mut validation_log);
            let result = if let Ok(mut store) = jumbf_store {
                if _sync {
                    match store.verify_from_stream(stream, format, &mut validation_log) {
                        Ok(_) => Ok(store),
                        Err(err) => Err(err),
                    }
                } else {
                    match store
                        .verify_from_stream_async(stream, format, &mut validation_log)
                        .await
                    {
                        Ok(_) => Ok(store),
                        Err(err) => Err(err),
                    }
                }
            } else {
                // This will always be Err in this situation
                #[allow(clippy::unwrap_used)]
                Err(jumbf_store.unwrap_err())
            };

            (
                result.inspect_err(|e| {
                    // add a log entry for the error so we act like verify
                    log_item!("asset", "error loading file", "Ingredient::from_file")
                        .failure_no_throw(&mut validation_log, e);
                }),
                Some(manifest_bytes),
            )
        } else {
            // This will always be Err in this situation
            #[allow(clippy::unwrap_used)]
            (Err(jumbf_stream.unwrap_err()), None)
        };

        // set validation status from result and log
        self.update_validation_status(result, manifest_bytes, &validation_log)?;

        // create a thumbnail if we don't already have a manifest with a thumb we can use
        #[cfg(feature = "add_thumbnails")]
        if self.thumbnail.is_none() {
            stream.rewind()?;
            match crate::utils::thumbnail::make_thumbnail_from_stream(format, stream) {
                Ok((format, image)) => {
                    self.set_thumbnail(format, image)?;
                }
                Err(err) => {
                    log::warn!("Could not create thumbnail. {err}");
                }
            }
        }

        Ok(self)
    }

    /// Creates an `Ingredient` from a memory buffer (async version).
    ///
    /// This does not set title or hash.
    /// Thumbnail will be set only if one can be retrieved from a previous valid manifest.
    pub async fn from_memory_async(format: &str, buffer: &[u8]) -> Result<Self> {
        let mut stream = Cursor::new(buffer);
        Self::from_stream_async(format, &mut stream).await
    }

    /// Creates an `Ingredient` from a stream (async version).
    ///
    /// This does not set title or hash.
    /// Thumbnail will be set only if one can be retrieved from a previous valid manifest.
    pub async fn from_stream_async(format: &str, stream: &mut dyn CAIRead) -> Result<Self> {
        let mut ingredient = Self::from_stream_info(stream, format, "untitled");
        stream.rewind()?;

        let mut validation_log = DetailedStatusTracker::default();

        // retrieve the manifest bytes from embedded, sidecar or remote and convert to store if found
        let (result, manifest_bytes) = match Store::load_jumbf_from_stream(format, stream) {
            Ok(manifest_bytes) => {
                (
                    // generate a store from the buffer and then validate from the asset path
                    match Store::from_jumbf(&manifest_bytes, &mut validation_log) {
                        Ok(store) => {
                            // verify the store
                            Store::verify_store_async(
                                &store,
                                &mut ClaimAssetData::Stream(stream, format),
                                &mut validation_log,
                            )
                            .await
                            .map(|_| store)
                        }
                        Err(e) => {
                            log_item!(
                                "asset",
                                "error loading asset",
                                "Ingredient::from_stream_async"
                            )
                            .failure_no_throw(&mut validation_log, &e);

                            Err(e)
                        }
                    },
                    Some(manifest_bytes),
                )
            }
            Err(err) => (Err(err), None),
        };

        // set validation status from result and log
        ingredient.update_validation_status(result, manifest_bytes, &validation_log)?;

        // create a thumbnail if we don't already have a manifest with a thumb we can use
        #[cfg(feature = "add_thumbnails")]
        if ingredient.thumbnail.is_none() {
            stream.rewind()?;
            match crate::utils::thumbnail::make_thumbnail_from_stream(format, stream) {
                Ok((format, image)) => {
                    ingredient.set_thumbnail(format, image)?;
                }
                Err(err) => {
                    log::warn!("Could not create thumbnail. {err}");
                }
            }
        }

        Ok(ingredient)
    }

    /// Creates an Ingredient from a store and a URI to an ingredient assertion.
    /// claim_label identifies the claim for relative paths.
    pub(crate) fn from_ingredient_uri(
        store: &Store,
        claim_label: &str,
        ingredient_uri: &str,
        #[cfg(feature = "file_io")] resource_path: Option<&Path>,
    ) -> Result<Self> {
        let assertion =
            store
                .get_assertion_from_uri(ingredient_uri)
                .ok_or(Error::AssertionMissing {
                    url: ingredient_uri.to_owned(),
                })?;
        let ingredient_assertion = assertions::Ingredient::from_assertion(assertion)?;

        let mut validation_status = match ingredient_assertion.validation_status.as_ref() {
            Some(status) => status.clone(),
            None => Vec::new(),
        };

        let active_manifest = ingredient_assertion
            .c2pa_manifest
            .and_then(|hash_url| manifest_label_from_uri(&hash_url.url()));

        debug!(
            "Adding Ingredient {:?} {:?}",
            ingredient_assertion.title, &active_manifest
        );

        let mut ingredient = Ingredient {
            title: ingredient_assertion.title,
            format: ingredient_assertion.format,
            instance_id: ingredient_assertion.instance_id,
            document_id: ingredient_assertion.document_id,
            relationship: ingredient_assertion.relationship,
            active_manifest,
            validation_status: None,
            metadata: ingredient_assertion.metadata,
            description: ingredient_assertion.description,
            informational_uri: ingredient_assertion.informational_uri,
            data_types: ingredient_assertion.data_types,
            ..Default::default()
        };

        ingredient.resources.set_label(claim_label); // set the label for relative paths

        #[cfg(feature = "file_io")]
        if let Some(base_path) = resource_path {
            ingredient.resources_mut().set_base_path(base_path)
        }

        if let Some(hashed_uri) = ingredient_assertion.thumbnail.as_ref() {
            // This could be a relative or absolute thumbnail reference to another manifest
            let target_claim_label = match manifest_label_from_uri(&hashed_uri.url()) {
                Some(label) => label,           // use the manifest from the thumbnail uri
                None => claim_label.to_owned(), /* relative so use the whole url from the thumbnail assertion */
            };
            let maybe_resource_ref = match hashed_uri.url() {
                uri if uri.contains(jumbf::labels::ASSERTIONS) => {
                    // if this is a claim thumbnail, then use the label from the thumbnail uri
                    store
                        .get_assertion_from_uri_and_claim(&hashed_uri.url(), &target_claim_label)
                        .map(|assertion| {
                            let (format, image) = Self::thumbnail_from_assertion(assertion);
                            ingredient
                                .resources
                                .add_uri(&hashed_uri.url(), &format, image)
                        })
                }
                uri if uri.contains(jumbf::labels::DATABOXES) => store
                    .get_data_box_from_uri_and_claim(hashed_uri, &target_claim_label)
                    .map(|data_box| {
                        ingredient.resources.add_uri(
                            &hashed_uri.url(),
                            &data_box.format,
                            data_box.data.clone(),
                        )
                    }),
                _ => None,
            };
            match maybe_resource_ref {
                Some(data_ref) => {
                    ingredient.thumbnail = Some(data_ref?);
                }
                None => {
                    error!("failed to get {} from {}", hashed_uri.url(), ingredient_uri);
                    validation_status.push(
                        ValidationStatus::new(validation_status::ASSERTION_MISSING.to_string())
                            .set_url(hashed_uri.url()),
                    );
                }
            }
        };

        if let Some(data_uri) = ingredient_assertion.data.as_ref() {
            let data_box = store
                .get_data_box_from_uri_and_claim(data_uri, claim_label)
                .ok_or_else(|| {
                    error!("failed to get {} from {}", data_uri.url(), ingredient_uri);
                    Error::AssertionMissing {
                        url: data_uri.url(),
                    }
                })?;

            let mut data_ref = ingredient.resources_mut().add_uri(
                &data_uri.url(),
                &data_box.format,
                data_box.data.clone(),
            )?;
            data_ref.data_types.clone_from(&data_box.data_types);
            ingredient.set_data_ref(data_ref)?;
        }

        if !validation_status.is_empty() {
            ingredient.validation_status = Some(validation_status)
        }
        Ok(ingredient)
    }

    /// Converts a higher level Ingredient into the appropriate components in a claim.
    pub(crate) fn add_to_claim(
        &self,
        claim: &mut Claim,
        redactions: Option<Vec<String>>,
        resources: Option<&ResourceStore>, // use alternate resource store (for Builder model)
    ) -> Result<HashedUri> {
        let mut thumbnail = None;
        // for Builder model, ingredient resources may be in the manifest
        let get_resource = |id: &str| {
            self.resources.get(id).or_else(|_| {
                resources
                    .ok_or_else(|| Error::NotFound)
                    .and_then(|r| r.get(id))
            })
        };

        // add the ingredient manifest_data to the claim
        // this is how any existing claims are added to the new store
        let c2pa_manifest = match self.manifest_data_ref() {
            Some(resource_ref) => {
                let manifest_label = self
                    .active_manifest
                    .clone()
                    .ok_or(Error::IngredientNotFound)?;

                //if this is the parent ingredient then apply any redactions, converting from labels to uris
                let redactions = match self.is_parent() {
                    true => redactions.as_ref().map(|redactions| {
                        redactions
                            .iter()
                            .map(|r| to_assertion_uri(&manifest_label, r))
                            .collect()
                    }),
                    false => None,
                };

                // get the c2pa manifest bytes
                let manifest_data = get_resource(&resource_ref.identifier)?;

                // have Store check and load ingredients and add them to a claim
                let ingredient_store = Store::load_ingredient_to_claim(
                    claim,
                    &manifest_label,
                    &manifest_data,
                    redactions,
                )?;

                // get the ingredient map loaded in previous
                match claim.claim_ingredient(&manifest_label) {
                    Some(ingredient_claims) => {
                        // get the ingredient active claim from the ingredients claim map
                        if let Some(ingredient_active_claim) = ingredient_claims
                            .iter()
                            .find(|c| c.label() == manifest_label)
                        {
                            let hash = ingredient_store
                                .get_manifest_box_hashes(ingredient_active_claim)
                                .manifest_box_hash; // get C2PA 1.2 JUMBF box hash

                            // todo: must use this when making v3
                            let _sig_hash = ingredient_store
                                .get_manifest_box_hashes(ingredient_active_claim)
                                .signature_box_hash; // needed for v3 ingredients

                            let uri = jumbf::labels::to_manifest_uri(&manifest_label);

                            // if there are validations and they have all passed, then use the parent claim thumbnail if available
                            if let Some(validation_status) = self.validation_status.as_ref() {
                                if validation_status.iter().all(|r| r.passed()) {
                                    thumbnail = ingredient_active_claim
                                        .assertions()
                                        .iter()
                                        .find(|hashed_uri| {
                                            hashed_uri.url().contains(labels::CLAIM_THUMBNAIL)
                                        })
                                        .map(|t| {
                                            // convert ingredient uris to absolute when adding them
                                            // since this uri references a different manifest
                                            let url = jumbf::labels::to_absolute_uri(
                                                &manifest_label,
                                                &t.url(),
                                            );
                                            HashedUri::new(url, t.alg(), &t.hash())
                                        });
                                }
                            }
                            // generate c2pa_manifest hashed_uri
                            Some(crate::hashed_uri::HashedUri::new(
                                uri,
                                Some(ingredient_active_claim.alg().to_owned()),
                                hash.as_ref(),
                            ))
                        } else {
                            None
                        }
                    }
                    None => None,
                }
            }
            None => None,
        };

        // if the ingredient defines a thumbnail, add it to the claim
        // otherwise use the parent claim thumbnail if available
        if let Some(thumb_ref) = self.thumbnail_ref() {
            let hash_url = match manifest_label_from_uri(&thumb_ref.identifier) {
                Some(_) => {
                    let hash = match thumb_ref.hash.as_ref() {
                        Some(h) => base64::decode(h)
                            .map_err(|_e| Error::BadParam("Invalid hash".to_string()))?,
                        None => return Err(Error::BadParam("hash is missing".to_string())), /* todo: add hash missing error */
                    };
                    HashedUri::new(thumb_ref.identifier.clone(), thumb_ref.alg.clone(), &hash)
                }
                None => {
                    let data = match self.thumbnail.as_ref() {
                        Some(thumbnail) => get_resource(&thumbnail.identifier),
                        None => Err(Error::NotFound),
                    }?;
                    if self.is_v2() {
                        // v2 ingredients use databoxes for thumbnails
                        claim.add_databox(
                            &thumb_ref.format,
                            data.into_owned(),
                            thumb_ref.data_types.clone(),
                        )?
                    } else {
                        claim.add_assertion(&Thumbnail::new(
                            &labels::add_thumbnail_format(
                                labels::INGREDIENT_THUMBNAIL,
                                &thumb_ref.format,
                            ),
                            data.into_owned(),
                        ))?
                    }
                }
            };
            thumbnail = Some(hash_url);
        }

        let mut data = None;
        if let Some(data_ref) = self.data_ref() {
            let box_data = get_resource(&data_ref.identifier)?;
            let hash_url = claim.add_databox(
                &data_ref.format,
                box_data.into_owned(),
                data_ref.data_types.clone(),
            )?;

            data = Some(hash_url);
        };

        // instance_id is required in V1 so we generate one if it's not provided
        let instance_id = match self.instance_id.as_ref() {
            Some(id) => Some(id.to_owned()),
            None => {
                if self.data.is_some()
                    || self.description.is_some()
                    || self.informational_uri.is_some()
                {
                    None // not required in V2
                } else {
                    Some(default_instance_id())
                }
            }
        };

        let mut ingredient_assertion = match claim.version() {
            1 => {
                // don't make v1 ingredients anymore, they will always be at least v2
                assertions::Ingredient::new_v2(
                    self.title().unwrap_or_default(),
                    self.format().unwrap_or_default(),
                )
            }
            2 => {
                let mut assertion = assertions::Ingredient::new_v3(self.relationship.clone());
                assertion.title = self.title.clone();
                assertion.format = self.format.clone();
                assertion
            }
            _ => return Err(Error::UnsupportedType), // todo: better error
        };
        ingredient_assertion.instance_id = instance_id;
        match claim.version() {
            1 => {
                ingredient_assertion.document_id = self.document_id.clone();
                ingredient_assertion.c2pa_manifest = c2pa_manifest;
                ingredient_assertion
                    .validation_status
                    .clone_from(&self.validation_status);
            }
            2 => {
                //ingredient_assertion.active_manifest = c2pa_manifest;
            }
            _ => {}
        }
        ingredient_assertion.relationship = self.relationship.clone();
        ingredient_assertion.thumbnail = thumbnail;
        ingredient_assertion.metadata.clone_from(&self.metadata);
        ingredient_assertion.data = data;
        ingredient_assertion
            .description
            .clone_from(&self.description);
        ingredient_assertion
            .informational_uri
            .clone_from(&self.informational_uri);
        ingredient_assertion.data_types.clone_from(&self.data_types);
        claim.add_assertion(&ingredient_assertion)
    }

    /// Setting a base path will make the ingredient use resource files instead of memory buffers.
    ///
    /// The files will be relative to the given base path.
    #[cfg(feature = "file_io")]
    pub fn with_base_path<P: AsRef<Path>>(&mut self, base_path: P) -> Result<&Self> {
        std::fs::create_dir_all(&base_path)?;
        self.resources.set_base_path(base_path.as_ref());
        Ok(self)
    }

    /// Asynchronously create an Ingredient from a binary manifest (.c2pa) and asset bytes.
    ///
    /// # Example: Create an Ingredient from a binary manifest (.c2pa) and asset bytes
    /// ```
    /// use c2pa::{Result, Ingredient};
    ///
    /// # fn main() -> Result<()> {
    /// #    async {
    ///         let asset_bytes = include_bytes!("../tests/fixtures/cloud.jpg");
    ///         let manifest_bytes = include_bytes!("../tests/fixtures/cloud_manifest.c2pa");
    ///
    ///         let ingredient = Ingredient::from_manifest_and_asset_bytes_async(manifest_bytes.to_vec(), "image/jpeg", asset_bytes)
    ///             .await
    ///             .unwrap();
    ///
    ///         println!("{}", ingredient);
    /// #    };
    /// #
    /// #    Ok(())
    /// }
    /// ```
    pub async fn from_manifest_and_asset_bytes_async<M: Into<Vec<u8>>>(
        manifest_bytes: M,
        format: &str,
        asset_bytes: &[u8],
    ) -> Result<Self> {
        let mut stream = Cursor::new(asset_bytes);
        Self::from_manifest_and_asset_stream_async(manifest_bytes, format, &mut stream).await
    }

    /// Asynchronously create an Ingredient from a binary manifest (.c2pa) and asset.
    pub async fn from_manifest_and_asset_stream_async<M: Into<Vec<u8>>>(
        manifest_bytes: M,
        format: &str,
        stream: &mut dyn CAIRead,
    ) -> Result<Self> {
        let mut ingredient = Self::from_stream_info(stream, format, "untitled");

        let mut validation_log = DetailedStatusTracker::default();

        let manifest_bytes: Vec<u8> = manifest_bytes.into();
        // generate a store from the buffer and then validate from the asset path
        let result = match Store::from_jumbf(&manifest_bytes, &mut validation_log) {
            Ok(store) => {
                // verify the store
                stream.rewind()?;
                Store::verify_store_async(
                    &store,
                    &mut ClaimAssetData::Stream(stream, format),
                    &mut validation_log,
                )
                .await
                .map(|_| store)
            }
            Err(e) => {
                // add a log entry for the error so we act like verify
                log_item!("asset", "error loading file", "Ingredient::from_file")
                    .failure_no_throw(&mut validation_log, &e);

                Err(e)
            }
        };

        // set validation status from result and log
        ingredient.update_validation_status(result, Some(manifest_bytes), &validation_log)?;

        // create a thumbnail if we don't already have a manifest with a thumb we can use
        #[cfg(feature = "add_thumbnails")]
        if ingredient.thumbnail.is_none() {
            stream.rewind()?;
            match crate::utils::thumbnail::make_thumbnail_from_stream(format, stream) {
                Ok((format, image)) => {
                    ingredient.set_thumbnail(format, image)?;
                }
                Err(err) => {
                    log::warn!("Could not create thumbnail. {err}");
                }
            }
        }
        Ok(ingredient)
    }
}

impl std::fmt::Display for Ingredient {
    fn fmt(&self, f: &mut std::fmt::Formatter<'_>) -> std::fmt::Result {
        let report = serde_json::to_string_pretty(self).unwrap_or_default();
        f.write_str(&report)
    }
}

/// This defines optional operations when creating [`Ingredient`] structs from files.
#[cfg(feature = "file_io")]
pub trait IngredientOptions {
    /// This allows setting the title for the ingredient.
    ///
    /// If it returns `None`, then the default behavior is to use the file's name.
    fn title(&self, _path: &Path) -> Option<String> {
        None
    }

    /// Returns an optional hash value for the ingredient.
    ///
    /// Use the hash value to test for duplicate ingredients or if a source file has changed.
    /// If hash is_some() Manifest.add_ingredient will dedup matching hashes
    fn hash(&self, _path: &Path) -> Option<String> {
        None
    }

    /// Returns an optional thumbnail image representing the asset.
    ///
    /// The first value is the content type of the thumbnail, for example `image/jpeg`.
    /// The second value is bytes of the thumbnail image.
    /// The default is no thumbnail, so you must provide an override to have a thumbnail image.
    fn thumbnail(&self, _path: &Path) -> Option<(String, Vec<u8>)> {
        #[cfg(feature = "add_thumbnails")]
        return crate::utils::thumbnail::make_thumbnail(_path).ok();
        #[cfg(not(feature = "add_thumbnails"))]
        None
    }

    /// Returns an optional folder path.
    ///
    /// If Some, binary data will be stored in files in the given folder.
    fn base_path(&self) -> Option<&Path> {
        None
    }
}

/// DefaultOptions returns None for Title and Hash and generates thumbnail for supported thumbnails.
///
/// This can be use with `Ingredient::from_file_with_options`.
#[cfg(feature = "file_io")]
pub struct DefaultOptions {
    /// If Some, the ingredient will read/write binary assets using this folder.
    ///
    /// If None, the assets will be kept in memory.
    pub base: Option<std::path::PathBuf>,
}

#[cfg(feature = "file_io")]
impl IngredientOptions for DefaultOptions {
    fn base_path(&self) -> Option<&Path> {
        self.base.as_deref()
    }
}

#[cfg(test)]
mod tests {
    #![allow(clippy::expect_used)]
    #![allow(clippy::unwrap_used)]

    #[cfg(target_arch = "wasm32")]
    use wasm_bindgen_test::*;

    use super::*;
    #[cfg(target_arch = "wasm32")]
    wasm_bindgen_test::wasm_bindgen_test_configure!(run_in_browser);

    #[cfg_attr(not(target_arch = "wasm32"), test)]
    #[cfg_attr(target_arch = "wasm32", wasm_bindgen_test)]
    fn test_ingredient_api() {
        let mut ingredient = Ingredient::new("title", "format", "instance_id");
        ingredient
            .resources_mut()
            .add("id", "data".as_bytes().to_vec())
            .expect("add");
        ingredient
            .set_document_id("document_id")
            .set_title("title2")
            .set_hash("hash")
            .set_provenance("provenance")
            .set_is_parent()
            .set_relationship(Relationship::ParentOf)
            .set_metadata(Metadata::new())
            .set_thumbnail("format", "thumbnail".as_bytes().to_vec())
            .unwrap()
            .set_active_manifest("active_manifest")
            .set_manifest_data("data".as_bytes().to_vec())
            .expect("set_manifest")
            .set_description("description")
            .set_informational_uri("uri")
            .set_data_ref(ResourceRef::new("format", "id"))
            .expect("set_data_ref")
            .add_validation_status(ValidationStatus::new("status_code"));
        assert_eq!(ingredient.title(), Some("title2"));
        assert_eq!(ingredient.format(), Some("format"));
        assert_eq!(ingredient.instance_id(), "instance_id");
        assert_eq!(ingredient.document_id(), Some("document_id"));
        assert_eq!(ingredient.provenance(), Some("provenance"));
        assert_eq!(ingredient.hash(), Some("hash"));
        assert!(ingredient.is_parent());
        assert_eq!(ingredient.relationship(), &Relationship::ParentOf);
        assert_eq!(ingredient.description(), Some("description"));
        assert_eq!(ingredient.informational_uri(), Some("uri"));
        assert_eq!(ingredient.data_ref().unwrap().format, "format");
        assert_eq!(ingredient.data_ref().unwrap().identifier, "id");
        assert!(ingredient.metadata().is_some());
        assert_eq!(ingredient.thumbnail().unwrap().0, "format");
        assert_eq!(
            *ingredient.thumbnail().unwrap().1,
            "thumbnail".as_bytes().to_vec()
        );
        assert_eq!(
            *ingredient.thumbnail_bytes().unwrap(),
            "thumbnail".as_bytes().to_vec()
        );
        assert_eq!(ingredient.active_manifest(), Some("active_manifest"));

        assert_eq!(
            ingredient.validation_status().unwrap()[0].code(),
            "status_code"
        );
    }

    #[cfg_attr(not(target_arch = "wasm32"), actix::test)]
    #[cfg_attr(target_arch = "wasm32", wasm_bindgen_test)]
    #[cfg_attr(not(any(target_arch = "wasm32", feature = "openssl")), ignore)]
    async fn test_stream_async_jpg() {
        let image_bytes = include_bytes!("../tests/fixtures/CA.jpg");
        let title = "Test Image";
        let format = "image/jpeg";
        let mut ingredient = Ingredient::from_memory_async(format, image_bytes)
            .await
            .expect("from_memory");
        ingredient.set_title(title);

        println!("ingredient = {ingredient}");
        assert_eq!(ingredient.title(), Some(title));
        assert_eq!(ingredient.format(), Some(format));
        assert!(ingredient.manifest_data().is_some());
        assert_eq!(ingredient.metadata(), None);
        #[cfg(target_arch = "wasm32")]
        web_sys::console::debug_2(
            &"ingredient_from_memory_async:".into(),
            &ingredient.to_string().into(),
        );
        assert_eq!(ingredient.validation_status(), None);
    }

    #[test]
    #[cfg_attr(any(target_arch = "wasm32", not(feature = "openssl")), ignore)]
    // Note this does not work from wasm32, due to validation issues
    fn test_stream_jpg() {
        let image_bytes = include_bytes!("../tests/fixtures/CA.jpg");
        let title = "Test Image";
        let format = "image/jpeg";
        let mut ingredient = Ingredient::from_memory(format, image_bytes).expect("from_memory");
        ingredient.set_title(title);

        println!("ingredient = {ingredient}");
        assert_eq!(ingredient.title(), Some(title));
        assert_eq!(ingredient.format(), Some(format));
        assert!(ingredient.manifest_data().is_some());
        assert_eq!(ingredient.metadata(), None);
        assert_eq!(ingredient.validation_status(), None);
    }

    #[cfg_attr(not(target_arch = "wasm32"), actix::test)]
    #[cfg_attr(target_arch = "wasm32", wasm_bindgen_test)]
    #[cfg_attr(not(any(target_arch = "wasm32", feature = "openssl")), ignore)]
    async fn test_stream_ogp() {
        let image_bytes = include_bytes!("../tests/fixtures/XCA.jpg");
        let title = "XCA.jpg";
        let format = "image/jpeg";
        let mut ingredient = Ingredient::from_memory_async(format, image_bytes)
            .await
            .expect("from_memory");
        ingredient.set_title(title);

        println!("ingredient = {ingredient}");
        assert_eq!(ingredient.title(), Some(title));
        assert_eq!(ingredient.format(), Some(format));
        #[cfg(feature = "add_thumbnails")]
        assert!(ingredient.thumbnail().is_some());
        assert!(ingredient.manifest_data().is_some());
        assert_eq!(ingredient.metadata(), None);
        assert!(ingredient.validation_status().is_some());
        assert_eq!(
            ingredient.validation_status().unwrap()[0].code(),
            validation_status::ASSERTION_DATAHASH_MISMATCH
        );
    }

    #[allow(dead_code)]
    #[cfg_attr(not(target_arch = "wasm32"), actix::test)]
    #[cfg_attr(
        not(all(feature = "openssl", feature = "fetch_remote_manifests")),
        ignore
    )]
    async fn test_jpg_cloud_from_memory() {
        let image_bytes = include_bytes!("../tests/fixtures/cloud.jpg");
        let format = "image/jpeg";
        let ingredient = Ingredient::from_memory_async(format, image_bytes)
            .await
            .expect("from_memory_async");
        // println!("ingredient = {ingredient}");
        assert_eq!(ingredient.title(), Some("untitled"));
        assert_eq!(ingredient.format(), Some(format));
        assert!(ingredient.provenance().is_some());
        assert!(ingredient.provenance().unwrap().starts_with("https:"));
        assert!(ingredient.manifest_data().is_some());
        assert_eq!(ingredient.validation_status(), None);
    }

    #[allow(dead_code)]
    #[cfg_attr(not(any(target_arch = "wasm32", feature = "file_io")), actix::test)]
    #[cfg_attr(target_arch = "wasm32", wasm_bindgen_test)]
    async fn test_jpg_cloud_from_memory_no_file_io() {
        let image_bytes = include_bytes!("../tests/fixtures/cloud.jpg");
        let format = "image/jpeg";
        let ingredient = Ingredient::from_memory_async(format, image_bytes)
            .await
            .expect("from_memory_async");
        // println!("ingredient = {ingredient}");
        assert!(ingredient.validation_status().is_some());
        assert_eq!(
            ingredient.validation_status().unwrap()[0].code(),
            validation_status::MANIFEST_INACCESSIBLE
        );
        assert!(ingredient.validation_status().unwrap()[0]
            .url()
            .unwrap()
            .starts_with("http"));
        assert_eq!(ingredient.manifest_data(), None);
    }

    #[cfg_attr(not(target_arch = "wasm32"), actix::test)]
    #[cfg_attr(target_arch = "wasm32", wasm_bindgen_test)]
    #[cfg_attr(not(any(target_arch = "wasm32", feature = "openssl")), ignore)]
    async fn test_jpg_cloud_from_memory_and_manifest() {
        let asset_bytes = include_bytes!("../tests/fixtures/cloud.jpg");
        let manifest_bytes = include_bytes!("../tests/fixtures/cloud_manifest.c2pa");
        let format = "image/jpeg";
        let ingredient = Ingredient::from_manifest_and_asset_bytes_async(
            manifest_bytes.to_vec(),
            format,
            asset_bytes,
        )
        .await
        .unwrap();
        #[cfg(target_arch = "wasm32")]
        web_sys::console::debug_2(
            &"ingredient_from_memory_async:".into(),
            &ingredient.to_string().into(),
        );
        assert_eq!(ingredient.validation_status(), None);
        assert!(ingredient.manifest_data().is_some());
        assert!(ingredient.provenance().is_some());
    }
}

#[cfg(test)]
#[cfg(feature = "file_io")]
mod tests_file_io {
    #![allow(clippy::expect_used)]
    #![allow(clippy::unwrap_used)]

    #[cfg(target_arch = "wasm32")]
    use wasm_bindgen_test::*;

    use super::*;
    use crate::utils::test::fixture_path;
    #[cfg(target_arch = "wasm32")]
    wasm_bindgen_test::wasm_bindgen_test_configure!(run_in_browser);

    const NO_MANIFEST_JPEG: &str = "earth_apollo17.jpg";
    const MANIFEST_JPEG: &str = "C.jpg";
    const BAD_SIGNATURE_JPEG: &str = "E-sig-CA.jpg";
    const PRERELEASE_JPEG: &str = "prerelease.jpg";

    fn stats(ingredient: &Ingredient) -> usize {
        let thumb_size = ingredient.thumbnail_bytes().map_or(0, |i| i.len());
        let manifest_data_size = ingredient.manifest_data().map_or(0, |r| r.len());

        println!(
            "  {} instance_id: {}, thumb size: {}, manifest_data size: {}",
            ingredient.title().unwrap_or_default(),
            ingredient.instance_id(),
            thumb_size,
            manifest_data_size,
        );
        ingredient.title().unwrap_or_default().len()
            + ingredient.instance_id().len()
            + thumb_size
            + manifest_data_size
    }

    // check for correct thumbnail generation with or without add_thumbnails feature
    fn test_thumbnail(ingredient: &Ingredient, format: &str) {
        if cfg!(feature = "add_thumbnails") {
            assert!(ingredient.thumbnail().is_some());
            assert_eq!(ingredient.thumbnail().unwrap().0, format);
        } else {
            assert_eq!(ingredient.thumbnail(), None);
        }
    }

    #[test]
    #[cfg(feature = "file_io")]
    fn test_psd() {
        // std::env::set_var("RUST_LOG", "debug");
        // env_logger::init();
        let ap = fixture_path("Purple Square.psd");
        let ingredient = Ingredient::from_file(ap).expect("from_file");
        stats(&ingredient);

        println!("ingredient = {ingredient}");
<<<<<<< HEAD
        assert_eq!(ingredient.title(), "Purple Square.psd");
        assert_eq!(ingredient.format(), "image/vnd.adobe.photoshop");
        assert_eq!(ingredient.thumbnail(), None); // should always be none
        assert_eq!(ingredient.manifest_data(), None);
=======
        assert_eq!(ingredient.title(), Some("Purple Square.psd"));
        assert_eq!(ingredient.format(), Some("image/vnd.adobe.photoshop"));
        assert!(ingredient.thumbnail().is_none()); // should always be none
        assert!(ingredient.manifest_data().is_none());
>>>>>>> bd49c281
    }

    #[test]
    #[cfg(feature = "file_io")]
    fn test_manifest_jpg() {
        let ap = fixture_path(MANIFEST_JPEG);
        let ingredient = Ingredient::from_file(ap).expect("from_file");
        stats(&ingredient);

        println!("ingredient = {ingredient}");
        assert_eq!(ingredient.title(), Some(MANIFEST_JPEG));
        assert_eq!(ingredient.format(), Some("image/jpeg"));
        assert!(ingredient.thumbnail_ref().is_some()); // we don't generate this thumbnail
        assert!(ingredient
            .thumbnail_ref()
            .unwrap()
            .identifier
            .starts_with("self#jumbf="));
        assert!(ingredient.manifest_data().is_some());
        assert_eq!(ingredient.metadata(), None);
    }

    #[test]
    #[cfg(feature = "file_io")]
    fn test_no_manifest_jpg() {
        let ap = fixture_path(NO_MANIFEST_JPEG);
        let ingredient = Ingredient::from_file(ap).expect("from_file");
        stats(&ingredient);

        println!("ingredient = {ingredient}");
        assert_eq!(ingredient.title(), Some(NO_MANIFEST_JPEG));
        assert_eq!(ingredient.format(), Some("image/jpeg"));
        test_thumbnail(&ingredient, "image/jpeg");
        assert_eq!(ingredient.provenance(), None);
        assert_eq!(ingredient.manifest_data(), None);
        assert_eq!(ingredient.metadata(), None);
        assert!(ingredient.instance_id().starts_with("xmp.iid:"));
        #[cfg(feature = "add_thumbnails")]
        assert!(ingredient
            .thumbnail_ref()
            .unwrap()
            .identifier
            .starts_with("xmp.iid"));
    }

    #[test]
    #[cfg(feature = "file_io")]
    fn test_jpg_options() {
        struct MyOptions {}
        impl IngredientOptions for MyOptions {
            fn title(&self, _path: &Path) -> Option<String> {
                Some("MyTitle".to_string())
            }

            fn hash(&self, _path: &Path) -> Option<String> {
                Some("1234568abcdef".to_string())
            }

            fn thumbnail(&self, _path: &Path) -> Option<(String, Vec<u8>)> {
                Some(("image/foo".to_string(), "bits".as_bytes().to_owned()))
            }
        }

        let ap = fixture_path(NO_MANIFEST_JPEG);
        let ingredient = Ingredient::from_file_with_options(ap, &MyOptions {}).expect("from_file");
        stats(&ingredient);

        assert_eq!(ingredient.title(), Some("MyTitle"));
        assert_eq!(ingredient.format(), Some("image/jpeg"));
        assert_eq!(ingredient.hash(), Some("1234568abcdef"));
        assert_eq!(ingredient.thumbnail_ref().unwrap().format, "image/foo"); // always generated
        assert_eq!(ingredient.manifest_data(), None);
        assert_eq!(ingredient.metadata(), None);
    }

    #[test]
    #[cfg(feature = "file_io")]
    fn test_png_no_claim() {
        let ap = fixture_path("libpng-test.png");
        let ingredient = Ingredient::from_file(ap).expect("from_file");
        stats(&ingredient);

        println!("ingredient = {ingredient}");
        assert_eq!(ingredient.title(), Some("libpng-test.png"));
        test_thumbnail(&ingredient, "image/png");
        assert_eq!(ingredient.provenance(), None);
        assert_eq!(ingredient.manifest_data, None);
    }

    #[test]
    #[cfg(feature = "file_io")]
    fn test_jpg_bad_signature() {
        let ap = fixture_path(BAD_SIGNATURE_JPEG);
        let ingredient = Ingredient::from_file(ap).expect("from_file");
        stats(&ingredient);

        println!("ingredient = {ingredient}");
        assert_eq!(ingredient.title(), Some(BAD_SIGNATURE_JPEG));
        assert_eq!(ingredient.format(), Some("image/jpeg"));
        test_thumbnail(&ingredient, "image/jpeg");
        assert!(ingredient.manifest_data().is_some());
        assert!(ingredient.validation_status().is_some());
        assert!(ingredient
            .validation_status()
            .unwrap()
            .iter()
            .any(|s| s.code() == validation_status::TIMESTAMP_MISMATCH));
    }

    #[test]
    #[cfg(feature = "file_io")]
    fn test_jpg_prerelease() {
        let ap = fixture_path(PRERELEASE_JPEG);
        let ingredient = Ingredient::from_file(ap).expect("from_file");
        stats(&ingredient);

        println!("ingredient = {ingredient}");
        assert_eq!(ingredient.title(), Some(PRERELEASE_JPEG));
        assert_eq!(ingredient.format(), Some("image/jpeg"));
        test_thumbnail(&ingredient, "image/jpeg");
        assert!(ingredient.provenance().is_some());
        assert_eq!(ingredient.manifest_data(), None);
        assert!(ingredient.validation_status().is_some());
        assert_eq!(
            ingredient.validation_status().unwrap()[0].code(),
            validation_status::STATUS_PRERELEASE
        );
    }

    #[test]
    #[cfg(feature = "file_io")]
    fn test_jpg_nested() {
        let ap = fixture_path("CIE-sig-CA.jpg");
        let ingredient = Ingredient::from_file(ap).expect("from_file");
        // println!("ingredient = {ingredient}");
        assert_eq!(ingredient.validation_status(), None);
        assert!(ingredient.manifest_data().is_some());
    }

    #[test]
    #[cfg(feature = "fetch_remote_manifests")]
    fn test_jpg_cloud_failure() {
        let ap = fixture_path("cloudx.jpg");
        let ingredient = Ingredient::from_file(ap).expect("from_file");
        println!("ingredient = {ingredient}");
        assert!(ingredient.validation_status().is_some());
        assert_eq!(
            ingredient.validation_status().unwrap()[0].code(),
            validation_status::MANIFEST_INACCESSIBLE
        );
    }

    #[test]
    #[cfg(feature = "file_io")]
    fn test_jpg_with_path() {
        let ap = fixture_path("CA.jpg");
        let mut folder = std::path::PathBuf::from(env!("CARGO_MANIFEST_DIR"));
        folder.push("../target/tmp/ingredient");
        let ingredient = Ingredient::from_file_with_folder(ap, folder).expect("from_file");
        println!("ingredient = {ingredient}");
        assert_eq!(ingredient.validation_status(), None);

        // verify ingredient thumbnail is an absolute url reference to a claim thumbnail
        assert!(ingredient
            .thumbnail_ref()
            .unwrap()
            .identifier
            .contains(labels::JPEG_CLAIM_THUMBNAIL));

        // verify  manifest_data exists
        assert!(ingredient.manifest_data_ref().is_some());
        assert_eq!(ingredient.thumbnail_ref().unwrap().format, "image/jpeg");
        assert!(ingredient
            .thumbnail_ref()
            .unwrap()
            .identifier
            .starts_with("self#jumbf="));
    }

    #[test]
    #[cfg(feature = "file_io")]
    fn test_file_based_ingredient() {
        let mut folder = std::path::PathBuf::from(env!("CARGO_MANIFEST_DIR"));
        folder.push("tests/fixtures");
        let mut ingredient = Ingredient::new("title", "format", "instance_id");
        ingredient.resources.set_base_path(folder);

        assert_eq!(ingredient.thumbnail_ref(), None);
        // assert!(ingredient
        //     .set_manifest_data_ref(ResourceRef::new("image/jpg", "foo"))
        //     .is_err());
        assert_eq!(ingredient.manifest_data_ref(), None);
        // verify we can set a reference
        assert!(ingredient
            .set_thumbnail_ref(ResourceRef::new("image/jpg", "C.jpg"))
            .is_ok());
        assert!(ingredient.thumbnail_ref().is_some());
        assert!(ingredient
            .set_manifest_data_ref(ResourceRef::new("application/c2pa", "cloud_manifest.c2pa"))
            .is_ok());
        assert!(ingredient.manifest_data_ref().is_some());
    }

    #[test]
    fn test_input_to_ingredient() {
        // create an inputTo ingredient
        let mut ingredient = Ingredient::new_v2("prompt", "text/plain");
        ingredient.relationship = Relationship::InputTo;

        // add a resource containing our data
        ingredient
            .resources_mut()
            .add("prompt_id", "pirate with bird on shoulder")
            .expect("add");

        // create a resource reference for the data
        let mut data_ref = ResourceRef::new("text/plain", "prompt_id");
        let data_type = crate::assertions::AssetType {
            asset_type: "c2pa.types.generator.prompt".to_string(),
            version: None,
        };
        data_ref.data_types = Some([data_type].to_vec());

        // add the data reference to the ingredient
        ingredient.set_data_ref(data_ref).expect("set_data_ref");

        println!("ingredient = {ingredient}");

        assert_eq!(ingredient.title(), Some("prompt"));
        assert_eq!(ingredient.format(), Some("text/plain"));
        assert_eq!(ingredient.instance_id(), "");
        assert_eq!(ingredient.data_ref().unwrap().identifier, "prompt_id");
        assert_eq!(ingredient.data_ref().unwrap().format, "text/plain");
        assert_eq!(ingredient.relationship(), &Relationship::InputTo);
        assert_eq!(
            ingredient.data_ref().unwrap().data_types.as_ref().unwrap()[0].asset_type,
            "c2pa.types.generator.prompt"
        );
    }

    #[test]
    #[cfg(feature = "file_io")]
    fn test_input_to_file_based_ingredient() {
        let mut folder = std::path::PathBuf::from(env!("CARGO_MANIFEST_DIR"));
        folder.push("tests/fixtures");
        let mut ingredient = Ingredient::new_v2("title", "format");
        ingredient.resources.set_base_path(folder);
        //let mut _data_ref = ResourceRef::new("image/jpg", "foo");
        //data_ref.data_types = vec!["c2pa.types.dataset.pytorch".to_string()];
    }
}<|MERGE_RESOLUTION|>--- conflicted
+++ resolved
@@ -1733,17 +1733,10 @@
         stats(&ingredient);
 
         println!("ingredient = {ingredient}");
-<<<<<<< HEAD
-        assert_eq!(ingredient.title(), "Purple Square.psd");
-        assert_eq!(ingredient.format(), "image/vnd.adobe.photoshop");
-        assert_eq!(ingredient.thumbnail(), None); // should always be none
-        assert_eq!(ingredient.manifest_data(), None);
-=======
         assert_eq!(ingredient.title(), Some("Purple Square.psd"));
         assert_eq!(ingredient.format(), Some("image/vnd.adobe.photoshop"));
         assert!(ingredient.thumbnail().is_none()); // should always be none
         assert!(ingredient.manifest_data().is_none());
->>>>>>> bd49c281
     }
 
     #[test]
