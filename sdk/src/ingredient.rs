--- conflicted
+++ resolved
@@ -942,10 +942,7 @@
                     .get_ocsp_response_ders_async(labels, &mut validation_log)
                     .await?
             };
-<<<<<<< HEAD
-=======
-
->>>>>>> f7989927
+
             let resource_refs: Vec<ResourceRef> = ocsp_response_ders
                 .into_iter()
                 .filter_map(|o| self.resources.add_with(&o.0, "ocsp", o.1).ok())
@@ -985,13 +982,9 @@
 
         // retrieve the manifest bytes from embedded, sidecar or remote and convert to store if found
         let (result, manifest_bytes) =
-<<<<<<< HEAD
             match Store::load_jumbf_from_stream_async(format, stream, &AsyncGenericResolver::new())
                 .await
             {
-=======
-            match Store::load_jumbf_from_stream_async(format, stream).await {
->>>>>>> f7989927
                 Ok((manifest_bytes, _)) => {
                     (
                         // generate a store from the buffer and then validate from the asset path
