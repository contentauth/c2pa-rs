--- conflicted
+++ resolved
@@ -1199,55 +1199,21 @@
                     HashedUri::new(thumb_ref.identifier.clone(), thumb_ref.alg.clone(), &hash)
                 }
                 None => {
-<<<<<<< HEAD
                     let data = get_resource(&thumb_ref.identifier)?;
-                    if claim.version() >= 2 {
-                        claim.add_assertion(&EmbeddedData::new(
-                            labels::INGREDIENT_THUMBNAIL,
-                            format_to_mime(&thumb_ref.format),
-                            data.into_owned(),
-                        ))?
-                    } else {
-                        // v2 thumbnails used databoxes
-=======
-                    // This is a resource reference so we need so we need to get the data from the resource
-                    // create thumbnail assertion and then return the hashed uri to that
-                    let data = match self.thumbnail.as_ref() {
-                        Some(thumbnail) => get_resource(&thumbnail.identifier),
-                        None => Err(Error::ResourceNotFound(thumb_ref.identifier.to_string())),
-                    }?;
-                    if self.is_v2() {
-                        // v2 ingredients use databoxes for thumbnails
->>>>>>> d6460565
+                    if claim.version() < 2 {
                         claim.add_databox(
                             &thumb_ref.format,
                             data.into_owned(),
                             thumb_ref.data_types.clone(),
                         )?
-<<<<<<< HEAD
-=======
                     } else {
-                        let thumbnail = if claim.version() >= 2 {
-                            // add EmbeddedData thumbnail for v3 assertions in v2 claims
-                            EmbeddedData::new(
-                                labels::INGREDIENT_THUMBNAIL,
-                                format_to_mime(&thumb_ref.format),
-                                data.into_owned(),
-                            )
-                        } else {
-                            // add Thumbnail for v1 assertions in v1 claims
-                            // this is v1 early way of doing thumbnails
-                            Thumbnail::new(
-                                &labels::add_thumbnail_format(
-                                    labels::INGREDIENT_THUMBNAIL,
-                                    &thumb_ref.format,
-                                ),
-                                data.into_owned(),
-                            )
-                            .into()
-                        };
+                        // add EmbeddedData thumbnail for v3 assertions in v2 claims
+                        let thumbnail = EmbeddedData::new(
+                            labels::INGREDIENT_THUMBNAIL,
+                            format_to_mime(&thumb_ref.format),
+                            data.into_owned(),
+                        );
                         claim.add_assertion_with_salt(&thumbnail, &DefaultSalt::default())?
->>>>>>> d6460565
                     }
                 }
             };
@@ -1257,23 +1223,6 @@
         // if the ingredient has a data field, resolve and add it to the claim
         let mut data = None;
         if let Some(data_ref) = self.data_ref() {
-<<<<<<< HEAD
-            let resource = get_resource(&data_ref.identifier)?;
-            let hash_url = if claim.version() >= 2 {
-                claim.add_assertion(&EmbeddedData::new(
-                    labels::EMBEDDED_DATA,
-                    format_to_mime(&data_ref.format),
-                    resource.into_owned(),
-                ))
-            } else {
-                claim.add_databox(
-                    &data_ref.format,
-                    resource.into_owned(),
-                    data_ref.data_types.clone(),
-                )
-            }?;
-            data = Some(hash_url);
-=======
             let box_data = get_resource(&data_ref.identifier)?;
             let hash_uri = match claim.version() {
                 1 => claim.add_databox(
@@ -1292,7 +1241,6 @@
             };
 
             data = Some(hash_uri);
->>>>>>> d6460565
         };
 
         let mut ingredient_assertion = match claim.version() {
