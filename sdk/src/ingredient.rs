--- conflicted
+++ resolved
@@ -834,11 +834,7 @@
         let settings = crate::settings::get_settings().unwrap_or_default();
         let ingredient = Self::from_stream_info(stream, format, "untitled");
         stream.rewind()?;
-<<<<<<< HEAD
-        ingredient.add_stream_internal(format, stream, &SyncGenericResolver::new())
-=======
-        ingredient.add_stream_internal(format, stream, &settings)
->>>>>>> 2ffde3d1
+        ingredient.add_stream_internal(format, stream, &SyncGenericResolver::new(), &settings)
     }
 
     /// Create an Ingredient from JSON.
@@ -853,25 +849,19 @@
     /// Sets thumbnail if not defined and a valid claim thumbnail is found or add_thumbnails is enabled.
     /// Instance_id, document_id, and provenance will be overridden if found in the stream.
     /// Format will be overridden only if it is the default (application/octet-stream).
-<<<<<<< HEAD
     #[async_generic(async_signature(
         mut self,
         format: S,
         stream: &mut dyn CAIRead,
         http_resolver: &impl AsyncHttpResolver,
+        settings: &Settings,
     ))]
-=======
-    #[async_generic]
->>>>>>> 2ffde3d1
     pub(crate) fn with_stream<S: Into<String>>(
         mut self,
         format: S,
         stream: &mut dyn CAIRead,
-<<<<<<< HEAD
         http_resolver: &impl SyncHttpResolver,
-=======
         settings: &Settings,
->>>>>>> 2ffde3d1
     ) -> Result<Self> {
         let format = format.into();
 
@@ -903,56 +893,39 @@
         stream.rewind()?;
 
         if _sync {
-<<<<<<< HEAD
-            self.add_stream_internal(&format, stream, http_resolver)
+            self.add_stream_internal(&format, stream, http_resolver, settings)
         } else {
-            self.add_stream_internal_async(&format, stream, http_resolver)
-=======
-            self.add_stream_internal(&format, stream, settings)
-        } else {
-            self.add_stream_internal_async(&format, stream, settings)
->>>>>>> 2ffde3d1
+            self.add_stream_internal_async(&format, stream, http_resolver, settings)
                 .await
         }
     }
 
     // Internal implementation to avoid code bloat.
-<<<<<<< HEAD
     #[async_generic(async_signature(
         mut self,
         format: &str,
         stream: &mut dyn CAIRead,
         http_resolver: &impl AsyncHttpResolver,
+        settings: &Settings,
     ))]
-=======
-    #[async_generic]
->>>>>>> 2ffde3d1
     fn add_stream_internal(
         mut self,
         format: &str,
         stream: &mut dyn CAIRead,
-<<<<<<< HEAD
         http_resolver: &impl SyncHttpResolver,
-=======
         settings: &Settings,
->>>>>>> 2ffde3d1
     ) -> Result<Self> {
         let mut validation_log = StatusTracker::default();
 
         // retrieve the manifest bytes from embedded or remote and convert to store if found
         let jumbf_result = match self.manifest_data() {
             Some(data) => Ok(data.into_owned()),
-<<<<<<< HEAD
             None => if _sync {
-                Store::load_jumbf_from_stream(format, stream, http_resolver)
+                Store::load_jumbf_from_stream(format, stream, http_resolver, settings)
             } else {
-                Store::load_jumbf_from_stream_async(format, stream, http_resolver).await
+                Store::load_jumbf_from_stream_async(format, stream, http_resolver, settings).await
             }
             .map(|(manifest_bytes, _)| manifest_bytes),
-=======
-            None => Store::load_jumbf_from_stream(format, stream, settings)
-                .map(|(manifest_bytes, _)| manifest_bytes),
->>>>>>> 2ffde3d1
         };
 
         // We can't use functional combinators since we can't use async callbacks (https://github.com/rust-lang/rust/issues/62290)
@@ -1030,49 +1003,49 @@
         let mut validation_log = StatusTracker::default();
 
         // retrieve the manifest bytes from embedded, sidecar or remote and convert to store if found
-        let (result, manifest_bytes) =
-<<<<<<< HEAD
-            match Store::load_jumbf_from_stream_async(format, stream, &AsyncGenericResolver::new())
-                .await
-            {
-=======
-            match Store::load_jumbf_from_stream_async(format, stream, settings).await {
->>>>>>> 2ffde3d1
-                Ok((manifest_bytes, _)) => {
-                    (
-                        // generate a store from the buffer and then validate from the asset path
-                        match Store::from_jumbf_with_settings(
-                            &manifest_bytes,
-                            &mut validation_log,
-                            settings,
-                        ) {
-                            Ok(store) => {
-                                // verify the store
-                                Store::verify_store_async(
-                                    &store,
-                                    &mut ClaimAssetData::Stream(stream, format),
-                                    &mut validation_log,
-                                    settings,
-                                )
-                                .await
-                                .map(|_| store)
-                            }
-                            Err(e) => {
-                                log_item!(
-                                    "asset",
-                                    "error loading asset",
-                                    "Ingredient::from_stream_async"
-                                )
-                                .failure_no_throw(&mut validation_log, &e);
-
-                                Err(e)
-                            }
-                        },
-                        Some(manifest_bytes),
-                    )
-                }
-                Err(err) => (Err(err), None),
-            };
+        let (result, manifest_bytes) = match Store::load_jumbf_from_stream_async(
+            format,
+            stream,
+            &AsyncGenericResolver::new(),
+            settings,
+        )
+        .await
+        {
+            Ok((manifest_bytes, _)) => {
+                (
+                    // generate a store from the buffer and then validate from the asset path
+                    match Store::from_jumbf_with_settings(
+                        &manifest_bytes,
+                        &mut validation_log,
+                        settings,
+                    ) {
+                        Ok(store) => {
+                            // verify the store
+                            Store::verify_store_async(
+                                &store,
+                                &mut ClaimAssetData::Stream(stream, format),
+                                &mut validation_log,
+                                settings,
+                            )
+                            .await
+                            .map(|_| store)
+                        }
+                        Err(e) => {
+                            log_item!(
+                                "asset",
+                                "error loading asset",
+                                "Ingredient::from_stream_async"
+                            )
+                            .failure_no_throw(&mut validation_log, &e);
+
+                            Err(e)
+                        }
+                    },
+                    Some(manifest_bytes),
+                )
+            }
+            Err(err) => (Err(err), None),
+        };
 
         // set validation status from result and log
         ingredient.update_validation_status(result, manifest_bytes, &validation_log)?;
