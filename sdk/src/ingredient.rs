--- conflicted
+++ resolved
@@ -40,12 +40,7 @@
         labels::{assertion_label_from_uri, manifest_label_from_uri},
     },
     log_item,
-<<<<<<< HEAD
-    resource_store::{skip_serializing_resources, ResourceRef, ResourceStore},
-=======
     resource_store::{ResourceRef, ResourceStore},
-    salt::DefaultSalt,
->>>>>>> e4bc1ea5
     settings::Settings,
     status_tracker::StatusTracker,
     store::Store,
