--- conflicted
+++ resolved
@@ -31,13 +31,7 @@
     hashed_uri::HashedUri,
     jumbf::{
         self,
-<<<<<<< HEAD
         labels::{manifest_label_from_uri, to_assertion_uri},
-=======
-        labels::{
-            assertion_label_from_uri, manifest_label_from_uri, to_assertion_uri, to_relative_uri,
-        },
->>>>>>> f2af393d
     },
     jumbf_io::load_jumbf_from_stream,
     resource_store::{skip_serializing_resources, ResourceRef, ResourceStore},
@@ -393,11 +387,7 @@
     /// This is only used for internally generated thumbnails - when
     /// reading thumbnails from files, we don't want to write these to file
     /// So this ensures they stay in memory unless written out.
-<<<<<<< HEAD
-    #[deprecated(note = "Please use set_thumbnail instead")]
-=======
     #[deprecated(note = "Please use set_thumbnail instead", since = "0.28.0")]
->>>>>>> f2af393d
     pub fn set_memory_thumbnail<S: Into<String>, B: Into<Vec<u8>>>(
         &mut self,
         format: S,
@@ -952,7 +942,6 @@
                 Some(label) => label,           // use the manifest from the thumbnail uri
                 None => claim_label.to_owned(), /* relative so use the whole url from the thumbnail assertion */
             };
-<<<<<<< HEAD
             let maybe_resource_ref = match hashed_uri.url() {
                 uri if uri.contains(jumbf::labels::ASSERTIONS) => {
                     // if this is a claim thumbnail, then use the label from the thumbnail uri
@@ -979,19 +968,6 @@
             match maybe_resource_ref {
                 Some(data_ref) => {
                     ingredient.thumbnail = Some(data_ref?);
-=======
-            match store.get_assertion_from_uri_and_claim(&hashed_uri.url(), &target_claim_label) {
-                Some(assertion) => {
-                    let (format, image) = Self::thumbnail_from_assertion(assertion);
-                    let assertion_label = assertion_label_from_uri(&hashed_uri.url())
-                        .unwrap_or_else(|| "thumbnail".to_owned());
-                    // construct an id from the manifest and assertion labels
-                    let mut id = to_assertion_uri(&target_claim_label, &assertion_label);
-                    if target_claim_label == claim_label {
-                        id = to_relative_uri(&id);
-                    }
-                    ingredient.thumbnail = Some(ingredient.resources.add_uri(&id, &format, image)?);
->>>>>>> f2af393d
                 }
                 None => {
                     error!("failed to get {} from {}", hashed_uri.url(), ingredient_uri);
@@ -1000,11 +976,7 @@
                             .set_url(hashed_uri.url()),
                     );
                 }
-<<<<<<< HEAD
-            };
-=======
             }
->>>>>>> f2af393d
         };
 
         if let Some(data_uri) = ingredient_assertion.data.as_ref() {
@@ -1101,18 +1073,10 @@
                                         .map(|t| {
                                             // convert ingredient uris to absolute when adding them
                                             // since this uri references a different manifest
-<<<<<<< HEAD
                                             let url = jumbf::labels::to_absolute_uri(
                                                 &manifest_label,
                                                 &t.url(),
                                             );
-=======
-                                            let assertion_label =
-                                                jumbf::labels::assertion_label_from_uri(&t.url())
-                                                    .unwrap_or_default();
-                                            let url =
-                                                to_assertion_uri(&manifest_label, &assertion_label);
->>>>>>> f2af393d
                                             HashedUri::new(url, t.alg(), &t.hash())
                                         });
                                 }
@@ -1147,7 +1111,6 @@
                 }
                 None => {
                     let data = self.thumbnail_bytes()?;
-<<<<<<< HEAD
                     if self.is_v2() {
                         // v2 ingredients use databoxes for thumbnails
                         claim.add_databox(
@@ -1164,15 +1127,6 @@
                             data.into_owned(),
                         ))?
                     }
-=======
-                    claim.add_assertion(&Thumbnail::new(
-                        &labels::add_thumbnail_format(
-                            labels::INGREDIENT_THUMBNAIL,
-                            &thumb_ref.format,
-                        ),
-                        data.into_owned(),
-                    ))?
->>>>>>> f2af393d
                 }
             };
             thumbnail = Some(hash_url);
