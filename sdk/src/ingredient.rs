// Copyright 2022 Adobe. All rights reserved.
// This file is licensed to you under the Apache License,
// Version 2.0 (http://www.apache.org/licenses/LICENSE-2.0)
// or the MIT license (http://opensource.org/licenses/MIT),
// at your option.

// Unless required by applicable law or agreed to in writing,
// this software is distributed on an "AS IS" BASIS, WITHOUT
// WARRANTIES OR REPRESENTATIONS OF ANY KIND, either express or
// implied. See the LICENSE-MIT and LICENSE-APACHE files for the
// specific language governing permissions and limitations under
// each license.

#![deny(missing_docs)]
#[cfg(feature = "file_io")]
use std::path::{Path, PathBuf};
use std::{borrow::Cow, io::Cursor};

use async_generic::async_generic;
use log::{debug, error};
#[cfg(feature = "json_schema")]
use schemars::JsonSchema;
use serde::{Deserialize, Serialize};
use uuid::Uuid;

#[cfg(doc)]
use crate::Manifest;
use crate::{
    assertion::{Assertion, AssertionBase},
    assertions::{
        self, labels, AssertionMetadata, AssetType, CertificateStatus, EmbeddedData, Relationship,
    },
    asset_io::CAIRead,
    claim::{Claim, ClaimAssetData},
    crypto::base64,
    error::{Error, Result},
    hashed_uri::HashedUri,
    http::{AsyncGenericResolver, AsyncHttpResolver, SyncGenericResolver, SyncHttpResolver},
    jumbf::{
        self,
        labels::{assertion_label_from_uri, manifest_label_from_uri},
    },
    log_item,
    resolver::http::{
        AsyncGenericResolver, AsyncHttpResolver, SyncGenericResolver, SyncHttpResolver,
    },
    resource_store::{skip_serializing_resources, ResourceRef, ResourceStore},
    salt::DefaultSalt,
    status_tracker::StatusTracker,
    store::Store,
    utils::{
        mime::{extension_to_mime, format_to_mime},
        xmp_inmemory_utils::XmpInfo,
    },
    validation_results::ValidationResults,
    validation_status::{self, ValidationStatus},
};

#[derive(Debug, Default, Deserialize, Serialize)]
#[cfg_attr(feature = "json_schema", derive(JsonSchema))]
/// An `Ingredient` is any external asset that has been used in the creation of an asset.
pub struct Ingredient {
    /// A human-readable title, generally source filename.
    #[serde(skip_serializing_if = "Option::is_none")]
    title: Option<String>,

    /// The format of the source file as a MIME type.
    #[serde(skip_serializing_if = "Option::is_none")]
    format: Option<String>,

    /// Document ID from `xmpMM:DocumentID` in XMP metadata.
    #[serde(skip_serializing_if = "Option::is_none")]
    document_id: Option<String>,

    /// Instance ID from `xmpMM:InstanceID` in XMP metadata.
    //#[serde(default = "default_instance_id")]
    #[serde(skip_serializing_if = "Option::is_none")]
    instance_id: Option<String>,

    /// URI from `dcterms:provenance` in XMP metadata.
    #[serde(skip_serializing_if = "Option::is_none")]
    provenance: Option<String>,

    /// A thumbnail image capturing the visual state at the time of import.
    ///
    /// A tuple of thumbnail MIME format (for example `image/jpeg`) and binary bits of the image.
    #[serde(skip_serializing_if = "Option::is_none")]
    thumbnail: Option<ResourceRef>,

    /// An optional hash of the asset to prevent duplicates.
    #[serde(skip_serializing_if = "Option::is_none")]
    hash: Option<String>,

    /// Set to `ParentOf` if this is the parent ingredient.
    ///
    /// There can only be one parent ingredient in the ingredients.
    // is_parent: Option<bool>,
    #[serde(default = "default_relationship")]
    relationship: Relationship,

    /// The active manifest label (if one exists).
    ///
    /// If this ingredient has a [`ManifestStore`],
    /// this will hold the label of the active [`Manifest`].
    ///
    /// [`Manifest`]: crate::Manifest
    /// [`ManifestStore`]: crate::ManifestStore
    #[serde(skip_serializing_if = "Option::is_none")]
    active_manifest: Option<String>,

    /// Validation status (Ingredient v1 & v2)
    #[serde(skip_serializing_if = "Option::is_none")]
    validation_status: Option<Vec<ValidationStatus>>,

    /// Validation results (Ingredient.V3)
    #[serde(skip_serializing_if = "Option::is_none")]
    validation_results: Option<ValidationResults>,

    /// A reference to the actual data of the ingredient.
    #[serde(skip_serializing_if = "Option::is_none")]
    data: Option<ResourceRef>,

    /// Additional description of the ingredient.
    #[serde(skip_serializing_if = "Option::is_none")]
    description: Option<String>,

    /// URI to an informational page about the ingredient or its data.
    #[serde(rename = "informational_URI", skip_serializing_if = "Option::is_none")]
    informational_uri: Option<String>,

    /// Any additional [`Metadata`] as defined in the C2PA spec.
    ///
    /// [`Metadata`]: crate::Metadata
    #[serde(skip_serializing_if = "Option::is_none")]
    metadata: Option<AssertionMetadata>,

    /// Additional information about the data's type to the ingredient V2 structure.
    #[serde(skip_serializing_if = "Option::is_none")]
    data_types: Option<Vec<AssetType>>,

    /// A [`ManifestStore`] from the source asset extracted as a binary C2PA blob.
    ///
    /// [`ManifestStore`]: crate::ManifestStore
    #[serde(skip_serializing_if = "Option::is_none")]
    manifest_data: Option<ResourceRef>,

    /// The ingredient's label as assigned in the manifest.
    #[serde(skip_serializing_if = "Option::is_none")]
    label: Option<String>,

    #[serde(skip_deserializing)]
    #[serde(skip_serializing_if = "skip_serializing_resources")]
    resources: ResourceStore,

    #[serde(skip_serializing_if = "Option::is_none")]
    ocsp_responses: Option<Vec<ResourceRef>>,
}

fn default_instance_id() -> String {
    format!("xmp:iid:{}", Uuid::new_v4())
}

fn default_relationship() -> Relationship {
    Relationship::default()
}

impl Ingredient {
    /// Constructs a new `Ingredient`.
    ///
    /// # Arguments
    ///
    /// * `title` - A user-displayable name for this ingredient (often a filename).
    /// * `format` - The MIME media type of the ingredient, for example `image/jpeg`.
    /// * `instance_id` - A unique identifier, such as the value of the ingredient's `xmpMM:InstanceID`.
    ///
    /// # Example
    ///
    /// ```
    /// use c2pa::Ingredient;
    /// let ingredient = Ingredient::new("title", "image/jpeg", "ed610ae51f604002be3dbf0c589a2f1f");
    /// ```
    pub fn new<S>(title: S, format: S, instance_id: S) -> Self
    where
        S: Into<String>,
    {
        Self {
            title: Some(title.into()),
            format: Some(format.into()),
            instance_id: Some(instance_id.into()),
            ..Default::default()
        }
    }

    /// Constructs a new V2 `Ingredient`.
    ///
    /// # Arguments
    ///
    /// * `title` - A user-displayable name for this ingredient (often a filename).
    /// * `format` - The MIME media type of the ingredient, for example `image/jpeg`.
    ///
    /// # Example
    ///
    /// ```
    /// use c2pa::Ingredient;
    /// let ingredient = Ingredient::new_v2("title", "image/jpeg");
    /// ```
    pub fn new_v2<S1, S2>(title: S1, format: S2) -> Self
    where
        S1: Into<String>,
        S2: Into<String>,
    {
        Self {
            title: Some(title.into()),
            format: Some(format.into()),
            ..Default::default()
        }
    }

    // try to determine if this is a V2 ingredient
    // pub(crate) fn is_v2(&self) -> bool {
    //     self.instance_id.is_none()
    //         || self.data.is_some()
    //         || self.description.is_some()
    //         || self.informational_uri.is_some()
    //         || self.relationship == Relationship::InputTo
    //         || self.data_types.is_some()
    // }

    /// Returns a user-displayable title for this ingredient.
    pub fn title(&self) -> Option<&str> {
        self.title.as_deref()
    }

    /// Returns the label for the ingredient if it exists.
    pub fn label(&self) -> Option<&str> {
        self.label.as_deref()
    }

    /// Returns a MIME content_type for this asset associated with this ingredient.
    pub fn format(&self) -> Option<&str> {
        self.format.as_deref()
    }

    /// Returns a document identifier if one exists.
    pub fn document_id(&self) -> Option<&str> {
        self.document_id.as_deref()
    }

    /// Returns the instance identifier.
    ///
    /// For v2 ingredients this can return an empty string
    pub fn instance_id(&self) -> &str {
        self.instance_id.as_deref().unwrap_or("None") // todo: deprecate and change to Option<&str>
    }

    /// Returns the provenance URI if available.
    pub fn provenance(&self) -> Option<&str> {
        self.provenance.as_deref()
    }

    /// Returns a ResourceRef or `None`.
    pub fn thumbnail_ref(&self) -> Option<&ResourceRef> {
        self.thumbnail.as_ref()
    }

    /// Returns thumbnail tuple Some((format, bytes)) or None.
    pub fn thumbnail(&self) -> Option<(&str, Cow<'_, Vec<u8>>)> {
        self.thumbnail
            .as_ref()
            .and_then(|t| Some(t.format.as_str()).zip(self.resources.get(&t.identifier).ok()))
    }

    /// Returns a Cow of thumbnail bytes or Err(Error::NotFound)`.
    pub fn thumbnail_bytes(&self) -> Result<Cow<'_, Vec<u8>>> {
        match self.thumbnail.as_ref() {
            Some(thumbnail) => self.resources.get(&thumbnail.identifier),
            None => Err(Error::NotFound),
        }
    }

    /// Returns an optional hash to uniquely identify this asset.
    pub fn hash(&self) -> Option<&str> {
        self.hash.as_deref()
    }

    /// Returns `true` if this is labeled as the parent ingredient.
    pub fn is_parent(&self) -> bool {
        self.relationship == Relationship::ParentOf
    }

    /// Returns the relationship status of the ingredient.
    pub fn relationship(&self) -> &Relationship {
        &self.relationship
    }

    /// Returns a reference to the [`ValidationStatus`]s if they exist.
    pub fn validation_status(&self) -> Option<&[ValidationStatus]> {
        self.validation_status.as_deref()
    }

    /// Returns a reference to the [`ValidationResults`]s if they exist.
    pub fn validation_results(&self) -> Option<&ValidationResults> {
        self.validation_results.as_ref()
    }

    /// Returns a reference to [`AssertionMetadata`] if it exists.
    pub fn metadata(&self) -> Option<&AssertionMetadata> {
        self.metadata.as_ref()
    }

    /// Returns the label for the active [`Manifest`] in this ingredient,
    /// if one exists.
    ///
    /// If `None`, the ingredient has no [`Manifest`]s.
    pub fn active_manifest(&self) -> Option<&str> {
        self.active_manifest.as_deref()
    }

    /// Returns a reference to C2PA manifest data if it exists.
    ///
    /// manifest_data is the binary form of a manifest store in .c2pa format.
    pub fn manifest_data_ref(&self) -> Option<&ResourceRef> {
        self.manifest_data.as_ref()
    }

    /// Returns a copy on write ref to the manifest data bytes or None`.
    ///
    /// manifest_data is the binary form of a manifest store in .c2pa format.
    pub fn manifest_data(&self) -> Option<Cow<'_, Vec<u8>>> {
        self.manifest_data
            .as_ref()
            .and_then(|r| self.resources.get(&r.identifier).ok())
    }

    /// Returns a reference to ingredient data if it exists.
    pub fn data_ref(&self) -> Option<&ResourceRef> {
        self.data.as_ref()
    }

    /// Returns a reference to the ocsp responses if it exists.
    pub(crate) fn ocsp_responses_ref(&self) -> Option<&Vec<ResourceRef>> {
        self.ocsp_responses.as_ref()
    }

    /// Returns the detailed description of the ingredient if it exists.
    pub fn description(&self) -> Option<&str> {
        self.description.as_deref()
    }

    /// Returns an informational uri for the ingredient if it exists.
    pub fn informational_uri(&self) -> Option<&str> {
        self.informational_uri.as_deref()
    }

    /// Returns an list AssetType info.
    pub fn data_types(&self) -> Option<&[AssetType]> {
        self.data_types.as_deref()
    }

    /// Sets a human-readable title for this ingredient.
    pub fn set_title<S: Into<String>>(&mut self, title: S) -> &mut Self {
        self.title = Some(title.into());
        self
    }

    /// Sets the document instanceId.
    ///
    /// This call is optional for v2 ingredients.
    ///
    /// Typically this is found in XMP under `xmpMM:InstanceID`.
    pub fn set_instance_id<S: Into<String>>(&mut self, instance_id: S) -> &mut Self {
        self.instance_id = Some(instance_id.into());
        self
    }

    /// Sets the document identifier.
    ///
    /// This call is optional.
    ///
    /// Typically this is found in XMP under `xmpMM:DocumentID`.
    pub fn set_document_id<S: Into<String>>(&mut self, document_id: S) -> &mut Self {
        self.document_id = Some(document_id.into());
        self
    }

    /// Sets the provenance URI.
    ///
    /// This call is optional.
    ///
    /// Typically this is found in XMP under `dcterms:provenance`.
    pub fn set_provenance<S: Into<String>>(&mut self, provenance: S) -> &mut Self {
        self.provenance = Some(provenance.into());
        self
    }

    /// Identifies this ingredient as the parent.
    ///
    /// Only one ingredient should be flagged as a parent.
    /// Use Manifest.set_parent to ensure this is the only parent ingredient.
    pub fn set_is_parent(&mut self) -> &mut Self {
        self.relationship = Relationship::ParentOf;
        self
    }

    /// Set the ingredient Relationship status.
    ///
    /// Only one ingredient should be set as a parentOf.
    /// Use Manifest.set_parent to ensure this is the only parent ingredient.
    pub fn set_relationship(&mut self, relationship: Relationship) -> &mut Self {
        self.relationship = relationship;
        self
    }

    /// Sets the thumbnail from a ResourceRef.
    pub fn set_thumbnail_ref(&mut self, thumbnail: ResourceRef) -> Result<&mut Self> {
        self.thumbnail = Some(thumbnail);
        Ok(self)
    }

    /// Sets the thumbnail format and image data.
    pub fn set_thumbnail<S: Into<String>, B: Into<Vec<u8>>>(
        &mut self,
        format: S,
        bytes: B,
    ) -> Result<&mut Self> {
        let base_id = self.instance_id().to_string();
        self.thumbnail = Some(self.resources.add_with(&base_id, &format.into(), bytes)?);
        Ok(self)
    }

    /// Sets the thumbnail format and image data only in memory.
    ///
    /// This is only used for internally generated thumbnails - when
    /// reading thumbnails from files, we don't want to write these to file
    /// So this ensures they stay in memory unless written out.
    #[deprecated(note = "Please use set_thumbnail instead", since = "0.28.0")]
    pub fn set_memory_thumbnail<S: Into<String>, B: Into<Vec<u8>>>(
        &mut self,
        format: S,
        bytes: B,
    ) -> Result<&mut Self> {
        // Do not write this as a file when reading from files
        #[cfg(feature = "file_io")]
        let base_path = self.resources_mut().take_base_path();
        let base_id = self.instance_id().to_string();
        self.thumbnail = Some(self.resources.add_with(&base_id, &format.into(), bytes)?);
        #[cfg(feature = "file_io")]
        if let Some(path) = base_path {
            self.resources_mut().set_base_path(path)
        }
        Ok(self)
    }

    /// Sets the hash value generated from the entire asset.
    pub fn set_hash<S: Into<String>>(&mut self, hash: S) -> &mut Self {
        self.hash = Some(hash.into());
        self
    }

    /// Adds a [ValidationStatus] to this ingredient.
    pub fn add_validation_status(&mut self, status: ValidationStatus) -> &mut Self {
        match &mut self.validation_status {
            None => self.validation_status = Some(vec![status]),
            Some(validation_status) => validation_status.push(status),
        }
        self
    }

    /// Adds any desired [`AssertionMetadata`] to this ingredient.
    pub fn set_metadata(&mut self, metadata: AssertionMetadata) -> &mut Self {
        self.metadata = Some(metadata);
        self
    }

    /// Sets the label for the active manifest in the manifest data.
    pub fn set_active_manifest<S: Into<String>>(&mut self, label: S) -> &mut Self {
        self.active_manifest = Some(label.into());
        self
    }

    /// Sets a reference to Manifest C2PA data.
    pub fn set_manifest_data_ref(&mut self, data_ref: ResourceRef) -> Result<&mut Self> {
        self.manifest_data = Some(data_ref);
        Ok(self)
    }

    /// Sets the Manifest C2PA data for this ingredient with bytes.
    pub fn set_manifest_data(&mut self, data: Vec<u8>) -> Result<&mut Self> {
        let base_id = "manifest_data".to_string();
        self.manifest_data = Some(
            self.resources
                .add_with(&base_id, "application/c2pa", data)?,
        );
        Ok(self)
    }

    /// Sets a reference to Ingredient data.
    pub fn set_data_ref(&mut self, data_ref: ResourceRef) -> Result<&mut Self> {
        // verify the resource referenced exists
        if !self.resources.exists(&data_ref.identifier) {
            return Err(Error::NotFound);
        };
        self.data = Some(data_ref);
        Ok(self)
    }

    /// Sets a detailed description for this ingredient.
    pub fn set_description<S: Into<String>>(&mut self, description: S) -> &mut Self {
        self.description = Some(description.into());
        self
    }

    /// Sets an informational URI if needed.
    pub fn set_informational_uri<S: Into<String>>(&mut self, uri: S) -> &mut Self {
        self.informational_uri = Some(uri.into());
        self
    }

    /// Add AssetType info for Ingredient.
    pub fn add_data_type(&mut self, data_type: AssetType) -> &mut Self {
        if let Some(data_types) = self.data_types.as_mut() {
            data_types.push(data_type);
        } else {
            self.data_types = Some([data_type].to_vec());
        }

        self
    }

    /// Return an immutable reference to the ingredient resources.
    #[doc(hidden)]
    pub fn resources(&self) -> &ResourceStore {
        &self.resources
    }

    /// Return an mutable reference to the ingredient resources.
    #[doc(hidden)]
    pub fn resources_mut(&mut self) -> &mut ResourceStore {
        &mut self.resources
    }

    /// Gathers filename, extension, and format from a file path.
    #[cfg(feature = "file_io")]
    fn get_path_info(path: &std::path::Path) -> (String, String, String) {
        let title = path
            .file_name()
            .map(|name| name.to_string_lossy().into_owned())
            .unwrap_or_else(|| "".into());

        let extension = path
            .extension()
            .map(|e| e.to_string_lossy().into_owned())
            .unwrap_or_else(|| "".into())
            .to_lowercase();

        let format = extension_to_mime(&extension)
            .unwrap_or("application/octet-stream")
            .to_owned();
        (title, extension, format)
    }

    /// Generates an `Ingredient` from a file path, including XMP info
    /// from the file if available.
    ///
    /// This does not read c2pa_data in a file, it only reads XMP.
    #[cfg(feature = "file_io")]
    pub fn from_file_info<P: AsRef<Path>>(path: P) -> Self {
        // get required information from the file path
        let (title, _, format) = Self::get_path_info(path.as_ref());

        // if we can open the file try to get xmp info
        match std::fs::File::open(path).map_err(Error::IoError) {
            Ok(mut file) => Self::from_stream_info(&mut file, &format, &title),
            Err(_) => Self {
                title: Some(title),
                format: Some(format),
                ..Default::default()
            },
        }
    }

    /// Generates an `Ingredient` from a stream, including XMP info.
    pub fn from_stream_info<F, S>(stream: &mut dyn CAIRead, format: F, title: S) -> Self
    where
        F: Into<String>,
        S: Into<String>,
    {
        let format = format.into();

        // Try to get xmp info, if this fails all XmpInfo fields will be None.
        let xmp_info = XmpInfo::from_source(stream, &format);

        let id = if let Some(id) = xmp_info.instance_id {
            id
        } else {
            default_instance_id()
        };

        let mut ingredient = Self::new(title.into(), format, id);

        ingredient.document_id = xmp_info.document_id; // use document id if one exists
        ingredient.provenance = xmp_info.provenance;

        ingredient
    }

    // Utility method to set the validation status from store result and log
    // Also sets the thumbnail from the claim if valid and it exists
    fn update_validation_status(
        &mut self,
        result: Result<Store>,
        manifest_bytes: Option<Vec<u8>>,
        validation_log: &StatusTracker,
    ) -> Result<()> {
        match result {
            Ok(store) => {
                // generate validation results from the store
                let validation_results = ValidationResults::from_store(&store, validation_log);

                if let Some(claim) = store.provenance_claim() {
                    // if the parent claim is valid and has a thumbnail, use it
                    if validation_results
                        .active_manifest()
                        .is_some_and(|m| m.failure().is_empty())
                    {
                        if let Some(hashed_uri) = claim
                            .assertions()
                            .iter()
                            .find(|hashed_uri| hashed_uri.url().contains(labels::CLAIM_THUMBNAIL))
                        {
                            // We found a valid claim thumbnail so just reference it, we don't need to copy it
                            let thumb_manifest = manifest_label_from_uri(&hashed_uri.url())
                                .unwrap_or_else(|| claim.label().to_string());
                            let uri =
                                jumbf::labels::to_absolute_uri(&thumb_manifest, &hashed_uri.url());
                            // Try to determine the format from the assertion label in the URL
                            let format = hashed_uri
                                .url()
                                .rsplit_once('.')
                                .and_then(|(_, ext)| extension_to_mime(ext))
                                .unwrap_or("image/jpeg"); // default to jpeg??
                            let mut thumb = crate::resource_store::ResourceRef::new(format, &uri);
                            // keep track of the alg and hash for reuse
                            thumb.alg = hashed_uri.alg();
                            let hash = base64::encode(&hashed_uri.hash());
                            thumb.hash = Some(hash);
                            self.set_thumbnail_ref(thumb)?;

                            // add a resource to give clients access, but don't directly reference it.
                            // this way a client can view the thumbnail without needing to load the manifest
                            // but the the embedded thumbnail is still the primary reference
                            let claim_assertion = store.get_claim_assertion_from_uri(&uri)?;
                            let thumbnail =
                                EmbeddedData::from_assertion(claim_assertion.assertion())?;
                            self.resources.add_uri(
                                &uri,
                                &thumbnail.content_type,
                                thumbnail.data,
                            )?;
                        }
                    }
                    self.active_manifest = Some(claim.label().to_string());
                }

                if let Some(bytes) = manifest_bytes {
                    self.set_manifest_data(bytes)?;
                }

                self.validation_status = validation_results.validation_errors();
                self.validation_results = Some(validation_results);

                Ok(())
            }
            Err(Error::JumbfNotFound)
            | Err(Error::ProvenanceMissing)
            | Err(Error::UnsupportedType) => Ok(()), // no claims but valid file
            Err(Error::BadParam(desc)) if desc == *"unrecognized file type" => Ok(()),
            Err(Error::RemoteManifestUrl(url)) | Err(Error::RemoteManifestFetch(url)) => {
                let status =
                    ValidationStatus::new_failure(validation_status::MANIFEST_INACCESSIBLE)
                        .set_url(url)
                        .set_explanation("Remote manifest not fetched".to_string());
                let mut validation_results = ValidationResults::default();
                validation_results.add_status(status.clone());
                self.validation_results = Some(validation_results);
                self.validation_status = Some(vec![status]);
                Ok(())
            }
            Err(e) => {
                // we can ignore the error here because it should have a log entry corresponding to it
                debug!("ingredient {e:?}");

                let mut results = ValidationResults::default();
                // convert any other error to a validation status
                let statuses: Vec<ValidationStatus> = validation_log
                    .logged_items()
                    .iter()
                    .filter_map(ValidationStatus::from_log_item)
                    .collect();

                for status in statuses {
                    results.add_status(status.clone());
                }
                self.validation_status = results.validation_errors();
                self.validation_results = Some(results);
                Ok(())
            }
        }
    }

    #[cfg(feature = "file_io")]
    /// Creates an `Ingredient` from a file path.
    pub fn from_file<P: AsRef<Path>>(path: P) -> Result<Self> {
        Self::from_file_with_options(path.as_ref(), &DefaultOptions { base: None })
    }

    #[cfg(feature = "file_io")]
    /// Creates an `Ingredient` from a file path.
    pub fn from_file_with_folder<P: AsRef<Path>>(path: P, folder: P) -> Result<Self> {
        Self::from_file_with_options(
            path.as_ref(),
            &DefaultOptions {
                base: Some(PathBuf::from(folder.as_ref())),
            },
        )
    }

    // Internal utility function to get thumbnail from an assertion.
    fn thumbnail_from_assertion(assertion: &Assertion) -> (&str, &[u8]) {
        (assertion.content_type(), assertion.data())
    }

    /// Creates an `Ingredient` from a file path and options.
    #[cfg(feature = "file_io")]
    pub fn from_file_with_options<P: AsRef<Path>>(
        path: P,
        options: &dyn IngredientOptions,
    ) -> Result<Self> {
        Self::from_file_impl(path.as_ref(), options)
    }

    // Internal implementation to avoid code bloat.
    #[cfg(feature = "file_io")]
    fn from_file_impl(path: &Path, options: &dyn IngredientOptions) -> Result<Self> {
        #[cfg(feature = "diagnostics")]
        let _t = crate::utils::time_it::TimeIt::new("Ingredient:from_file_with_options");

        // from the source file we need to get the XMP, JUMBF and generate a thumbnail
        debug!("ingredient {path:?}");

        // get required information from the file path
        let mut ingredient = Self::from_file_info(path);

        if !path.exists() {
            return Err(Error::FileNotFound(ingredient.title.unwrap_or_default()));
        }

        // configure for writing to folders if that option is set
        if let Some(folder) = options.base_path().as_ref() {
            ingredient.with_base_path(folder)?;
        }

        // if options includes a title, use it
        if let Some(opt_title) = options.title(path) {
            ingredient.title = Some(opt_title);
        }

        // optionally generate a hash so we know if the file has changed
        ingredient.hash = options.hash(path);

        let mut validation_log = StatusTracker::default();

        // retrieve the manifest bytes from embedded, sidecar or remote and convert to store if found
        let (result, manifest_bytes) = match Store::load_jumbf_from_path(path) {
            Ok(manifest_bytes) => {
                (
                    // generate a store from the buffer and then validate from the asset path
                    Store::from_jumbf(&manifest_bytes, &mut validation_log)
                        .and_then(|mut store| {
                            // verify the store
                            store
                                .verify_from_path(path, &mut validation_log)
                                .map(|_| store)
                        })
                        .inspect_err(|e| {
                            // add a log entry for the error so we act like verify
                            log_item!("asset", "error loading file", "Ingredient::from_file")
                                .failure_no_throw(&mut validation_log, e);
                        }),
                    Some(manifest_bytes),
                )
            }
            Err(err) => (Err(err), None),
        };

        // set validation status from result and log
        ingredient.update_validation_status(result, manifest_bytes, &validation_log)?;

        // create a thumbnail if we don't already have a manifest with a thumb we can use
        if ingredient.thumbnail.is_none() {
            if let Some((format, image)) = options.thumbnail(path) {
                ingredient.set_thumbnail(format, image)?;
            } else {
                #[cfg(feature = "add_thumbnails")]
                if let Some(format) = crate::format_from_path(path) {
                    ingredient.maybe_add_thumbnail(
                        &format,
                        &mut std::io::BufReader::new(std::fs::File::open(path)?),
                    )?;
                }
            }
        }
        Ok(ingredient)
    }

    /// Creates an `Ingredient` from a memory buffer.
    ///
    /// This does not set title or hash.
    /// Thumbnail will be set only if one can be retrieved from a previous valid manifest.
    pub fn from_memory(format: &str, buffer: &[u8]) -> Result<Self> {
        let mut stream = Cursor::new(buffer);
        Self::from_stream(format, &mut stream)
    }

    /// Creates an `Ingredient` from a stream.
    ///
    /// This does not set title or hash.
    /// Thumbnail will be set only if one can be retrieved from a previous valid manifest.
    pub fn from_stream(format: &str, stream: &mut dyn CAIRead) -> Result<Self> {
        let ingredient = Self::from_stream_info(stream, format, "untitled");
        stream.rewind()?;
        ingredient.add_stream_internal(format, stream, &SyncGenericResolver::new())
    }

    /// Create an Ingredient from JSON.
    pub fn from_json(json: &str) -> Result<Self> {
        serde_json::from_str(json).map_err(Error::JsonError)
    }

    /// Adds a stream to an ingredient.
    ///
    /// This allows you to predefine fields before adding the stream.
    /// Sets manifest_data if the stream contains a manifest_store.
    /// Sets thumbnail if not defined and a valid claim thumbnail is found or add_thumbnails is enabled.
    /// Instance_id, document_id, and provenance will be overridden if found in the stream.
    /// Format will be overridden only if it is the default (application/octet-stream).
    #[async_generic(async_signature(
        mut self,
        format: S,
        stream: &mut dyn CAIRead,
        http_resolver: &impl AsyncHttpResolver,
    ))]
    pub(crate) fn with_stream<S: Into<String>>(
        mut self,
        format: S,
        stream: &mut dyn CAIRead,
        http_resolver: &impl SyncHttpResolver,
    ) -> Result<Self> {
        let format = format.into();

        // try to get xmp info, if this fails all XmpInfo fields will be None
        let xmp_info = XmpInfo::from_source(stream, &format);

        if self.instance_id.is_none() {
            self.instance_id = xmp_info.instance_id;
        }

        if let Some(id) = xmp_info.document_id {
            self.document_id = Some(id);
        };

        if let Some(provenance) = xmp_info.provenance {
            self.provenance = Some(provenance);
        };

        // only override format if it is the default
        if self.format.is_none() {
            self.format = Some(format.to_string());
        };

        // ensure we have an instance Id for v1 ingredients
        if self.instance_id.is_none() {
            self.instance_id = Some(default_instance_id());
        };

        stream.rewind()?;

        if _sync {
            self.add_stream_internal(&format, stream, http_resolver)
        } else {
            self.add_stream_internal_async(&format, stream, http_resolver)
                .await
        }
    }

    // Internal implementation to avoid code bloat.
    #[async_generic(async_signature(
        mut self,
        format: &str,
        stream: &mut dyn CAIRead,
        http_resolver: &impl AsyncHttpResolver,
    ))]
    fn add_stream_internal(
        mut self,
        format: &str,
        stream: &mut dyn CAIRead,
        http_resolver: &impl SyncHttpResolver,
    ) -> Result<Self> {
        let mut validation_log = StatusTracker::default();

        // retrieve the manifest bytes from embedded or remote and convert to store if found
        let jumbf_result = match self.manifest_data() {
            Some(data) => Ok(data.into_owned()),
            None => if _sync {
                Store::load_jumbf_from_stream(format, stream, http_resolver)
            } else {
                Store::load_jumbf_from_stream_async(format, stream, http_resolver).await
            }
            .map(|(manifest_bytes, _)| manifest_bytes),
        };

        // We can't use functional combinators since we can't use async callbacks (https://github.com/rust-lang/rust/issues/62290)
        let (mut result, manifest_bytes) = match jumbf_result {
            Ok(manifest_bytes) => {
                let result = Store::from_manifest_data_and_stream(
                    &manifest_bytes,
                    format,
                    &mut *stream,
                    true,
                    &mut validation_log,
                );
                (result, Some(manifest_bytes))
            }
            Err(err) => (Err(err), None),
        };

        // Fetch ocsp responses and store it with the ingredient
        if let Ok(ref mut store) = result {
            let labels = store.get_manifest_labels_for_ocsp();

            let ocsp_response_ders = if _sync {
                store.get_ocsp_response_ders(labels, &mut validation_log)?
            } else {
                store
                    .get_ocsp_response_ders_async(labels, &mut validation_log)
                    .await?
            };
<<<<<<< HEAD
=======

>>>>>>> 7ed068e2
            let resource_refs: Vec<ResourceRef> = ocsp_response_ders
                .into_iter()
                .filter_map(|o| self.resources.add_with(&o.0, "ocsp", o.1).ok())
                .collect();

            self.ocsp_responses = Some(resource_refs);
        }

        // set validation status from result and log
        self.update_validation_status(result, manifest_bytes, &validation_log)?;

        // create a thumbnail if we don't already have a manifest with a thumb we can use
        #[cfg(feature = "add_thumbnails")]
        self.maybe_add_thumbnail(format, &mut std::io::BufReader::new(stream))?;

        Ok(self)
    }

    /// Creates an `Ingredient` from a memory buffer (async version).
    ///
    /// This does not set title or hash.
    /// Thumbnail will be set only if one can be retrieved from a previous valid manifest.
    pub async fn from_memory_async(format: &str, buffer: &[u8]) -> Result<Self> {
        let mut stream = Cursor::new(buffer);
        Self::from_stream_async(format, &mut stream).await
    }

    /// Creates an `Ingredient` from a stream (async version).
    ///
    /// This does not set title or hash.
    /// Thumbnail will be set only if one can be retrieved from a previous valid manifest.
    pub async fn from_stream_async(format: &str, stream: &mut dyn CAIRead) -> Result<Self> {
        let mut ingredient = Self::from_stream_info(stream, format, "untitled");
        stream.rewind()?;

        let mut validation_log = StatusTracker::default();

        // retrieve the manifest bytes from embedded, sidecar or remote and convert to store if found
        let (result, manifest_bytes) =
            match Store::load_jumbf_from_stream_async(format, stream, &AsyncGenericResolver::new())
                .await
            {
                Ok((manifest_bytes, _)) => {
                    (
                        // generate a store from the buffer and then validate from the asset path
                        match Store::from_jumbf(&manifest_bytes, &mut validation_log) {
                            Ok(store) => {
                                // verify the store
                                Store::verify_store_async(
                                    &store,
                                    &mut ClaimAssetData::Stream(stream, format),
                                    &mut validation_log,
                                )
                                .await
                                .map(|_| store)
                            }
                            Err(e) => {
                                log_item!(
                                    "asset",
                                    "error loading asset",
                                    "Ingredient::from_stream_async"
                                )
                                .failure_no_throw(&mut validation_log, &e);

                                Err(e)
                            }
                        },
                        Some(manifest_bytes),
                    )
                }
                Err(err) => (Err(err), None),
            };

        // set validation status from result and log
        ingredient.update_validation_status(result, manifest_bytes, &validation_log)?;

        // create a thumbnail if we don't already have a manifest with a thumb we can use
        #[cfg(feature = "add_thumbnails")]
        ingredient.maybe_add_thumbnail(format, &mut std::io::BufReader::new(stream))?;

        Ok(ingredient)
    }

    /// Creates an Ingredient from a store and a URI to an ingredient assertion.
    /// claim_label identifies the claim for relative paths.
    pub(crate) fn from_ingredient_uri(
        store: &Store,
        claim_label: &str,
        ingredient_uri: &str,
        #[cfg(feature = "file_io")] resource_path: Option<&Path>,
    ) -> Result<Self> {
        let assertion =
            store
                .get_assertion_from_uri(ingredient_uri)
                .ok_or(Error::AssertionMissing {
                    url: ingredient_uri.to_owned(),
                })?;
        let ingredient_assertion = assertions::Ingredient::from_assertion(assertion)?;
        let mut validation_status = match ingredient_assertion.validation_status.as_ref() {
            Some(status) => status.clone(),
            None => Vec::new(),
        };

        // use either the active_manifest or c2pa_manifest field
        let active_manifest = ingredient_assertion
            .c2pa_manifest()
            .and_then(|hash_url| manifest_label_from_uri(&hash_url.url()));

        debug!(
            "Adding Ingredient {:?} {:?}",
            ingredient_assertion.title, &active_manifest
        );

        // keep track of the assertion label for this ingredient.
        let label = assertion_label_from_uri(ingredient_uri);
        let mut ingredient = Ingredient {
            title: ingredient_assertion.title,
            format: ingredient_assertion.format,
            instance_id: ingredient_assertion.instance_id,
            document_id: ingredient_assertion.document_id,
            relationship: ingredient_assertion.relationship,
            active_manifest,
            validation_results: ingredient_assertion.validation_results,
            metadata: ingredient_assertion.metadata,
            description: ingredient_assertion.description,
            informational_uri: ingredient_assertion.informational_uri,
            data_types: ingredient_assertion.data_types,
            label,
            ..Default::default()
        };

        ingredient.resources.set_label(claim_label); // set the label for relative paths

        #[cfg(feature = "file_io")]
        if let Some(base_path) = resource_path {
            ingredient.resources_mut().set_base_path(base_path)
        }

        // Find the thumbnail and add as a ResourceRef.
        if let Some(hashed_uri) = ingredient_assertion.thumbnail.as_ref() {
            // This could be a relative or absolute thumbnail reference to another manifest
            let target_claim_label = match manifest_label_from_uri(&hashed_uri.url()) {
                Some(label) => label,           // use the manifest from the thumbnail uri
                None => claim_label.to_owned(), /* relative so use the whole url from the thumbnail assertion */
            };
            let maybe_resource_ref = match hashed_uri.url() {
                uri if uri.contains(jumbf::labels::ASSERTIONS) => {
                    // Get the bits of the thumbnail and convert it to a resource
                    // it may be in an assertion or a data box
                    store
                        .get_assertion_from_uri_and_claim(&hashed_uri.url(), &target_claim_label)
                        .map(|assertion| {
                            let (format, image) = Self::thumbnail_from_assertion(assertion);
                            ingredient
                                .resources
                                .add_uri(&hashed_uri.url(), format, image)
                        })
                }
                uri if uri.contains(jumbf::labels::DATABOXES) => store
                    .get_data_box_from_uri_and_claim(hashed_uri, &target_claim_label)
                    .map(|data_box| {
                        ingredient.resources.add_uri(
                            &hashed_uri.url(),
                            &data_box.format,
                            data_box.data.clone(),
                        )
                    }),
                _ => None,
            };
            match maybe_resource_ref {
                Some(data_ref) => {
                    ingredient.thumbnail = Some(data_ref?);
                }
                None => {
                    error!("failed to get {} from {}", hashed_uri.url(), ingredient_uri);
                    validation_status.push(
                        ValidationStatus::new_failure(
                            validation_status::ASSERTION_MISSING.to_string(),
                        )
                        .set_url(hashed_uri.url()),
                    );
                }
            }
        };

        // if the ingredient as a data field, we need to resolve that as well
        if let Some(data_uri) = ingredient_assertion.data.as_ref() {
            let maybe_data_ref = match data_uri.url() {
                uri if uri.contains(jumbf::labels::ASSERTIONS) => {
                    // if this is a claim data box, then use the label from the data uri
                    store
                        .get_assertion_from_uri_and_claim(&uri, claim_label)
                        .map(|assertion| {
                            let embedded_data = EmbeddedData::from_assertion(assertion)?;
                            ingredient.resources.add_uri(
                                &data_uri.url(),
                                &embedded_data.content_type,
                                embedded_data.data,
                            )
                        })
                }
                uri if uri.contains(jumbf::labels::DATABOXES) => store
                    .get_data_box_from_uri_and_claim(data_uri, claim_label)
                    .map(|data_box| {
                        ingredient
                            .resources
                            .add_uri(&uri, &data_box.format, data_box.data.clone())
                    }),
                _ => None,
            };
            match maybe_data_ref {
                Some(data_ref) => {
                    ingredient.data = Some(data_ref?);
                }
                None => {
                    error!("failed to get {} from {}", data_uri.url(), ingredient_uri);
                    validation_status.push(
                        ValidationStatus::new_failure(
                            validation_status::ASSERTION_MISSING.to_string(),
                        )
                        .set_url(data_uri.url()),
                    );
                }
            }
        };

        if !validation_status.is_empty() {
            ingredient.validation_status = Some(validation_status)
        }
        Ok(ingredient)
    }

    /// Converts a higher level Ingredient into the appropriate components in a claim.
    pub(crate) fn add_to_claim(
        &self,
        claim: &mut Claim,
        redactions: Option<Vec<String>>,
        resources: Option<&ResourceStore>, // use alternate resource store (for Builder model)
    ) -> Result<HashedUri> {
        let mut thumbnail = None;
        // for Builder model, ingredient resources may be in the manifest
        let get_resource = |id: &str| {
            self.resources.get(id).or_else(|_| {
                resources
                    .ok_or_else(|| Error::NotFound)
                    .and_then(|r| r.get(id))
            })
        };

        // add the ingredient manifest_data to the claim
        // this is how any existing claims are added to the new store
        let (active_manifest, claim_signature) = match self.manifest_data_ref() {
            Some(resource_ref) => {
                // get the c2pa manifest bytes
                let manifest_data = get_resource(&resource_ref.identifier)?;

                // have Store check and load ingredients and add them to a claim
                let ingredient_store =
                    Store::load_ingredient_to_claim(claim, &manifest_data, redactions)?;

                let ingredient_active_claim = ingredient_store
                    .provenance_claim()
                    .ok_or(Error::JumbfNotFound)?;

                let manifest_label = ingredient_active_claim.label();
                // get the ingredient map loaded in previous

                let hash = ingredient_store
                    .get_manifest_box_hashes(ingredient_active_claim)
                    .manifest_box_hash; // get C2PA 1.2 JUMBF box
                let sig_hash = ingredient_store
                    .get_manifest_box_hashes(ingredient_active_claim)
                    .signature_box_hash; // needed for v3 ingredients

                let uri = jumbf::labels::to_manifest_uri(manifest_label);
                let signature_uri = jumbf::labels::to_signature_uri(manifest_label);

                // if there are validations and they have all passed, then use the parent claim thumbnail if available
                if let Some(validation_results) = self.validation_results() {
                    if validation_results.validation_state() != crate::ValidationState::Invalid {
                        thumbnail = ingredient_active_claim
                            .assertions()
                            .iter()
                            .find(|hashed_uri| hashed_uri.url().contains(labels::CLAIM_THUMBNAIL))
                            .map(|t| {
                                // convert ingredient uris to absolute when adding them
                                // since this uri references a different manifest
                                let url = jumbf::labels::to_absolute_uri(manifest_label, &t.url());
                                HashedUri::new(url, t.alg(), &t.hash())
                            });
                    }
                }
                // generate c2pa_manifest hashed_uris
                (
                    Some(crate::hashed_uri::HashedUri::new(
                        uri,
                        Some(ingredient_active_claim.alg().to_owned()),
                        hash.as_ref(),
                    )),
                    Some(crate::hashed_uri::HashedUri::new(
                        signature_uri,
                        Some(ingredient_active_claim.alg().to_owned()),
                        sig_hash.as_ref(),
                    )),
                )
            }
            None => (None, None),
        };

        // if the ingredient defines a thumbnail, add it to the claim
        // otherwise use the parent claim thumbnail if available
        if let Some(thumb_ref) = self.thumbnail_ref() {
            // assume this is a JUMBF uri if it has a manifest label
            let hash_url = match manifest_label_from_uri(&thumb_ref.identifier) {
                Some(_) => {
                    // we have a JUMBF uri so build a hashed uri to the existing assertion
                    let hash = match thumb_ref.hash.as_ref() {
                        Some(h) => base64::decode(h)
                            .map_err(|_e| Error::BadParam("Invalid hash".to_string()))?,
                        None => return Err(Error::BadParam("hash is missing".to_string())), /* todo: add hash missing error */
                    };
                    HashedUri::new(thumb_ref.identifier.clone(), thumb_ref.alg.clone(), &hash)
                }
                None => {
                    let data = get_resource(&thumb_ref.identifier)?;
                    if claim.version() < 2 {
                        claim.add_databox(
                            &thumb_ref.format,
                            data.into_owned(),
                            thumb_ref.data_types.clone(),
                        )?
                    } else {
                        // add EmbeddedData thumbnail for v3 assertions in v2 claims
                        let thumbnail = EmbeddedData::new(
                            labels::INGREDIENT_THUMBNAIL,
                            format_to_mime(&thumb_ref.format),
                            data.into_owned(),
                        );
                        claim.add_assertion_with_salt(&thumbnail, &DefaultSalt::default())?
                    }
                }
            };
            thumbnail = Some(hash_url);
        }

        // if the ingredient has a data field, resolve and add it to the claim
        let mut data = None;
        if let Some(data_ref) = self.data_ref() {
            let box_data = get_resource(&data_ref.identifier)?;
            let hash_uri = match claim.version() {
                1 => claim.add_databox(
                    &data_ref.format,
                    box_data.into_owned(),
                    data_ref.data_types.clone(),
                )?,
                _ => {
                    let embedded_data = EmbeddedData::new(
                        labels::EMBEDDED_DATA,
                        format_to_mime(&data_ref.format),
                        box_data.into_owned(),
                    );
                    claim.add_assertion_with_salt(&embedded_data, &DefaultSalt::default())?
                }
            };

            data = Some(hash_uri);
        };

        // if the ingredient has ocsp responses, resolve and add it to the claim as a certificate status assertion
        if let Some(ocsp_responses_ref) = self.ocsp_responses_ref() {
            let ocsp_responses: Vec<Vec<u8>> = ocsp_responses_ref
                .iter()
                .filter_map(|i| get_resource(&i.identifier).ok())
                .map(|cow| cow.into_owned())
                .collect();
            if !ocsp_responses.is_empty() {
                let certificate_status =
                    if let Some(assertion) = claim.get_assertion(CertificateStatus::LABEL, 0) {
                        let certificate_status = CertificateStatus::from_assertion(assertion)?;
                        certificate_status.add_ocsp_vals(ocsp_responses)
                    } else {
                        CertificateStatus::new(ocsp_responses)
                    };
                claim.add_assertion_with_salt(&certificate_status, &DefaultSalt::default())?;
            }
        }

        let mut ingredient_assertion = match claim.version() {
            1 => {
                // don't make v1 ingredients anymore, they will always be at least v2
                assertions::Ingredient::new_v2(
                    self.title().unwrap_or_default(),
                    self.format().unwrap_or_default(),
                )
            }
            2 => {
                let mut assertion = assertions::Ingredient::new_v3(self.relationship.clone());
                assertion.title = self.title.clone();
                assertion.format = self.format.clone();
                assertion
            }
            _ => return Err(Error::UnsupportedType), // todo: better error
        };
        ingredient_assertion.instance_id = self.instance_id.clone();
        match claim.version() {
            1 => {
                ingredient_assertion.document_id = self.document_id.clone();
                ingredient_assertion.c2pa_manifest = active_manifest;
                ingredient_assertion
                    .validation_status
                    .clone_from(&self.validation_status);
            }
            2 => {
                ingredient_assertion.active_manifest = active_manifest;
                ingredient_assertion.claim_signature = claim_signature;
                ingredient_assertion.validation_results = self.validation_results.clone();
            }
            _ => {}
        }
        ingredient_assertion.relationship = self.relationship.clone();
        ingredient_assertion.thumbnail = thumbnail;
        ingredient_assertion.metadata.clone_from(&self.metadata);
        ingredient_assertion.data = data;
        ingredient_assertion
            .description
            .clone_from(&self.description);
        ingredient_assertion
            .informational_uri
            .clone_from(&self.informational_uri);
        ingredient_assertion.data_types.clone_from(&self.data_types);
        claim.add_assertion(&ingredient_assertion)
    }

    /// Setting a base path will make the ingredient use resource files instead of memory buffers.
    ///
    /// The files will be relative to the given base path.
    #[cfg(feature = "file_io")]
    pub fn with_base_path<P: AsRef<Path>>(&mut self, base_path: P) -> Result<&Self> {
        std::fs::create_dir_all(&base_path)?;
        self.resources.set_base_path(base_path.as_ref());
        Ok(self)
    }

    /// Asynchronously create an Ingredient from a binary manifest (.c2pa) and asset bytes.
    ///
    /// # Example: Create an Ingredient from a binary manifest (.c2pa) and asset bytes
    /// ```
    /// use c2pa::{Result, Ingredient};
    ///
    /// # fn main() -> Result<()> {
    /// #    async {
    ///         let asset_bytes = include_bytes!("../tests/fixtures/cloud.jpg");
    ///         let manifest_bytes = include_bytes!("../tests/fixtures/cloud_manifest.c2pa");
    ///
    ///         let ingredient = Ingredient::from_manifest_and_asset_bytes_async(manifest_bytes.to_vec(), "image/jpeg", asset_bytes)
    ///             .await
    ///             .unwrap();
    ///
    ///         println!("{}", ingredient);
    /// #    };
    /// #
    /// #    Ok(())
    /// }
    /// ```
    pub async fn from_manifest_and_asset_bytes_async<M: Into<Vec<u8>>>(
        manifest_bytes: M,
        format: &str,
        asset_bytes: &[u8],
    ) -> Result<Self> {
        let mut stream = Cursor::new(asset_bytes);
        Self::from_manifest_and_asset_stream_async(manifest_bytes, format, &mut stream).await
    }

    /// Asynchronously create an Ingredient from a binary manifest (.c2pa) and asset.
    pub async fn from_manifest_and_asset_stream_async<M: Into<Vec<u8>>>(
        manifest_bytes: M,
        format: &str,
        stream: &mut dyn CAIRead,
    ) -> Result<Self> {
        let mut ingredient = Self::from_stream_info(stream, format, "untitled");

        let mut validation_log = StatusTracker::default();

        let manifest_bytes: Vec<u8> = manifest_bytes.into();
        // generate a store from the buffer and then validate from the asset path
        let result = match Store::from_jumbf(&manifest_bytes, &mut validation_log) {
            Ok(store) => {
                // verify the store
                stream.rewind()?;
                Store::verify_store_async(
                    &store,
                    &mut ClaimAssetData::Stream(stream, format),
                    &mut validation_log,
                )
                .await
                .map(|_| store)
            }
            Err(e) => {
                // add a log entry for the error so we act like verify
                log_item!("asset", "error loading file", "Ingredient::from_file")
                    .failure_no_throw(&mut validation_log, &e);

                Err(e)
            }
        };

        // set validation status from result and log
        ingredient.update_validation_status(result, Some(manifest_bytes), &validation_log)?;

        // create a thumbnail if we don't already have a manifest with a thumb we can use
        #[cfg(feature = "add_thumbnails")]
        ingredient.maybe_add_thumbnail(format, &mut std::io::BufReader::new(stream))?;

        Ok(ingredient)
    }

    /// Automatically generate a thumbnail for the ingredient if missing and enabled in settings.
    ///
    /// This function takes into account the [Settings][crate::settings::Settings]:
    /// * `builder.thumbnail.enabled`
    #[cfg(feature = "add_thumbnails")]
    pub fn maybe_add_thumbnail<R>(&mut self, format: &str, stream: &mut R) -> Result<()>
    where
        R: std::io::BufRead + std::io::Seek,
    {
        let auto_thumbnail =
            crate::settings::get_settings_value::<bool>("builder.thumbnail.enabled")?;
        if self.thumbnail.is_none() && auto_thumbnail {
            stream.rewind()?;

            if let Some((output_format, image)) =
                crate::utils::thumbnail::make_thumbnail_bytes_from_stream(format, stream)?
            {
                self.set_thumbnail(output_format.to_string(), image)?;
            }
        }

        Ok(())
    }
}

impl std::fmt::Display for Ingredient {
    fn fmt(&self, f: &mut std::fmt::Formatter<'_>) -> std::fmt::Result {
        let report = serde_json::to_string_pretty(self).unwrap_or_default();
        f.write_str(&report)
    }
}

/// This defines optional operations when creating [`Ingredient`] structs from files.
#[cfg(feature = "file_io")]
pub trait IngredientOptions {
    /// This allows setting the title for the ingredient.
    ///
    /// If it returns `None`, then the default behavior is to use the file's name.
    fn title(&self, _path: &Path) -> Option<String> {
        None
    }

    /// Returns an optional hash value for the ingredient.
    ///
    /// Use the hash value to test for duplicate ingredients or if a source file has changed.
    /// If hash is_some() Manifest.add_ingredient will dedup matching hashes
    fn hash(&self, _path: &Path) -> Option<String> {
        None
    }

    /// Returns an optional thumbnail image representing the asset.
    ///
    /// The first value is the content type of the thumbnail, for example `image/jpeg`.
    /// The second value is bytes of the thumbnail image.
    /// The default is no thumbnail, so you must provide an override to have a thumbnail image.
    fn thumbnail(&self, _path: &Path) -> Option<(String, Vec<u8>)> {
        None
    }

    /// Returns an optional folder path.
    ///
    /// If Some, binary data will be stored in files in the given folder.
    fn base_path(&self) -> Option<&Path> {
        None
    }
}

/// DefaultOptions returns None for Title and Hash and generates thumbnail for supported thumbnails.
///
/// This can be use with `Ingredient::from_file_with_options`.
#[cfg(feature = "file_io")]
pub struct DefaultOptions {
    /// If Some, the ingredient will read/write binary assets using this folder.
    ///
    /// If None, the assets will be kept in memory.
    pub base: Option<std::path::PathBuf>,
}

#[cfg(feature = "file_io")]
impl IngredientOptions for DefaultOptions {
    fn base_path(&self) -> Option<&Path> {
        self.base.as_deref()
    }
}

#[cfg(test)]
mod tests {
    #![allow(clippy::expect_used)]
    #![allow(clippy::unwrap_used)]

    use c2pa_macros::c2pa_test_async;
    #[cfg(all(target_arch = "wasm32", not(target_os = "wasi")))]
    use wasm_bindgen_test::*;

    use super::*;
    #[cfg(all(target_arch = "wasm32", not(target_os = "wasi")))]
    wasm_bindgen_test::wasm_bindgen_test_configure!(run_in_browser);

    #[test]
    #[cfg_attr(
        all(target_arch = "wasm32", not(target_os = "wasi")),
        wasm_bindgen_test
    )]
    fn test_ingredient_api() {
        let mut ingredient = Ingredient::new("title", "format", "instance_id");
        ingredient
            .resources_mut()
            .add("id", "data".as_bytes().to_vec())
            .expect("add");
        ingredient
            .set_document_id("document_id")
            .set_title("title2")
            .set_hash("hash")
            .set_provenance("provenance")
            .set_is_parent()
            .set_relationship(Relationship::ParentOf)
            .set_metadata(AssertionMetadata::new())
            .set_thumbnail("format", "thumbnail".as_bytes().to_vec())
            .unwrap()
            .set_active_manifest("active_manifest")
            .set_manifest_data("data".as_bytes().to_vec())
            .expect("set_manifest")
            .set_description("description")
            .set_informational_uri("uri")
            .set_data_ref(ResourceRef::new("format", "id"))
            .expect("set_data_ref")
            .add_validation_status(ValidationStatus::new("status_code"));
        assert_eq!(ingredient.title(), Some("title2"));
        assert_eq!(ingredient.format(), Some("format"));
        assert_eq!(ingredient.instance_id(), "instance_id");
        assert_eq!(ingredient.document_id(), Some("document_id"));
        assert_eq!(ingredient.provenance(), Some("provenance"));
        assert_eq!(ingredient.hash(), Some("hash"));
        assert!(ingredient.is_parent());
        assert_eq!(ingredient.relationship(), &Relationship::ParentOf);
        assert_eq!(ingredient.description(), Some("description"));
        assert_eq!(ingredient.informational_uri(), Some("uri"));
        assert_eq!(ingredient.data_ref().unwrap().format, "format");
        assert_eq!(ingredient.data_ref().unwrap().identifier, "id");
        assert!(ingredient.metadata().is_some());
        assert_eq!(ingredient.thumbnail().unwrap().0, "format");
        assert_eq!(
            *ingredient.thumbnail().unwrap().1,
            "thumbnail".as_bytes().to_vec()
        );
        assert_eq!(
            *ingredient.thumbnail_bytes().unwrap(),
            "thumbnail".as_bytes().to_vec()
        );
        assert_eq!(ingredient.active_manifest(), Some("active_manifest"));

        assert_eq!(
            ingredient.validation_status().unwrap()[0].code(),
            "status_code"
        );
    }

    #[c2pa_test_async]
    async fn test_stream_async_jpg() {
        let image_bytes = include_bytes!("../tests/fixtures/CA.jpg");
        let title = "Test Image";
        let format = "image/jpeg";
        let mut ingredient = Ingredient::from_memory_async(format, image_bytes)
            .await
            .expect("from_memory");
        ingredient.set_title(title);

        println!("ingredient = {ingredient}");
        assert_eq!(ingredient.title(), Some(title));
        assert_eq!(ingredient.format(), Some(format));
        assert!(ingredient.manifest_data().is_some());
        assert_eq!(ingredient.metadata(), None);
        #[cfg(all(target_arch = "wasm32", not(target_os = "wasi")))]
        web_sys::console::debug_2(
            &"ingredient_from_memory_async:".into(),
            &ingredient.to_string().into(),
        );
        assert_eq!(ingredient.validation_status(), None);
    }

    #[test]
    fn test_stream_jpg() {
        let image_bytes = include_bytes!("../tests/fixtures/CA.jpg");
        let title = "Test Image";
        let format = "image/jpeg";
        let mut ingredient = Ingredient::from_memory(format, image_bytes).expect("from_memory");
        ingredient.set_title(title);

        println!("ingredient = {ingredient}");
        assert_eq!(ingredient.title(), Some(title));
        assert_eq!(ingredient.format(), Some(format));
        assert!(ingredient.manifest_data().is_some());
        assert_eq!(ingredient.metadata(), None);
        assert_eq!(ingredient.validation_status(), None);
    }

    #[cfg(feature = "add_thumbnails")]
    #[test]
    fn test_stream_thumbnail() {
        use crate::settings::Settings;

        #[cfg(target_os = "wasi")]
        Settings::reset().unwrap();

        Settings::from_toml(
            &toml::toml! {
                [builder.thumbnail]
                enabled = true
            }
            .to_string(),
        )
        .unwrap();

        let image_bytes = include_bytes!("../tests/fixtures/sample1.png");
        let ingredient = Ingredient::from_memory("image/png", image_bytes).unwrap();
        assert!(ingredient.thumbnail().is_some());

        Settings::from_toml(
            &toml::toml! {
                [builder.thumbnail]
                enabled = false
            }
            .to_string(),
        )
        .unwrap();

        let ingredient = Ingredient::from_memory("image/png", image_bytes).unwrap();
        assert!(ingredient.thumbnail().is_none());
        #[cfg(target_os = "wasi")]
        Settings::reset().unwrap();
    }

    #[c2pa_test_async]
    async fn test_stream_ogp() {
        let image_bytes = include_bytes!("../tests/fixtures/XCA.jpg");
        let title = "XCA.jpg";
        let format = "image/jpeg";
        let mut ingredient = Ingredient::from_memory_async(format, image_bytes)
            .await
            .expect("from_memory");
        ingredient.set_title(title);

        println!("ingredient = {ingredient}");
        assert_eq!(ingredient.title(), Some(title));
        assert_eq!(ingredient.format(), Some(format));
        #[cfg(feature = "add_thumbnails")]
        assert!(ingredient.thumbnail().is_some());
        assert!(ingredient.manifest_data().is_some());
        assert_eq!(ingredient.metadata(), None);
        assert!(ingredient.validation_status().is_some());
        assert_eq!(
            ingredient.validation_status().unwrap()[0].code(),
            validation_status::ASSERTION_DATAHASH_MISMATCH
        );
    }

    #[cfg(feature = "fetch_remote_manifests")]
    #[c2pa_test_async]
    async fn test_jpg_cloud_from_memory() {
        // Save original settings
        let original_verify_trust =
            crate::settings::get_settings_value("verify.verify_trust").unwrap_or(true);
        let original_remote_fetch =
            crate::settings::get_settings_value("verify.remote_manifest_fetch").unwrap_or(true);

        // Set our test settings
        crate::settings::set_settings_value("verify.verify_trust", false).unwrap();
        crate::settings::set_settings_value("verify.remote_manifest_fetch", true).unwrap();

        let image_bytes = include_bytes!("../tests/fixtures/cloud.jpg");
        let format = "image/jpeg";
        let ingredient = Ingredient::from_memory_async(format, image_bytes)
            .await
            .expect("from_memory_async");
        // println!("ingredient = {ingredient}");
        assert_eq!(ingredient.title(), Some("untitled"));
        assert_eq!(ingredient.format(), Some(format));
        assert!(ingredient.provenance().is_some());
        assert!(ingredient.provenance().unwrap().starts_with("https:"));
        assert!(ingredient.manifest_data().is_some());
        assert_eq!(ingredient.validation_status(), None);

        // Restore original settings
        crate::settings::set_settings_value("verify.verify_trust", original_verify_trust).unwrap();
        crate::settings::set_settings_value("verify.remote_manifest_fetch", original_remote_fetch)
            .unwrap();
    }

    #[cfg(not(any(feature = "fetch_remote_manifests", feature = "file_io")))]
    #[c2pa_test_async]
    async fn test_jpg_cloud_from_memory_no_file_io() {
        crate::settings::set_settings_value("verify.verify_trust", false).unwrap();

        let image_bytes = include_bytes!("../tests/fixtures/cloud.jpg");
        let format = "image/jpeg";
        let ingredient = Ingredient::from_memory_async(format, image_bytes)
            .await
            .expect("from_memory_async");
        assert!(ingredient.validation_status().is_some());
        assert_eq!(
            ingredient.validation_status().unwrap()[0].code(),
            validation_status::MANIFEST_INACCESSIBLE
        );
        assert!(ingredient.validation_status().unwrap()[0]
            .url()
            .unwrap()
            .starts_with("http"));
        assert_eq!(ingredient.manifest_data(), None);
    }

    #[c2pa_test_async]
    async fn test_jpg_cloud_from_memory_and_manifest() {
        crate::settings::set_settings_value("verify.verify_trust", false).unwrap();

        let asset_bytes = include_bytes!("../tests/fixtures/cloud.jpg");
        let manifest_bytes = include_bytes!("../tests/fixtures/cloud_manifest.c2pa");
        let format = "image/jpeg";
        let ingredient = Ingredient::from_manifest_and_asset_bytes_async(
            manifest_bytes.to_vec(),
            format,
            asset_bytes,
        )
        .await
        .unwrap();
        #[cfg(all(target_arch = "wasm32", not(target_os = "wasi")))]
        web_sys::console::debug_2(
            &"ingredient_from_memory_async:".into(),
            &ingredient.to_string().into(),
        );
        assert_eq!(ingredient.validation_status(), None);
        assert!(ingredient.manifest_data().is_some());
        assert!(ingredient.provenance().is_some());
    }
}

#[cfg(test)]
#[cfg(feature = "file_io")]
mod tests_file_io {
    #![allow(clippy::expect_used)]
    #![allow(clippy::unwrap_used)]

    use super::*;
    use crate::{assertion::AssertionData, utils::test::fixture_path};

    const NO_MANIFEST_JPEG: &str = "earth_apollo17.jpg";
    const MANIFEST_JPEG: &str = "C.jpg";
    const BAD_SIGNATURE_JPEG: &str = "E-sig-CA.jpg";
    const PRERELEASE_JPEG: &str = "prerelease.jpg";

    fn stats(ingredient: &Ingredient) -> usize {
        let thumb_size = ingredient.thumbnail_bytes().map_or(0, |i| i.len());
        let manifest_data_size = ingredient.manifest_data().map_or(0, |r| r.len());

        println!(
            "  {} instance_id: {}, thumb size: {}, manifest_data size: {}",
            ingredient.title().unwrap_or_default(),
            ingredient.instance_id(),
            thumb_size,
            manifest_data_size,
        );
        ingredient.title().unwrap_or_default().len()
            + ingredient.instance_id().len()
            + thumb_size
            + manifest_data_size
    }

    // check for correct thumbnail generation with or without add_thumbnails feature
    fn test_thumbnail(ingredient: &Ingredient, format: &str) {
        if cfg!(feature = "add_thumbnails") {
            assert!(ingredient.thumbnail().is_some());
            assert_eq!(ingredient.thumbnail().unwrap().0, format);
        } else {
            assert_eq!(ingredient.thumbnail(), None);
        }
    }

    #[test]
    #[cfg(feature = "file_io")]
    fn test_psd() {
        // std::env::set_var("RUST_LOG", "debug");
        // env_logger::init();
        let ap = fixture_path("Purple Square.psd");
        let ingredient = Ingredient::from_file(ap).expect("from_file");
        stats(&ingredient);

        println!("ingredient = {ingredient}");
        assert_eq!(ingredient.title(), Some("Purple Square.psd"));
        assert_eq!(ingredient.format(), Some("image/vnd.adobe.photoshop"));
        assert!(ingredient.thumbnail().is_none()); // should always be none
        assert!(ingredient.manifest_data().is_none());
    }

    #[test]
    #[cfg(feature = "file_io")]
    fn test_manifest_jpg() {
        let ap = fixture_path(MANIFEST_JPEG);
        let ingredient = Ingredient::from_file(ap).expect("from_file");
        stats(&ingredient);

        println!("ingredient = {ingredient}");
        assert_eq!(ingredient.title(), Some(MANIFEST_JPEG));
        assert_eq!(ingredient.format(), Some("image/jpeg"));
        assert!(ingredient.thumbnail_ref().is_some()); // we don't generate this thumbnail
        assert!(ingredient
            .thumbnail_ref()
            .unwrap()
            .identifier
            .starts_with("self#jumbf="));
        assert!(ingredient.manifest_data().is_some());
        assert_eq!(ingredient.metadata(), None);
    }

    #[test]
    #[cfg(feature = "file_io")]
    fn test_no_manifest_jpg() {
        let ap = fixture_path(NO_MANIFEST_JPEG);
        let ingredient = Ingredient::from_file(ap).expect("from_file");
        stats(&ingredient);

        println!("ingredient = {ingredient}");
        assert_eq!(ingredient.title(), Some(NO_MANIFEST_JPEG));
        assert_eq!(ingredient.format(), Some("image/jpeg"));
        test_thumbnail(&ingredient, "image/jpeg");
        assert_eq!(ingredient.provenance(), None);
        assert_eq!(ingredient.manifest_data(), None);
        assert_eq!(ingredient.metadata(), None);
        assert!(ingredient.instance_id().starts_with("xmp.iid:"));
        #[cfg(feature = "add_thumbnails")]
        assert!(ingredient
            .thumbnail_ref()
            .unwrap()
            .identifier
            .starts_with("xmp.iid"));
    }

    #[test]
    #[cfg(feature = "file_io")]
    fn test_jpg_options() {
        struct MyOptions {}
        impl IngredientOptions for MyOptions {
            fn title(&self, _path: &Path) -> Option<String> {
                Some("MyTitle".to_string())
            }

            fn hash(&self, _path: &Path) -> Option<String> {
                Some("1234568abcdef".to_string())
            }

            fn thumbnail(&self, _path: &Path) -> Option<(String, Vec<u8>)> {
                Some(("image/foo".to_string(), "bits".as_bytes().to_owned()))
            }
        }

        let ap = fixture_path(NO_MANIFEST_JPEG);
        let ingredient = Ingredient::from_file_with_options(ap, &MyOptions {}).expect("from_file");
        stats(&ingredient);

        assert_eq!(ingredient.title(), Some("MyTitle"));
        assert_eq!(ingredient.format(), Some("image/jpeg"));
        assert_eq!(ingredient.hash(), Some("1234568abcdef"));
        assert_eq!(ingredient.thumbnail_ref().unwrap().format, "image/foo"); // always generated
        assert_eq!(ingredient.manifest_data(), None);
        assert_eq!(ingredient.metadata(), None);
    }

    #[test]
    #[cfg(feature = "file_io")]
    fn test_png_no_claim() {
        let ap = fixture_path("libpng-test.png");
        let ingredient = Ingredient::from_file(ap).expect("from_file");
        stats(&ingredient);

        println!("ingredient = {ingredient}");
        assert_eq!(ingredient.title(), Some("libpng-test.png"));
        test_thumbnail(&ingredient, "image/png");
        assert_eq!(ingredient.provenance(), None);
        assert_eq!(ingredient.manifest_data, None);
    }

    #[test]
    #[cfg(feature = "file_io")]
    fn test_jpg_bad_signature() {
        let ap = fixture_path(BAD_SIGNATURE_JPEG);
        let ingredient = Ingredient::from_file(ap).expect("from_file");
        stats(&ingredient);

        println!("ingredient = {ingredient}");
        assert_eq!(ingredient.title(), Some(BAD_SIGNATURE_JPEG));
        assert_eq!(ingredient.format(), Some("image/jpeg"));
        test_thumbnail(&ingredient, "image/jpeg");
        assert!(ingredient.manifest_data().is_some());
        assert!(
            ingredient
                .validation_results()
                .unwrap()
                .active_manifest()
                .unwrap()
                .informational
                .iter()
                .any(|info| info.code() == validation_status::TIMESTAMP_MISMATCH),
            "No informational item with TIMESTAMP_MISMATCH found"
        );
    }

    #[test]
    #[cfg(all(feature = "file_io", feature = "add_thumbnails"))]
    fn test_jpg_prerelease() {
        let ap = fixture_path(PRERELEASE_JPEG);
        let ingredient = Ingredient::from_file(ap).expect("from_file");
        stats(&ingredient);

        println!("ingredient = {ingredient}");
        assert_eq!(ingredient.title(), Some(PRERELEASE_JPEG));
        assert_eq!(ingredient.format(), Some("image/jpeg"));
        test_thumbnail(&ingredient, "image/jpeg");
        assert!(ingredient.provenance().is_some());
        assert_eq!(ingredient.manifest_data(), None);
        assert!(ingredient.validation_status().is_some());
        assert_eq!(
            ingredient.validation_status().unwrap()[0].code(),
            validation_status::STATUS_PRERELEASE
        );
    }

    #[test]
    #[cfg(feature = "file_io")]
    fn test_jpg_nested_err() {
        let ap = fixture_path("CIE-sig-CA.jpg");
        let ingredient = Ingredient::from_file(ap).expect("from_file");
        // println!("ingredient = {ingredient}");
        assert_eq!(ingredient.validation_status(), None);
        assert!(ingredient.manifest_data().is_some());
    }

    #[test]
    #[cfg(feature = "fetch_remote_manifests")]
    fn test_jpg_cloud_failure() {
        let ap = fixture_path("cloudx.jpg");
        let ingredient = Ingredient::from_file(ap).expect("from_file");
        println!("ingredient = {ingredient}");
        assert!(ingredient.validation_status().is_some());
        assert_eq!(
            ingredient.validation_status().unwrap()[0].code(),
            validation_status::MANIFEST_INACCESSIBLE
        );
    }

    #[test]
    #[cfg(feature = "file_io")]
    fn test_jpg_with_path() {
        use crate::utils::io_utils::tempdirectory;

        let ap = fixture_path("CA.jpg");
        let temp_dir = tempdirectory().expect("Failed to create temp directory");
        let folder = temp_dir.path().join("ingredient");
        std::fs::create_dir_all(&folder).expect("Failed to create subdirectory");

        let ingredient = Ingredient::from_file_with_folder(ap, folder).expect("from_file");
        println!("ingredient = {ingredient}");
        assert_eq!(ingredient.validation_status(), None);

        // verify ingredient thumbnail is an absolute url reference to a claim thumbnail
        assert!(ingredient
            .thumbnail_ref()
            .unwrap()
            .identifier
            .contains(labels::JPEG_CLAIM_THUMBNAIL));

        // verify manifest_data exists
        assert!(ingredient.manifest_data_ref().is_some());
        assert_eq!(ingredient.thumbnail_ref().unwrap().format, "image/jpeg");
        assert!(ingredient
            .thumbnail_ref()
            .unwrap()
            .identifier
            .starts_with("self#jumbf="));
    }

    #[test]
    #[cfg(feature = "file_io")]
    fn test_file_based_ingredient() {
        let mut folder = std::path::PathBuf::from(env!("CARGO_MANIFEST_DIR"));
        folder.push("tests/fixtures");
        let mut ingredient = Ingredient::new("title", "format", "instance_id");
        ingredient.resources.set_base_path(folder);

        assert_eq!(ingredient.thumbnail_ref(), None);
        // assert!(ingredient
        //     .set_manifest_data_ref(ResourceRef::new("image/jpeg", "foo"))
        //     .is_err());
        assert_eq!(ingredient.manifest_data_ref(), None);
        // verify we can set a reference
        assert!(ingredient
            .set_thumbnail_ref(ResourceRef::new("image/jpeg", "C.jpg"))
            .is_ok());
        assert!(ingredient.thumbnail_ref().is_some());
        assert!(ingredient
            .set_manifest_data_ref(ResourceRef::new("application/c2pa", "cloud_manifest.c2pa"))
            .is_ok());
        assert!(ingredient.manifest_data_ref().is_some());
    }

    #[test]
    fn test_input_to_ingredient() {
        // create an inputTo ingredient
        let mut ingredient = Ingredient::new_v2("prompt", "text/plain");
        ingredient.relationship = Relationship::InputTo;

        // add a resource containing our data
        ingredient
            .resources_mut()
            .add("prompt_id", "pirate with bird on shoulder")
            .expect("add");

        // create a resource reference for the data
        let mut data_ref = ResourceRef::new("text/plain", "prompt_id");
        let data_type = crate::assertions::AssetType {
            asset_type: "c2pa.types.generator.prompt".to_string(),
            version: None,
        };
        data_ref.data_types = Some([data_type].to_vec());

        // add the data reference to the ingredient
        ingredient.set_data_ref(data_ref).expect("set_data_ref");

        println!("ingredient = {ingredient}");

        assert_eq!(ingredient.title(), Some("prompt"));
        assert_eq!(ingredient.format(), Some("text/plain"));
        assert_eq!(ingredient.instance_id(), "None");
        assert_eq!(ingredient.data_ref().unwrap().identifier, "prompt_id");
        assert_eq!(ingredient.data_ref().unwrap().format, "text/plain");
        assert_eq!(ingredient.relationship(), &Relationship::InputTo);
        assert_eq!(
            ingredient.data_ref().unwrap().data_types.as_ref().unwrap()[0].asset_type,
            "c2pa.types.generator.prompt"
        );
    }

    #[test]
    #[cfg(feature = "file_io")]
    fn test_input_to_file_based_ingredient() {
        let mut folder = std::path::PathBuf::from(env!("CARGO_MANIFEST_DIR"));
        folder.push("tests/fixtures");
        let mut ingredient = Ingredient::new_v2("title", "format");
        ingredient.resources.set_base_path(folder);
        //let mut _data_ref = ResourceRef::new("image/jpeg", "foo");
        //data_ref.data_types = vec!["c2pa.types.dataset.pytorch".to_string()];
    }

    #[test]
    fn test_thumbnail_from_assertion_for_svg() {
        let assertion = Assertion::new(
            "c2pa.thumbnail.ingredient",
            None,
            AssertionData::Binary(include_bytes!("../tests/fixtures/sample1.svg").to_vec()),
        )
        .set_content_type("image/svg+xml");
        let (format, image) = Ingredient::thumbnail_from_assertion(&assertion);
        assert_eq!(format, "image/svg+xml");
        assert_eq!(
            image,
            include_bytes!("../tests/fixtures/sample1.svg").to_vec()
        );
    }
}<|MERGE_RESOLUTION|>--- conflicted
+++ resolved
@@ -35,7 +35,6 @@
     crypto::base64,
     error::{Error, Result},
     hashed_uri::HashedUri,
-    http::{AsyncGenericResolver, AsyncHttpResolver, SyncGenericResolver, SyncHttpResolver},
     jumbf::{
         self,
         labels::{assertion_label_from_uri, manifest_label_from_uri},
@@ -945,10 +944,7 @@
                     .get_ocsp_response_ders_async(labels, &mut validation_log)
                     .await?
             };
-<<<<<<< HEAD
-=======
-
->>>>>>> 7ed068e2
+
             let resource_refs: Vec<ResourceRef> = ocsp_response_ders
                 .into_iter()
                 .filter_map(|o| self.resources.add_with(&o.0, "ocsp", o.1).ok())
