--- conflicted
+++ resolved
@@ -41,14 +41,9 @@
     jumbf_io::load_jumbf_from_stream,
     resource_store::{skip_serializing_resources, ResourceRef, ResourceStore},
     store::Store,
-<<<<<<< HEAD
-    utils::{mime::extension_to_mime, xmp_inmemory_utils::XmpInfo},
-    validation_status::{self, status_for_store, ValidationStatus},
-=======
     utils::xmp_inmemory_utils::XmpInfo,
     validation_results::ValidationResults,
     validation_status::{self, ValidationStatus},
->>>>>>> 7bfc9b08
 };
 
 #[derive(Debug, Default, Deserialize, Serialize)]
@@ -1719,13 +1714,8 @@
     use wasm_bindgen_test::*;
 
     use super::*;
-<<<<<<< HEAD
-    use crate::{assertion::AssertionData, utils::test::fixture_path};
-    #[cfg(target_arch = "wasm32")]
-=======
     use crate::utils::test::fixture_path;
     #[cfg(all(target_arch = "wasm32", not(target_os = "wasi")))]
->>>>>>> 7bfc9b08
     wasm_bindgen_test::wasm_bindgen_test_configure!(run_in_browser);
 
     const NO_MANIFEST_JPEG: &str = "earth_apollo17.jpg";
