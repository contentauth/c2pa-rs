// Copyright 2024 Adobe. All rights reserved.
// This file is licensed to you under the Apache License,
// Version 2.0 (http://www.apache.org/licenses/LICENSE-2.0)
// or the MIT license (http://opensource.org/licenses/MIT),
// at your option.

// Unless required by applicable law or agreed to in writing,
// this software is distributed on an "AS IS" BASIS, WITHOUT
// WARRANTIES OR REPRESENTATIONS OF ANY KIND, either express or
// implied. See the LICENSE-MIT and LICENSE-APACHE files for the
// specific language governing permissions and limitations under
// each license.

#[cfg(feature = "json_schema")]
use schemars::JsonSchema;
use serde::{Deserialize, Serialize};

use crate::{
    assertion::AssertionBase,
    assertions::Ingredient,
    jumbf::labels::manifest_label_from_uri,
    status_tracker::{LogKind, StatusTracker},
    store::Store,
    validation_status::{log_kind, ValidationStatus},
};

#[derive(Copy, Clone, Debug, PartialEq, Eq, Serialize, Deserialize)]
#[cfg_attr(feature = "json_schema", derive(JsonSchema))]
/// Indicates if the manifest store is valid and trusted.
///
/// The Trusted state implies the manifest store is valid and the active signature is trusted.
pub enum ValidationState {
    /// Errors were found in the manifest store.
    Invalid,
    /// No errors were found in validation, but the active signature is not trusted.
    Valid,
    /// The manifest store is valid and the active signature is trusted.
    Trusted,
}

#[derive(Clone, Serialize, Default, Deserialize, Debug, PartialEq, Eq)]
#[cfg_attr(feature = "json_schema", derive(JsonSchema))]
/// Contains a set of success, informational, and failure validation status codes.
pub struct StatusCodes {
    pub success: Vec<ValidationStatus>, // an array of validation success codes. May be empty.
    pub informational: Vec<ValidationStatus>, // an array of validation informational codes. May be empty.
    pub failure: Vec<ValidationStatus>,       // an array of validation failure codes. May be empty.
}

impl StatusCodes {
    /// Adds a [ValidationStatus] to the StatusCodes.
    pub fn add_status(&mut self, status: ValidationStatus) {
        match status.kind() {
            LogKind::Success => self.success.push(status),
            LogKind::Informational => self.informational.push(status),
            LogKind::Failure => self.failure.push(status),
        }
    }

    pub fn add_success_val(mut self, sm: ValidationStatus) -> Self {
        self.success.push(sm);
        self
    }

    pub fn success(&self) -> &Vec<ValidationStatus> {
        self.success.as_ref()
    }

    pub fn add_informational_val(mut self, sm: ValidationStatus) -> Self {
        self.informational.push(sm);
        self
    }

    pub fn informational(&self) -> &Vec<ValidationStatus> {
        self.informational.as_ref()
    }

    pub fn add_failure_val(mut self, sm: ValidationStatus) -> Self {
        self.failure.push(sm);
        self
    }

    pub fn failure(&self) -> &Vec<ValidationStatus> {
        self.failure.as_ref()
    }
}

#[derive(Clone, Serialize, Default, Deserialize, Debug, PartialEq, Eq)]
#[cfg_attr(feature = "json_schema", derive(JsonSchema))]
/// A map of validation results for a manifest store.
///
/// The map contains the validation results for the active manifest and any ingredient deltas.
/// It is normal for there to be many
pub struct ValidationResults {
    #[serde(rename = "activeManifest", skip_serializing_if = "Option::is_none")]
    active_manifest: Option<StatusCodes>, // Validation status codes for the ingredient's active manifest. Present if ingredient is a C2PA asset. Not present if the ingredient is not a C2PA asset.

    #[serde(rename = "ingredientDeltas", skip_serializing_if = "Option::is_none")]
    ingredient_deltas: Option<Vec<IngredientDeltaValidationResult>>, // List of any changes/deltas between the current and previous validation results for each ingredient's manifest. Present if the the ingredient is a C2PA asset.
}

impl ValidationResults {
    pub(crate) fn from_store(store: &Store, validation_log: &StatusTracker) -> Self {
        let mut results = ValidationResults::default();

        let mut statuses: Vec<ValidationStatus> = validation_log
            .logged_items()
            .iter()
            .filter_map(ValidationStatus::from_log_item)
            .collect();

        // Filter out any status that is already captured in an ingredient assertion.
        if let Some(claim) = store.provenance_claim() {
            let active_manifest = Some(claim.label().to_string());

            // This closure returns true if the URI references the store's active manifest.
            let is_active_manifest = |uri: Option<&str>| {
                uri.is_some_and(|uri| manifest_label_from_uri(uri) == active_manifest)
            };

            let make_absolute = |i: Ingredient| {
                // Get a flat list of validation statuses from the ingredient.
                // If validation_results are present, use them, otherwise use the ingredient's validation_status.
                let validation_status = match i.validation_results {
                    Some(v) => Some(v.validation_status()),
                    None => i.validation_status.map(|s| {
                        s.iter()
                            .map(|s| {
                                let status = s.to_owned();
                                // We need to fix up kind since the older validation statuses don't have it set.
                                let kind = log_kind(status.code());
                                status.set_kind(kind)
                            })
                            .collect()
                    }),
                };

                // Convert any relative manifest urls found in ingredient validation statuses to absolute.
                validation_status.map(|mut statuses| {
                    if let Some(label) = i
                        .active_manifest
                        .as_ref()
                        .or(i.c2pa_manifest.as_ref())
                        .map(|m| m.url())
                        .and_then(|uri| manifest_label_from_uri(&uri))
                    {
                        for status in &mut statuses {
                            status.make_absolute(&label)
                        }
                    }
                    statuses
                })
            };

            // We only need to do the more detailed filtering if there are any status
            // reports that reference ingredients.
            if statuses.iter().any(|s| !is_active_manifest(s.url())) {
                // Collect all the ValidationStatus records from all the ingredients in the store.
                // Since we need to process v1,v2 and v3 ingredients, we process all in the same format.
                let ingredient_statuses: Vec<ValidationStatus> = store
                    .claims()
                    .iter()
                    .flat_map(|c| c.ingredient_assertions())
                    .filter_map(|a| Ingredient::from_assertion(a.assertion()).ok())
                    .filter_map(make_absolute)
                    .flatten()
                    .collect();

                // Filter statuses to only contain those from the active manifest and those not found in any ingredient.
                statuses.retain(|s| {
                    is_active_manifest(s.url()) || !ingredient_statuses.iter().any(|i| i == s)
                })
            }
            for status in statuses {
                results.add_status(status);
            }
        }
        results
    }

    /// Returns the [ValidationState] of the manifest store based on the validation results.
    pub fn validation_state(&self) -> ValidationState {
        let mut is_trusted = true; // Assume the state is trusted until proven otherwise
        if let Some(active_manifest) = self.active_manifest.as_ref() {
            if !active_manifest.failure().is_empty() {
                return ValidationState::Invalid;
            }
            // There must be a trusted credential in the active manifest for the state to be trusted
            is_trusted = active_manifest.success().iter().any(|status| {
                status.code() == crate::validation_status::SIGNING_CREDENTIAL_TRUSTED
            });
        }
        if let Some(ingredient_deltas) = self.ingredient_deltas.as_ref() {
            for idv in ingredient_deltas.iter() {
                if !idv.validation_deltas().failure().is_empty() {
                    return ValidationState::Invalid;
                }
            }
        }
        if is_trusted {
            ValidationState::Trusted
        } else {
            ValidationState::Valid
        }
    }

    /// Returns a list of all validation errors in [ValidationResults].
    pub(crate) fn validation_errors(&self) -> Option<Vec<ValidationStatus>> {
        let mut status_vec = Vec::new();
        if let Some(active_manifest) = self.active_manifest.as_ref() {
            status_vec.extend(active_manifest.failure().to_vec());
        }
        if let Some(ingredient_deltas) = self.ingredient_deltas.as_ref() {
            for idv in ingredient_deltas.iter() {
                status_vec.extend(idv.validation_deltas().failure().to_vec());
            }
        }
        if status_vec.is_empty() {
            None
        } else {
            Some(status_vec)
        }
    }

    /// Returns a list of all validation status codes in [ValidationResults].
    pub(crate) fn validation_status(&self) -> Vec<ValidationStatus> {
        let mut status = Vec::new();
        if let Some(active_manifest) = self.active_manifest.as_ref() {
            status.extend(active_manifest.success().to_vec());
            status.extend(active_manifest.informational().to_vec());
            status.extend(active_manifest.failure().to_vec());
        }
        if let Some(ingredient_deltas) = self.ingredient_deltas.as_ref() {
            for idv in ingredient_deltas.iter() {
                status.extend(idv.validation_deltas().success().to_vec());
                status.extend(idv.validation_deltas().informational().to_vec());
                status.extend(idv.validation_deltas().failure().to_vec());
            }
        }
        status
    }

    /// Adds a [ValidationStatus] to the [ValidationResults].
    pub fn add_status(&mut self, status: ValidationStatus) -> &mut Self {
        match status.ingredient_uri() {
            None => {
                let scm = self
                    .active_manifest
                    .get_or_insert_with(StatusCodes::default);
                scm.add_status(status);
            }
            Some(ingredient_url) => {
                let ingredient_vec = self.ingredient_deltas.get_or_insert_with(Vec::new);
                match ingredient_vec
                    .iter_mut()
                    .find(|idv| idv.ingredient_assertion_uri() == ingredient_url)
                {
                    Some(idv) => {
                        idv.validation_deltas_mut().add_status(status);
                    }
                    None => {
                        let mut idv = IngredientDeltaValidationResult::new(
                            ingredient_url,
                            StatusCodes::default(),
                        );
                        idv.validation_deltas_mut().add_status(status);
                        ingredient_vec.push(idv);
                    }
                };
            }
        }
        self
    }

    /// Returns the active manifest status codes, if present.
    pub fn active_manifest(&self) -> Option<&StatusCodes> {
        self.active_manifest.as_ref()
    }

    /// Returns the ingredient deltas, if present.
    pub fn ingredient_deltas(&self) -> Option<&Vec<IngredientDeltaValidationResult>> {
        self.ingredient_deltas.as_ref()
    }

    pub fn add_active_manifest(mut self, scm: StatusCodes) -> Self {
        self.active_manifest = Some(scm);
        self
    }

    pub fn add_ingredient_delta(mut self, idv: IngredientDeltaValidationResult) -> Self {
        if let Some(id) = self.ingredient_deltas.as_mut() {
            id.push(idv);
        } else {
            self.ingredient_deltas = Some(vec![idv]);
        }
        self
    }
}

#[derive(Clone, Serialize, Deserialize, Debug, PartialEq, Eq)]
#[cfg_attr(feature = "json_schema", derive(JsonSchema))]
/// Represents any changes or deltas between the current and previous validation results for an ingredient's manifest.
pub struct IngredientDeltaValidationResult {
    #[serde(rename = "ingredientAssertionURI")]
    /// JUMBF URI reference to the ingredient assertion
    ingredient_assertion_uri: String,
    #[serde(rename = "validationDeltas")]
    /// Validation results for the ingredient's active manifest
    validation_deltas: StatusCodes,
}

impl IngredientDeltaValidationResult {
    /// Creates a new [IngredientDeltaValidationResult] with the provided ingredient URI and validation deltas.
    pub fn new<S: Into<String>>(
        ingredient_assertion_uri: S,
        validation_deltas: StatusCodes,
    ) -> Self {
        IngredientDeltaValidationResult {
            ingredient_assertion_uri: ingredient_assertion_uri.into(),
            validation_deltas,
        }
    }

    pub fn ingredient_assertion_uri(&self) -> &str {
        self.ingredient_assertion_uri.as_str()
    }

    pub fn validation_deltas(&self) -> &StatusCodes {
        &self.validation_deltas
    }

    pub fn validation_deltas_mut(&mut self) -> &mut StatusCodes {
        &mut self.validation_deltas
    }
}

/// Implements validation status for specific parts of a manifest.
///
/// See [§15.2.1, “Standard Status Codes.”]
///
/// [§15.2.1, “Standard Status Codes.”]: https://c2pa.org/specifications/specifications/2.1/specs/C2PA_Specification.html#_standard_status_codes
pub mod validation_codes {
    use crate::status_tracker::LogKind;

    // -- success codes --

    /// The claim signature referenced in the ingredient's claim validated.
    ///
    /// Any corresponding URL should point to a C2PA claim signature box.
    pub const CLAIM_SIGNATURE_VALIDATED: &str = "claimSignature.validated";

    /// The claims signing certificate was valid at the time of signing.
    ///
    /// Any corresponding URL should point to a C2PA claim box.
    pub const CLAIM_SIGNATURE_INSIDE_VALIDITY: &str = "claimSignature.insideValidity";

    /// The signing credential is listed on the validator's trust list.
    ///
    /// Any corresponding URL should point to a C2PA claim signature box.
    pub const SIGNING_CREDENTIAL_TRUSTED: &str = "signingCredential.trusted";

    /// The signing credential for the manifest has not been revoked:
    ///
    /// Any corresponding URL should point to a C2PA claim
    pub const SIGNING_CREDENTIAL_NOT_REVOKED: &str = "signingCredential.ocsp.notRevoked";

<<<<<<< HEAD
    /// The time-stamp credential is well-formed and message imprint and validity
    /// are correct.
    ///
    /// Any corresponding URL should point to a C2PA claim signature box.
    pub const TIMESTAMP_VALIDATED: &str = "timeStamp.validated";

=======
>>>>>>> c54ad62a
    /// The time-stamp credential is listed on the validator's trust list.
    ///
    /// Any corresponding URL should point to a C2PA claim signature box.
    pub const TIMESTAMP_TRUSTED: &str = "timeStamp.trusted";

    /// The hash of the the referenced assertion in the ingredient's manifest
    /// matches the corresponding hash in the assertion's hashed URI in the claim.
    ///
    /// Any corresponding URL should point to a C2PA assertion.
    pub const ASSERTION_HASHEDURI_MATCH: &str = "assertion.hashedURI.match";

    /// Hash of a byte range of the asset matches the hash declared in the
    /// data hash assertion.
    ///
    /// Any corresponding URL should point to a C2PA assertion.
    pub const ASSERTION_DATAHASH_MATCH: &str = "assertion.dataHash.match";

<<<<<<< HEAD
    /// Additional exclusions are present in the data hash assertion.
    ///
    /// Any corresponding URL should point to a C2PA assertion.
    pub const ASSERTION_DATAHASH_ADDITIONAL_EXCLUSIONS: &str =
        "assertion.dataHash.additionalExclusionsPresent";

=======
>>>>>>> c54ad62a
    /// Hash of a box-based asset matches the hash declared in the BMFF
    /// hash assertion.
    ///
    /// Any corresponding URL should point to a C2PA assertion.
    pub const ASSERTION_BMFFHASH_MATCH: &str = "assertion.bmffHash.match";

    /// Hash of a box-based asset matches the hash declared in the General Box
    /// Hash assertion.
    ///
    /// Any corresponding URL should point to a C2PA assertion.
    pub const ASSERTION_BOXHASH_MATCH: &str = "assertion.boxesHash.match";

<<<<<<< HEAD
    /// Hash of all assets contained in collection match hashes declared
    /// in Collection Data
    /// Hash assertion.
    ///
    /// Any corresponding URL should point to a C2PA assertion.
    pub const ASSERTION_COLLECTIONHASH_MATCH: &str = "assertion.collectionHash.match";

=======
>>>>>>> c54ad62a
    /// A non-embedded (remote) assertion was accessible at the time of
    /// validation.
    ///
    /// Any corresponding URL should point to a C2PA assertion.
    pub const ASSERTION_ACCESSIBLE: &str = "assertion.accessible";

<<<<<<< HEAD
    /// Hash of the ingredient's C2PA manifest was successfully validated.
    ///
    /// Any corresponding URL should point to a C2PA assertion.
    pub const INGREDIENT_MANIFEST_VALIDATED: &str = "ingredient.manifest.validated";

    /// Hash of the ingredient’s C2PA Claim Signature box was successfully validated
    ///
    /// Any corresponding URL should point to a C2PA assertion.
    pub const INGREDIENT_CLAIM_SIGNATURE_VALIDATED: &str = "ingredient.claimSignature.validated";

    // -- informational codes --

    /// The validator chose not to perform an online OCSP check.
    ///
    /// Any corresponding URL should point to a C2PA claim signature box.
    pub const SIGNING_CREDENTIAL_OCSP_SKIPPED: &str = "signingCredential.ocsp.skipped";

    /// The validator attempted to perform an online OCSP check, but did not receive
    /// a response.
    ///
    /// Any corresponding URL should point to a C2PA claim signature box.
    pub const SIGNING_CREDENTIAL_OCSP_INACCESSIBLE: &str = "signingCredential.ocsp.inaccessible";

    /// The time-stamp does not correspond to the contents of the claim.
    ///
    /// Any corresponding URL should point to a C2PA claim signature box.
    pub const TIMESTAMP_MISMATCH: &str = "timeStamp.mismatch";

    /// The time-stamp does not correspond to the contents of the claim.
    ///
    /// Any corresponding URL should point to a C2PA claim signature box.
    pub const TIMESTAMP_MALFORMED: &str = "timeStamp.malformed";

    /// The signed time-stamp attribute in the signature falls outside the
    /// validity window of the signing certificate or the TSA's certificate.
    ///
    /// Any corresponding URL should point to a C2PA claim signature box.
    pub const TIMESTAMP_OUTSIDE_VALIDITY: &str = "timeStamp.outsideValidity";

    /// The time-stamp credential is not listed on the validator's trust list.
    ///
    /// Any corresponding URL should point to a C2PA claim signature box.
    pub const TIMESTAMP_UNTRUSTED: &str = "timeStamp.untrusted";

    /// The asset manifest cannot be interpreted by this version of the SDK.
    ///
    /// Any corresponding URL should point to a C2PA assertion.
    pub const MANIFEST_UNKNOWN_PROVENANCE: &str = "manifest.unknownProvenance";

    /// The manifest is not referenced via an ingredient assertion.
    ///
    /// Any corresponding URL should point to a C2PA assertion.
    pub const MANIFEST_UNREFERENCED: &str = "manifest.unreferenced";

    /// The ingredient does not contain a manifest or cannot be interpreted
    /// by this version of the SDK.
    ///
    /// Any corresponding URL should point to a C2PA assertion.
    pub const INGREDIENT_UNKNOWN_PROVENANCE: &str = "ingredient.unknownProvenance";

    /// The algorithm has been deprecated.
    ///
    /// Any corresponding URL should point to a C2PA claim signature box.
    pub const ALGORITHM_DEPRECATED: &str = "algorithm.deprecated";

    /// The claimed time of signing (in the iat header of the signature)
    /// is within the validity period of the claim signer’s certificate
    /// chain and before the time in any corresponding trusted timestamp
    ///
    /// Any corresponding URL should point to a C2PA claim signature box.
    pub const TIME_OF_SIGNING_INSIDE_VALIDITY: &str = "timeOfSigning.insideValidity";

    // -- failure codes --

    /// The claim cbor is invalid
    ///
    /// Any corresponding URL should point to a C2PA claim box.
    pub const CLAIM_MALFORMED: &str = "claim.malformed";

=======
    // -- failure codes --

>>>>>>> c54ad62a
    /// The referenced claim in the ingredient's manifest cannot be found.
    ///
    /// Any corresponding URL should point to a C2PA claim box.
    pub const CLAIM_MISSING: &str = "claim.missing";

    /// More than one claim box is present in the manifest.
    ///
    /// Any corresponding URL should point to a C2PA claim box.
    pub const CLAIM_MULTIPLE: &str = "claim.multiple";

    /// No hard bindings are present in the claim.
    ///
    /// Any corresponding URL should point to a C2PA claim box.
    pub const HARD_BINDINGS_MISSING: &str = "claim.hardBindings.missing";

    // Multiple hard bindings are present in the claim.
    ///
    /// Any corresponding URL should point to a C2PA assertion.
    pub const HARD_BINDINGS_MULTIPLE: &str = "assertion.multipleHardBindings";

    /// A required field is not present in the claim.
    ///
    /// Any corresponding URL should point to a C2PA claim box.
    pub const CLAIM_REQUIRED_MISSING: &str = "claim.required.missing";

    /// The cbor of the claim is not valid.
    ///
    /// Any corresponding URL should point to a C2PA claim box.
    pub const CLAIM_CBOR_INVALID: &str = "claim.cbor.invalid";

    /// The hash of the the referenced ingredient claim in the manifest
    /// does not match the corresponding hash in the ingredient's hashed
    /// URI in the claim.
    ///
    /// Any corresponding URL should point to a C2PA assertion.
    pub const INGREDIENT_HASHEDURI_MISMATCH: &str = "ingredient.hashedURI.mismatch";

    /// The claim signature referenced in the ingredient's claim
    /// cannot be found in its manifest.
    ///
    /// Any corresponding URL should point to a C2PA claim signature box.
    pub const CLAIM_SIGNATURE_MISSING: &str = "claimSignature.missing";

    /// The claim signature referenced in the ingredient's claim
    /// failed to validate.
    ///
    /// Any corresponding URL should point to a C2PA claim signature box.
    pub const CLAIM_SIGNATURE_MISMATCH: &str = "claimSignature.mismatch";

    /// If a manifest was documented to exist in a remote location,
    /// but is not present there, or the location is not currently available
    /// (such as in an offline scenario),
    /// the `manifest.inaccessible` error code shall be used to report the
    /// situation.
    ///
    /// `ValidationStatus.url()` URI reference to the C2PA Manifest that could not
    /// be accessed.
    pub const MANIFEST_INACCESSIBLE: &str = "manifest.inaccessible";

    /// The manifest has more than one ingredient whose `relationship`
    /// is `parentOf`.
    ///
    /// Any corresponding URL should point to a C2PA claim box.
    pub const MANIFEST_MULTIPLE_PARENTS: &str = "manifest.multipleParents";

    /// The manifest is an update manifest, but it contains hard binding
    /// or actions assertions.
    ///
    /// Any corresponding URL should point to a C2PA claim box.
    pub const MANIFEST_UPDATE_INVALID: &str = "manifest.update.invalid";

    /// The manifest is an update manifest, but it contains either zero
    /// or multiple `parentOf` ingredients.
    ///
    /// Any corresponding URL should point to a C2PA claim box.
    pub const MANIFEST_UPDATE_WRONG_PARENTS: &str = "manifest.update.wrongParents";

    /// The signing credential is not listed on the validator's trust list.
    ///
    /// Any corresponding URL should point to a C2PA claim signature box.
    pub const SIGNING_CREDENTIAL_UNTRUSTED: &str = "signingCredential.untrusted";

    /// The signing credential is not valid for signing.
    ///
    /// Any corresponding URL should point to a C2PA claim signature box.
    pub const SIGNING_CREDENTIAL_INVALID: &str = "signingCredential.invalid";

    /// The signing credential has been revoked by the issuer.
    ///
    /// Any corresponding URL should point to a C2PA claim signature box.
<<<<<<< HEAD
    pub const SIGNING_CREDENTIAL_REVOKED: &str = "signingCredential.ocsp.revoked";
=======
    pub const SIGNING_CREDENTIAL_REVOKED: &str = "signingCredential.revoked";
>>>>>>> c54ad62a

    /// The signing credential has expired.
    ///
    /// Any corresponding URL should point to a C2PA claim signature box.
    pub const SIGNING_CREDENTIAL_EXPIRED: &str = "signingCredential.expired";

<<<<<<< HEAD
=======
    /// The time-stamp does not correspond to the contents of the claim.
    ///
    /// Any corresponding URL should point to a C2PA claim signature box.
    pub const TIMESTAMP_MISMATCH: &str = "timeStamp.mismatch";

    /// The time-stamp credential is not listed on the validator's trust list.
    ///
    /// Any corresponding URL should point to a C2PA claim signature box.
    pub const TIMESTAMP_UNTRUSTED: &str = "timeStamp.untrusted";

    /// The signed time-stamp attribute in the signature falls outside the
    /// validity window of the signing certificate or the TSA's certificate.
    ///
    /// Any corresponding URL should point to a C2PA claim signature box.
    pub const TIMESTAMP_OUTSIDE_VALIDITY: &str = "timeStamp.outsideValidity";

    /// The time-stamp response included in the claim signature header is not
    /// properly formed, as per RFC 3161
    ///
    /// Any corresponding URL should point to a C2PA claim signature box.
    pub const TIMESTAMP_MALFORMED: &str = "timeStamp.malformed";

>>>>>>> c54ad62a
    /// The hash of the the referenced assertion in the manifest does not
    /// match the corresponding hash in the assertion's hashed URI in the claim.
    ///
    /// Any corresponding URL should point to a C2PA assertion.
    pub const ASSERTION_HASHEDURI_MISMATCH: &str = "assertion.hashedURI.mismatch";

    /// An assertion listed in the ingredient's claim is missing from the
    /// ingredient's manifest.
    ///
    /// Any corresponding URL should point to a C2PA claim box.
    pub const ASSERTION_MISSING: &str = "assertion.missing";

    /// An assertion was found in the ingredient's manifest that was not
    /// explicitly declared in the ingredient's claim.
    ///
    /// Any corresponding URL should point to a C2PA claim box or assertion.
    pub const ASSERTION_UNDECLARED: &str = "assertion.undeclared";

    /// A non-embedded (remote) assertion was inaccessible at the time of
    /// validation.
    ///
    /// Any corresponding URL should point to a C2PA assertion.
    pub const ASSERTION_INACCESSIBLE: &str = "assertion.inaccessible";

    /// An assertion was declared as redacted in the ingredient's claim
    /// but is still present in the ingredient's manifest.
    ///
    /// Any corresponding URL should point to a C2PA assertion.
    pub const ASSERTION_NOT_REDACTED: &str = "assertion.notRedacted";

    /// An assertion was declared as redacted by its own claim.
    ///
    /// Any corresponding URL should point to a C2PA claim box.
    pub const ASSERTION_SELF_REDACTED: &str = "assertion.selfRedacted";

    /// A required field is not present in an assertion.
    ///
    /// Any corresponding URL should point to a C2PA assertion.
    pub const ASSERTION_REQUIRED_MISSING: &str = "assertion.required.missing";

    /// The JSON(-LD) of an assertion is not valid.
    ///
    /// Any corresponding URL should point to a C2PA assertion.
    pub const ASSERTION_JSON_INVALID: &str = "assertion.json.invalid";

    /// The cbor of an assertion is not valid.
    ///
    /// Any corresponding URL should point to a C2PA assertion.
    pub const ASSERTION_CBOR_INVALID: &str = "assertion.cbor.invalid";

<<<<<<< HEAD
=======
    /// An action that requires an associated ingredient either does not have one
    /// or the one specified cannot be located
    ///
    /// Any corresponding URL should point to a C2PA assertion.
    pub const ACTION_ASSERTION_INGREDIENT_MISMATCH: &str = "assertion.action.ingredientMismatch";

    /// An `action` assertion was redacted when the ingredient's
    /// claim was created.
    ///
    /// Any corresponding URL should point to a C2PA assertion.
    pub const ACTION_ASSERTION_REDACTED: &str = "assertion.action.redacted";

>>>>>>> c54ad62a
    /// The hash of a byte range of the asset does not match the
    /// hash declared in the data hash assertion.
    ///
    /// Any corresponding URL should point to a C2PA assertion.
    pub const ASSERTION_DATAHASH_MISMATCH: &str = "assertion.dataHash.mismatch";

    /// The hash of a box-based asset does not match the hash declared
    /// in the BMFF hash assertion.
    ///
    /// Any corresponding URL should point to a C2PA assertion.
    pub const ASSERTION_BMFFHASH_MISMATCH: &str = "assertion.bmffHash.mismatch";

    /// The hash of a box-based asset does not match the hash declared
    /// in the General Boxes hash assertion.
    ///
    /// Any corresponding URL should point to a C2PA assertion.
    pub const ASSERTION_BOXHASH_MISMATCH: &str = "assertion.boxesHash.mismatch";

    /// The hash of a box-based asset does not contain boxes in the expected order
    /// for the General Boxes hash assertion.
    ///
    /// Any corresponding URL should point to a C2PA assertion.
<<<<<<< HEAD
    pub const ASSERTION_BOXHASH_UNKNOWN_BOX: &str = "assertion.boxesHash.unknownBox";
=======
    pub const ASSERTION_BOXHASH_UNKNOWN: &str = "assertion.boxesHash.unknownBox";
>>>>>>> c54ad62a

    /// A hard binding assertion is in a cloud data assertion.
    ///
    /// Any corresponding URL should point to a C2PA assertion.
    pub const ASSERTION_CLOUD_DATA_HARD_BINDING: &str = "assertion.cloud-data.hardBinding";

    /// An update manifest contains a cloud data assertion referencing
    /// an actions assertion.
    ///
    /// Any corresponding URL should point to a C2PA assertion.
    pub const ASSERTION_CLOUD_DATA_ACTIONS: &str = "assertion.cloud-data.actions";

    /// The value of an `alg` header, or other header that specifies an
    /// algorithm used to compute the value of another field, is unknown
    /// or unsupported.
    ///
    /// Any corresponding URL should point to a C2PA claim box or C2PA assertion.
    pub const ALGORITHM_UNSUPPORTED: &str = "algorithm.unsupported";

    /// A value to be used when there was an error not specifically listed here.
    ///
    /// Any corresponding URL should point to a C2PA claim box or C2PA assertion.
    pub const GENERAL_ERROR: &str = "general.error";

<<<<<<< HEAD
    /// The claim signature referenced in the claim was created outside the validity
    /// period of the signing credential
    ///
    /// Any corresponding URL should point to a C2PA claim signature box.
    pub const CLAIM_SIGNATURE_OUTSIDE_VALIDITY: &str = "claimSignature.outsideValidity";

    /// The manifest is a time-stamp manifest, but it contains a
    /// disallowed (non-ingredient) assertion.
    ///
    /// Any corresponding URL should point to a C2PA claim  box.
    pub const MANIFEST_TIMESTAMP_INVALID: &str = "manifest.timestamp.invalid";

    ///The manifest is an time-stamp manifest, but it contains either zero or
    ///  multiple parentOf ingredients.
    ///
    /// Any corresponding URL should point to a C2PA claim box.
    pub const MANIFEST_TIMESTAMP_WRONG_PARENTS: &str = "manifest.timestamp.wrongParents";

    /// The compressed manifest was not valid.
    ///
    /// Any corresponding URL should point to a C2PA claim box.
    pub const MANIFEST_COMPRESSED_INVALID: &str = "manifest.compressed.invalid";

    /// The OCSP response contains an unknown status for the signing credential.
    ///
    /// Any corresponding URL should point to a C2PA claim signature box.
    pub const SIGNING_CREDENTIAL_OCSP_UNKNOWN: &str = "signingCredential.ocsp.unknown";

    /// An assertion listed in the claim is not in the same C2PA Manifest as
    /// the claim.
    ///
    /// Any corresponding URL should point to a C2PA claim  box.
    pub const ASSERTION_OUTSIDE_MANIFEST: &str = "assertion.outsideManifest";

    /// An actions assertion is malformed.
    ///
    /// Any corresponding URL should point to a C2PA assertion box.
    pub const ASSERTION_ACTION_MALFORMED: &str = "assertion.action.malformed";

    /// An actions assertion ingredient malformed.
    ///
    /// Any corresponding URL should point to a C2PA assertion box.
    pub const ASSERTION_ACTION_INGREDIENT_MISMATCH: &str = "assertion.action.ingredientMismatch";

    /// An action that requires an associated redaction either does not have one
    ///  or the one specified cannot be located
    ///
    /// Any corresponding URL should point to a C2PA assertion box.
    pub const ASSERTION_ACTION_REDACTION_MISMATCH: &str = "assertion.action.redactionMismatch";

    /// An actions assertion was redacted when the claim was created.
    ///
    /// Any corresponding URL should point to a C2PA assertion.
    pub const ASSERTION_ACTION_REDACTED: &str = "assertion.action.redacted";

    /// A data hash assertion is malformed.
    ///
    /// Any corresponding URL should point to a C2PA assertion box.
    pub const ASSERTION_DATAHASH_MALFORMED: &str = "assertion.dataHash.malformed";

    /// A hard binding assertion was redacted when the claim was created.
    ///
    /// Any corresponding URL should point to a C2PA assertion box.
    pub const ASSERTION_DATAHASH_REDACTED: &str = "assertion.dataHash.redacted";

    /// A BMFF hash assertion is malformed.
    ///
    /// Any corresponding URL should point to a C2PA assertion box.
    pub const ASSERTION_BOXHASH_MALFORMED: &str = "assertion.bmffHash.malformed";

    /// The cloud-data assertion was incomplete.
    ///
    /// Any corresponding URL should point to a C2PA assertion box.
    pub const ASSERTION_CLOUD_DATA_MALFORMED: &str = "assertion.cloud-data.malformed";

    /// A hash of an asset in the collection does not match hash declared in
    /// the collection data hash assertion.
    ///
    /// Any corresponding URL should point to a C2PA assertion box.
    pub const ASSERTION_COLLECTIONHASH_MISMATCH: &str = "assertion.collectionHash.mismatch";

    /// An asset that was listed in the collection data hash assertion is
    /// missing from the collection.
    ///
    /// Any corresponding URL should point to a C2PA assertion box.
    pub const ASSERTION_COLLECTIONHASH_INCORRECT_FILE_COUNT: &str =
        "assertion.collectionHash.incorrectFileCount";

    /// A URI of an asset in the collection data hash assertion contains
    /// the file part '..' or '.'.
    ///
    /// Any corresponding URL should point to a C2PA assertion box.
    pub const ASSERTION_COLLECTIONHASH_INVALID_URI: &str = "assertion.collectionHash.invalidURI";

    /// The collection hash assertion was incomplete.
    ///
    /// Any corresponding URL should point to a C2PA assertion box.
    pub const ASSERTION_COLLECTIONHASH_MALFORMED: &str = "assertion.collectionHash.malformed";

    /// The ingredient assertion was incomplete.
    ///
    /// Any corresponding URL should point to a C2PA assertion box.
    pub const ASSERTION_INGREDIENT_MALFORMED: &str = "assertion.ingredient.malformed";

    /// The C2PA metadata assertion contains a field that is not
    /// allowed by this specification.
    ///
    /// Any corresponding URL should point to a C2PA assertion box.
    pub const ASSERTION_METADATA_DISALLOWED: &str = "assertion.metadata.disallowed";

    /// The referenced ingredient C2PA Claim Signature was not found.
    ///
    /// Any corresponding URL should point to a C2PA assertion box.
    pub const INGREDIENT_MANIFEST_MISSING: &str = "ingredient.manifest.missing";

    /// The hash of an embedded C2PA Manifest does not match the hash declared in
    /// the hashed_uri value of the activeManifest field in the ingredient
    /// assertion.
    ///
    /// Any corresponding URL should point to a C2PA assertion box.
    pub const INGREDIENT_MANIFEST_MISMATCH: &str = "ingredient.manifest.mismatch";

    /// The referenced ingredient C2PA Claim Signature was not found.
    ///
    /// Any corresponding URL should point to a C2PA assertion box.
    pub const INGREDIENT_CLAIM_SIGNATURE_MISSING: &str = "ingredient.claimSignature.missing";

    /// The hash of an embedded C2PA Manifest’s C2PA Claim Signature does not match
    /// the hash declared in the hashed_uri value of the claimSignature field in the
    /// ingredient assertion.
    ///
    /// Any corresponding URL should point to a C2PA assertion box.
    pub const INGREDIENT_CLAIM_SIGNATURE_MISMATCH: &str = "ingredient.claimSignature.mismatch";

    /// The data pointed to by a hashed_uri cannot be located.
    ///
    /// Any corresponding URL should point to a C2PA assertion box.
    pub const HASHED_URI_MISSING: &str = "hashedURI.missing";

    /// The hash of a given hashed_uri does not match the corresponding hash
    /// of the destination URI’s data
    ///
    /// Any corresponding URL should point to a C2PA assertion box.
    pub const HASHED_URI_MISMATCH: &str = "hashedURI.mismatch";

    /// The timestamp assertion is malformed.
    ///
    /// Any corresponding URL should point to a C2PA assertion box.
    pub const ASSERTION_TIMESTAMP_MALFORMED: &str = "assertion.timestamp.malformed";

=======
>>>>>>> c54ad62a
    /// Returns `true` if the status code is a known C2PA success status code.
    ///
    /// Returns `false` if the status code is a known C2PA failure status
    /// code or is unknown.
    ///
    /// ## Examples
    ///
    /// ```
    /// use c2pa::validation_results::validation_codes::*;
    ///
    /// assert!(is_success(CLAIM_SIGNATURE_VALIDATED));
    /// assert!(!is_success(SIGNING_CREDENTIAL_REVOKED));
    /// ```
    pub fn is_success(status_code: &str) -> bool {
        matches!(log_kind(status_code), LogKind::Success)
    }

    /// Returns the [`LogKind`] for a given status code.
    // TODO: This needs to be expanded to include all status codes.
    pub fn log_kind(status_code: &str) -> LogKind {
        match status_code {
            CLAIM_SIGNATURE_VALIDATED
<<<<<<< HEAD
            | CLAIM_SIGNATURE_INSIDE_VALIDITY
            | SIGNING_CREDENTIAL_TRUSTED
            | SIGNING_CREDENTIAL_NOT_REVOKED
            | TIMESTAMP_TRUSTED
            | TIMESTAMP_VALIDATED
=======
            | SIGNING_CREDENTIAL_TRUSTED
            | TIMESTAMP_TRUSTED
>>>>>>> c54ad62a
            | ASSERTION_HASHEDURI_MATCH
            | ASSERTION_DATAHASH_MATCH
            | ASSERTION_BMFFHASH_MATCH
            | ASSERTION_ACCESSIBLE
<<<<<<< HEAD
            | ASSERTION_BOXHASH_MATCH
            | ASSERTION_COLLECTIONHASH_MATCH
            | INGREDIENT_MANIFEST_VALIDATED
            | INGREDIENT_CLAIM_SIGNATURE_VALIDATED => LogKind::Success,
            SIGNING_CREDENTIAL_OCSP_SKIPPED
            | SIGNING_CREDENTIAL_OCSP_INACCESSIBLE
            | TIMESTAMP_UNTRUSTED
            | TIMESTAMP_OUTSIDE_VALIDITY
            | TIMESTAMP_MISMATCH
            | TIMESTAMP_MALFORMED
            | MANIFEST_UNKNOWN_PROVENANCE
            | INGREDIENT_UNKNOWN_PROVENANCE
            | ALGORITHM_DEPRECATED
            | TIME_OF_SIGNING_INSIDE_VALIDITY => LogKind::Informational,
=======
            | ASSERTION_BOXHASH_MATCH => LogKind::Success,
            TIMESTAMP_UNTRUSTED
            | TIMESTAMP_OUTSIDE_VALIDITY
            | TIMESTAMP_MISMATCH
            | TIMESTAMP_MALFORMED => LogKind::Informational,
>>>>>>> c54ad62a
            _ => LogKind::Failure,
        }
    }
}<|MERGE_RESOLUTION|>--- conflicted
+++ resolved
@@ -364,15 +364,12 @@
     /// Any corresponding URL should point to a C2PA claim
     pub const SIGNING_CREDENTIAL_NOT_REVOKED: &str = "signingCredential.ocsp.notRevoked";
 
-<<<<<<< HEAD
     /// The time-stamp credential is well-formed and message imprint and validity
     /// are correct.
     ///
     /// Any corresponding URL should point to a C2PA claim signature box.
     pub const TIMESTAMP_VALIDATED: &str = "timeStamp.validated";
 
-=======
->>>>>>> c54ad62a
     /// The time-stamp credential is listed on the validator's trust list.
     ///
     /// Any corresponding URL should point to a C2PA claim signature box.
@@ -390,15 +387,12 @@
     /// Any corresponding URL should point to a C2PA assertion.
     pub const ASSERTION_DATAHASH_MATCH: &str = "assertion.dataHash.match";
 
-<<<<<<< HEAD
     /// Additional exclusions are present in the data hash assertion.
     ///
     /// Any corresponding URL should point to a C2PA assertion.
     pub const ASSERTION_DATAHASH_ADDITIONAL_EXCLUSIONS: &str =
         "assertion.dataHash.additionalExclusionsPresent";
 
-=======
->>>>>>> c54ad62a
     /// Hash of a box-based asset matches the hash declared in the BMFF
     /// hash assertion.
     ///
@@ -411,7 +405,6 @@
     /// Any corresponding URL should point to a C2PA assertion.
     pub const ASSERTION_BOXHASH_MATCH: &str = "assertion.boxesHash.match";
 
-<<<<<<< HEAD
     /// Hash of all assets contained in collection match hashes declared
     /// in Collection Data
     /// Hash assertion.
@@ -419,15 +412,12 @@
     /// Any corresponding URL should point to a C2PA assertion.
     pub const ASSERTION_COLLECTIONHASH_MATCH: &str = "assertion.collectionHash.match";
 
-=======
->>>>>>> c54ad62a
     /// A non-embedded (remote) assertion was accessible at the time of
     /// validation.
     ///
     /// Any corresponding URL should point to a C2PA assertion.
     pub const ASSERTION_ACCESSIBLE: &str = "assertion.accessible";
 
-<<<<<<< HEAD
     /// Hash of the ingredient's C2PA manifest was successfully validated.
     ///
     /// Any corresponding URL should point to a C2PA assertion.
@@ -507,10 +497,6 @@
     /// Any corresponding URL should point to a C2PA claim box.
     pub const CLAIM_MALFORMED: &str = "claim.malformed";
 
-=======
-    // -- failure codes --
-
->>>>>>> c54ad62a
     /// The referenced claim in the ingredient's manifest cannot be found.
     ///
     /// Any corresponding URL should point to a C2PA claim box.
@@ -601,42 +587,13 @@
     /// The signing credential has been revoked by the issuer.
     ///
     /// Any corresponding URL should point to a C2PA claim signature box.
-<<<<<<< HEAD
     pub const SIGNING_CREDENTIAL_REVOKED: &str = "signingCredential.ocsp.revoked";
-=======
-    pub const SIGNING_CREDENTIAL_REVOKED: &str = "signingCredential.revoked";
->>>>>>> c54ad62a
 
     /// The signing credential has expired.
     ///
     /// Any corresponding URL should point to a C2PA claim signature box.
     pub const SIGNING_CREDENTIAL_EXPIRED: &str = "signingCredential.expired";
 
-<<<<<<< HEAD
-=======
-    /// The time-stamp does not correspond to the contents of the claim.
-    ///
-    /// Any corresponding URL should point to a C2PA claim signature box.
-    pub const TIMESTAMP_MISMATCH: &str = "timeStamp.mismatch";
-
-    /// The time-stamp credential is not listed on the validator's trust list.
-    ///
-    /// Any corresponding URL should point to a C2PA claim signature box.
-    pub const TIMESTAMP_UNTRUSTED: &str = "timeStamp.untrusted";
-
-    /// The signed time-stamp attribute in the signature falls outside the
-    /// validity window of the signing certificate or the TSA's certificate.
-    ///
-    /// Any corresponding URL should point to a C2PA claim signature box.
-    pub const TIMESTAMP_OUTSIDE_VALIDITY: &str = "timeStamp.outsideValidity";
-
-    /// The time-stamp response included in the claim signature header is not
-    /// properly formed, as per RFC 3161
-    ///
-    /// Any corresponding URL should point to a C2PA claim signature box.
-    pub const TIMESTAMP_MALFORMED: &str = "timeStamp.malformed";
-
->>>>>>> c54ad62a
     /// The hash of the the referenced assertion in the manifest does not
     /// match the corresponding hash in the assertion's hashed URI in the claim.
     ///
@@ -687,8 +644,6 @@
     /// Any corresponding URL should point to a C2PA assertion.
     pub const ASSERTION_CBOR_INVALID: &str = "assertion.cbor.invalid";
 
-<<<<<<< HEAD
-=======
     /// An action that requires an associated ingredient either does not have one
     /// or the one specified cannot be located
     ///
@@ -701,7 +656,6 @@
     /// Any corresponding URL should point to a C2PA assertion.
     pub const ACTION_ASSERTION_REDACTED: &str = "assertion.action.redacted";
 
->>>>>>> c54ad62a
     /// The hash of a byte range of the asset does not match the
     /// hash declared in the data hash assertion.
     ///
@@ -724,11 +678,7 @@
     /// for the General Boxes hash assertion.
     ///
     /// Any corresponding URL should point to a C2PA assertion.
-<<<<<<< HEAD
     pub const ASSERTION_BOXHASH_UNKNOWN_BOX: &str = "assertion.boxesHash.unknownBox";
-=======
-    pub const ASSERTION_BOXHASH_UNKNOWN: &str = "assertion.boxesHash.unknownBox";
->>>>>>> c54ad62a
 
     /// A hard binding assertion is in a cloud data assertion.
     ///
@@ -753,7 +703,6 @@
     /// Any corresponding URL should point to a C2PA claim box or C2PA assertion.
     pub const GENERAL_ERROR: &str = "general.error";
 
-<<<<<<< HEAD
     /// The claim signature referenced in the claim was created outside the validity
     /// period of the signing credential
     ///
@@ -904,8 +853,6 @@
     /// Any corresponding URL should point to a C2PA assertion box.
     pub const ASSERTION_TIMESTAMP_MALFORMED: &str = "assertion.timestamp.malformed";
 
-=======
->>>>>>> c54ad62a
     /// Returns `true` if the status code is a known C2PA success status code.
     ///
     /// Returns `false` if the status code is a known C2PA failure status
@@ -928,21 +875,15 @@
     pub fn log_kind(status_code: &str) -> LogKind {
         match status_code {
             CLAIM_SIGNATURE_VALIDATED
-<<<<<<< HEAD
             | CLAIM_SIGNATURE_INSIDE_VALIDITY
             | SIGNING_CREDENTIAL_TRUSTED
             | SIGNING_CREDENTIAL_NOT_REVOKED
             | TIMESTAMP_TRUSTED
             | TIMESTAMP_VALIDATED
-=======
-            | SIGNING_CREDENTIAL_TRUSTED
-            | TIMESTAMP_TRUSTED
->>>>>>> c54ad62a
             | ASSERTION_HASHEDURI_MATCH
             | ASSERTION_DATAHASH_MATCH
             | ASSERTION_BMFFHASH_MATCH
             | ASSERTION_ACCESSIBLE
-<<<<<<< HEAD
             | ASSERTION_BOXHASH_MATCH
             | ASSERTION_COLLECTIONHASH_MATCH
             | INGREDIENT_MANIFEST_VALIDATED
@@ -957,13 +898,6 @@
             | INGREDIENT_UNKNOWN_PROVENANCE
             | ALGORITHM_DEPRECATED
             | TIME_OF_SIGNING_INSIDE_VALIDITY => LogKind::Informational,
-=======
-            | ASSERTION_BOXHASH_MATCH => LogKind::Success,
-            TIMESTAMP_UNTRUSTED
-            | TIMESTAMP_OUTSIDE_VALIDITY
-            | TIMESTAMP_MISMATCH
-            | TIMESTAMP_MALFORMED => LogKind::Informational,
->>>>>>> c54ad62a
             _ => LogKind::Failure,
         }
     }
