// Copyright 2022 Adobe. All rights reserved.
// This file is licensed to you under the Apache License,
// Version 2.0 (http://www.apache.org/licenses/LICENSE-2.0)
// or the MIT license (http://opensource.org/licenses/MIT),
// at your option.

// Unless required by applicable law or agreed to in writing,
// this software is distributed on an "AS IS" BASIS, WITHOUT
// WARRANTIES OR REPRESENTATIONS OF ANY KIND, either express or
// implied. See the LICENSE-MIT and LICENSE-APACHE files for the
// specific language governing permissions and limitations under
// each license.

#![deny(missing_docs)]

//! Temporary async signing instances for testing purposes.
//!
//! This is only a demonstration async Signer that is used to test
//! the asynchronous signing of claims.
//! This module should be used only for testing purposes.

use c2pa_crypto::raw_signature::{AsyncRawSigner, RawSignerError};
#[cfg(feature = "openssl_sign")]
use c2pa_crypto::SigningAlg;

use crate::AsyncSigner;

#[cfg(feature = "openssl_sign")]
fn get_local_signer(alg: SigningAlg) -> Box<dyn crate::Signer> {
    let cert_dir = crate::utils::test::fixture_path("certs");

    match alg {
        SigningAlg::Ps256 | SigningAlg::Ps384 | SigningAlg::Ps512 => {
            let (s, _k) = super::temp_signer::get_rsa_signer(&cert_dir, alg, None);
            s
        }
        SigningAlg::Es256 | SigningAlg::Es384 | SigningAlg::Es512 => {
            let (s, _k) = super::temp_signer::get_ec_signer(&cert_dir, alg, None);
            Box::new(s)
        }
        SigningAlg::Ed25519 => {
            let (s, _k) = super::temp_signer::get_ed_signer(&cert_dir, alg, None);
            Box::new(s)
        }
    }
}

#[cfg(feature = "openssl_sign")]
pub struct AsyncSignerAdapter {
    alg: SigningAlg,
    certs: Vec<Vec<u8>>,
    reserve_size: usize,
    tsa_url: Option<String>,
    ocsp_val: Option<Vec<u8>>,
}

#[cfg(feature = "openssl_sign")]
impl AsyncSignerAdapter {
    pub fn new(alg: SigningAlg) -> Self {
        let signer = get_local_signer(alg);

        AsyncSignerAdapter {
            alg,
            certs: signer.cert_chain().unwrap_or_default(),
            reserve_size: signer.reserve_size(),
<<<<<<< HEAD
            tsa_url: signer.time_stamp_service_url(),
            ocsp_val: signer.ocsp_response(),
=======
            tsa_url: signer.time_authority_url(),
            ocsp_val: signer.ocsp_val(),
>>>>>>> f110ea8d
        }
    }
}

#[cfg(test)]
impl AsyncSigner for AsyncSignerAdapter {}

#[cfg(test)]
#[async_trait::async_trait]
impl AsyncRawSigner for AsyncSignerAdapter {
    async fn sign(&self, data: Vec<u8>) -> Result<Vec<u8>, RawSignerError> {
        let signer = get_local_signer(self.alg);
        signer.sign(&data)
    }

    fn alg(&self) -> SigningAlg {
        self.alg
    }

    fn cert_chain(&self) -> Result<Vec<Vec<u8>>, RawSignerError> {
        let mut output: Vec<Vec<u8>> = Vec::new();
        for v in &self.certs {
            output.push(v.clone());
        }
        Ok(output)
    }

    fn reserve_size(&self) -> usize {
        self.reserve_size
    }

<<<<<<< HEAD
    async fn ocsp_response(&self) -> Option<Vec<u8>> {
        self.ocsp_val.clone()
=======
    fn time_authority_url(&self) -> Option<String> {
        self.tsa_url.clone()
>>>>>>> f110ea8d
    }

    async fn ocsp_val(&self) -> Option<Vec<u8>> {
        self.ocsp_val.clone()
    }
}<|MERGE_RESOLUTION|>--- conflicted
+++ resolved
@@ -19,7 +19,6 @@
 //! the asynchronous signing of claims.
 //! This module should be used only for testing purposes.
 
-use c2pa_crypto::raw_signature::{AsyncRawSigner, RawSignerError};
 #[cfg(feature = "openssl_sign")]
 use c2pa_crypto::SigningAlg;
 
@@ -61,26 +60,18 @@
 
         AsyncSignerAdapter {
             alg,
-            certs: signer.cert_chain().unwrap_or_default(),
+            certs: signer.certs().unwrap_or_default(),
             reserve_size: signer.reserve_size(),
-<<<<<<< HEAD
-            tsa_url: signer.time_stamp_service_url(),
-            ocsp_val: signer.ocsp_response(),
-=======
             tsa_url: signer.time_authority_url(),
             ocsp_val: signer.ocsp_val(),
->>>>>>> f110ea8d
         }
     }
 }
 
 #[cfg(test)]
-impl AsyncSigner for AsyncSignerAdapter {}
-
-#[cfg(test)]
 #[async_trait::async_trait]
-impl AsyncRawSigner for AsyncSignerAdapter {
-    async fn sign(&self, data: Vec<u8>) -> Result<Vec<u8>, RawSignerError> {
+impl AsyncSigner for AsyncSignerAdapter {
+    async fn sign(&self, data: Vec<u8>) -> crate::Result<Vec<u8>> {
         let signer = get_local_signer(self.alg);
         signer.sign(&data)
     }
@@ -89,7 +80,7 @@
         self.alg
     }
 
-    fn cert_chain(&self) -> Result<Vec<Vec<u8>>, RawSignerError> {
+    fn certs(&self) -> crate::Result<Vec<Vec<u8>>> {
         let mut output: Vec<Vec<u8>> = Vec::new();
         for v in &self.certs {
             output.push(v.clone());
@@ -101,13 +92,8 @@
         self.reserve_size
     }
 
-<<<<<<< HEAD
-    async fn ocsp_response(&self) -> Option<Vec<u8>> {
-        self.ocsp_val.clone()
-=======
     fn time_authority_url(&self) -> Option<String> {
         self.tsa_url.clone()
->>>>>>> f110ea8d
     }
 
     async fn ocsp_val(&self) -> Option<Vec<u8>> {
