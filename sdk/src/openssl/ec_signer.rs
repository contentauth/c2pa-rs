// Copyright 2022 Adobe. All rights reserved.
// This file is licensed to you under the Apache License,
// Version 2.0 (http://www.apache.org/licenses/LICENSE-2.0)
// or the MIT license (http://opensource.org/licenses/MIT),
// at your option.

// Unless required by applicable law or agreed to in writing,
// this software is distributed on an "AS IS" BASIS, WITHOUT
// WARRANTIES OR REPRESENTATIONS OF ANY KIND, either express or
// implied. See the LICENSE-MIT and LICENSE-APACHE files for the
// specific language governing permissions and limitations under
// each license.

<<<<<<< HEAD
use c2pa_crypto::{
    openssl::OpenSslMutex,
    raw_signature::{RawSigner, RawSignerError},
    time_stamp::TimeStampProvider,
    SigningAlg,
};
=======
use c2pa_crypto::{openssl::OpenSslMutex, SigningAlg};
>>>>>>> f110ea8d
use openssl::{
    ec::EcKey,
    hash::MessageDigest,
    pkey::{PKey, Private},
    x509::X509,
};

use super::check_chain_order;
use crate::{error::Error, signer::ConfigurableSigner, utils::sig_utils::der_to_p1363, Signer};

/// Implements `Signer` trait using OpenSSL's implementation of
/// ECDSA encryption.
pub struct EcSigner {
    signcerts: Vec<X509>,
    pkey: EcKey<Private>,

    certs_size: usize,
    timestamp_size: usize,

    alg: SigningAlg,
    tsa_url: Option<String>,
}

impl ConfigurableSigner for EcSigner {
    fn from_signcert_and_pkey(
        signcert: &[u8],
        pkey: &[u8],
        alg: SigningAlg,
        tsa_url: Option<String>,
    ) -> crate::Result<Self> {
        let _openssl = OpenSslMutex::acquire()?;

        let certs_size = signcert.len();
        let pkey = EcKey::private_key_from_pem(pkey).map_err(Error::OpenSslError)?;
        let signcerts = X509::stack_from_pem(signcert).map_err(Error::OpenSslError)?;

        // make sure cert chains are in order
        if !check_chain_order(&signcerts) {
            return Err(Error::BadParam(
                "certificate chain is not in correct order".to_string(),
            ));
        }

        Ok(EcSigner {
            signcerts,
            pkey,
            certs_size,
            timestamp_size: 10000, /* todo: call out to TSA to get actual timestamp and use that size */
            alg,
            tsa_url,
        })
    }
}

impl Signer for EcSigner {}

impl RawSigner for EcSigner {
    fn sign(&self, data: &[u8]) -> Result<Vec<u8>, RawSignerError> {
        let _openssl = OpenSslMutex::acquire()?;

        let key = PKey::from_ec_key(self.pkey.clone())?;

        let mut signer = match self.alg {
            SigningAlg::Es256 => openssl::sign::Signer::new(MessageDigest::sha256(), &key)?,
            SigningAlg::Es384 => openssl::sign::Signer::new(MessageDigest::sha384(), &key)?,
            SigningAlg::Es512 => openssl::sign::Signer::new(MessageDigest::sha512(), &key)?,
            _ => unreachable!(),
        };

        signer.update(data)?;

        let der_sig = signer.sign_to_vec()?;
        der_to_p1363(&der_sig, self.alg)
    }

    fn alg(&self) -> SigningAlg {
        self.alg
    }

    fn cert_chain(&self) -> Result<Vec<Vec<u8>>, RawSignerError> {
        let _openssl = OpenSslMutex::acquire()?;

        let mut certs: Vec<Vec<u8>> = Vec::new();

        for c in &self.signcerts {
            let cert = c.to_der()?;
            certs.push(cert);
        }

        Ok(certs)
    }

    fn time_authority_url(&self) -> Option<String> {
        self.tsa_url.clone()
    }

    fn reserve_size(&self) -> usize {
        1024 + self.certs_size + self.timestamp_size // the Cose_Sign1 contains complete certs and timestamps so account for size
    }
}

#[cfg(test)]
#[cfg(feature = "file_io")]
mod tests {
    #![allow(clippy::unwrap_used)]

    use super::*;
    use crate::{openssl::temp_signer, utils::test::fixture_path};

    #[test]
    fn es256_signer() {
        let cert_dir = fixture_path("certs");

        let (signer, _) = temp_signer::get_ec_signer(cert_dir, SigningAlg::Es256, None);

        let data = b"some sample content to sign";
        println!("data len = {}", data.len());

        let signature = signer.sign(data).unwrap();
        println!("signature.len = {}", signature.len());
        assert!(signature.len() >= 64);
        assert!(signature.len() <= signer.reserve_size());
    }

    #[test]
    fn es384_signer() {
        let cert_dir = fixture_path("certs");

        let (signer, _) = temp_signer::get_ec_signer(cert_dir, SigningAlg::Es384, None);

        let data = b"some sample content to sign";
        println!("data len = {}", data.len());

        let signature = signer.sign(data).unwrap();
        println!("signature.len = {}", signature.len());
        assert!(signature.len() >= 64);
        assert!(signature.len() <= signer.reserve_size());
    }

    #[test]
    fn es512_signer() {
        let cert_dir = fixture_path("certs");

        let (signer, _) = temp_signer::get_ec_signer(cert_dir, SigningAlg::Es512, None);

        let data = b"some sample content to sign";
        println!("data len = {}", data.len());

        let signature = signer.sign(data).unwrap();
        println!("signature.len = {}", signature.len());
        assert!(signature.len() >= 64);
        assert!(signature.len() <= signer.reserve_size());
    }
}<|MERGE_RESOLUTION|>--- conflicted
+++ resolved
@@ -11,16 +11,7 @@
 // specific language governing permissions and limitations under
 // each license.
 
-<<<<<<< HEAD
-use c2pa_crypto::{
-    openssl::OpenSslMutex,
-    raw_signature::{RawSigner, RawSignerError},
-    time_stamp::TimeStampProvider,
-    SigningAlg,
-};
-=======
 use c2pa_crypto::{openssl::OpenSslMutex, SigningAlg};
->>>>>>> f110ea8d
 use openssl::{
     ec::EcKey,
     hash::MessageDigest,
@@ -75,24 +66,22 @@
     }
 }
 
-impl Signer for EcSigner {}
-
-impl RawSigner for EcSigner {
-    fn sign(&self, data: &[u8]) -> Result<Vec<u8>, RawSignerError> {
+impl Signer for EcSigner {
+    fn sign(&self, data: &[u8]) -> crate::Result<Vec<u8>> {
         let _openssl = OpenSslMutex::acquire()?;
 
-        let key = PKey::from_ec_key(self.pkey.clone())?;
+        let key = PKey::from_ec_key(self.pkey.clone()).map_err(Error::OpenSslError)?;
 
         let mut signer = match self.alg {
             SigningAlg::Es256 => openssl::sign::Signer::new(MessageDigest::sha256(), &key)?,
             SigningAlg::Es384 => openssl::sign::Signer::new(MessageDigest::sha384(), &key)?,
             SigningAlg::Es512 => openssl::sign::Signer::new(MessageDigest::sha512(), &key)?,
-            _ => unreachable!(),
+            _ => return Err(Error::UnsupportedType),
         };
 
-        signer.update(data)?;
+        signer.update(data).map_err(Error::OpenSslError)?;
+        let der_sig = signer.sign_to_vec().map_err(Error::OpenSslError)?;
 
-        let der_sig = signer.sign_to_vec()?;
         der_to_p1363(&der_sig, self.alg)
     }
 
@@ -100,13 +89,13 @@
         self.alg
     }
 
-    fn cert_chain(&self) -> Result<Vec<Vec<u8>>, RawSignerError> {
+    fn certs(&self) -> crate::Result<Vec<Vec<u8>>> {
         let _openssl = OpenSslMutex::acquire()?;
 
         let mut certs: Vec<Vec<u8>> = Vec::new();
 
         for c in &self.signcerts {
-            let cert = c.to_der()?;
+            let cert = c.to_der().map_err(Error::OpenSslError)?;
             certs.push(cert);
         }
 
