// Copyright 2022 Adobe. All rights reserved.
// This file is licensed to you under the Apache License,
// Version 2.0 (http://www.apache.org/licenses/LICENSE-2.0)
// or the MIT license (http://opensource.org/licenses/MIT),
// at your option.

// Unless required by applicable law or agreed to in writing,
// this software is distributed on an "AS IS" BASIS, WITHOUT
// WARRANTIES OR REPRESENTATIONS OF ANY KIND, either express or
// implied. See the LICENSE-MIT and LICENSE-APACHE files for the
// specific language governing permissions and limitations under
// each license.

use std::collections::HashMap;

use log::error;
use serde::{Deserialize, Serialize};
use serde_cbor::Value;

use crate::{
    assertion::{Assertion, AssertionBase, AssertionCbor},
    assertions::{labels, region_of_interest::RegionOfInterest, Actor, AssertionMetadata},
    error::Result,
    resource_store::UriOrResource,
    utils::cbor_types::DateT,
    ClaimGeneratorInfo, HashedUri,
};

const ASSERTION_CREATION_VERSION: usize = 2;
pub const CAI_INGREDIENT_IDS: &str = "org.cai.ingredientIds";

// TODO: make enum
/// Constants indicating from which source a digital image was created.
///
/// These constants are used in conjunction with [`Actions::source_type`].
#[allow(unused)]
pub(crate) mod source_type {
    /// Media whose digital content is effectively empty, such as a blank canvas or zero-length video.
    pub const EMPTY: &str = "http://c2pa.org/digitalsourcetype/empty";
    /// Data that is the result of algorithmically using a model derived from sampled content and data.
    /// Differs from <http://cv.iptc.org/newscodes/digitalsourcetype/>trainedAlgorithmicMedia in that
    /// the result isn’t a media type (e.g., image or video) but is a data format (e.g., CSV, pickle).
    pub const TRAINED_ALGORITHMIC_DATA: &str =
        "http://c2pa.org/digitalsourcetype/trainedAlgorithmicData";
}

/// C2PA actions defined in the C2PA specification.
pub mod c2pa_action {
    /// Changes to tone, saturation, etc.
    pub const COLOR_ADJUSTMENTS: &str = "c2pa.color_adjustments";

    /// The format of the asset was changed.
    pub const CONVERTED: &str = "c2pa.converted";

    /// The asset was first created, usually the asset's origin.
    pub const CREATED: &str = "c2pa.created";

    /// Areas of the asset's "editorial" content were cropped out.
    pub const CROPPED: &str = "c2pa.cropped";

    /// Changes using drawing tools including brushes or eraser.
    pub const DRAWING: &str = "c2pa.drawing";

    /// Generalized actions that affect the "editorial" meaning of the content.
    pub const EDITED: &str = "c2pa.edited";

    /// Changes to appearance with applied filters, styles, etc.
    pub const FILTERED: &str = "c2pa.filtered";

    /// An existing asset was opened and is being set as the `parentOf` ingredient.
    pub const OPENED: &str = "c2pa.opened";

    /// Changes to the direction and position of content.
    pub const ORIENTATION: &str = "c2pa.orientation";

    /// Added/Placed a `componentOf` ingredient into the asset.
    pub const PLACED: &str = "c2pa.placed";

    /// A componentOf ingredient was removed.
    pub const REMOVED: &str = "c2pa.removed";

    /// A componentOf ingredient was removed.
    pub const REDACTED: &str = "c2pa.redacted";

    /// Asset is released to a wider audience.
    pub const PUBLISHED: &str = "c2pa.published";

    /// Repackage from one container to another.
    ///
    /// A conversion of one packaging or container format to another. Content may be repackaged without transcoding.
    /// Does not include any adjustments that would affect the "editorial" meaning of the content.
    pub const REPACKAGED: &str = "c2pa.repackaged";

    /// Changes to content dimensions and/or file size
    pub const RESIZED: &str = "c2pa.resized";

    /// Direct conversion of one encoding to another.
    ///
    /// This included resolution scaling, bitrate adjustment and encoding format change.
    /// Does not include any adjustments that would affect the "editorial" meaning of the content.
    pub const TRANSCODED: &str = "c2pa.transcoded";

    /// Something happened, but the claim_generator cannot specify what.
    pub const UNKNOWN: &str = "c2pa.unknown";
}

pub static V2_DEPRECATED_ACTIONS: [&str; 7] = [
    "c2pa.copied",
    "c2pa.formatted",
    "c2pa.version_updated",
    "c2pa.printed",
    "c2pa.managed",
    "c2pa.produced",
    "c2pa.saved",
];

/// We use this to allow SourceAgent to be either a string or a ClaimGeneratorInfo
#[derive(Deserialize, Serialize, Clone, Debug, PartialEq, Eq)]
#[serde(untagged)]
#[allow(clippy::large_enum_variant)]
pub enum SoftwareAgent {
    String(String),
    ClaimGeneratorInfo(ClaimGeneratorInfo),
}

impl From<&str> for SoftwareAgent {
    fn from(s: &str) -> Self {
        Self::String(s.to_owned())
    }
}

impl From<ClaimGeneratorInfo> for SoftwareAgent {
    fn from(c: ClaimGeneratorInfo) -> Self {
        Self::ClaimGeneratorInfo(c)
    }
}

/// Additional parameters of the action.
#[derive(Deserialize, Serialize, Clone, Debug, Default, PartialEq)]
#[serde(rename_all = "camelCase")]
pub struct ParametersMap {
    // v1 fields
    /// A hashed-uri to the ingredient assertion that this action acts on.
    #[serde(skip_serializing_if = "Option::is_none")]
    pub ingredient: Option<HashedUri>,
    /// Additional description of the action.
    #[serde(skip_serializing_if = "Option::is_none")]
    pub description: Option<String>,

    // v2 fields
    /// A JUMBF URI to the redacted assertion, required when the action is `c2pa.redacted`.
    #[serde(skip_serializing_if = "Option::is_none")]
    pub redacted: Option<String>,
    /// A list of hashed JUMBF URI(s) to the ingredient (v2 or v3) assertion(s) that this action acts on.
    #[serde(skip_serializing_if = "Option::is_none")]
    pub ingredients: Option<Vec<HashedUri>>,
    /// BCP-47 code of the source language of a `c2pa.translated` action.
    #[serde(skip_serializing_if = "Option::is_none")]
    pub source_language: Option<String>,
    /// BCP-47 code of the target language of a `c2pa.translated` action.
    #[serde(skip_serializing_if = "Option::is_none")]
    pub target_language: Option<String>,
    /// Was this action performed multiple times.
    #[serde(skip_serializing_if = "Option::is_none")]
    pub multiple_instances: Option<bool>,

    /// Anything from the common parameters.
    #[serde(flatten)]
    pub common: HashMap<String, Value>,
}

/// Defines a single action taken on an asset.
///
/// An [`Action`] describes what took place on the asset, when it took place,
/// along with possible other information such as what software performed
/// the action.
///
/// See <https://c2pa.org/specifications/specifications/2.2/specs/C2PA_Specification.html#_actions>.
#[derive(Deserialize, Serialize, Clone, Debug, Default, PartialEq)]
pub struct Action {
    /// The label associated with this action. See ([`c2pa_action`]).
    pub(crate) action: String,

    /// Timestamp of when the action occurred.
    #[serde(skip_serializing_if = "Option::is_none")]
    pub(crate) when: Option<DateT>,

    /// The software agent that performed the action.
    #[serde(rename = "softwareAgent", skip_serializing_if = "Option::is_none")]
    pub(crate) software_agent: Option<SoftwareAgent>,

    /// 0-based index into the softwareAgents array
    #[serde(rename = "softwareAgentIndex", skip_serializing_if = "Option::is_none")]
    pub software_agent_index: Option<usize>,

    /// A semicolon-delimited list of the parts of the resource that were changed since the previous event history.
    #[serde(skip_serializing_if = "Option::is_none")]
    pub(crate) changed: Option<String>,

    /// A list of the regions of interest of the resource that were changed.
    ///
    /// If not present, presumed to be undefined.
    /// When tracking changes and the scope of the changed components is unknown,
    /// it should be assumed that anything might have changed.
    #[serde(skip_serializing_if = "Option::is_none")]
    pub(crate) changes: Option<Vec<RegionOfInterest>>,

    /// This is NOT the instanceID in the spec
    /// It is now deprecated but was previously used to map the action to an ingredient
    #[deprecated(since = "0.37.0", note = "Use `org.cai.ingredientIds` instead")]
    #[serde(skip_serializing)]
    #[serde(alias = "instanceId", alias = "instanceID")]
    pub(crate) instance_id: Option<String>,

    /// Additional parameters of the action. These vary by the type of action.
    #[serde(skip_serializing_if = "Option::is_none")]
    pub(crate) parameters: Option<ParametersMap>,

    /// An array of the creators that undertook this action.
    #[serde(skip_serializing_if = "Option::is_none")]
    pub(crate) actors: Option<Vec<Actor>>,

    /// One of the defined URI values at `<https://cv.iptc.org/newscodes/digitalsourcetype/>`
    #[serde(rename = "digitalSourceType", skip_serializing_if = "Option::is_none")]
    pub(crate) source_type: Option<String>,

    /// List of related actions.
    #[serde(skip_serializing_if = "Option::is_none")]
    pub(crate) related: Option<Vec<Action>>,

    // The reason why this action was performed, required when the action is `c2pa.redacted`
    #[serde(skip_serializing_if = "Option::is_none")]
    pub(crate) reason: Option<String>,

    #[serde(skip_serializing_if = "Option::is_none")]
    pub(crate) description: Option<String>,
}

impl Action {
    /// Create a new action with a specific action label.
    ///
    /// This label is often one of the labels defined in [`c2pa_action`],
    /// but can also be a custom string in reverse-domain format.
    pub fn new(label: &str) -> Self {
        Self {
            action: label.to_owned(),
            ..Default::default()
        }
    }

    /// Returns the label for this action.
    ///
    /// This label is often one of the labels defined in [`c2pa_action`],
    /// but can also be a custom string in reverse-domain format.
    pub fn action(&self) -> &str {
        &self.action
    }

    /// Returns the timestamp of when the action occurred.
    ///
    /// This string, if present, will be in ISO-8601 date format.
    pub fn when(&self) -> Option<&str> {
        self.when.as_deref()
    }

    /// Returns the software agent that performed the action.
    pub fn software_agent(&self) -> Option<&SoftwareAgent> {
        self.software_agent.as_ref()
    }

    /// Returns a mutable software agent that performed the action.
    pub fn software_agent_mut(&mut self) -> Option<&mut SoftwareAgent> {
        self.software_agent.as_mut()
    }

    /// Returns the value of the `xmpMM:InstanceID` property for the modified
    /// (output) resource.
    #[deprecated(since = "0.37.0", note = "Use `org.cai.ingredientIds` instead")]
    pub fn instance_id(&self) -> Option<&str> {
        #[allow(deprecated)]
        self.instance_id.as_deref()
    }

    /// Returns the regions of interest that changed].
    pub fn changes(&self) -> Option<&[RegionOfInterest]> {
        self.changes.as_deref()
    }

    /// Returns the additional parameters for this action.
    ///
    /// These vary by the type of action.
    pub fn parameters(&self) -> Option<&ParametersMap> {
        self.parameters.as_ref()
    }

    /// Returns an individual action parameter if it exists.
    pub fn get_parameter(&self, key: &str) -> Option<Value> {
        match self.parameters.as_ref() {
            // This is for backwards compatibility purposes.
            Some(parameters) => match key {
                "ingredient" => serde_cbor::value::to_value(&parameters.ingredient).ok(),
                "description" => serde_cbor::value::to_value(&parameters.description).ok(),
                "redacted" => serde_cbor::value::to_value(&parameters.redacted).ok(),
                "ingredients" => serde_cbor::value::to_value(&parameters.ingredients).ok(),
                "source_language" => serde_cbor::value::to_value(&parameters.source_language).ok(),
                "target_language" => serde_cbor::value::to_value(&parameters.target_language).ok(),
                "multiple_instances" => {
                    serde_cbor::value::to_value(parameters.multiple_instances).ok()
                }
                _ => parameters.common.get(key).cloned(),
            },
            None => None,
        }
    }

    /// An array of the [`Actor`]s that undertook this action.
    pub fn actors(&self) -> Option<&[Actor]> {
        self.actors.as_deref()
    }

    /// Returns a digitalSourceType as defined at <https://cv.iptc.org/newscodes/digitalsourcetype/>.
    // QUESTION: Keep in docs?
    pub fn source_type(&self) -> Option<&str> {
        self.source_type.as_deref()
    }

    /// Returns the list of related actions.
    ///
    /// This is only present in C2PA v2.
    /// See <https://c2pa.org/specifications/specifications/2.2/specs/C2PA_Specification.html#_related_actions>.
    pub fn related(&self) -> Option<&[Action]> {
        self.related.as_deref()
    }

    /// Returns the reason why this action was performed.
    ///
    /// This is only present in C2PA v2.
    /// See <https://c2pa.org/specifications/specifications/2.2/specs/C2PA_Specification.html#_reason>.
    pub fn reason(&self) -> Option<&str> {
        self.reason.as_deref()
    }

    /// Sets the timestamp for when the action occurred.
    ///
    /// This timestamp must be in ISO-8601 date.
    pub fn set_when<S: Into<String>>(mut self, when: S) -> Self {
        self.when = Some(DateT(when.into()));
        self
    }

    /// Sets the software agent that performed the action.
    pub fn set_software_agent<S: Into<SoftwareAgent>>(mut self, software_agent: S) -> Self {
        self.software_agent = Some(software_agent.into());
        self
    }

    /// Sets the list of the parts of the resource that were changed
    /// since the previous event history.
    pub fn set_changed(mut self, changed: Option<&Vec<&str>>) -> Self {
        self.changed = changed.map(|v| v.join(";"));
        self
    }

    // Internal function to return any ingredients referenced by this action.
    #[allow(dead_code)] // not used in some scenarios
    pub(crate) fn ingredient_ids(&mut self, claim_version: u8) -> Option<Vec<String>> {
        match self.get_parameter(CAI_INGREDIENT_IDS) {
            Some(Value::Array(ids)) => {
                let mut result = Vec::new();
                for id in ids {
                    if let Value::Text(s) = id {
                        result.push(s.clone());
                    }
                }
                Some(result)
            }
            Some(_) => {
                error!("Invalid format for org.cai.ingredientIds parameter, expected an array of strings.");
                None // Invalid format, so ignore it.
            }
            // If there is no CAI_INGREDIENT_IDS parameter, check for the deprecated instance_id
            #[allow(deprecated)]
            None => {
                if claim_version == 1 && self.instance_id.is_some() {
                    self.instance_id.as_ref().map(|id| vec![id.to_string()])
                } else {
                    None
                }
            }
        }
    }

    /// Sets the additional parameters for this action.
    ///
    /// These vary by the type of action.
    pub fn set_parameter<S: Into<String>, T: Serialize>(
        mut self,
        key: S,
        value: T,
    ) -> Result<Self> {
        let value = serde_cbor::value::to_value(value)?;

        let parameters = match &mut self.parameters {
            Some(parameters) => parameters,
            None => {
                self.parameters = Some(ParametersMap::default());
                #[allow(clippy::unwrap_used)]
                self.parameters.as_mut().unwrap()
            }
        };

        // This is for backwards compatibility purposes.
        match key.into().as_str() {
            "ingredient" => {
                parameters.ingredient = serde_cbor::value::from_value(value)?;
            }
            "description" => {
                parameters.description = serde_cbor::value::from_value(value)?;
            }
            "redacted" => {
                parameters.redacted = serde_cbor::value::from_value(value)?;
            }
            "ingredients" => {
                parameters.ingredients = serde_cbor::value::from_value(value)?;
            }
            "source_language" => {
                parameters.source_language = serde_cbor::value::from_value(value)?;
            }
            "target_language" => {
                parameters.target_language = serde_cbor::value::from_value(value)?;
            }
            "multiple_instances" => {
                parameters.multiple_instances = serde_cbor::value::from_value(value)?;
            }
            key => {
                parameters.common.insert(key.to_owned(), value);
            }
        }

        Ok(self)
    }

    // Removes a parameter with the given key, returning the parameter if it existed.
    pub(crate) fn remove_parameter<S: Into<String>>(&mut self, key: S) -> Option<Value> {
        self.parameters.as_mut()?.remove(&key.into())
    }

    pub(crate) fn set_parameter_ref<S: Into<String>, T: Serialize>(
        &mut self,
        key: S,
        value: T,
    ) -> Result<&mut Self> {
        let value_bytes = serde_cbor::ser::to_vec(&value)?;
        let value = serde_cbor::from_slice(&value_bytes)?;

        let parameters = match &mut self.parameters {
            Some(parameters) => parameters,
            None => {
                self.parameters = Some(ParametersMap::default());
                #[allow(clippy::unwrap_used)]
                self.parameters.as_mut().unwrap()
            }
        };

        parameters.common.insert(key.into(), value);

        Ok(self)
    }

    /// Sets the array of [`Actor`]s that undertook this action.
    pub fn set_actors(mut self, actors: Option<&Vec<Actor>>) -> Self {
        self.actors = actors.cloned();
        self
    }

    /// Set a digitalSourceType URI as defined at <https://cv.iptc.org/newscodes/digitalsourcetype/>.
    pub fn set_source_type<S: Into<String>>(mut self, uri: S) -> Self {
        self.source_type = Some(uri.into());
        self
    }

    /// Sets the list of related actions.
    ///
    /// This is only present in C2PA v2.
    /// See <https://c2pa.org/specifications/specifications/2.2/specs/C2PA_Specification.html#_related_actions>.
    pub fn set_related(mut self, related: Option<&Vec<Action>>) -> Self {
        self.related = related.cloned();
        self
    }

    /// Sets the reason why this action was performed.
    ///
    /// This is only present in C2PA v2.
    /// See <https://c2pa.org/specifications/specifications/2.2/specs/C2PA_Specification.html#_reason>.
    pub fn set_reason<S: Into<String>>(mut self, reason: S) -> Self {
        self.reason = Some(reason.into());
        self
    }

    /// Adds a region of interest that changed.
    pub fn add_change(mut self, region_of_interest: RegionOfInterest) -> Self {
        match &mut self.changes {
            Some(changes) => {
                changes.push(region_of_interest);
            }
            _ => {
                self.changes = Some(vec![region_of_interest]);
            }
        }
        self
    }

    /// Adds an ingredient id to the action.
<<<<<<< HEAD
    pub fn add_ingredient_id(mut self, ingredient_id: &str) -> Result<Self> {
        if let Some(Value::Array(mut ids)) = self.get_parameter(CAI_INGREDIENT_IDS) {
=======
    pub fn add_ingredient_id(&mut self, ingredient_id: &str) -> Result<&mut Self> {
        if let Some(Value::Array(ids)) = self.get_parameter_mut("ingredientIds") {
>>>>>>> 89bafcc9
            ids.push(Value::Text(ingredient_id.to_string()));
            return self.set_parameter(CAI_INGREDIENT_IDS, ids);
        }
        let ids = vec![Value::Text(ingredient_id.to_string())];
        self.set_parameter_ref("ingredientIds", ids)?;
        Ok(self)
    }

    /// Extracts ingredient IDs from the action, prioritizing ingredientIds, then org.cai.ingredientIds, then instanceId.
    /// This is used to map actions to their associated ingredients.
    /// We don't want any of these fields in the final CBOR, so we remove them after extracting.
    pub(crate) fn extract_ingredient_ids(&mut self) -> Option<Vec<String>> {
        let ingredient_ids = self.remove_parameter("ingredientIds");
        let cai_ingredient_ids = self.remove_parameter("org.cai.ingredientIds");
        #[allow(deprecated)]
        let instance_id = self.instance_id.take();

        let mut ids: Vec<String> = Vec::new();

        let mut convert_ids = |val: Option<serde_cbor::Value>| {
            if let Some(val) = val {
                match val {
                    serde_cbor::Value::Array(arr) => {
                        for v in arr {
                            if let serde_cbor::Value::Text(s) = v {
                                ids.push(s);
                            }
                        }
                    }
                    serde_cbor::Value::Text(s) => ids.push(s),
                    _ => {}
                }
            }
        };

        convert_ids(ingredient_ids);
        convert_ids(cai_ingredient_ids);

        if !ids.is_empty() {
            Some(ids)
        } else {
            instance_id.map(|s| vec![s])
        }
    }
}

#[derive(Deserialize, Serialize, Debug, Clone, Default, PartialEq, Eq)]
#[non_exhaustive]
pub struct ActionTemplate {
    /// The label associated with this action. See ([`c2pa_action`]).
    pub action: String,

    /// The software agent that performed the action.
    #[serde(rename = "softwareAgent", skip_serializing_if = "Option::is_none")]
    pub software_agent: Option<ClaimGeneratorInfo>, // This is a ClaimGeneratorInfo, not a string

    /// 0-based index into the softwareAgents array
    #[serde(rename = "softwareAgentIndex", skip_serializing_if = "Option::is_none")]
    pub software_agent_index: Option<usize>,

    /// One of the defined URI values at `<https://cv.iptc.org/newscodes/digitalsourcetype/>`
    #[serde(rename = "digitalSourceType", skip_serializing_if = "Option::is_none")]
    pub source_type: Option<String>,

    #[serde(skip_serializing_if = "Option::is_none")]
    pub icon: Option<UriOrResource>,

    #[serde(skip_serializing_if = "Option::is_none")]
    pub description: Option<String>,

    #[serde(rename = "templateParameters", skip_serializing_if = "Option::is_none")]
    pub template_parameters: Option<HashMap<String, Value>>,
}

impl ActionTemplate {
    /// Creates a new ActionTemplate.
    pub fn new<S: Into<String>>(action: S) -> Self {
        Self {
            action: action.into(),
            ..Default::default()
        }
    }
}

/// An `Actions` assertion provides information on edits and other
/// actions taken that affect the asset's content.
///
/// This assertion contains a list of [`Action`], each one declaring
/// what took place on the asset, when it took place, along with possible
/// other information such as what software performed the action.
///
/// See <https://c2pa.org/specifications/specifications/2.2/specs/C2PA_Specification.html#_actions>.
#[derive(Deserialize, Serialize, Debug, PartialEq)]
#[non_exhaustive]
pub struct Actions {
    /// A list of [`Action`]s.
    pub actions: Vec<Action>,

    /// A list of of the software/hardware that did the action.
    #[serde(rename = "softwareAgents", skip_serializing_if = "Option::is_none")]
    pub software_agents: Option<Vec<ClaimGeneratorInfo>>,

    /// If present & true, indicates that no actions took place that were not included in the actions list.
    #[serde(rename = "allActionsIncluded", skip_serializing_if = "Option::is_none")]
    pub all_actions_included: Option<bool>,

    /// list of templates for the [`Action`]s
    #[serde(skip_serializing_if = "Option::is_none")]
    pub templates: Option<Vec<ActionTemplate>>,

    /// Additional information about the assertion.
    #[serde(skip_serializing_if = "Option::is_none")]
    pub metadata: Option<AssertionMetadata>,
}

impl Actions {
    /// Label prefix for an [`Actions`] assertion.
    ///
    /// See <https://c2pa.org/specifications/specifications/2.2/specs/C2PA_Specification.html#_actions>.
    pub const LABEL: &'static str = labels::ACTIONS;
    pub const VERSION: Option<usize> = Some(ASSERTION_CREATION_VERSION);

    /// Creates a new [`Actions`] assertion struct.
    pub fn new() -> Self {
        Self {
            actions: Vec::new(),
            all_actions_included: Some(true),
            templates: None,
            metadata: None,
            software_agents: None,
        }
    }

    /// Returns desired ClaimGeneratorInfo if present. index is 0 based
    pub fn software_agent(&self, index: usize) -> Option<&ClaimGeneratorInfo> {
        if let Some(sa_vec) = &self.software_agents {
            return sa_vec.get(index);
        }
        None
    }

    // Return softwareAgent list if available
    pub fn software_agents(&self) -> &Option<Vec<ClaimGeneratorInfo>> {
        &self.software_agents
    }

    // Return softwareAgent list if available
    pub fn templates(&self) -> &Option<Vec<ActionTemplate>> {
        &self.templates
    }

    /// Add a top level ClaimGeneratorInfo to the softwareAgent list.  These are
    /// referenced by indexes in the specific Action
    pub fn add_software_agent(&mut self, cgi: ClaimGeneratorInfo) {
        if let Some(sa_vec) = &mut self.software_agents {
            sa_vec.push(cgi);
        } else {
            self.software_agents = Some(vec![cgi]);
        }
    }

    /// Returns the list of [`Action`]s.
    pub fn actions(&self) -> &[Action] {
        &self.actions
    }

    /// Returns mutable list of [`Action`]s.
    pub fn actions_mut(&mut self) -> &mut [Action] {
        &mut self.actions
    }

    /// Returns the assertion's [`AssertionMetadata`], if it exists.
    pub fn metadata(&self) -> Option<&AssertionMetadata> {
        self.metadata.as_ref()
    }

    /// Internal method to update actions to meet spec requirements
    pub(crate) fn update_action(mut self, index: usize, action: Action) -> Self {
        self.actions[index] = action;
        self
    }

    /// Adds an [`Action`] to this assertion's list of actions.
    pub fn add_action(mut self, action: Action) -> Self {
        self.actions.push(action);
        self
    }

    /// Sets [`AssertionMetadata`] for the action.
    pub fn add_metadata(mut self, metadata: AssertionMetadata) -> Self {
        self.metadata = Some(metadata);
        self
    }

    /// Creates a CBOR [`Actions`] assertion from a compatible JSON value.
    pub fn from_json_value(json: &serde_json::Value) -> Result<Self> {
        let buf: Vec<u8> = Vec::new();
        let json_str = json.to_string();
        let mut from = serde_json::Deserializer::from_str(&json_str);
        let mut to = serde_cbor::Serializer::new(buf);

        serde_transcode::transcode(&mut from, &mut to)?;
        let buf2 = to.into_inner();

        let actions: Actions = serde_cbor::from_slice(&buf2)?;
        Ok(actions)
    }
}

impl AssertionCbor for Actions {}

impl AssertionBase for Actions {
    const LABEL: &'static str = labels::ACTIONS;
    const VERSION: Option<usize> = Some(ASSERTION_CREATION_VERSION);

    fn version(&self) -> Option<usize> {
        Self::VERSION
    }

    fn label(&self) -> &str {
        "c2pa.actions.v2"
    }

    fn to_assertion(&self) -> Result<Assertion> {
        Self::to_cbor_assertion(self)
    }

    fn from_assertion(assertion: &Assertion) -> Result<Self> {
        Self::from_cbor_assertion(assertion)
    }
}

impl Default for Actions {
    fn default() -> Self {
        Self::new()
    }
}

#[cfg(test)]
pub mod tests {
    #![allow(clippy::expect_used)]
    #![allow(clippy::panic)]
    #![allow(clippy::unwrap_used)]

    use super::*;
    use crate::{
        assertion::AssertionData,
        assertions::{
            assertion_metadata::{c2pa_source::GENERATOR_REE, DataSource, ReviewRating},
            region_of_interest::{Range, RangeType, Time, TimeType},
        },
        hashed_uri::HashedUri,
    };

    fn make_hashed_uri1() -> HashedUri {
        HashedUri::new(
            "self#jumbf=verified_credentials/1234".to_string(),
            None,
            b"hashed",
        )
    }

    fn make_action1() -> Action {
        Action::new(c2pa_action::CROPPED)
            .set_software_agent("test")
            .set_when("2015-06-26T16:43:23+0200")
            .set_parameter(
                "foo".to_owned(),
                r#"{
                "left": 0,
                "right": 2000,
                "top": 1000,
                "bottom": 4000
            }"#
                .to_owned(),
            )
            .unwrap()
            .set_parameter("ingredient".to_owned(), make_hashed_uri1())
            .unwrap()
            .set_changed(Some(&["this", "that"].to_vec()))
            //  .add_ingredient_id("xmp.iid:cb9f5498-bb58-4572-8043-8c369e6bfb9b").unwrap()
            .set_actors(Some(
                &[Actor::new(
                    Some("Somebody"),
                    Some(&[make_hashed_uri1()].to_vec()),
                )]
                .to_vec(),
            ))
    }

    #[test]
    fn assertion_actions() {
        let original = Actions::new()
            .add_action(make_action1())
            .add_action(
                Action::new("c2pa.filtered")
                    .set_parameter("name".to_owned(), "gaussian blur")
                    .unwrap()
                    .set_when("2015-06-26T16:43:23+0200")
                    .set_source_type("digsrctype:algorithmicMedia")
                    .add_change(RegionOfInterest {
                        region: vec![Range {
                            range_type: RangeType::Temporal,
                            time: Some(Time {
                                time_type: TimeType::Npt,
                                start: None,
                                end: None,
                            }),
                            ..Default::default()
                        }],
                        ..Default::default()
                    }),
            )
            .add_metadata(
                AssertionMetadata::new()
                    .add_review(ReviewRating::new("foo", Some("bar".to_owned()), 3))
                    .set_reference(make_hashed_uri1())
                    .set_data_source(DataSource::new(GENERATOR_REE)),
            );

        assert_eq!(original.actions.len(), 2);
        let assertion = original.to_assertion().expect("build_assertion");
        assert_eq!(assertion.mime_type(), "application/cbor");
        assert_eq!(assertion.label(), format!("{}.v2", Actions::LABEL));

        let result = Actions::from_assertion(&assertion).expect("extract_assertion");
        assert_eq!(result.actions.len(), 2);
        assert_eq!(result.actions[0].action(), original.actions[0].action());
        assert_eq!(
            result.actions[0].get_parameter("name"),
            original.actions[0].get_parameter("name")
        );
        assert_eq!(result.actions[1].action(), original.actions[1].action());
        assert_eq!(
            result.actions[1].get_parameter("name"),
            original.actions[1].get_parameter("name")
        );
        assert_eq!(result.actions[1].when(), original.actions[1].when());
        assert_eq!(
            result.actions[1].source_type().unwrap(),
            "digsrctype:algorithmicMedia"
        );
        assert_eq!(result.actions[1].changes(), original.actions()[1].changes());
        assert_eq!(
            result.metadata.unwrap().date_time(),
            original.metadata.unwrap().date_time()
        );
    }

    #[test]
    fn test_build_assertion() {
        let assertion = Actions::new()
            .add_action(
                Action::new("c2pa.cropped")
                    .set_parameter(
                        "coordinate".to_owned(),
                        r#"{
                        "left": 0,
                        "right": 2000,
                        "top": 1000,
                        "bottom": 4000
                    }"#,
                    )
                    .unwrap(),
            )
            .add_action(
                Action::new("c2pa.filtered")
                    .set_parameter("name".to_owned(), "gaussian blur")
                    .unwrap()
                    .set_when("2015-06-26T16:43:23+0200"),
            )
            .to_assertion()
            .unwrap();

        println!("assertion label: {}", assertion.label());

        let j = assertion.data();
        //println!("assertion as json {:#?}", j);

        let from_j = Assertion::from_data_cbor(&assertion.label(), j);
        let ad_ref = from_j.decode_data();

        if let AssertionData::Cbor(ref ad_cbor) = ad_ref {
            // compare results
            let orig_d = assertion.decode_data();
            if let AssertionData::Cbor(ref orig_cbor) = orig_d {
                assert_eq!(orig_cbor, ad_cbor);
            } else {
                panic!("Couldn't decode orig_d");
            }
        } else {
            panic!("Couldn't decode ad_ref");
        }
    }

    #[test]
    fn test_binary_round_trip() {
        let assertion = Actions::new()
            .add_action(
                Action::new("c2pa.cropped")
                    .set_parameter(
                        "name".to_owned(),
                        r#"{
                        "left": 0,
                        "right": 2000,
                        "top": 1000,
                        "bottom": 4000
                    }"#,
                    )
                    .unwrap(),
            )
            .add_action(
                Action::new("c2pa.filtered")
                    .set_parameter("name".to_owned(), "gaussian blur")
                    .unwrap()
                    .set_when("2015-06-26T16:43:23+0200"),
            )
            .to_assertion()
            .unwrap();

        let orig_bytes = assertion.data();

        let assertion_from_binary = Assertion::from_data_cbor(&assertion.label(), orig_bytes);

        println!(
            "Label Match Test {} = {}",
            assertion.label(),
            assertion_from_binary.label()
        );

        assert_eq!(assertion.label(), assertion_from_binary.label());

        // compare the data as bytes
        assert_eq!(orig_bytes, assertion_from_binary.data());
        println!("Decoded binary matches")
    }

    #[test]
    fn test_json_round_trip() {
        let json = serde_json::json!({
            "actions": [
                  {
                    "action": "c2pa.edited",
                    "parameters": {
                      "description": "gradient",
                      "name": "any value"
                    },
                    "softwareAgent": "TestApp"
                  },
                  {
                    "action": "c2pa.opened",
                    "parameters": {
                      "description": "import",
                      CAI_INGREDIENT_IDS: ["xmp.iid:7b57930e-2f23-47fc-affe-0400d70b738d"],
                    },
                    "digitalSourceType": "http://cv.iptc.org/newscodes/digitalsourcetype/algorithmicMedia",
                    "softwareAgent": "TestApp 1.0",
                  },
                ],
            "metadata": {
                "mytag": "myvalue"
            }
        });
        let original = Actions::from_json_value(&json).expect("from json");
        let assertion = original.to_assertion().expect("build_assertion");
        let result = Actions::from_assertion(&assertion).expect("extract_assertion");
        println!("{}", serde_json::to_string_pretty(&result).unwrap());
        assert_eq!(original.actions, result.actions);
        assert_eq!(
            result.actions[0].software_agent().unwrap(),
            &SoftwareAgent::String("TestApp".to_string())
        );
    }

    #[test]
    fn test_json_v2_round_trip() {
        let json = serde_json::json!({
            "actions": [
                {
                    "action": "c2pa.opened",
                    "parameters": {
                        "description": "import",
                        "org.cai.ingredientIds": ["xmp.iid:7b57930e-2f23-47fc-affe-0400d70b738d"]
                    },
                    "digitalSourceType": "http://cv.iptc.org/newscodes/digitalsourcetype/algorithmicMedia",
                    "softwareAgent": {
                        "name": "TestApp",
                        "version": "1.0",
                        "something": "else"
                    },
                },
                {
                    "action": "c2pa.edited",
                    "parameters": {
                        "description": "gradient",
                        "name": "any value"
                    },
                },
                {
                    "action": "com.joesphoto.filter",
                },
                {
                    "action": "c2pa.dubbed",
                    "changes": [
                        {
                            "description": "translated to klingon",
                            "region": [
                                {
                                    "type": "temporal",
                                }
                            ]
                        }
                    ]
                }

            ],
            "templates": [
                {
                    "action": "com.joesphoto.filter",
                    "description": "Magic Filter",
                    "digitalSourceType": "http://cv.iptc.org/newscodes/digitalsourcetype/compositeSynthetic",
                    "softwareAgent" : {
                        "name": "Joe's Photo Editor",
                        "version": "2.0",
                        "schema.org.SoftwareApplication.operatingSystem": "Windows 10"
                    },
                    "softwareAgentIndex": 0,
                    "templateParameters": {
                        "description": "Magic Filter",
                        "digitalSourceType": "http://cv.iptc.org/newscodes/digitalsourcetype/compositeSynthetic",
                    }
                }
            ],
            "allActionsIncluded": true,
            "metadata": {
                "mytag": "myvalue"
            }
        });
        let original = Actions::from_json_value(&json).expect("from json");
        let assertion = original.to_assertion().expect("build_assertion");
        let result = Actions::from_assertion(&assertion).expect("extract_assertion");
        println!("{}", serde_json::to_string_pretty(&result).unwrap());
        assert_eq!(result.label(), "c2pa.actions.v2");
        assert_eq!(original.actions, result.actions);
        assert_eq!(original.templates, result.templates);
        assert_eq!(original.all_actions_included, result.all_actions_included);
        assert_eq!(
            result.actions[3].changes().unwrap(),
            &[RegionOfInterest {
                description: Some("translated to klingon".to_owned()),
                region: vec![Range {
                    range_type: RangeType::Temporal,
                    ..Default::default()
                }],
                ..Default::default()
            }]
        );
    }
}<|MERGE_RESOLUTION|>--- conflicted
+++ resolved
@@ -442,7 +442,7 @@
 
     // Removes a parameter with the given key, returning the parameter if it existed.
     pub(crate) fn remove_parameter<S: Into<String>>(&mut self, key: S) -> Option<Value> {
-        self.parameters.as_mut()?.remove(&key.into())
+        self.parameters.as_mut()?.common.remove(&key.into())
     }
 
     pub(crate) fn set_parameter_ref<S: Into<String>, T: Serialize>(
@@ -511,13 +511,8 @@
     }
 
     /// Adds an ingredient id to the action.
-<<<<<<< HEAD
     pub fn add_ingredient_id(mut self, ingredient_id: &str) -> Result<Self> {
-        if let Some(Value::Array(mut ids)) = self.get_parameter(CAI_INGREDIENT_IDS) {
-=======
-    pub fn add_ingredient_id(&mut self, ingredient_id: &str) -> Result<&mut Self> {
-        if let Some(Value::Array(ids)) = self.get_parameter_mut("ingredientIds") {
->>>>>>> 89bafcc9
+        if let Some(Value::Array(mut ids)) = self.get_parameter("ingredientIds") {
             ids.push(Value::Text(ingredient_id.to_string()));
             return self.set_parameter(CAI_INGREDIENT_IDS, ids);
         }
