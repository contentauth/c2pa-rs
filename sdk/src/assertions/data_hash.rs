// Copyright 2022 Adobe. All rights reserved.
// This file is licensed to you under the Apache License,
// Version 2.0 (http://www.apache.org/licenses/LICENSE-2.0)
// or the MIT license (http://opensource.org/licenses/MIT),
// at your option.

// Unless required by applicable law or agreed to in writing,
// this software is distributed on an "AS IS" BASIS, WITHOUT
// WARRANTIES OR REPRESENTATIONS OF ANY KIND, either express or
// implied. See the LICENSE-MIT and LICENSE-APACHE files for the
// specific language governing permissions and limitations under
// each license.

use std::{
    io::{Read, Seek},
    path::*,
};

use serde::{Deserialize, Serialize};
use serde_bytes::ByteBuf;

use crate::{
    assertion::{Assertion, AssertionBase, AssertionCbor},
    assertions::labels,
    asset_io::CAIRead,
    cbor_types::UriT,
    error::{Error, Result},
    utils::hash_utils::{
        hash_stream_by_alg, verify_asset_by_alg, verify_by_alg, verify_stream_by_alg, HashRange,
    },
};

const ASSERTION_CREATION_VERSION: usize = 1;

/// Helper class to create DataHash assertion
#[derive(Serialize, Deserialize, Debug, PartialEq, Eq)]
pub struct DataHash {
    #[serde(skip_serializing_if = "Option::is_none")]
    pub exclusions: Option<Vec<HashRange>>,

    #[serde(skip_serializing_if = "Option::is_none")]
    pub name: Option<String>,

    #[serde(skip_serializing_if = "Option::is_none")]
    pub alg: Option<String>,

    #[serde(with = "serde_bytes")]
    pub hash: Vec<u8>,
    #[serde(with = "serde_bytes")]
    pub pad: Vec<u8>,

    // must use explicit ByteBuf here because  #[serde(with = "serde_bytes")] does not working if Option<Vec<u8>>
    #[serde(skip_serializing_if = "Option::is_none")]
    pub pad2: Option<serde_bytes::ByteBuf>,

    #[serde(skip_serializing_if = "Option::is_none")]
    pub url: Option<UriT>,

    #[serde(skip_deserializing, skip_serializing)]
    pub path: PathBuf,
}

impl DataHash {
    pub const LABEL: &'static str = labels::DATA_HASH;

    /// Create new DataHash instance
    pub fn new(name: &str, alg: &str) -> Self {
        DataHash {
            exclusions: None,
            name: Some(name.to_string()),
            alg: Some(alg.to_string()),
            hash: Vec::new(),
            pad: Vec::new(),
            pad2: None,
            url: None, //deprecated
            path: PathBuf::new(),
        }
    }

    pub fn add_exclusion(&mut self, exclusion: HashRange) {
        if self.exclusions.is_none() {
            self.exclusions = Some(Vec::new());
        }

        if let Some(ref mut e) = self.exclusions {
            e.push(exclusion);
        }
    }

    pub fn set_hash(&mut self, hash: Vec<u8>) {
        self.hash = hash;
    }

    pub fn add_padding(&mut self, padding: Vec<u8>) {
        self.pad = padding;
    }

    /// Checks if this is a remote hash
    pub fn is_remote_hash(&self) -> bool {
        self.url.is_some()
    }

    /// generate the hash value for the Asset using the range from the DataHash
    pub fn gen_hash(&mut self, asset_path: &Path) -> Result<()> {
        self.hash = self.hash_from_asset(asset_path)?;
        self.path = PathBuf::from(asset_path);
        Ok(())
    }

    /// generate the hash value for the Asset stream using the range from the DataHash
    pub fn gen_hash_from_stream<R>(&mut self, stream: &mut R) -> Result<()>
    where
        R: Read + Seek + ?Sized,
    {
        self.hash = self.hash_from_stream(stream)?;
        Ok(())
    }

    // add padding to match size
    pub fn pad_to_size(&mut self, desired_size: usize) -> Result<()> {
        let mut curr_size = self.to_assertion()?.data().len();

        // this should not happen
        if curr_size > desired_size {
            return Err(Error::JumbfCreationError);
        }

        let mut last_pad = 0;
        loop {
            if curr_size == desired_size {
                break;
            }

            if desired_size > curr_size {
                self.pad.push(0x0);
                curr_size = self.to_assertion()?.data().len();
                last_pad += 1;
            } else {
                match &self.pad2 {
                    Some(_pad2) => return Err(Error::JumbfCreationError),
                    None => {
                        // if we reach here we need a new second padding object to hit exact size
                        self.pad.clear();
                        let pad2_size = last_pad / 2; // spit across two pads
                        self.pad2 = Some(ByteBuf::from(vec![0u8; pad2_size]));
                        return self.pad_to_size(desired_size);
                    }
                }
            }
        }

        Ok(())
    }

    /// generate the asset hash from a file asset using the constructed
    /// start and length values
    fn hash_from_asset(&mut self, asset_path: &Path) -> Result<Vec<u8>> {
        let mut file = std::fs::File::open(asset_path)?;
        self.hash_from_stream(&mut file)
    }

    /// generate the asset hash from a stream using the constructed
    /// start and length values
    pub fn hash_from_stream<R>(&mut self, stream: &mut R) -> Result<Vec<u8>>
    where
        R: Read + Seek + ?Sized,
    {
        if self.is_remote_hash() {
            return Err(Error::BadParam(
                "asset hash is remote, not yet supported".to_owned(),
            ));
        }

        let alg = match self.alg {
            Some(ref a) => a.clone(),
            None => "sha256".to_string(),
        };

        // sort the exclusions
        let hash = match self.exclusions {
            Some(ref e) => hash_stream_by_alg(&alg, stream, Some(e.clone()), true)?,
            None => hash_stream_by_alg(&alg, stream, None, true)?,
        };

        if hash.is_empty() {
            Err(Error::BadParam("could not generate data hash".to_string()))
        } else {
            Ok(hash)
        }
    }

    // verify data using currently set algorithm or default alg is none currently set
    pub fn verify_in_memory_hash(&self, data: &[u8], alg: Option<&str>) -> Result<()> {
        if self.is_remote_hash() {
            return Err(Error::BadParam("asset hash is remote".to_owned()));
        }

        let curr_alg = match &self.alg {
            Some(a) => a.clone(),
            None => match alg {
                Some(a) => a.to_owned(),
                None => "sha256".to_string(),
            },
        };

        let exclusions = self.exclusions.as_ref().cloned();

        if verify_by_alg(&curr_alg, &self.hash, data, exclusions) {
            Ok(())
        } else {
            Err(Error::HashMismatch("Hashes do not match".to_owned()))
        }
    }

    ///  Used to verify a DataHash against an asset.
    #[allow(dead_code)] // used in tests
    pub fn verify_hash(&self, asset_path: &Path, alg: Option<&str>) -> Result<()> {
        if self.is_remote_hash() {
            return Err(Error::BadParam("asset hash is remote".to_owned()));
        }

        let curr_alg = alg.unwrap_or("sha256");

        let exclusions = self.exclusions.as_ref().cloned();

        if verify_asset_by_alg(curr_alg, &self.hash, asset_path, exclusions) {
            Ok(())
        } else {
            Err(Error::HashMismatch("Hashes do not match".to_owned()))
        }
    }

    // verify data using currently set algorithm or default alg is none currently set
    pub fn verify_stream_hash(&self, reader: &mut dyn CAIRead, alg: Option<&str>) -> Result<()> {
        if self.is_remote_hash() {
            return Err(Error::BadParam("asset hash is remote".to_owned()));
        }

        let curr_alg = match &self.alg {
            Some(a) => a.clone(),
            None => match alg {
                Some(a) => a.to_owned(),
                None => "sha256".to_string(),
            },
        };

        let exclusions = self.exclusions.as_ref().cloned();

        if verify_stream_by_alg(&curr_alg, &self.hash, reader, exclusions, true) {
            Ok(())
        } else {
            Err(Error::HashMismatch("Hashes do not match".to_owned()))
        }
    }

    /// Create a new instance from Assertion
    pub fn from_assertion(assertion: &Assertion) -> Result<Self> {
        assertion.check_version_from_label(ASSERTION_CREATION_VERSION)?;
        Self::from_cbor_assertion(assertion)
    }
}

impl AssertionCbor for DataHash {}

impl AssertionBase for DataHash {
    const LABEL: &'static str = Self::LABEL;
    const VERSION: Option<usize> = Some(ASSERTION_CREATION_VERSION);

    fn to_assertion(&self) -> Result<Assertion> {
        if self.hash.is_empty() {
            return Err(Error::BadParam(
                "no hash found, gen_hash must be called".to_string(),
            ));
        }
        Self::to_cbor_assertion(self)
    }

    fn from_assertion(assertion: &Assertion) -> Result<Self> {
        Self::from_cbor_assertion(assertion)
    }
}

#[cfg(test)]
pub mod tests {
    #![allow(clippy::panic)]
    #![allow(clippy::unwrap_used)]

    use super::*;
<<<<<<< HEAD
    use crate::{
        assertion::AssertionData,
        utils::test::fixture_path,
    };
=======
    use crate::{assertion::AssertionData, utils::test::fixture_path};
>>>>>>> adafc0c8

    #[test]
    fn test_build_assertion() {
        // try json based assertion
        let mut data_hash = DataHash::new("Some data", "sha256");
        data_hash.add_exclusion(HashRange::new(0, 1234));
        data_hash.hash = vec![1, 2, 3];

        let assertion = data_hash.to_assertion().unwrap();

        println!("assertion label: {}", assertion.label());

        let j = assertion.data();

        let from_j = Assertion::from_data_cbor(&assertion.label(), j);
        let ad_ref = from_j.decode_data();

        let _assertion_type = match ad_ref {
            AssertionData::Cbor(ref _ad_cbor) => "cbor",
            AssertionData::Json(ref _ad_json) => "json",
            AssertionData::Binary(ref _ad_bin) => "binary",
            AssertionData::Uuid(_, _) => "uuid",
        };

        if let AssertionData::Cbor(ref ad_cbor) = ad_ref {
            // compare results
            let orig_d = assertion.decode_data();
            if let AssertionData::Cbor(ref orig_cbor) = orig_d {
                // TO DISCUSS: Maurice, I'm not quite sure what we were testing
                // in the original test. LMK if I've lost too much in translation
                // here.
                let orig_as_value: DataHash = serde_cbor::from_slice(orig_cbor).unwrap();
                let ad_as_value: DataHash = serde_cbor::from_slice(ad_cbor).unwrap();

                assert_eq!(orig_as_value, ad_as_value);
            } else {
                panic!("Couldn't decode orig_d");
            }
        } else {
            panic!("Couldn't decode ad_ref");
        }
    }

    #[test]
    fn test_binary_round_trip() {
        let mut data_hash = DataHash::new("Some data", "sha256");
        data_hash.add_exclusion(HashRange::new(0x2000, 0x1000));
        data_hash.add_exclusion(HashRange::new(0x4000, 0x1000));

        // add some data to hash
        let ap = fixture_path("earth_apollo17.jpg");

        // generate the hash
        data_hash.gen_hash(&ap).unwrap();

        // verify
        data_hash.verify_hash(&ap, None).unwrap();

        let assertion = data_hash.to_assertion().unwrap();

        let orig_bytes = assertion.data();

        let assertion_from_binary = Assertion::from_data_cbor(&assertion.label(), orig_bytes);

        println!(
            "Label Match Test {} = {}",
            assertion.label(),
            assertion_from_binary.label()
        );

        assert_eq!(assertion.label(), assertion_from_binary.label());

        // compare the data as bytes
        assert_eq!(orig_bytes, assertion_from_binary.data());
        println!("Decoded binary matches");
    }
}<|MERGE_RESOLUTION|>--- conflicted
+++ resolved
@@ -286,14 +286,7 @@
     #![allow(clippy::unwrap_used)]
 
     use super::*;
-<<<<<<< HEAD
-    use crate::{
-        assertion::AssertionData,
-        utils::test::fixture_path,
-    };
-=======
     use crate::{assertion::AssertionData, utils::test::fixture_path};
->>>>>>> adafc0c8
 
     #[test]
     fn test_build_assertion() {
