--- conflicted
+++ resolved
@@ -88,14 +88,6 @@
         self.hash = hash;
     }
 
-<<<<<<< HEAD
-    #[allow(dead_code)]
-    pub fn exclusions(&self) -> Option<&Vec<Exclusion>> {
-        self.exclusions.as_ref()
-    }
-
-=======
->>>>>>> 36493ab6
     pub fn add_padding(&mut self, padding: Vec<u8>) {
         self.pad = padding;
     }
@@ -112,17 +104,6 @@
         Ok(())
     }
 
-<<<<<<< HEAD
-    // generate the hash again
-    #[allow(dead_code)]
-    pub fn regen_hash(&mut self) -> Result<()> {
-        let p = self.path.clone();
-        self.hash = self.hash_from_asset(p.as_path())?;
-        Ok(())
-    }
-
-=======
->>>>>>> 36493ab6
     // add padding to match size
     pub fn pad_to_size(&mut self, desired_size: usize) -> Result<()> {
         let mut curr_size = self.to_assertion()?.data().len();
