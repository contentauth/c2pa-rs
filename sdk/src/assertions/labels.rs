--- conflicted
+++ resolved
@@ -190,12 +190,6 @@
 /// See <https://spec.c2pa.org/specifications/specifications/2.2/specs/C2PA_Specification.html#_asset_reference>.
 pub const ASSET_REFERENCE: &str = "c2pa.asset-ref";
 
-<<<<<<< HEAD
-/// Label prefix for multi-asset hash assertion.
-///
-/// See <https://spec.c2pa.org/specifications/specifications/2.2/specs/C2PA_Specification.html#_multi_asset_hash>
-pub const MULTI_ASSET_HASH: &str = "c2pa.hash.multi-asset";
-=======
 /// Label prefix for a metadata assertion.
 ///
 /// See <https://spec.c2pa.org/specifications/specifications/2.2/specs/C2PA_Specification.html#_metadata>.
@@ -210,7 +204,11 @@
             .unwrap()
     }
 });
->>>>>>> c3e68aa0
+
+/// Label prefix for multi-asset hash assertion.
+///
+/// See <https://spec.c2pa.org/specifications/specifications/2.2/specs/C2PA_Specification.html#_multi_asset_hash>
+pub const MULTI_ASSET_HASH: &str = "c2pa.hash.multi-asset";
 
 /// Return the version suffix from an assertion label if it exists.
 ///
