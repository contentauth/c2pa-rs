// Copyright 2022 Adobe. All rights reserved.
// This file is licensed to you under the Apache License,
// Version 2.0 (http://www.apache.org/licenses/LICENSE-2.0)
// or the MIT license (http://opensource.org/licenses/MIT),
// at your option.

// Unless required by applicable law or agreed to in writing,
// this software is distributed on an "AS IS" BASIS, WITHOUT
// WARRANTIES OR REPRESENTATIONS OF ANY KIND, either express or
// implied. See the LICENSE-MIT and LICENSE-APACHE files for the
// specific language governing permissions and limitations under
// each license.

#![deny(missing_docs)]

//! Labels for assertion types as defined in C2PA 1.0/2.x Specification.
//!
//! These constants do not include version suffixes.
//!
//! See <https://c2pa.org/specifications/specifications/2.2/specs/C2PA_Specification.html#_c2pa_standard_assertions>.
use std::sync::LazyLock;

use regex::Regex;

/// Label prefix for a claim assertion.
///
/// See <https://c2pa.org/specifications/specifications/2.2/specs/C2PA_Specification.html#_overview_4>.
pub const CLAIM: &str = "c2pa.claim";

/// Label prefix for an assertion metadata assertion.
///
/// See <https://c2pa.org/specifications/specifications/2.2/specs/C2PA_Specification.html#_metadata_about_assertions>.
pub const ASSERTION_METADATA: &str = "c2pa.assertion.metadata";

/// Label prefix for a data hash assertion.
///
/// See <https://c2pa.org/specifications/specifications/2.2/specs/C2PA_Specification.html#_data_hash>.
pub const DATA_HASH: &str = "c2pa.hash.data";

/// Label prefix for a box hash assertion.
///
/// See <https://c2pa.org/specifications/specifications/1.3/specs/C2PA_Specification.html#_general_boxes_hash>.
pub const BOX_HASH: &str = "c2pa.hash.boxes";

/// Label prefix for a BMFF-based hash assertion.
///
/// See <https://c2pa.org/specifications/specifications/2.2/specs/C2PA_Specification.html#_bmff_based_hash>.
pub const BMFF_HASH: &str = "c2pa.hash.bmff";

/// Label prefix for a collection hash assertion.
///
/// See <https://c2pa.org/specifications/specifications/2.1/specs/C2PA_Specification.html#_collection_data_hash>.
pub const COLLECTION_HASH: &str = "c2pa.hash.collection.data";

/// Label prefix for a soft binding assertion.
///
/// See <https://c2pa.org/specifications/specifications/2.2/specs/C2PA_Specification.html#_soft_binding_2>.
pub const SOFT_BINDING: &str = "c2pa.soft-binding";

/// Label prefix for a cloud data assertion.
///
/// See <https://c2pa.org/specifications/specifications/2.2/specs/C2PA_Specification.html#_cloud_data>.
pub const CLOUD_DATA: &str = "c2pa.cloud-data";

/// Label prefix for a thumbnail assertion.
///
/// See <https://c2pa.org/specifications/specifications/2.2/specs/C2PA_Specification.html#_thumbnail>.
pub const THUMBNAIL: &str = "c2pa.thumbnail";

/// Label prefix for a claim thumbnail assertion.
///
/// See <https://c2pa.org/specifications/specifications/2.2/specs/C2PA_Specification.html#_thumbnail>.
pub const CLAIM_THUMBNAIL: &str = "c2pa.thumbnail.claim";

/// Label prefix for an ingredient thumbnail assertion.
///
/// See <https://c2pa.org/specifications/specifications/2.2/specs/C2PA_Specification.html#_thumbnail>.
pub const INGREDIENT_THUMBNAIL: &str = "c2pa.thumbnail.ingredient";

/// Label prefix for a JPEG claim thumbnail assertion.
///
/// See <https://c2pa.org/specifications/specifications/2.2/specs/C2PA_Specification.html#_thumbnail>.
pub const JPEG_CLAIM_THUMBNAIL: &str = "c2pa.thumbnail.claim.jpeg";

/// Label prefix for a JPEG ingredient thumbnail assertion.
///
/// See <https://c2pa.org/specifications/specifications/2.2/specs/C2PA_Specification.html#_thumbnail>.
pub const JPEG_INGREDIENT_THUMBNAIL: &str = "c2pa.thumbnail.ingredient.jpeg";

/// Label prefix for a PNG claim thumbnail assertion.
///
/// See <https://c2pa.org/specifications/specifications/2.2/specs/C2PA_Specification.html#_thumbnail>.
pub const PNG_CLAIM_THUMBNAIL: &str = "c2pa.thumbnail.claim.png";

/// Label prefix for a PNG ingredient thumbnail assertion.
///
/// See <https://c2pa.org/specifications/specifications/2.2/specs/C2PA_Specification.html#_thumbnail>.
pub const PNG_INGREDIENT_THUMBNAIL: &str = "c2pa.thumbnail.ingredient.png";

/// Label prefix for a SVG claim thumbnail assertion.
///
/// See <https://c2pa.org/specifications/specifications/2.2/specs/C2PA_Specification.html#_thumbnail>.
pub const SVG_CLAIM_THUMBNAIL: &str = "c2pa.thumbnail.claim.svg";

/// Label prefix for a SVG ingredient thumbnail assertion.
///
/// See <https://c2pa.org/specifications/specifications/2.2/specs/C2PA_Specification.html#_thumbnail>.
pub const SVG_INGREDIENT_THUMBNAIL: &str = "c2pa.thumbnail.ingredient.svg";

/// Label prefix for an actions assertion.
///
/// See <https://c2pa.org/specifications/specifications/2.2/specs/C2PA_Specification.html#_actions>.
pub const ACTIONS: &str = "c2pa.actions";

/// Label prefix for an ingredient assertion.
///
/// See <https://c2pa.org/specifications/specifications/2.2/specs/C2PA_Specification.html#_ingredient>.
pub const INGREDIENT: &str = "c2pa.ingredient";

/// Label prefix for a depthmap assertion.
///
/// See <https://c2pa.org/specifications/specifications/2.2/specs/C2PA_Specification.html#_depthmap>.
pub const DEPTHMAP: &str = "c2pa.depthmap";

/// Label prefix for a asset type assertion.
///
/// See <https://c2pa.org/specifications/specifications/2.1/specs/C2PA_Specification.html#_asset_type>.
pub const ASSET_TYPE: &str = "c2pa.asset-type";

/// Label prefix for a embedded data assertion.
///
/// See <https://spec.c2pa.org/specifications/specifications/2.2/specs/C2PA_Specification.html#_embedded_data>.
pub const EMBEDDED_DATA: &str = "c2pa.embedded-data";

/// Label prefix for a Icon assertion.
///
/// See <https://spec.c2pa.org/specifications/specifications/2.2/specs/C2PA_Specification.html#_generator_info_map>.
pub const ICON: &str = "c2pa.icon";

/// Label prefix for a GDepth assertion.
/// Label prefix for a GDepth depthmap assertion.
///
/// See <https://c2pa.org/specifications/specifications/2.2/specs/C2PA_Specification.html#_gdepth_depthmap>.
pub const DEPTHMAP_GDEPTH: &str = "c2pa.depthmap.GDepth";

/// Label prefix for an EXIF information assertion.
/// Hidden because it's now part of standard metadata assertions.
///
/// See <https://c2pa.org/specifications/specifications/2.2/specs/C2PA_Specification.html#_exif_information>.
#[doc(hidden)]
pub const EXIF: &str = "stds.exif";

/// Label prefix for an IPTC photo metadata assertion.
/// Hidden because it's now part of standard metadata assertions.
///
/// See <https://c2pa.org/specifications/specifications/2.2/specs/C2PA_Specification.html#_iptc_photo_metadata>.
#[doc(hidden)]
pub const IPTC_PHOTO_METADATA: &str = "stds.iptc.photo-metadata";

/// Label prefix for any assertion based on a schema.org grammar.
/// Hidden because it's now part of standard metadata assertions.
///
/// See <https://c2pa.org/specifications/specifications/2.2/specs/C2PA_Specification.html#_use_of_schema_org>.
#[doc(hidden)]
pub const SCHEMA_ORG: &str = "schema.org";

/// Label prefix for a claim review assertion.
///
/// See <https://c2pa.org/specifications/specifications/2.2/specs/C2PA_Specification.html#_claim_review>.
pub const CLAIM_REVIEW: &str = "stds.schema-org.ClaimReview";

/// Label prefix for a creative work assertion.
///
/// See <https://c2pa.org/specifications/specifications/2.2/specs/C2PA_Specification.html#_creative_work>.
pub const CREATIVE_WORK: &str = "stds.schema-org.CreativeWork";

/// Label prefix for a timestamp assertion.
///
/// See <https://c2pa.org/specifications/specifications/2.2/specs/C2PA_Specification.html#timestamp_assertion>.
pub const TIMESTAMP: &str = "c2pa.time-stamp";

/// Label prefix for a certificate status assertion.
///
/// See <https://spec.c2pa.org/specifications/specifications/2.2/specs/C2PA_Specification.html#certificate_status_assertion>.
pub const CERTIFICATE_STATUS: &str = "c2pa.certificate-status";

// Assertion store label
pub(crate) const ASSERTION_STORE: &str = "c2pa.assertions";

// Databoxes label
pub(crate) const DATABOX_STORE: &str = "c2pa.databoxes";

/// Label prefix for asset reference assertion.
///
/// See <https://spec.c2pa.org/specifications/specifications/2.2/specs/C2PA_Specification.html#_asset_reference>.
pub const ASSET_REFERENCE: &str = "c2pa.asset-ref";

<<<<<<< HEAD
/// extension to indicate a multipart hash
///
/// See <https://spec.c2pa.org/specifications/specifications/2.2/specs/C2PA_Specification.html#_multi_asset_hash>.
pub const PART: &str = ".part";

=======
>>>>>>> 157f247c
/// Label prefix for a C2PA metadata assertion.
///
/// A C2PA metadata assertion can only be used for [specific metadata fields]
/// as described in the C2PA Technical Specification and only if those fields
/// are generated from a hardware or software source.
///
/// See <https://spec.c2pa.org/specifications/specifications/2.2/specs/C2PA_Specification.html#_metadata>.
///
/// [specific metadata fields]: https://spec.c2pa.org/specifications/specifications/2.2/specs/C2PA_Specification.html#metadata_annex
pub const METADATA: &str = "c2pa.metadata";

/// Label prefix for a [CAWG metadata assertion].
///
/// The CAWG metadata assertion is intended for human-generated metadata
/// and may contain metadata from any documented schema.
///
/// [CAWG metadata assertion]: https://cawg.io/metadata/
pub const CAWG_METADATA: &str = "cawg.metadata";

/// Must have a label that ends in '.metadata' and is preceded by an entity-specific namespace.
/// For example, a 'com.litware.metadata' assertion would be valid.
pub static METADATA_LABEL_REGEX: LazyLock<Regex> = LazyLock::new(|| {
    #[allow(clippy::unwrap_used)]
    {
        Regex::new(r"^(?:[a-zA-Z0-9][a-zA-Z0-9_-]*)(?:\.(?:[a-zA-Z0-9][a-zA-Z0-9_-]*))*\.metadata$")
            .unwrap()
    }
});

/// Return the version suffix from an assertion label if it exists.
///
/// When an assertion's schema is changed in a backwards-compatible manner,
/// the label would consist of an incremented version number, for example
/// moving from `c2pa.ingredient` to `c2pa.ingredient.v2`.
///
/// If such a suffix exists (`.v(integer)`), return that; otherwise,
/// return `None`.
///
/// See <https://c2pa.org/specifications/specifications/2.2/specs/C2PA_Specification.html#_versioning>.
///
/// # Examples
///
/// ```
/// use c2pa::assertions::labels;
///
/// assert_eq!(labels::version("c2pa.ingredient"), None);
/// assert_eq!(labels::version("c2pa.ingredient.v2"), Some(2));
/// assert_eq!(labels::version("c2pa.ingredient.V2"), None);
/// assert_eq!(labels::version("c2pa.ingredient.x2"), None);
/// assert_eq!(labels::version("c2pa.ingredient.v-2"), None);
/// ```
pub fn version(label: &str) -> Option<usize> {
    let components: Vec<&str> = label.split('.').collect();
    if let Some(last) = components.last() {
        if last.len() > 1 {
            let (ver, ver_inst_str) = last.split_at(1);
            if ver == "v" {
                if let Ok(ver) = ver_inst_str.parse::<usize>() {
                    return Some(ver);
                }
            }
        }
    }

    None
}

/// Set the version of a label.
/// If the version is 1, the original label is returned.
/// Otherwise, the label is suffixed with the version number.
/// This expects the label to not already have a version suffix.
pub fn set_version(base_label: &str, version: usize) -> String {
    if version == 1 {
        // c2pa does not include v1 labels
        base_label.to_string()
    } else {
        format!("{base_label}.v{version}")
    }
}

/// Given a thumbnail label prefix such as `CLAIM_THUMBNAIL` and a file
/// format (such as `png`), create a suitable label for an assertion.
///
/// # Examples
///
/// ```
/// use c2pa::assertions::labels;
///
/// assert_eq!(
///     labels::add_thumbnail_format(labels::CLAIM_THUMBNAIL, "image/jpeg"),
///     labels::JPEG_CLAIM_THUMBNAIL
/// );
///
/// assert_eq!(
///     labels::add_thumbnail_format(labels::INGREDIENT_THUMBNAIL, "image/png"),
///     labels::PNG_INGREDIENT_THUMBNAIL
/// );
/// ```
pub fn add_thumbnail_format(label: &str, format: &str) -> String {
    match format {
        "image/jpeg" | "jpeg" | "jpg" => format!("{label}.jpeg"),
        "image/png" | "png" => format!("{label}.png"),
        "image/svg+xml" | "svg" => format!("{label}.svg"),
        _ => {
            let p: Vec<&str> = format.split('/').collect();
            if p.len() == 2 && p[0] == "image" {
                format!("{}/{}", label, p[1]) // try to parse other image types
            } else {
                format!("{label}/{format}")
            }
        }
    }
}<|MERGE_RESOLUTION|>--- conflicted
+++ resolved
@@ -195,14 +195,11 @@
 /// See <https://spec.c2pa.org/specifications/specifications/2.2/specs/C2PA_Specification.html#_asset_reference>.
 pub const ASSET_REFERENCE: &str = "c2pa.asset-ref";
 
-<<<<<<< HEAD
 /// extension to indicate a multipart hash
 ///
 /// See <https://spec.c2pa.org/specifications/specifications/2.2/specs/C2PA_Specification.html#_multi_asset_hash>.
 pub const PART: &str = ".part";
 
-=======
->>>>>>> 157f247c
 /// Label prefix for a C2PA metadata assertion.
 ///
 /// A C2PA metadata assertion can only be used for [specific metadata fields]
