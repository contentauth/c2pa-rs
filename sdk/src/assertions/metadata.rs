--- conflicted
+++ resolved
@@ -326,23 +326,12 @@
                 .set_region_of_interest(RegionOfInterest {
                     region: vec![Range {
                         range_type: RangeType::Temporal,
-<<<<<<< HEAD
-                        shape: None,
-                        time: Some(Time::Npt(Npt {
-                            start: None,
-                            end: None,
-                        })),
-                        frame: None,
-                        text: None,
-                        item: None,
-=======
                         time: Some(Time {
                             time_type: TimeType::Npt,
                             start: None,
                             end: None,
                         }),
                         ..Default::default()
->>>>>>> 53251705
                     }],
                     ..Default::default()
                 });
