// Copyright 2024 Adobe. All rights reserved.
// This file is licensed to you under the Apache License,
// Version 2.0 (http://www.apache.org/licenses/LICENSE-2.0)
// or the MIT license (http://opensource.org/licenses/MIT),
// at your option.

// Unless required by applicable law or agreed to in writing,
// this software is distributed on an "AS IS" BASIS, WITHOUT
// WARRANTIES OR REPRESENTATIONS OF ANY KIND, either express or
// implied. See the LICENSE-MIT and LICENSE-APACHE files for the
// specific language governing permissions and limitations under
// each license.

#![deny(missing_docs)]

//! The `callback_signer` module provides a way to obtain a [`Signer`] or [`AsyncSigner`]
//! using a callback and public signing certificates.

use c2pa_crypto::{
    raw_signature::{RawSigner, RawSignerError},
    time_stamp::TimeStampProvider,
    SigningAlg,
};

use crate::Signer;

/// Defines a callback function interface for a [`CallbackSigner`].
///
/// The callback should return a signature for the given data.
/// The callback should return an error if the data cannot be signed.
pub type CallbackFunc = dyn Fn(*const (), &[u8]) -> Result<Vec<u8>, RawSignerError> + Send + Sync;
// TO REVIEW: Changing the error type to RawSignerError

/// Defines a signer that uses a callback to sign data.
///
/// The private key should only be known by the callback.
pub struct CallbackSigner {
    /// An opaque context for the signer, used to store any necessary state.
    pub context: *const (),

    /// The callback to use to sign data.
    pub callback: Box<CallbackFunc>,

    /// The signing algorithm to use.
    pub alg: SigningAlg,

    /// The public certificates to use in PEM format.
    pub certs: Vec<u8>,

    /// A max size to reserve for the signature.
    pub reserve_size: usize,

    /// The optional URL of a Time Stamping Authority.
    pub tsa_url: Option<String>,
}

unsafe impl Send for CallbackSigner {}
unsafe impl Sync for CallbackSigner {}

impl CallbackSigner {
    /// Create a new callback signer.
    pub fn new<F, T>(callback: F, alg: SigningAlg, certs: T) -> Self
    where
        F: Fn(*const (), &[u8]) -> Result<Vec<u8>, RawSignerError> + Send + Sync + 'static,
        T: Into<Vec<u8>>,
    {
        let certs = certs.into();
        let reserve_size = 10000 + certs.len();

        Self {
            context: std::ptr::null(),
            callback: Box::new(callback),
            alg,
            certs,
            reserve_size,
            ..Default::default()
        }
    }

    /// Set a time stamping authority URL to call when signing.
    pub fn set_tsa_url<S: Into<String>>(mut self, url: S) -> Self {
        self.tsa_url = Some(url.into());
        self
    }

    /// Set a context value for the signer.
    ///
    /// This can be used to store any necessary state for the callback.
    /// Safety: The context must be valid for the lifetime of the signer.
    /// There is no Rust memory management for the context since it may also come from FFI.    
    pub fn set_context(mut self, context: *const ()) -> Self {
        self.context = context;
        self
    }

    /// Sign data using an Ed25519 private key.
    /// This static function is provided for testing with [`CallbackSigner`].
    /// For a released product the private key should be stored securely.
    /// The signing should be done in a secure environment.
    /// The private key should not be exposed to the client.
    /// Example: (only for testing)
    /// ```
    /// use c2pa::{CallbackSigner, SigningAlg};
    ///
    /// const CERTS: &[u8] = include_bytes!("../tests/fixtures/certs/ed25519.pub");
    /// const PRIVATE_KEY: &[u8] = include_bytes!("../tests/fixtures/certs/ed25519.pem");
    ///
    /// let ed_signer =
    ///     |_context: *const _, data: &[u8]| CallbackSigner::ed25519_sign(data, PRIVATE_KEY);
    /// let signer = CallbackSigner::new(ed_signer, SigningAlg::Ed25519, CERTS);
    /// ```
    pub fn ed25519_sign(data: &[u8], private_key: &[u8]) -> Result<Vec<u8>, RawSignerError> {
        use ed25519_dalek::{Signature, Signer, SigningKey};
        use pem::parse;

        // Parse the PEM data to get the private key
        let pem = parse(private_key)
            .map_err(|e| RawSignerError::InvalidSigningCredentials(e.to_string()))?;

        // For Ed25519, the key is 32 bytes long, so we skip the first 16 bytes of the PEM data
        let key_bytes = &pem.contents()[16..];
        let signing_key = SigningKey::try_from(key_bytes)
            .map_err(|e| RawSignerError::InvalidSigningCredentials(e.to_string()))?;

        // Sign the data
        let signature: Signature = signing_key.sign(data);
        Ok(signature.to_bytes().to_vec())
    }
}

// This default is only intended for struct completion, do not use on its own.
impl Default for CallbackSigner {
    fn default() -> Self {
        Self {
            context: std::ptr::null(),
            callback: Box::new(|_, _| {
                Err(RawSignerError::InternalError(
                    "no callback provided".to_string(),
                ))
            }),
            alg: SigningAlg::Es256,
            certs: Vec::new(),
            reserve_size: 10000,
            tsa_url: None,
        }
    }
}

impl Signer for CallbackSigner {}

impl RawSigner for CallbackSigner {
    fn sign(&self, data: &[u8]) -> Result<Vec<u8>, RawSignerError> {
        (self.callback)(self.context, data)
    }

    fn alg(&self) -> SigningAlg {
        self.alg
    }

    fn cert_chain(&self) -> Result<Vec<Vec<u8>>, RawSignerError> {
        let pems = pem::parse_many(&self.certs)
            .map_err(|e| RawSignerError::InternalError(e.to_string()))?;

        Ok(pems.into_iter().map(|p| p.into_contents()).collect())
    }

    fn reserve_size(&self) -> usize {
        self.reserve_size
    }

    fn time_authority_url(&self) -> Option<String> {
        self.tsa_url.clone()
    }
}

<<<<<<< HEAD
// TO REVIEW WITH GAVIN: Can we remove this impl? I don't see how it's useful and it's causing build errors with the new AsyncRawSigner trait.

// #[cfg_attr(target_arch = "wasm32", async_trait(?Send))]
// #[cfg_attr(not(target_arch = "wasm32"), async_trait)]
// // I'm not sure if this is useful since the callback is still synchronous.
// impl AsyncSigner for CallbackSigner {}

// impl AsyncRawSigner for CallbackSigner {
//     async fn sign(&self, data: Vec<u8>) -> Result<Vec<u8>, RawSignerError> {
//         (self.callback)(self.context, &data)
//     }

//     fn alg(&self) -> SigningAlg {
//         self.alg
//     }

//     fn cert_chain(&self) -> Result<Vec<Vec<u8>>, RawSignerError> {
//         let pems = pem::parse_many(&self.certs).map_err(|e| Error::OtherError(Box::new(e)))?;
//         Ok(pems.into_iter().map(|p| p.into_contents()).collect())
//     }

//     fn reserve_size(&self) -> usize {
//         self.reserve_size
//     }
// }

// #[cfg_attr(target_arch = "wasm32", async_trait(?Send))]
// impl AsyncTimeStampProvider for CallbackSigner {
//     fn time_stamp_service_url(&self) -> Option<String> {
//         self.tsa_url.clone()
//     }

//     #[cfg(target_arch = "wasm32")]
//     async fn send_time_stamp_request(
//         &self,
//         _message: &[u8],
//     ) -> Option<Result<Vec<u8>, c2pa_crypto::time_stamp::TimeStampError>> {
//         None
//     }
// }
=======
use async_trait::async_trait;

#[cfg_attr(target_arch = "wasm32", async_trait(?Send))]
#[cfg_attr(not(target_arch = "wasm32"), async_trait)]
// I'm not sure if this is useful since the callback is still synchronous.
impl AsyncSigner for CallbackSigner {
    async fn sign(&self, data: Vec<u8>) -> Result<Vec<u8>> {
        (self.callback)(self.context, &data)
    }

    fn alg(&self) -> SigningAlg {
        self.alg
    }

    fn certs(&self) -> Result<Vec<Vec<u8>>> {
        let pems = pem::parse_many(&self.certs).map_err(|e| Error::OtherError(Box::new(e)))?;
        Ok(pems.into_iter().map(|p| p.into_contents()).collect())
    }

    fn reserve_size(&self) -> usize {
        self.reserve_size
    }

    fn time_authority_url(&self) -> Option<String> {
        self.tsa_url.clone()
    }

    #[cfg(target_arch = "wasm32")]
    async fn send_timestamp_request(&self, _message: &[u8]) -> Option<Result<Vec<u8>>> {
        None
    }
}
>>>>>>> f110ea8d
<|MERGE_RESOLUTION|>--- conflicted
+++ resolved
@@ -16,19 +16,17 @@
 //! The `callback_signer` module provides a way to obtain a [`Signer`] or [`AsyncSigner`]
 //! using a callback and public signing certificates.
 
-use c2pa_crypto::{
-    raw_signature::{RawSigner, RawSignerError},
-    time_stamp::TimeStampProvider,
-    SigningAlg,
-};
+use async_trait::async_trait;
+use c2pa_crypto::{raw_signature::RawSignerError, SigningAlg};
 
-use crate::Signer;
+use crate::{AsyncSigner, Error, Signer};
 
 /// Defines a callback function interface for a [`CallbackSigner`].
 ///
 /// The callback should return a signature for the given data.
 /// The callback should return an error if the data cannot be signed.
-pub type CallbackFunc = dyn Fn(*const (), &[u8]) -> Result<Vec<u8>, RawSignerError> + Send + Sync;
+pub type CallbackFunc =
+    dyn Fn(*const (), &[u8]) -> std::result::Result<Vec<u8>, Error> + Send + Sync;
 // TO REVIEW: Changing the error type to RawSignerError
 
 /// Defines a signer that uses a callback to sign data.
@@ -61,7 +59,7 @@
     /// Create a new callback signer.
     pub fn new<F, T>(callback: F, alg: SigningAlg, certs: T) -> Self
     where
-        F: Fn(*const (), &[u8]) -> Result<Vec<u8>, RawSignerError> + Send + Sync + 'static,
+        F: Fn(*const (), &[u8]) -> std::result::Result<Vec<u8>, Error> + Send + Sync + 'static,
         T: Into<Vec<u8>>,
     {
         let certs = certs.into();
@@ -109,18 +107,17 @@
     ///     |_context: *const _, data: &[u8]| CallbackSigner::ed25519_sign(data, PRIVATE_KEY);
     /// let signer = CallbackSigner::new(ed_signer, SigningAlg::Ed25519, CERTS);
     /// ```
-    pub fn ed25519_sign(data: &[u8], private_key: &[u8]) -> Result<Vec<u8>, RawSignerError> {
+    pub fn ed25519_sign(data: &[u8], private_key: &[u8]) -> crate::Result<Vec<u8>> {
         use ed25519_dalek::{Signature, Signer, SigningKey};
         use pem::parse;
 
         // Parse the PEM data to get the private key
-        let pem = parse(private_key)
-            .map_err(|e| RawSignerError::InvalidSigningCredentials(e.to_string()))?;
+        let pem = parse(private_key).map_err(|e| Error::BadParam(e.to_string()))?;
 
         // For Ed25519, the key is 32 bytes long, so we skip the first 16 bytes of the PEM data
         let key_bytes = &pem.contents()[16..];
-        let signing_key = SigningKey::try_from(key_bytes)
-            .map_err(|e| RawSignerError::InvalidSigningCredentials(e.to_string()))?;
+        let signing_key =
+            SigningKey::try_from(key_bytes).map_err(|e| Error::BadParam(e.to_string()))?;
 
         // Sign the data
         let signature: Signature = signing_key.sign(data);
@@ -133,11 +130,7 @@
     fn default() -> Self {
         Self {
             context: std::ptr::null(),
-            callback: Box::new(|_, _| {
-                Err(RawSignerError::InternalError(
-                    "no callback provided".to_string(),
-                ))
-            }),
+            callback: Box::new(|_, _| Err(Error::UnsupportedType)),
             alg: SigningAlg::Es256,
             certs: Vec::new(),
             reserve_size: 10000,
@@ -146,10 +139,8 @@
     }
 }
 
-impl Signer for CallbackSigner {}
-
-impl RawSigner for CallbackSigner {
-    fn sign(&self, data: &[u8]) -> Result<Vec<u8>, RawSignerError> {
+impl Signer for CallbackSigner {
+    fn sign(&self, data: &[u8]) -> crate::Result<Vec<u8>> {
         (self.callback)(self.context, data)
     }
 
@@ -157,7 +148,7 @@
         self.alg
     }
 
-    fn cert_chain(&self) -> Result<Vec<Vec<u8>>, RawSignerError> {
+    fn certs(&self) -> crate::Result<Vec<Vec<u8>>> {
         let pems = pem::parse_many(&self.certs)
             .map_err(|e| RawSignerError::InternalError(e.to_string()))?;
 
@@ -173,55 +164,10 @@
     }
 }
 
-<<<<<<< HEAD
-// TO REVIEW WITH GAVIN: Can we remove this impl? I don't see how it's useful and it's causing build errors with the new AsyncRawSigner trait.
-
-// #[cfg_attr(target_arch = "wasm32", async_trait(?Send))]
-// #[cfg_attr(not(target_arch = "wasm32"), async_trait)]
-// // I'm not sure if this is useful since the callback is still synchronous.
-// impl AsyncSigner for CallbackSigner {}
-
-// impl AsyncRawSigner for CallbackSigner {
-//     async fn sign(&self, data: Vec<u8>) -> Result<Vec<u8>, RawSignerError> {
-//         (self.callback)(self.context, &data)
-//     }
-
-//     fn alg(&self) -> SigningAlg {
-//         self.alg
-//     }
-
-//     fn cert_chain(&self) -> Result<Vec<Vec<u8>>, RawSignerError> {
-//         let pems = pem::parse_many(&self.certs).map_err(|e| Error::OtherError(Box::new(e)))?;
-//         Ok(pems.into_iter().map(|p| p.into_contents()).collect())
-//     }
-
-//     fn reserve_size(&self) -> usize {
-//         self.reserve_size
-//     }
-// }
-
-// #[cfg_attr(target_arch = "wasm32", async_trait(?Send))]
-// impl AsyncTimeStampProvider for CallbackSigner {
-//     fn time_stamp_service_url(&self) -> Option<String> {
-//         self.tsa_url.clone()
-//     }
-
-//     #[cfg(target_arch = "wasm32")]
-//     async fn send_time_stamp_request(
-//         &self,
-//         _message: &[u8],
-//     ) -> Option<Result<Vec<u8>, c2pa_crypto::time_stamp::TimeStampError>> {
-//         None
-//     }
-// }
-=======
-use async_trait::async_trait;
-
 #[cfg_attr(target_arch = "wasm32", async_trait(?Send))]
 #[cfg_attr(not(target_arch = "wasm32"), async_trait)]
-// I'm not sure if this is useful since the callback is still synchronous.
 impl AsyncSigner for CallbackSigner {
-    async fn sign(&self, data: Vec<u8>) -> Result<Vec<u8>> {
+    async fn sign(&self, data: Vec<u8>) -> crate::Result<Vec<u8>> {
         (self.callback)(self.context, &data)
     }
 
@@ -229,7 +175,7 @@
         self.alg
     }
 
-    fn certs(&self) -> Result<Vec<Vec<u8>>> {
+    fn certs(&self) -> crate::Result<Vec<Vec<u8>>> {
         let pems = pem::parse_many(&self.certs).map_err(|e| Error::OtherError(Box::new(e)))?;
         Ok(pems.into_iter().map(|p| p.into_contents()).collect())
     }
@@ -246,5 +192,4 @@
     async fn send_timestamp_request(&self, _message: &[u8]) -> Option<Result<Vec<u8>>> {
         None
     }
-}
->>>>>>> f110ea8d
+}