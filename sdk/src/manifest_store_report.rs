--- conflicted
+++ resolved
@@ -229,39 +229,20 @@
             // is this an ingredient
             if let Some(ref c2pa_manifest) = &ingredient_assertion.c2pa_manifest {
                 let label = Store::manifest_label_from_path(&c2pa_manifest.url());
-<<<<<<< HEAD
-                let hash = &c2pa_manifest.hash()[..5];
-
-                if let Some(ingredient_claim) = store.get_claim(&label) {
-                    // create new node
-                    let title = if let Some(title) = &ingredient_assertion.title {
-                        title.to_owned()
-                    } else {
-                        "No title".into()
-                    };
-                    let data = if name_only {
-                        format!("{}_{}", title, Hexlify(hash))
-                    } else {
-                        format!("Asset:{}, Manifest:{}", title, label)
-                    };
-
-                    let new_token = current_token.append(tree, data);
-
-                    ManifestStoreReport::populate_node(
-                        tree,
-                        store,
-                        ingredient_claim,
-                        &new_token,
-                        name_only,
-                    )?;
-=======
+
                 if let Some(hash) = c2pa_manifest.hash().get(0..5) {
                     if let Some(ingredient_claim) = store.get_claim(&label) {
                         // create new node
+                        let title = if let Some(title) = &ingredient_assertion.title {
+                            title.to_owned()
+                        } else {
+                            "No title".into()
+                        };
+
                         let data = if name_only {
-                            format!("{}_{}", ingredient_assertion.title, Hexlify(hash))
+                            format!("{}_{}", title, Hexlify(hash))
                         } else {
-                            format!("Asset:{}, Manifest:{}", ingredient_assertion.title, label)
+                            format!("Asset:{}, Manifest:{}", title, label)
                         };
 
                         let new_token = current_token.append(tree, data);
@@ -278,7 +259,6 @@
                     return Err(crate::Error::InvalidAsset(
                         "Manifest hash too short".to_string(),
                     ));
->>>>>>> 4c7e4e87
                 }
             } else {
                 let asset_name = if let Some(title) = &ingredient_assertion.title {
