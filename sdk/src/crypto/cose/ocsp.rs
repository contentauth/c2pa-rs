--- conflicted
+++ resolved
@@ -286,7 +286,6 @@
     validation_log: &mut StatusTracker,
 ) -> Result<OcspResponse, CoseError> {
     let certs = cert_chain_from_sign1(sign1)?;
-<<<<<<< HEAD
 
     let ocsp_der = if _sync {
         crate::crypto::ocsp::fetch_ocsp_response(&certs)
@@ -294,23 +293,9 @@
         crate::crypto::ocsp::fetch_ocsp_response_async(&certs).await
     };
 
-    let Some(ocsp_der) = ocsp_der else {
-        return Ok(OcspResponse::default());
-    };
-
-    let ocsp_response_der = ocsp_der;
-=======
-
-    let ocsp_der = if _sync {
-        crate::crypto::ocsp::fetch_ocsp_response(&certs)
-    } else {
-        crate::crypto::ocsp::fetch_ocsp_response_async(&certs).await
-    };
-
     let Some(ocsp_response_der) = ocsp_der else {
         return Ok(OcspResponse::default());
     };
->>>>>>> 7ed068e2
 
     let signing_time: Option<DateTime<Utc>> =
         validate_cose_tst_info(sign1, data, ctp, validation_log)
@@ -319,21 +304,11 @@
 
     // Check the OCSP response, but only if it is well-formed.
     // Revocation errors are reported in the validation log.
-<<<<<<< HEAD
-    let Ok(ocsp_data) =
-        OcspResponse::from_der_checked(&ocsp_response_der, signing_time, validation_log)
-    else {
-        // TO REVIEW: This is how the old code worked, but is it correct to ignore a
-        // malformed OCSP response?
-        return Ok(OcspResponse::default());
-    };
-=======
     let ocsp_data =
         match OcspResponse::from_der_checked(&ocsp_response_der, signing_time, validation_log) {
             Ok(data) => data,
             Err(_) => return Ok(OcspResponse::default()),
         };
->>>>>>> 7ed068e2
 
     // If we get a valid response validate the certs.
     if ocsp_data.revoked_at.is_none() {
