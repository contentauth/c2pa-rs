// Copyright 2022 Adobe. All rights reserved.
// This file is licensed to you under the Apache License,
// Version 2.0 (http://www.apache.org/licenses/LICENSE-2.0)
// or the MIT license (http://opensource.org/licenses/MIT),
// at your option.

// Unless required by applicable law or agreed to in writing,
// this software is distributed on an "AS IS" BASIS, WITHOUT
// WARRANTIES OR REPRESENTATIONS OF ANY KIND, either express or
// implied. See the LICENSE-MIT and LICENSE-APACHE files for the
// specific language governing permissions and limitations under
// each license.

use std::io::Read;

use async_generic::async_generic;
use http::header;
use rasn::prelude::*;
use rasn_pkix::Certificate;
use x509_parser::{
    der_parser::{oid, Oid},
    extensions::ParsedExtension,
    prelude::*,
};

use crate::{
    crypto::base64,
<<<<<<< HEAD
    resolver::http::{
        AsyncGenericResolver, AsyncHttpResolver, SyncGenericResolver, SyncHttpResolver,
    },
};

/// Retrieve an OCSP response if available.
///
/// Checks for an OCSP responder in the end-entity certifricate. If found, it
/// will attempt to retrieve the raw DER-encoded OCSP response.
#[async_generic]
pub(crate) fn fetch_ocsp_response(certs: &[Vec<u8>]) -> Option<Vec<u8>> {
    // There must be at least one cert that isn't an end-entity cert.
    if certs.len() < 2 {
        return None;
    }

    let (_rem, cert) = X509Certificate::from_der(&certs[0]).ok()?;

    if let Some(responders) = extract_aia_responders(&cert) {
        let sha1_oid = rasn::types::Oid::new(&[1, 3, 14, 3, 2, 26])?;
        let alg = rasn::types::ObjectIdentifier::from(sha1_oid);
=======
    http::{AsyncGenericResolver, AsyncHttpResolver, SyncGenericResolver, SyncHttpResolver},
};
>>>>>>> 7ed068e2

const AD_OCSP_OID: Oid<'static> = oid!(1.3.6 .1 .5 .5 .7 .48 .1);
const AUTHORITY_INFO_ACCESS_OID: Oid<'static> = oid!(1.3.6 .1 .5 .5 .7 .1 .1);

<<<<<<< HEAD
        for r in responders {
            let url = url::Url::parse(&r).ok()?;
            let subject: Certificate = rasn::der::decode(&certs[0]).ok()?;
            let issuer: Certificate = rasn::der::decode(&certs[1]).ok()?;

            let issuer_name_raw = rasn::der::encode(&issuer.tbs_certificate.subject).ok()?;

            let issuer_key_raw = &issuer
                .tbs_certificate
                .subject_public_key_info
                .subject_public_key
                .as_raw_slice();

            let issuer_name_hash = OctetString::from(crate::crypto::hash::sha1(&issuer_name_raw));
            let issuer_key_hash = OctetString::from(crate::crypto::hash::sha1(issuer_key_raw));
            let serial_number = subject.tbs_certificate.serial_number;

            // Build request structures.

            let req_cert = rasn_ocsp::CertId {
                hash_algorithm: sha1_ai.clone(),
                issuer_name_hash,
                issuer_key_hash,
                serial_number,
            };

            let ocsp_req = rasn_ocsp::Request {
                req_cert,
                single_request_extensions: None,
            };

            let request_list = vec![ocsp_req];

            let tbs_request = rasn_ocsp::TbsRequest {
                version: rasn_ocsp::Version::from(0u8),
                requestor_name: None,
                request_list,
                request_extensions: None,
            };

            let ocsp_request = rasn_ocsp::OcspRequest {
                tbs_request,
                optional_signature: None,
            };

            // build query param
            let request_der = rasn::der::encode(&ocsp_request).ok()?;
            let request_str = base64::encode(&request_der);

            let req_url = url.join(&request_str).ok()?;

            // fetch OCSP response

            let mut request = http::Request::get(req_url.to_string());
            if let Some(host) = url.host() {
                // for responders that don't support http 1.0
                request = request.header(header::HOST, host.to_string());
            }

            let request = request.body(Vec::new()).ok()?;
            // TODO: we should boil these resolvers down from the store
            let response = if _sync {
                SyncGenericResolver::new().http_resolve(request).ok()?
            } else {
                AsyncGenericResolver::new()
                    .http_resolve_async(request)
                    .await
                    .ok()?
            };

            if response.status() == 200 {
                let len = response
                    .headers()
                    .get(header::CONTENT_LENGTH)
                    .and_then(|content_length| content_length.to_str().ok())
                    .and_then(|content_length| content_length.parse().ok())
                    .unwrap_or(10000);

                let mut ocsp_rsp: Vec<u8> = Vec::with_capacity(len);

                response
                    .into_body()
                    .take(1000000)
                    .read_to_end(&mut ocsp_rsp)
                    .ok()?;

                return Some(ocsp_rsp);
            }
        }
    }
    None
=======
// Common types and structures used across all targets
struct OcspRequestData {
    request_str: String,
    url: url::Url,
>>>>>>> 7ed068e2
}

// Common function to extract AIA responders from a certificate
fn extract_aia_responders(cert: &x509_parser::certificate::X509Certificate) -> Option<Vec<String>> {
    let em = cert.extensions_map().ok()?;

    let aia_extension = em.get(&AUTHORITY_INFO_ACCESS_OID)?;

    let ParsedExtension::AuthorityInfoAccess(aia) = aia_extension.parsed_extension() else {
        return None;
    };

    let mut output = Vec::new();

    for ad in &aia.accessdescs {
        if let x509_parser::extensions::GeneralName::URI(uri) = ad.access_location {
            if ad.access_method == AD_OCSP_OID {
                output.push(uri.to_string())
            }
        }
    }
    Some(output)
}

// Common function to build OCSP request data
fn build_ocsp_request(certs: &[Vec<u8>], responder_url: &str) -> Option<OcspRequestData> {
    let subject: Certificate = rasn::der::decode(&certs[0]).ok()?;
    let issuer: Certificate = rasn::der::decode(&certs[1]).ok()?;

    let issuer_name_raw = rasn::der::encode(&issuer.tbs_certificate.subject).ok()?;
    let issuer_key_raw = &issuer
        .tbs_certificate
        .subject_public_key_info
        .subject_public_key
        .as_raw_slice();

    let issuer_name_hash = OctetString::from(crate::crypto::hash::sha1(&issuer_name_raw));
    let issuer_key_hash = OctetString::from(crate::crypto::hash::sha1(issuer_key_raw));
    let serial_number = subject.tbs_certificate.serial_number;

    // Build request structures
    let sha1_oid = rasn::types::Oid::new(&[1, 3, 14, 3, 2, 26])?;
    let alg = rasn::types::ObjectIdentifier::from(sha1_oid);

    let sha1_ai = rasn_pkix::AlgorithmIdentifier {
        algorithm: alg,
        parameters: Some(Any::new(rasn::der::encode(&()).ok()?)),
        // Many OCSP responders expect this to be NULL not None.
    };

    let req_cert = rasn_ocsp::CertId {
        hash_algorithm: sha1_ai,
        issuer_name_hash,
        issuer_key_hash,
        serial_number,
    };

    let ocsp_req = rasn_ocsp::Request {
        req_cert,
        single_request_extensions: None,
    };

    let request_list = vec![ocsp_req];

    let tbs_request = rasn_ocsp::TbsRequest {
        version: rasn_ocsp::Version::from(0u8),
        requestor_name: None,
        request_list,
        request_extensions: None,
    };

    let ocsp_request = rasn_ocsp::OcspRequest {
        tbs_request,
        optional_signature: None,
    };

    let request_der = rasn::der::encode(&ocsp_request).ok()?;
    let request_str = base64::encode(&request_der);
    let url = url::Url::parse(responder_url).ok()?;

    Some(OcspRequestData { request_str, url })
}

fn process_ocsp_responders(certs: &[Vec<u8>]) -> Option<Vec<OcspRequestData>> {
    if certs.len() < 2 {
        return None;
    }

    let (_rem, cert) = X509Certificate::from_der(&certs[0]).ok()?;

    let requests: Vec<_> = extract_aia_responders(&cert)
        .into_iter()
        .flat_map(|responders| {
            responders
                .into_iter()
                .filter_map(|responder| build_ocsp_request(certs, &responder))
        })
        .collect();

    if requests.is_empty() {
        None
    } else {
        Some(requests)
    }
}

/// Retrieve an OCSP response if available.
///
/// Checks for an OCSP responder in the end-entity certifricate. If found, it
/// will attempt to retrieve the raw DER-encoded OCSP response.
#[async_generic]
pub(crate) fn fetch_ocsp_response(certs: &[Vec<u8>]) -> Option<Vec<u8>> {
    let requests = process_ocsp_responders(certs)?;
    for request_data in requests {
        let req_url = request_data.url.join(&request_data.request_str).ok()?;

        let mut request = http::Request::get(req_url.to_string());
        if let Some(host) = req_url.host() {
            // for responders that don't support http 1.0
            request = request.header(header::HOST, host.to_string());
        }

        let request = request.body(Vec::new()).ok()?;
        // TODO: we should boil these resolvers down from the store
        let response = if _sync {
            SyncGenericResolver::new().http_resolve(request).ok()?
        } else {
            AsyncGenericResolver::new()
                .http_resolve_async(request)
                .await
                .ok()?
        };

        if response.status() == 200 {
            let len = response
                .headers()
                .get(header::CONTENT_LENGTH)
                .and_then(|content_length| content_length.to_str().ok())
                .and_then(|content_length| content_length.parse().ok())
                .unwrap_or(10000);

            let mut ocsp_rsp: Vec<u8> = Vec::with_capacity(len);

            response
                .into_body()
                .take(1000000)
                .read_to_end(&mut ocsp_rsp)
                .ok()?;

            return Some(ocsp_rsp);
        }
    }
    None
}<|MERGE_RESOLUTION|>--- conflicted
+++ resolved
@@ -25,134 +25,18 @@
 
 use crate::{
     crypto::base64,
-<<<<<<< HEAD
     resolver::http::{
         AsyncGenericResolver, AsyncHttpResolver, SyncGenericResolver, SyncHttpResolver,
     },
 };
 
-/// Retrieve an OCSP response if available.
-///
-/// Checks for an OCSP responder in the end-entity certifricate. If found, it
-/// will attempt to retrieve the raw DER-encoded OCSP response.
-#[async_generic]
-pub(crate) fn fetch_ocsp_response(certs: &[Vec<u8>]) -> Option<Vec<u8>> {
-    // There must be at least one cert that isn't an end-entity cert.
-    if certs.len() < 2 {
-        return None;
-    }
-
-    let (_rem, cert) = X509Certificate::from_der(&certs[0]).ok()?;
-
-    if let Some(responders) = extract_aia_responders(&cert) {
-        let sha1_oid = rasn::types::Oid::new(&[1, 3, 14, 3, 2, 26])?;
-        let alg = rasn::types::ObjectIdentifier::from(sha1_oid);
-=======
-    http::{AsyncGenericResolver, AsyncHttpResolver, SyncGenericResolver, SyncHttpResolver},
-};
->>>>>>> 7ed068e2
-
 const AD_OCSP_OID: Oid<'static> = oid!(1.3.6 .1 .5 .5 .7 .48 .1);
 const AUTHORITY_INFO_ACCESS_OID: Oid<'static> = oid!(1.3.6 .1 .5 .5 .7 .1 .1);
 
-<<<<<<< HEAD
-        for r in responders {
-            let url = url::Url::parse(&r).ok()?;
-            let subject: Certificate = rasn::der::decode(&certs[0]).ok()?;
-            let issuer: Certificate = rasn::der::decode(&certs[1]).ok()?;
-
-            let issuer_name_raw = rasn::der::encode(&issuer.tbs_certificate.subject).ok()?;
-
-            let issuer_key_raw = &issuer
-                .tbs_certificate
-                .subject_public_key_info
-                .subject_public_key
-                .as_raw_slice();
-
-            let issuer_name_hash = OctetString::from(crate::crypto::hash::sha1(&issuer_name_raw));
-            let issuer_key_hash = OctetString::from(crate::crypto::hash::sha1(issuer_key_raw));
-            let serial_number = subject.tbs_certificate.serial_number;
-
-            // Build request structures.
-
-            let req_cert = rasn_ocsp::CertId {
-                hash_algorithm: sha1_ai.clone(),
-                issuer_name_hash,
-                issuer_key_hash,
-                serial_number,
-            };
-
-            let ocsp_req = rasn_ocsp::Request {
-                req_cert,
-                single_request_extensions: None,
-            };
-
-            let request_list = vec![ocsp_req];
-
-            let tbs_request = rasn_ocsp::TbsRequest {
-                version: rasn_ocsp::Version::from(0u8),
-                requestor_name: None,
-                request_list,
-                request_extensions: None,
-            };
-
-            let ocsp_request = rasn_ocsp::OcspRequest {
-                tbs_request,
-                optional_signature: None,
-            };
-
-            // build query param
-            let request_der = rasn::der::encode(&ocsp_request).ok()?;
-            let request_str = base64::encode(&request_der);
-
-            let req_url = url.join(&request_str).ok()?;
-
-            // fetch OCSP response
-
-            let mut request = http::Request::get(req_url.to_string());
-            if let Some(host) = url.host() {
-                // for responders that don't support http 1.0
-                request = request.header(header::HOST, host.to_string());
-            }
-
-            let request = request.body(Vec::new()).ok()?;
-            // TODO: we should boil these resolvers down from the store
-            let response = if _sync {
-                SyncGenericResolver::new().http_resolve(request).ok()?
-            } else {
-                AsyncGenericResolver::new()
-                    .http_resolve_async(request)
-                    .await
-                    .ok()?
-            };
-
-            if response.status() == 200 {
-                let len = response
-                    .headers()
-                    .get(header::CONTENT_LENGTH)
-                    .and_then(|content_length| content_length.to_str().ok())
-                    .and_then(|content_length| content_length.parse().ok())
-                    .unwrap_or(10000);
-
-                let mut ocsp_rsp: Vec<u8> = Vec::with_capacity(len);
-
-                response
-                    .into_body()
-                    .take(1000000)
-                    .read_to_end(&mut ocsp_rsp)
-                    .ok()?;
-
-                return Some(ocsp_rsp);
-            }
-        }
-    }
-    None
-=======
 // Common types and structures used across all targets
 struct OcspRequestData {
     request_str: String,
     url: url::Url,
->>>>>>> 7ed068e2
 }
 
 // Common function to extract AIA responders from a certificate
