--- conflicted
+++ resolved
@@ -89,30 +89,16 @@
 //! # }
 //! ```
 //!
-<<<<<<< HEAD
-//! ## WASM
+//! # WASM
 //!
 //! The only supported HTTP features for WASM (not WASI) are `http_reqwest`. This means WASM
 //! only supports the async API for network requests.
 //!
-//! ### WASI
+//! ## WASI
 //!
 //! The only supported HTTP features for WASI are `http_wasi` and `http_wstd`. The former
 //! enables sync network requests, while the latter enables async network requests.
 //!
-//! ## Features
-//!
-//! The following are a list of features that can be enabled or disabled:
-//!
-//! - **openssl** *(enabled by default)*: Enables the system `openssl` implementation for cryptography.
-//! - **rust_native_crypto**: Enables the Rust native implementation for cryptography.
-//! - **http_ureq** *(enabled by default)*: Enables `ureq` for sync HTTP requests.
-//! - **http_reqwest** *(enabled by default)*: Enables `reqwest` for async HTTP requests.
-//! - **http_reqwest_blocking**: Enables the `blocking` feature of `reqwest` for sync HTTP requests.
-//! - **http_wasi** *(enabled by default)*: Enables `wasi` for sync HTTP requests on WASI.
-//! - **http_wstd** *(enabled by default)*: Enables `wstd` for async HTTP requests on WASI.
-// TODO: document other features...
-=======
 //! # Features
 //!
 //! You can enable any of the following features:
@@ -124,7 +110,11 @@
 //! - **file_io**: Enables APIs that use filesystem I/O.
 //! - **json_schema**: Adds the [`schemars`](https://github.com/GREsau/schemars) crate to derive JSON schemas for JSON-compatible structs.
 //! - **pdf**: Enables basic PDF read support.
->>>>>>> fe49a291
+//! - **http_ureq** *(enabled by default)*: Enables `ureq` for sync HTTP requests.
+//! - **http_reqwest** *(enabled by default)*: Enables `reqwest` for async HTTP requests.
+//! - **http_reqwest_blocking**: Enables the `blocking` feature of `reqwest` for sync HTTP requests.
+//! - **http_wasi** *(enabled by default)*: Enables `wasi` for sync HTTP requests on WASI.
+//! - **http_wstd** *(enabled by default)*: Enables `wstd` for async HTTP requests on WASI.
 
 /// The internal name of the C2PA SDK
 pub const NAME: &str = "c2pa-rs";
