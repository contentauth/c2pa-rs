--- conflicted
+++ resolved
@@ -131,13 +131,11 @@
 #[doc(hidden)]
 pub mod validation_status;
 
-<<<<<<< HEAD
 pub mod definitions;
-=======
+
 // TODO: pub it when we expose in high-level API
 /// The http module contains generic traits for configuring sync and async http resolvers.
 pub(crate) mod http;
->>>>>>> 1523d18f
 
 // Public exports
 pub use assertions::DigitalSourceType;
