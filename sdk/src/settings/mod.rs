// Copyright 2024 Adobe. All rights reserved.
// This file is licensed to you under the Apache License,
// Version 2.0 (http://www.apache.org/licenses/LICENSE-2.0)
// or the MIT license (http://opensource.org/licenses/MIT),
// at your option.

// Unless required by applicable law or agreed to in writing,
// this software is distributed on an "AS IS" BASIS, WITHOUT
// WARRANTIES OR REPRESENTATIONS OF ANY KIND, either express or
// implied. See the LICENSE-MIT and LICENSE-APACHE files for the
// specific language governing permissions and limitations under
// each license.

pub(crate) mod builder;
pub(crate) mod signer;

#[cfg(feature = "file_io")]
use std::path::Path;
use std::{
    cell::RefCell,
    io::{BufRead, BufReader, Cursor},
};

use config::{Config, FileFormat};
use serde_derive::{Deserialize, Serialize};
use signer::SignerSettings;

use crate::{crypto::base64, settings::builder::BuilderSettings, Error, Result, Signer};

thread_local!(
    static SETTINGS: RefCell<Config> =
        RefCell::new(Config::try_from(&Settings::default()).unwrap_or_default());
);

// trait used to validate user input to make sure user supplied configurations are valid
pub(crate) trait SettingsValidate {
    // returns error if settings are invalid
    fn validate(&self) -> Result<()> {
        Ok(())
    }
}

// Settings for trust list feature
#[derive(Clone, Debug, Deserialize, PartialEq, Serialize)]
#[allow(unused)]
pub(crate) struct Trust {
    user_anchors: Option<String>,
    trust_anchors: Option<String>,
    trust_config: Option<String>,
    allowed_list: Option<String>,
}

impl Trust {
    // load PEMs
    fn load_trust_from_data(&self, trust_data: &[u8]) -> Result<Vec<Vec<u8>>> {
        let mut certs = Vec::new();

        for pem_result in x509_parser::pem::Pem::iter_from_buffer(trust_data) {
            let pem = pem_result.map_err(|_e| Error::CoseInvalidCert)?;
            certs.push(pem.contents);
        }
        Ok(certs)
    }

    // sanity check to see if can parse trust settings
    fn test_load_trust(&self, allowed_list: &[u8]) -> Result<()> {
        // check pems
        if let Ok(cert_list) = self.load_trust_from_data(allowed_list) {
            if !cert_list.is_empty() {
                return Ok(());
            }
        }

        // try to load the of base64 encoded encoding of the sha256 hash of the certificate DER encoding
        let reader = Cursor::new(allowed_list);
        let buf_reader = BufReader::new(reader);
        let mut found_der_hash = false;

        let mut inside_cert_block = false;
        for l in buf_reader.lines().map_while(|v| v.ok()) {
            if l.contains("-----BEGIN") {
                inside_cert_block = true;
            }
            if l.contains("-----END") {
                inside_cert_block = false;
            }

            // sanity check that that is is base64 encoded and outside of certificate block
            if !inside_cert_block && base64::decode(&l).is_ok() && !l.is_empty() {
                found_der_hash = true;
            }
        }

        if found_der_hash {
            Ok(())
        } else {
            Err(Error::NotFound)
        }
    }
}

#[allow(clippy::derivable_impls)]
impl Default for Trust {
    fn default() -> Self {
        // load test config store for unit tests
        #[cfg(test)]
        {
            let mut trust = Self {
                user_anchors: None,
                trust_anchors: None,
                trust_config: None,
                allowed_list: None,
            };

            trust.trust_config = Some(
                String::from_utf8_lossy(include_bytes!(
                    "../../tests/fixtures/certs/trust/store.cfg"
                ))
                .into_owned(),
            );
            trust.user_anchors = Some(
                String::from_utf8_lossy(include_bytes!(
                    "../../tests/fixtures/certs/trust/test_cert_root_bundle.pem"
                ))
                .into_owned(),
            );

            trust
        }
        #[cfg(not(test))]
        {
            Self {
                user_anchors: None,
                trust_anchors: None,
                trust_config: None,
                allowed_list: None,
            }
        }
    }
}

impl SettingsValidate for Trust {
    fn validate(&self) -> Result<()> {
        if let Some(ta) = &self.trust_anchors {
            self.test_load_trust(ta.as_bytes())?;
        }

        if let Some(pa) = &self.user_anchors {
            self.test_load_trust(pa.as_bytes())?;
        }

        if let Some(al) = &self.allowed_list {
            self.test_load_trust(al.as_bytes())?;
        }

        Ok(())
    }
}

// TODO: all of these settings aren't implemented
// Settings for core C2PA-RS functionality
#[derive(Clone, Debug, Deserialize, PartialEq, Serialize)]
#[allow(unused)]
pub(crate) struct Core {
    debug: bool,
    hash_alg: String,
    #[serde(skip_serializing_if = "Option::is_none")]
    soft_hash_alg: Option<String>,
    salt_jumbf_boxes: bool,
    prefer_box_hash: bool,
    merkle_tree_chunk_size_in_kb: Option<usize>,
    merkle_tree_max_proofs: usize,
    compress_manifests: bool,
    #[serde(skip_serializing_if = "Option::is_none")]
    max_memory_usage: Option<u64>,
    // TODO: pending https://github.com/contentauth/c2pa-rs/pull/1180
    // prefer_update_manifests: bool,
}

impl Default for Core {
    fn default() -> Self {
        Self {
            debug: false,
            hash_alg: "sha256".into(),
            soft_hash_alg: None,
            salt_jumbf_boxes: true,
            prefer_box_hash: false,
            merkle_tree_chunk_size_in_kb: None,
            merkle_tree_max_proofs: 5,
            compress_manifests: true,
            max_memory_usage: None,
            // prefer_update_manifests: true,
        }
    }
}

impl SettingsValidate for Core {
    fn validate(&self) -> Result<()> {
        match self.hash_alg.as_str() {
            "sha256" | "sha384" | "sha512" => Ok(()),
            _ => Err(Error::UnsupportedType),
        }
    }
}

// Settings for verification options
#[derive(Clone, Debug, Deserialize, PartialEq, Serialize)]
#[allow(unused)]
pub(crate) struct Verify {
    verify_after_reading: bool,
    verify_after_sign: bool,
    verify_trust: bool,
    verify_timestamp_trust: bool,
    ocsp_fetch: bool,
    remote_manifest_fetch: bool,
    check_ingredient_trust: bool,
    skip_ingredient_conflict_resolution: bool,
    strict_v1_validation: bool,
}

impl Default for Verify {
    fn default() -> Self {
        Self {
            verify_after_reading: true,
            verify_after_sign: true,
            verify_trust: cfg!(test),
            verify_timestamp_trust: !cfg!(test), // verify timestamp trust unless in test mode
            ocsp_fetch: false,
            remote_manifest_fetch: true,
            check_ingredient_trust: true,
            skip_ingredient_conflict_resolution: false,
            strict_v1_validation: false,
        }
    }
}

impl SettingsValidate for Verify {}

const MAJOR_VERSION: usize = 1;
const MINOR_VERSION: usize = 0;

/// Settings for configuring all aspects of c2pa-rs.
///
/// [Settings::default] will be set thread-locally by default. Any settings set via
/// [Settings::from_toml] or [Settings::from_file] will also be thread-local.
#[derive(Clone, Debug, PartialEq, Deserialize, Serialize)]
#[allow(unused)]
pub struct Settings {
    version_major: usize,
    version_minor: usize,
    trust: Trust,
    core: Core,
    verify: Verify,
    builder: BuilderSettings,
    #[serde(skip_serializing_if = "Option::is_none")]
    signer: Option<SignerSettings>,
}

impl Settings {
    #[cfg(feature = "file_io")]
    pub fn from_file<P: AsRef<Path>>(settings_path: P) -> Result<Self> {
        let ext = settings_path
            .as_ref()
            .extension()
            .ok_or(Error::UnsupportedType)?
            .to_string_lossy();

        let setting_buf = std::fs::read(&settings_path).map_err(Error::IoError)?;
        #[allow(deprecated)]
        Settings::from_string(&String::from_utf8_lossy(&setting_buf), &ext)
    }

    #[deprecated = "use `Settings::from_toml` instead"]
    pub fn from_string(settings_str: &str, format: &str) -> Result<Self> {
        let f = match format.to_lowercase().as_str() {
            "json" => FileFormat::Json,
            "json5" => FileFormat::Json5,
            //"ini" => FileFormat::Ini,
            "toml" => FileFormat::Toml,
            //"yaml" => FileFormat::Yaml,
            "ron" => FileFormat::Ron,
            _ => return Err(Error::UnsupportedType),
        };

        let new_config = Config::builder()
            .add_source(config::File::from_str(settings_str, f))
            .build()
            .map_err(|_e| Error::BadParam("could not parse configuration file".into()))?;

        let update_config = SETTINGS.with_borrow(|current_settings| {
            Config::builder()
                .add_source(current_settings.clone())
                .add_source(new_config)
                .build() // merge overrides, allows for partial changes
        });

        match update_config {
            Ok(update_config) => {
                // sanity check the values before committing
                let settings = update_config
                    .clone()
                    .try_deserialize::<Settings>()
                    .map_err(|e| Error::BadParam(e.to_string()))?;

                settings.validate()?;

                SETTINGS.set(update_config.clone());

                Ok(settings)
            }
            Err(_) => Err(Error::OtherError("could not update configuration".into())),
        }
    }

    /// Set the [Settings] from a toml file.
    pub fn from_toml(toml: &str) -> Result<()> {
        #[allow(deprecated)]
        Settings::from_string(toml, "toml").map(|_| ())
    }

    /// Set the [Settings] from a url to a toml file.
    #[cfg(not(target_arch = "wasm32"))]
    pub fn from_url(url: &str) -> Result<()> {
        let toml = ureq::get(url)
            .call()
            .map_err(|_| Error::FailedToFetchSettings)?
            .into_string()?;
        Settings::from_toml(&toml)
    }

    /// Set a [Settings] value by path reference. The path is nested names of of the Settings objects
    /// separated by "." notation.
    ///
    /// For example "core.hash_alg" would set settings.core.hash_alg value. The nesting can be arbitrarily
    /// deep based on the [Settings] definition.
    #[allow(unused)]
    pub(crate) fn set_value<T: Into<config::Value>>(value_path: &str, value: T) -> Result<()> {
        let c = SETTINGS.take();

        let update_config = Config::builder()
            .add_source(c.clone())
            .set_override(value_path, value);

        if let Ok(updated) = update_config {
            let update_config = updated
                .build()
                .map_err(|_e| Error::OtherError("could not update configuration".into()))?;

            let settings = update_config
                .clone()
                .try_deserialize::<Settings>()
                .map_err(|e| Error::BadParam(e.to_string()))?;
            settings.validate()?;

            SETTINGS.set(update_config);

            Ok(())
        } else {
            SETTINGS.set(c);
            Err(Error::OtherError("could not save settings".into()))
        }
    }

    /// Get a [Settings] value by path reference. The path is nested names of of the [Settings] objects
    /// separated by "." notation.
    ///
    /// For example "core.hash_alg" would get the settings.core.hash_alg value. The nesting can be arbitrarily
    /// deep based on the [Settings] definition.
    #[allow(unused)]
    pub(crate) fn get_value<'de, T: serde::de::Deserialize<'de>>(value_path: &str) -> Result<T> {
        SETTINGS.with_borrow(|current_settings| {
            let update_config = Config::builder()
                .add_source(current_settings.clone())
                .build()
                .map_err(|_e| Error::OtherError("could not update configuration".into()))?;

            update_config
                .get::<T>(value_path)
                .map_err(|_| Error::NotFound)
        })
    }

    /// Set [Settings] back to the default values.
    #[allow(unused)]
    pub fn reset() -> Result<()> {
        if let Ok(default_settings) = Config::try_from(&Settings::default()) {
            SETTINGS.set(default_settings);
            Ok(())
        } else {
            Err(Error::OtherError("could not save settings".into()))
        }
    }

    /// Serializes the [Settings] into a toml string.
    pub fn to_toml() -> Result<String> {
        let settings =
            get_settings().ok_or(Error::OtherError("could not get current settings".into()))?;
        Ok(toml::to_string(&settings)?)
    }

    /// Serializes the [Settings] into a pretty (formatted) toml string.
    pub fn to_pretty_toml() -> Result<String> {
        let settings =
            get_settings().ok_or(Error::OtherError("could not get current settings".into()))?;
        Ok(toml::to_string_pretty(&settings)?)
    }

    /// Returns the construct signer from the `signer` field.
    ///
<<<<<<< HEAD
    /// If the signer settings aren't specified, this function will return [crate::Error::MissingSignerSettings].
=======
    /// If the signer settings aren't specified, this function will return [Error::MissingSignerSettings].
>>>>>>> c6b6a59b
    #[inline]
    pub fn signer() -> Result<Box<dyn Signer>> {
        SignerSettings::signer()
    }
}

impl Default for Settings {
    fn default() -> Self {
        Settings {
            version_major: MAJOR_VERSION,
            version_minor: MINOR_VERSION,
            trust: Default::default(),
            core: Default::default(),
            verify: Default::default(),
            builder: Default::default(),
            signer: None,
        }
    }
}

impl SettingsValidate for Settings {
    fn validate(&self) -> Result<()> {
        if self.version_major > MAJOR_VERSION {
            return Err(Error::VersionCompatibility(
                "settings version too new".into(),
            ));
        }
        if let Some(signer) = &self.signer {
            signer.validate()?;
        }
        self.trust.validate()?;
        self.core.validate()?;
        self.trust.validate()?;
        self.builder.validate()
    }
}

// Get snapshot of the Settings objects, returns None if there is an error
#[allow(unused)]
pub(crate) fn get_settings() -> Option<Settings> {
    SETTINGS.with_borrow(|config| config.clone().try_deserialize::<Settings>().ok())
}

// Load settings from configuration file
#[allow(unused)]
#[deprecated = "use `Settings::from_file`"]
#[cfg(feature = "file_io")]
pub(crate) fn load_settings_from_file<P: AsRef<Path>>(settings_path: P) -> Result<()> {
    Settings::from_file(settings_path)?;
    Ok(())
}

/// Load settings from string representation of the configuration. Format of configuration must be supplied.
#[allow(unused)]
// TODO: when this is removed, remove the additional features (for all supported formats) from the Cargo.toml
#[deprecated = "use `Settings::from_toml`"]
pub fn load_settings_from_str(settings_str: &str, format: &str) -> Result<()> {
    #[allow(deprecated)]
    Settings::from_string(settings_str, format).map(|_| ())
}

// Save the current configuration to a json file.
#[allow(unused)]
#[cfg(feature = "file_io")]
pub(crate) fn save_settings_as_json<P: AsRef<Path>>(settings_path: P) -> Result<()> {
    let settings =
        get_settings().ok_or(Error::OtherError("could not get current settings".into()))?;

    let settings_json = serde_json::to_string_pretty(&settings).map_err(Error::JsonError)?;

    std::fs::write(settings_path, settings_json.as_bytes()).map_err(Error::IoError)
}

/// See [Settings::set_value] for more information.
#[allow(unused)]
pub(crate) fn set_settings_value<T: Into<config::Value>>(value_path: &str, value: T) -> Result<()> {
    Settings::set_value(value_path, value)
}

/// See [Settings::get_value] for more information.
#[allow(unused)]
pub(crate) fn get_settings_value<'de, T: serde::de::Deserialize<'de>>(
    value_path: &str,
) -> Result<T> {
    Settings::get_value(value_path)
}

/// See [Settings::reset] for more information.
#[allow(unused)]
// #[deprecated = "use `Settings::reset` instead"]
pub fn reset_default_settings() -> Result<()> {
    Settings::reset()
}

#[cfg(test)]
pub mod tests {
    #![allow(clippy::panic)]
    #![allow(clippy::unwrap_used)]

    use super::*;
    #[cfg(feature = "file_io")]
    use crate::utils::io_utils::tempdirectory;

    #[test]
    fn test_get_defaults() {
        let settings = get_settings().unwrap();

        assert_eq!(settings.core, Core::default());
        assert_eq!(settings.trust, Trust::default());
        assert_eq!(settings.verify, Verify::default());
        assert_eq!(settings.builder, BuilderSettings::default());

        reset_default_settings().unwrap();
    }

    #[test]
    fn test_get_val_by_direct_path() {
        // you can do this for all values but if these sanity checks pass they all should if the path is correct
        assert_eq!(
            get_settings_value::<String>("core.hash_alg").unwrap(),
            Core::default().hash_alg
        );
        assert_eq!(
            get_settings_value::<bool>("builder.thumbnail.enabled").unwrap(),
            BuilderSettings::default().thumbnail.enabled
        );
        assert_eq!(
            get_settings_value::<Option<String>>("trust.user_anchors").unwrap(),
            Trust::default().user_anchors
        );

        // test getting full objects
        assert_eq!(get_settings_value::<Core>("core").unwrap(), Core::default());
        assert_eq!(
            get_settings_value::<Verify>("verify").unwrap(),
            Verify::default()
        );
        assert_eq!(
            get_settings_value::<BuilderSettings>("builder").unwrap(),
            BuilderSettings::default()
        );
        assert_eq!(
            get_settings_value::<Trust>("trust").unwrap(),
            Trust::default()
        );

        // test implicit deserialization
        let hash_alg: String = get_settings_value("core.hash_alg").unwrap();
        let remote_manifest_fetch: bool =
            get_settings_value("verify.remote_manifest_fetch").unwrap();
        let auto_thumbnail: bool = get_settings_value("builder.thumbnail.enabled").unwrap();
        let user_anchors: Option<String> = get_settings_value("trust.user_anchors").unwrap();

        assert_eq!(hash_alg, Core::default().hash_alg);
        assert_eq!(
            remote_manifest_fetch,
            Verify::default().remote_manifest_fetch
        );
        assert_eq!(auto_thumbnail, BuilderSettings::default().thumbnail.enabled);
        assert_eq!(user_anchors, Trust::default().user_anchors);

        // test implicit deserialization on objects
        let core: Core = get_settings_value("core").unwrap();
        let verify: Verify = get_settings_value("verify").unwrap();
        let builder: BuilderSettings = get_settings_value("builder").unwrap();
        let trust: Trust = get_settings_value("trust").unwrap();

        assert_eq!(core, Core::default());
        assert_eq!(verify, Verify::default());
        assert_eq!(builder, BuilderSettings::default());
        assert_eq!(trust, Trust::default());

        reset_default_settings().unwrap();
    }

    #[test]
    fn test_set_val_by_direct_path() {
        let ts = include_bytes!("../../tests/fixtures/certs/trust/test_cert_root_bundle.pem");

        // test updating values
        Settings::set_value("core.hash_alg", "sha512").unwrap();
        Settings::set_value("verify.remote_manifest_fetch", false).unwrap();
        Settings::set_value("builder.thumbnail.enabled", false).unwrap();
        Settings::set_value(
            "trust.user_anchors",
            Some(String::from_utf8(ts.to_vec()).unwrap()),
        )
        .unwrap();

        assert_eq!(
            get_settings_value::<String>("core.hash_alg").unwrap(),
            "sha512"
        );
        assert!(!get_settings_value::<bool>("verify.remote_manifest_fetch").unwrap());
        assert!(!get_settings_value::<bool>("builder.thumbnail.enabled").unwrap());
        assert_eq!(
            get_settings_value::<Option<String>>("trust.user_anchors").unwrap(),
            Some(String::from_utf8(ts.to_vec()).unwrap())
        );

        // the current config should be different from the defaults
        assert_ne!(get_settings_value::<Core>("core").unwrap(), Core::default());
        assert_ne!(
            get_settings_value::<Verify>("verify").unwrap(),
            Verify::default()
        );
        assert_ne!(
            get_settings_value::<BuilderSettings>("builder").unwrap(),
            BuilderSettings::default()
        );
        assert!(get_settings_value::<Trust>("trust").unwrap() == Trust::default());

        reset_default_settings().unwrap();
    }

    #[cfg(feature = "file_io")]
    #[test]
    fn test_save_load() {
        let temp_dir = tempdirectory().unwrap();
        let op = crate::utils::test::temp_dir_path(&temp_dir, "sdk_config.json");

        save_settings_as_json(&op).unwrap();

        Settings::from_file(&op).unwrap();
        let settings = get_settings().unwrap();

        assert_eq!(settings, Settings::default());

        reset_default_settings().unwrap();
    }

    #[cfg(feature = "file_io")]
    #[test]
    fn test_save_load_from_string() {
        let temp_dir = tempdirectory().unwrap();
        let op = crate::utils::test::temp_dir_path(&temp_dir, "sdk_config.json");

        save_settings_as_json(&op).unwrap();

        let setting_buf = std::fs::read(&op).unwrap();

        {
            let settings_str: &str = &String::from_utf8_lossy(&setting_buf);
            #[allow(deprecated)]
            Settings::from_string(settings_str, "json").map(|_| ())
        }
        .unwrap();
        let settings = get_settings().unwrap();

        assert_eq!(settings, Settings::default());

        reset_default_settings().unwrap();
    }

    #[test]
    fn test_partial_loading() {
        // we support just changing the fields you are interested in changing
        // here is an example of incomplete structures only overriding specific
        // fields

        let modified_core = toml::toml! {
            [core]
            debug = true
            hash_alg = "sha512"
            max_memory_usage = 123456
        }
        .to_string();

        Settings::from_toml(&modified_core).unwrap();

        // see if updated values match
        assert!(get_settings_value::<bool>("core.debug").unwrap());
        assert_eq!(
            get_settings_value::<String>("core.hash_alg").unwrap(),
            "sha512".to_string()
        );
        assert_eq!(
            get_settings_value::<u32>("core.max_memory_usage").unwrap(),
            123456u32
        );

        // check a few defaults to make sure they are still there
        assert_eq!(
            get_settings_value::<bool>("builder.thumbnail.enabled").unwrap(),
            BuilderSettings::default().thumbnail.enabled
        );

        assert_eq!(
            get_settings_value::<bool>("core.salt_jumbf_boxes").unwrap(),
            Core::default().salt_jumbf_boxes
        );

        reset_default_settings().unwrap();
    }

    #[test]
    fn test_bad_setting() {
        let modified_core = toml::toml! {
            [core]
            debug = true
            hash_alg = "sha1000000"
            max_memory_usage = 123456
        }
        .to_string();

        assert!(Settings::from_toml(&modified_core).is_err());

        reset_default_settings().unwrap();
    }
    #[test]
    fn test_hidden_setting() {
        let secret = toml::toml! {
            [hidden]
            test1 = true
            test2 = "hello world"
            test3 = 123456
        }
        .to_string();

        Settings::from_toml(&secret).unwrap();

        assert!(get_settings_value::<bool>("hidden.test1").unwrap());
        assert_eq!(
            get_settings_value::<String>("hidden.test2").unwrap(),
            "hello world".to_string()
        );
        assert_eq!(
            get_settings_value::<u32>("hidden.test3").unwrap(),
            123456u32
        );

        reset_default_settings().unwrap();
    }

    #[test]
    fn test_all_setting() {
        let all_settings = toml::toml! {
            version_major = 1
            version_minor = 0

            [trust]

            [Core]
            debug = false
            hash_alg = "sha256"
            salt_jumbf_boxes = true
            prefer_box_hash = false
            prefer_bmff_merkle_tree = false
            compress_manifests = true

            [Verify]
            verify_after_reading = true
            verify_after_sign = true
            verify_trust = true
            ocsp_fetch = false
            remote_manifest_fetch = true
            check_ingredient_trust = true
            skip_ingredient_conflict_resolution = false
            strict_v1_validation = false
        }
        .to_string();

        Settings::from_toml(&all_settings).unwrap();

        reset_default_settings().unwrap();
    }

    #[test]
    fn test_load_settings_from_sample_toml() {
        #[cfg(target_os = "wasi")]
        Settings::reset().unwrap();

        let toml = include_bytes!("../../examples/c2pa.toml");
        Settings::from_toml(std::str::from_utf8(toml).unwrap()).unwrap();
    }
}<|MERGE_RESOLUTION|>--- conflicted
+++ resolved
@@ -407,11 +407,7 @@
 
     /// Returns the construct signer from the `signer` field.
     ///
-<<<<<<< HEAD
-    /// If the signer settings aren't specified, this function will return [crate::Error::MissingSignerSettings].
-=======
     /// If the signer settings aren't specified, this function will return [Error::MissingSignerSettings].
->>>>>>> c6b6a59b
     #[inline]
     pub fn signer() -> Result<Box<dyn Signer>> {
         SignerSettings::signer()
