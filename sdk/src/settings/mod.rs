--- conflicted
+++ resolved
@@ -47,7 +47,6 @@
 /// Settings to configure the trust list.
 #[cfg_attr(feature = "json_schema", derive(schemars::JsonSchema))]
 #[derive(Clone, Debug, Deserialize, PartialEq, Serialize)]
-<<<<<<< HEAD
 pub struct Trust {
     /// The default value is true.
     pub verify_trust_list: bool,
@@ -63,15 +62,6 @@
     pub trust_config: Option<String>,
     /// List of explicitly allowed certificates as a PEM bundle.
     pub allowed_list: Option<String>,
-=======
-#[allow(unused)]
-pub(crate) struct Trust {
-    pub(crate) verify_trust_list: bool,
-    pub(crate) user_anchors: Option<String>,
-    pub(crate) trust_anchors: Option<String>,
-    pub(crate) trust_config: Option<String>,
-    pub(crate) allowed_list: Option<String>,
->>>>>>> 2ffde3d1
 }
 
 impl Trust {
@@ -186,7 +176,6 @@
 /// Settings to configure core features.
 #[cfg_attr(feature = "json_schema", derive(schemars::JsonSchema))]
 #[derive(Clone, Debug, Deserialize, PartialEq, Serialize)]
-<<<<<<< HEAD
 pub struct Core {
     /// Size of the [`BmffHash`] merkle tree chunks in kilobytes.
     ///
@@ -219,25 +208,6 @@
     /// [`IdentityAssertion`]: crate::identity::IdentityAssertion
     /// [`Reader`]: crate::Reader
     pub decode_identity_assertions: bool,
-=======
-#[allow(unused)]
-pub(crate) struct Core {
-    debug: bool,
-    hash_alg: String,
-    #[serde(skip_serializing_if = "Option::is_none")]
-    soft_hash_alg: Option<String>,
-    salt_jumbf_boxes: bool,
-    prefer_box_hash: bool,
-    pub(crate) merkle_tree_chunk_size_in_kb: Option<usize>,
-    pub(crate) merkle_tree_max_proofs: usize,
-    compress_manifests: bool,
-    #[serde(skip_serializing_if = "Option::is_none")]
-    max_memory_usage: Option<u64>,
-    pub(crate) backing_store_memory_threshold_in_mb: usize,
-    // TODO: pending https://github.com/contentauth/c2pa-rs/pull/1180
-    // prefer_update_manifests: bool,
-    pub(crate) decode_identity_assertions: bool,
->>>>>>> 2ffde3d1
 }
 
 impl Default for Core {
@@ -260,7 +230,6 @@
 /// Settings to configure the verification process.
 #[cfg_attr(feature = "json_schema", derive(schemars::JsonSchema))]
 #[derive(Clone, Debug, Deserialize, PartialEq, Serialize)]
-<<<<<<< HEAD
 pub struct Verify {
     /// Whether to verify the manifest after reading in the [`Reader`].
     ///
@@ -343,19 +312,6 @@
     ///
     /// The default value is false.
     pub strict_v1_validation: bool,
-=======
-#[allow(unused)]
-pub(crate) struct Verify {
-    pub(crate) verify_after_reading: bool,
-    pub(crate) verify_after_sign: bool,
-    pub(crate) verify_trust: bool,
-    pub(crate) verify_timestamp_trust: bool,
-    pub(crate) ocsp_fetch: bool,
-    pub(crate) remote_manifest_fetch: bool,
-    pub(crate) check_ingredient_trust: bool,
-    pub(crate) skip_ingredient_conflict_resolution: bool,
-    pub(crate) strict_v1_validation: bool,
->>>>>>> 2ffde3d1
 }
 
 impl Default for Verify {
@@ -387,7 +343,6 @@
     pub version: u32,
     // TODO (https://github.com/contentauth/c2pa-rs/issues/1314):
     // Rename to c2pa_trust? Discuss possibly breaking change.
-<<<<<<< HEAD
     /// Settings for configuring the C2PA trust lists.
     pub trust: Trust,
     /// Settings for configuring the CAWG trust lists.
@@ -401,13 +356,6 @@
     /// [`Builder`]: crate::Builder
     pub builder: BuilderSettings,
     /// Settings for configuring the base C2PA signer, accessible via [`Settings::signer`].
-=======
-    pub(crate) trust: Trust,
-    pub(crate) cawg_trust: Trust,
-    pub(crate) core: Core,
-    pub(crate) verify: Verify,
-    pub(crate) builder: BuilderSettings,
->>>>>>> 2ffde3d1
     #[serde(skip_serializing_if = "Option::is_none")]
     pub signer: Option<SignerSettings>,
     /// Settings for configuring the CAWG x509 signer, accessible via [`Settings::signer`].
