--- conflicted
+++ resolved
@@ -437,15 +437,12 @@
                 "settings version too new".into(),
             ));
         }
-<<<<<<< HEAD
-=======
         if let Some(signer) = &self.signer {
             signer.validate()?;
         }
         if let Some(cawg_x509_signer) = &self.cawg_x509_signer {
             cawg_x509_signer.validate()?;
         }
->>>>>>> 7ed068e2
         self.trust.validate()?;
         self.cawg_trust.validate()?;
         self.core.validate()?;
