--- conflicted
+++ resolved
@@ -437,15 +437,12 @@
                 "settings version too new".into(),
             ));
         }
-<<<<<<< HEAD
-=======
         if let Some(signer) = &self.signer {
             signer.validate()?;
         }
         if let Some(cawg_x509_signer) = &self.cawg_x509_signer {
             cawg_x509_signer.validate()?;
         }
->>>>>>> f7989927
         self.trust.validate()?;
         self.cawg_trust.validate()?;
         self.core.validate()?;
