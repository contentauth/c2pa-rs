// Copyright 2024 Adobe. All rights reserved.
// This file is licensed to you under the Apache License,
// Version 2.0 (http://www.apache.org/licenses/LICENSE-2.0)
// or the MIT license (http://opensource.org/licenses/MIT),
// at your option.

// Unless required by applicable law or agreed to in writing,
// this software is distributed on an "AS IS" BASIS, WITHOUT
// WARRANTIES OR REPRESENTATIONS OF ANY KIND, either express or
// implied. See the LICENSE-MIT and LICENSE-APACHE files for the
// specific language governing permissions and limitations under
// each license.

use std::{collections::HashMap, env::consts};

use serde::{Deserialize, Serialize};

use crate::{
    assertions::{
        region_of_interest::RegionOfInterest, Action, ActionParameters, ActionTemplate,
        DigitalSourceType, SoftwareAgent,
    },
    cbor_types::DateT,
    resource_store::UriOrResource,
    settings::SettingsValidate,
    ClaimGeneratorInfo, Error, ResourceRef, Result,
};

// TODO: thumbnails/previews for audio?
/// Possible output types for automatic thumbnail generation.
///
/// These formats are a combination of types supported in [image-rs](https://docs.rs/image/latest/image/enum.ImageFormat.html)
/// and types defined by the [IANA registry media type](https://www.iana.org/assignments/media-types/media-types.xhtml) (as defined in the spec).
#[cfg_attr(feature = "json_schema", derive(schemars::JsonSchema))]
#[derive(Copy, Clone, Debug, Deserialize, PartialEq, Serialize)]
#[serde(rename_all = "lowercase")]
pub enum ThumbnailFormat {
    /// An image in PNG format.
    Png,
    /// An image in JPEG format.
    Jpeg,
    /// An image in GIF format.
    Gif,
    /// An image in WEBP format.
    WebP,
    /// An image in TIFF format.
    Tiff,
}
/// Quality of the thumbnail.
<<<<<<< HEAD
#[cfg_attr(feature = "json_schema", derive(schemars::JsonSchema))]
#[derive(Clone, Debug, Deserialize, PartialEq, Serialize)]
=======
#[derive(Clone, Copy, Debug, Deserialize, PartialEq, Serialize)]
>>>>>>> 2ffde3d1
#[serde(rename_all = "lowercase")]
pub enum ThumbnailQuality {
    /// Low quality.
    Low,
    /// Medium quality.
    Medium,
    /// High quality.
    High,
}

/// Settings for controlling automatic thumbnail generation.
#[cfg_attr(feature = "json_schema", derive(schemars::JsonSchema))]
#[derive(Clone, Debug, Deserialize, PartialEq, Serialize)]
pub struct ThumbnailSettings {
    /// Whether or not to automatically generate thumbnails.
    ///
    /// The default value is true.
    ///
    /// <div class="warning">
    /// This setting is only applicable if the crate is compiled with the `add_thumbnails` feature.
    /// </div>
    pub enabled: bool,
    /// Whether to ignore thumbnail generation errors.
    ///
    /// This may occur, for instance, if the thumbnail media type or color layout isn't
    /// supported.
    ///
    /// The default value is true.
    pub ignore_errors: bool,
    /// The size of the longest edge of the thumbnail.
    ///
    /// This function will resize the input to preserve aspect ratio.
    ///
    /// The default value is 1024.
    pub long_edge: u32,
    /// Format of the thumbnail.
    ///
    /// If this field isn't specified, the thumbnail format will correspond to the
    /// input format.
    ///
    /// The default value is None.
    #[serde(skip_serializing_if = "Option::is_none")]
    pub format: Option<ThumbnailFormat>,
    /// Whether or not to prefer a smaller sized media format for the thumbnail.
    ///
    /// Note that [ThumbnailSettings::format] takes precedence over this field. In addition,
    /// if the output format is unsupported, it will default to the smallest format regardless
    /// of the value of this field.
    ///
    /// For instance, if the source input type is a PNG, but it doesn't have an alpha channel,
    /// the image will be converted to a JPEG of smaller size.
    ///
    /// The default value is true.
    pub prefer_smallest_format: bool,
    /// The output quality of the thumbnail.
    ///
    /// This setting contains sensible defaults for things like quality, compression, and
    /// algorithms for various formats.
    ///
    /// The default value is [`ThumbnailQuality::Medium`].
    pub quality: ThumbnailQuality,
}

impl Default for ThumbnailSettings {
    fn default() -> Self {
        ThumbnailSettings {
            enabled: true,
            ignore_errors: true,
            long_edge: 1024,
            format: None,
            prefer_smallest_format: true,
            quality: ThumbnailQuality::Medium,
        }
    }
}

impl SettingsValidate for ThumbnailSettings {
    fn validate(&self) -> Result<()> {
        #[cfg(not(feature = "add_thumbnails"))]
        if self.enabled {
            log::warn!("c2pa-rs feature `add_thumbnails` must be enabled to generate thumbnails!");
        }

        Ok(())
    }
}

/// Settings for the auto actions (e.g. created, opened, placed).
#[cfg_attr(feature = "json_schema", derive(schemars::JsonSchema))]
#[derive(Clone, Debug, Deserialize, PartialEq, Serialize)]
pub struct AutoActionSettings {
    /// Whether to enable this auto action or not.
    pub enabled: bool,
    /// The default source type for the auto action.
    #[serde(skip_serializing_if = "Option::is_none")]
    pub source_type: Option<DigitalSourceType>,
}

#[cfg_attr(feature = "json_schema", derive(schemars::JsonSchema))]
#[derive(Clone, Debug, Deserialize, PartialEq, Serialize)]
#[serde(untagged, rename_all = "lowercase")]
pub enum ClaimGeneratorInfoOperatingSystem {
    /// Whether or not to automatically infer the operating system.
    ///
    /// This option will attempt to following the [LLVM "triples"] conventions. For more information,
    /// see [`ClaimGeneratorInfoOperatingSystem::Other`].
    ///
    /// [LLVM "triples"]: https://clang.llvm.org/docs/CrossCompilation.html#target-triple
    Auto,
    /// The name of the operating system.
    ///
    /// It is recommended to follow the [LLVM "triples"] conventions to define the operating system,
    /// with the format `<arch><sub>-<vendor>-<sys>-<env>`. For instance:
    /// - `x86_64-unknown-linux-gnu`
    /// - `x86_64-pc-windows-msvc`
    /// - `arm64-apple-darwin`
    ///
    /// [LLVM "triples"]: https://clang.llvm.org/docs/CrossCompilation.html#target-triple
    Other(String),
}

/// Settings for the claim generator info.
#[cfg_attr(feature = "json_schema", derive(schemars::JsonSchema))]
#[derive(Clone, Debug, Deserialize, PartialEq, Serialize)]
pub struct ClaimGeneratorInfoSettings {
    /// A human readable string naming the claim_generator.
    pub name: String,
    /// A human readable string of the product's version.
    #[serde(skip_serializing_if = "Option::is_none")]
    pub version: Option<String>,
    /// Reference to an icon.
    #[serde(skip_serializing_if = "Option::is_none")]
    pub(crate) icon: Option<ResourceRef>,
    /// Settings for the claim generator info's operating system field.
    #[serde(skip_serializing_if = "Option::is_none")]
    pub operating_system: Option<ClaimGeneratorInfoOperatingSystem>,
    /// Any other values that are not part of the standard.
    #[serde(flatten)]
    pub other: HashMap<String, serde_json::Value>,
}

impl TryFrom<ClaimGeneratorInfoSettings> for ClaimGeneratorInfo {
    type Error = Error;

    fn try_from(value: ClaimGeneratorInfoSettings) -> Result<Self> {
        Ok(ClaimGeneratorInfo {
            name: value.name,
            version: value.version,
            icon: value.icon.map(UriOrResource::ResourceRef),
            operating_system: {
                value.operating_system.map(|os| match os {
                    ClaimGeneratorInfoOperatingSystem::Auto => {
                        format!("{}-unknown-{}", consts::ARCH, consts::OS)
                    }
                    ClaimGeneratorInfoOperatingSystem::Other(name) => name,
                })
            },
            other: value
                .other
                .into_iter()
                .map(|(key, value)| {
                    serde_json::to_value(value)
                        .map(|value| (key, value))
                        .map_err(|err| err.into())
                })
                .collect::<Result<HashMap<String, serde_json::Value>>>()?,
        })
    }
}

/// Settings for an action template.
#[cfg_attr(feature = "json_schema", derive(schemars::JsonSchema))]
#[derive(Clone, Debug, Deserialize, PartialEq, Serialize)]
pub(crate) struct ActionTemplateSettings {
    /// The label associated with this action. See ([c2pa_action][crate::assertions::actions::c2pa_action]).
    pub action: String,
    /// The software agent that performed the action.
    #[serde(skip_serializing_if = "Option::is_none")]
    pub software_agent: Option<ClaimGeneratorInfoSettings>,
    // TODO: change this to use string names and document in c2pa.toml
    /// 0-based index into the softwareAgents array
    #[serde(skip_serializing_if = "Option::is_none")]
    pub software_agent_index: Option<usize>,
    /// One of the defined URI values at `<https://cv.iptc.org/newscodes/digitalsourcetype/>`
    #[serde(skip_serializing_if = "Option::is_none")]
    pub source_type: Option<DigitalSourceType>,
    // TODO: handle paths/urls and document in the sample c2pa.toml
    /// Reference to an icon.
    #[serde(skip_serializing_if = "Option::is_none")]
    pub icon: Option<ResourceRef>,
    /// Description of the template.
    #[serde(skip_serializing_if = "Option::is_none")]
    pub description: Option<String>,
    /// Additional parameters for the template
    #[serde(skip_serializing_if = "Option::is_none")]
    pub template_parameters: Option<HashMap<String, serde_json::Value>>,
}

impl TryFrom<ActionTemplateSettings> for ActionTemplate {
    type Error = Error;

    fn try_from(value: ActionTemplateSettings) -> Result<Self> {
        Ok(ActionTemplate {
            action: value.action,
            software_agent: value
                .software_agent
                .map(|software_agent| software_agent.try_into())
                .transpose()?,
            software_agent_index: value.software_agent_index,
            source_type: value.source_type,
            icon: value.icon.map(UriOrResource::ResourceRef),
            description: value.description,
            template_parameters: value
                .template_parameters
                .map(|template_parameters| {
                    template_parameters
                        .into_iter()
                        .map(|(key, value)| {
                            serde_cbor::value::to_value(value)
                                .map(|value| (key, value))
                                .map_err(|err| err.into())
                        })
                        .collect::<Result<HashMap<String, serde_cbor::Value>>>()
                })
                .transpose()?,
        })
    }
}

/// Settings for an action.
#[derive(Clone, Debug, Deserialize, PartialEq, Serialize)]
pub(crate) struct ActionSettings {
    /// The label associated with this action. See ([`c2pa_action`]).
    pub action: String,
    /// Timestamp of when the action occurred.
    #[serde(skip_serializing_if = "Option::is_none")]
    pub when: Option<DateT>,
    /// The software agent that performed the action.
    #[serde(skip_serializing_if = "Option::is_none")]
    pub software_agent: Option<ClaimGeneratorInfoSettings>,
    /// 0-based index into the softwareAgents array.
    #[serde(skip_serializing_if = "Option::is_none")]
    pub software_agent_index: Option<usize>,
    /// A list of the regions of interest of the resource that were changed.
    ///
    /// If not present, presumed to be undefined.
    /// When tracking changes and the scope of the changed components is unknown,
    /// it should be assumed that anything might have changed.
    #[serde(skip_serializing_if = "Option::is_none")]
    pub changes: Option<Vec<RegionOfInterest>>,

    /// Additional parameters of the action. These vary by the type of action.
    #[serde(skip_serializing_if = "Option::is_none")]
    pub parameters: Option<ActionParameters>,
    /// One of the defined URI values at `<https://cv.iptc.org/newscodes/digitalsourcetype/>`.
    #[serde(skip_serializing_if = "Option::is_none")]
    pub source_type: Option<DigitalSourceType>,
    /// List of related actions.
    #[serde(skip_serializing_if = "Option::is_none")]
    pub related: Option<Vec<Action>>,
    // The reason why this action was performed, required when the action is `c2pa.redacted`.
    #[serde(skip_serializing_if = "Option::is_none")]
    pub reason: Option<String>,
    /// Description of the action.
    #[serde(skip_serializing_if = "Option::is_none")]
    pub description: Option<String>,
}

impl TryFrom<ActionSettings> for Action {
    type Error = Error;

    fn try_from(value: ActionSettings) -> Result<Self> {
        Ok(Action {
            action: value.action,
            when: value.when,
            software_agent: value
                .software_agent
                .map(|software_agent| software_agent.try_into())
                .transpose()?
                .map(SoftwareAgent::ClaimGeneratorInfo),
            software_agent_index: value.software_agent_index,
            changes: value.changes,
            parameters: value.parameters,
            source_type: value.source_type,
            related: value.related,
            reason: value.reason,
            description: value.description,
            ..Default::default()
        })
    }
}

/// Settings for configuring the "base" [Actions][crate::assertions::Actions] assertion.
///
/// The reason this setting exists only for an [Actions][crate::assertions::Actions] assertion
/// is because of its mandations and reusable fields.
#[cfg_attr(feature = "json_schema", derive(schemars::JsonSchema))]
#[derive(Clone, Debug, Deserialize, PartialEq, Serialize)]
pub struct ActionsSettings {
    /// Whether or not to set the [Actions::all_actions_included][crate::assertions::Actions::all_actions_included]
    /// field.
    #[serde(skip_serializing_if = "Option::is_none")]
    pub all_actions_included: Option<bool>,
    /// Templates to be added to the [Actions::templates][crate::assertions::Actions::templates] field.
    #[serde(skip_serializing_if = "Option::is_none")]
    pub(crate) templates: Option<Vec<ActionTemplateSettings>>,
    /// Actions to be added to the [Actions::actions][crate::assertions::Actions::actions] field.
    // TODO: ActionSettings indirectly depends on ActionParameters which contains a serde_cbor::Value and
    // schemars can't generate a schema for cbor values. It also doesn't feel right to change our API for
    // the sake of json schemas.
    #[serde(skip)]
    pub(crate) actions: Option<Vec<ActionSettings>>,
    /// Whether to automatically generate a c2pa.created [Action] assertion or error that it doesn't already exist.
    ///
    /// For more information about the mandatory conditions for a c2pa.created action assertion, see here:
    /// <https://spec.c2pa.org/specifications/specifications/2.2/specs/C2PA_Specification.html#_mandatory_presence_of_at_least_one_actions_assertion>
    pub auto_created_action: AutoActionSettings,
    /// Whether to automatically generate a c2pa.opened [Action] assertion or error that it doesn't already exist.
    ///
    /// For more information about the mandatory conditions for a c2pa.opened action assertion, see here:
    /// <https://spec.c2pa.org/specifications/specifications/2.2/specs/C2PA_Specification.html#_mandatory_presence_of_at_least_one_actions_assertion>
    pub auto_opened_action: AutoActionSettings,
    /// Whether to automatically generate a c2pa.placed [Action] assertion or error that it doesn't already exist.
    ///
    /// For more information about the mandatory conditions for a c2pa.placed action assertion, see:
    /// <https://spec.c2pa.org/specifications/specifications/2.2/specs/C2PA_Specification.html#_relationship>
    pub auto_placed_action: AutoActionSettings,
}

impl Default for ActionsSettings {
    fn default() -> Self {
        ActionsSettings {
            all_actions_included: None,
            templates: None,
            actions: None,
            auto_created_action: AutoActionSettings {
                enabled: true,
                source_type: Some(DigitalSourceType::Empty),
            },
            auto_opened_action: AutoActionSettings {
                enabled: true,
                source_type: None,
            },
            auto_placed_action: AutoActionSettings {
                enabled: true,
                source_type: None,
            },
        }
    }
}

impl SettingsValidate for ActionsSettings {
    fn validate(&self) -> Result<()> {
        match self.auto_created_action.enabled && self.auto_created_action.source_type.is_none() {
            true => Err(Error::MissingAutoCreatedActionSourceType),
            false => Ok(()),
        }
    }
}

// TODO: do more validation on URL fields, cert fields, etc.
/// Settings for the [Builder][crate::Builder].
#[cfg_attr(feature = "json_schema", derive(schemars::JsonSchema))]
#[derive(Clone, Debug, Deserialize, PartialEq, Serialize, Default)]
pub struct BuilderSettings {
    /// Claim generator info that is automatically added to the builder.
    ///
    /// Note that this information will prepend any claim generator info
    /// provided explicitly to the builder.
    #[serde(skip_serializing_if = "Option::is_none")]
    pub claim_generator_info: Option<ClaimGeneratorInfoSettings>,
    /// Various settings for configuring automatic thumbnail generation.
    pub thumbnail: ThumbnailSettings,
    /// Settings for configuring fields in an [Actions][crate::assertions::Actions] assertion.
    ///
    /// For more information on the reasoning behind this field see [ActionsSettings].
    pub actions: ActionsSettings,
    // TODO: this setting affects fetching and generation of the assertion; needs clarification
    /// Whether to create [`CertificateStatus`] assertions for manifests to store certificate revocation
    /// status. The assertion can be fetched for the active manifest or for all manifests (including
    /// ingredients).
    ///
    /// The default is to not fetch them at all.
    ///
    /// See more information in the spec here:
    /// <https://spec.c2pa.org/specifications/specifications/2.2/specs/C2PA_Specification.html#certificate_status_assertion>
    ///
    /// [`CertificateStatus`]: crate::assertions::CertificateStatus
    pub(crate) certificate_status_fetch: Option<OcspFetchScope>,
    // TODO: this setting affects fetching and generation of the assertion; needs clarification
    /// Whether to only use [`CertificateStatus`] assertions to check certificate revocation status. If there
    /// is a stapled OCSP in the COSE claim of the manifest, it will be ignored. If [`Verify::ocsp_fetch`] is
    /// enabled, it will also be ignored.
    ///
    /// The default value is false.
    ///
    /// [`CertificateStatus`]: crate::assertions::CertificateStatus
    /// [`Verify::ocsp_fetch`]: crate::settings::Verify::ocsp_fetch
    pub(crate) certificate_status_should_override: Option<bool>,
}

/// The scope of which manifests to fetch for OCSP.
#[cfg_attr(feature = "json_schema", derive(schemars::JsonSchema))]
#[derive(Copy, Clone, Debug, Deserialize, PartialEq, Serialize)]
#[serde(rename_all = "lowercase")]
pub(crate) enum OcspFetchScope {
    /// Fetch OCSP for all manifests.
    All,
    /// Fetch OCSP for the active manifest only.
    Active,
}

impl SettingsValidate for BuilderSettings {
    fn validate(&self) -> Result<()> {
        self.actions.validate()?;
        self.thumbnail.validate()
    }
}

#[cfg(test)]
pub mod tests {
    #![allow(clippy::unwrap_used)]

    use super::*;
    use crate::assertions::DigitalSourceType;

    #[test]
    fn test_auto_created_action_without_source_type() {
        let actions_settings = ActionsSettings {
            auto_created_action: AutoActionSettings {
                enabled: true,
                source_type: None,
            },
            ..Default::default()
        };

        assert!(actions_settings.validate().is_err());
    }

    #[test]
    fn test_auto_created_action_with_source_type() {
        let actions_settings = ActionsSettings {
            auto_created_action: AutoActionSettings {
                enabled: true,
                source_type: Some(DigitalSourceType::Empty),
            },
            ..Default::default()
        };

        assert!(actions_settings.validate().is_ok());
    }
}<|MERGE_RESOLUTION|>--- conflicted
+++ resolved
@@ -47,12 +47,8 @@
     Tiff,
 }
 /// Quality of the thumbnail.
-<<<<<<< HEAD
-#[cfg_attr(feature = "json_schema", derive(schemars::JsonSchema))]
-#[derive(Clone, Debug, Deserialize, PartialEq, Serialize)]
-=======
+#[cfg_attr(feature = "json_schema", derive(schemars::JsonSchema))]
 #[derive(Clone, Copy, Debug, Deserialize, PartialEq, Serialize)]
->>>>>>> 2ffde3d1
 #[serde(rename_all = "lowercase")]
 pub enum ThumbnailQuality {
     /// Low quality.
