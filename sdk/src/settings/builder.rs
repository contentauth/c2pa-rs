// Copyright 2024 Adobe. All rights reserved.
// This file is licensed to you under the Apache License,
// Version 2.0 (http://www.apache.org/licenses/LICENSE-2.0)
// or the MIT license (http://opensource.org/licenses/MIT),
// at your option.

// Unless required by applicable law or agreed to in writing,
// this software is distributed on an "AS IS" BASIS, WITHOUT
// WARRANTIES OR REPRESENTATIONS OF ANY KIND, either express or
// implied. See the LICENSE-MIT and LICENSE-APACHE files for the
// specific language governing permissions and limitations under
// each license.

use std::{collections::HashMap, env::consts};

use serde::{Deserialize, Serialize};

use crate::{
    assertions::{
<<<<<<< HEAD
        region_of_interest::RegionOfInterest, Action, ActionTemplate, ParametersMap, SoftwareAgent,
=======
        region_of_interest::RegionOfInterest, Action, ActionTemplate, DigitalSourceType,
        SoftwareAgent,
>>>>>>> 1914df03
    },
    cbor_types::DateT,
    resource_store::UriOrResource,
    settings::SettingsValidate,
    ClaimGeneratorInfo, Error, ResourceRef, Result,
};

// TODO: thumbnails/previews for audio?
/// Possible output types for automatic thumbnail generation.
///
/// These formats are a combination of types supported in [image-rs](https://docs.rs/image/latest/image/enum.ImageFormat.html)
/// and types defined by the [IANA registry media type](https://www.iana.org/assignments/media-types/media-types.xhtml) (as defined in the spec).
#[derive(Copy, Clone, Debug, Deserialize, PartialEq, Serialize)]
#[serde(rename_all = "lowercase")]
pub(crate) enum ThumbnailFormat {
    /// An image in PNG format.
    Png,
    /// An image in JPEG format.
    Jpeg,
    /// An image in GIF format.
    Gif,
    /// An image in WEBP format.
    WebP,
    /// An image in TIFF format.
    Tiff,
}
/// Quality of the thumbnail.
#[derive(Clone, Debug, Deserialize, PartialEq, Serialize)]
#[serde(rename_all = "lowercase")]
pub(crate) enum ThumbnailQuality {
    /// Low quality.
    Low,
    /// Medium quality.
    Medium,
    /// High quality.
    High,
}

/// Settings for controlling automatic thumbnail generation.
#[derive(Clone, Debug, Deserialize, PartialEq, Serialize)]
pub(crate) struct ThumbnailSettings {
    /// Whether or not to automatically generate thumbnails.
    pub enabled: bool,
    /// Whether to ignore thumbnail generation errors.
    ///
    /// This may occur, for instance, if the thumbnail media type or color layout isn't
    /// supported.
    pub ignore_errors: bool,
    /// The size of the longest edge of the thumbnail.
    ///
    /// This function will resize the input to preserve aspect ratio.
    pub long_edge: u32,
    /// Format of the thumbnail.
    ///
    /// If this field isn't specified, the thumbnail format will correspond to the
    /// input format.
    #[serde(skip_serializing_if = "Option::is_none")]
    pub format: Option<ThumbnailFormat>,
    /// Whether or not to prefer a smaller sized media format for the thumbnail.
    ///
    /// Note that [ThumbnailSettings::format] takes precedence over this field. In addition,
    /// if the output format is unsupported, it will default to the smallest format regardless
    /// of the value of this field.
    ///
    /// For instance, if the source input type is a PNG, but it doesn't have an alpha channel,
    /// the image will be converted to a JPEG of smaller size.
    pub prefer_smallest_format: bool,
    /// The output quality of the thumbnail.
    ///
    /// This setting contains sensible defaults for things like quality, compression, and
    /// algorithms for various formats.
    pub quality: ThumbnailQuality,
}

impl Default for ThumbnailSettings {
    fn default() -> Self {
        ThumbnailSettings {
            enabled: true,
            ignore_errors: true,
            long_edge: 1024,
            format: None,
            prefer_smallest_format: true,
            quality: ThumbnailQuality::Medium,
        }
    }
}

impl SettingsValidate for ThumbnailSettings {
    fn validate(&self) -> Result<()> {
        #[cfg(not(feature = "add_thumbnails"))]
        if self.enabled {
            log::warn!("c2pa-rs feature `add_thumbnails` must be enabled to generate thumbnails!");
        }

        Ok(())
    }
}

/// Settings for the auto actions (e.g. created, opened, placed).
#[allow(unused)]
#[derive(Clone, Debug, Deserialize, PartialEq, Serialize)]
pub(crate) struct AutoActionSettings {
    /// Whether to enable this auto action or not.
    pub enabled: bool,
    /// The default source type for the auto action.
    #[serde(skip_serializing_if = "Option::is_none")]
    pub source_type: Option<DigitalSourceType>,
}

/// Settings for how to specify the claim generator info's operating system.
#[allow(unused)]
#[derive(Clone, Debug, Deserialize, PartialEq, Serialize)]
pub(crate) struct ClaimGeneratorInfoOSSettings {
    /// Whether or not to infer the operating system.
    pub infer: bool,
    /// The name of the operating system.
    ///
    /// Note this field overrides [ClaimGeneratorInfoOSSettings::infer].
    pub name: Option<String>,
}

impl Default for ClaimGeneratorInfoOSSettings {
    fn default() -> Self {
        Self {
            infer: true,
            name: None,
        }
    }
}

/// Settings for the claim generator info.
#[allow(unused)]
#[derive(Clone, Debug, Deserialize, PartialEq, Serialize)]
pub(crate) struct ClaimGeneratorInfoSettings {
    /// A human readable string naming the claim_generator.
    pub name: String,
    /// A human readable string of the product's version.
    #[serde(skip_serializing_if = "Option::is_none")]
    pub version: Option<String>,
    /// Reference to an icon.
    #[serde(skip_serializing_if = "Option::is_none")]
    pub icon: Option<ResourceRef>,
    /// Settings for the claim generator info's operating system field.
    #[serde(skip_serializing_if = "Option::is_none")]
    pub operating_system: Option<ClaimGeneratorInfoOSSettings>,
    /// Any other values that are not part of the standard.
    #[serde(flatten)]
    pub other: HashMap<String, toml::Value>,
}

impl TryFrom<ClaimGeneratorInfoSettings> for ClaimGeneratorInfo {
    type Error = Error;

    fn try_from(value: ClaimGeneratorInfoSettings) -> Result<Self> {
        Ok(ClaimGeneratorInfo {
            name: value.name,
            version: value.version,
            icon: value.icon.map(UriOrResource::ResourceRef),
            operating_system: {
                let os = value.operating_system.unwrap_or_default();
                match os.infer {
                    true => Some(consts::OS.to_owned()),
                    false => os.name,
                }
            },
            other: value
                .other
                .into_iter()
                .map(|(key, value)| {
                    serde_json::to_value(value)
                        .map(|value| (key, value))
                        .map_err(|err| err.into())
                })
                .collect::<Result<HashMap<String, serde_json::Value>>>()?,
        })
    }
}

/// Settings for an action template.
#[derive(Clone, Debug, Deserialize, PartialEq, Serialize)]
pub(crate) struct ActionTemplateSettings {
    /// The label associated with this action. See ([c2pa_action][crate::assertions::actions::c2pa_action]).
    pub action: String,
    /// The software agent that performed the action.
    #[serde(skip_serializing_if = "Option::is_none")]
    pub software_agent: Option<ClaimGeneratorInfoSettings>,
    // TODO: change this to use string names and document in c2pa.toml
    /// 0-based index into the softwareAgents array
    #[serde(skip_serializing_if = "Option::is_none")]
    pub software_agent_index: Option<usize>,
    /// One of the defined URI values at `<https://cv.iptc.org/newscodes/digitalsourcetype/>`
    #[serde(skip_serializing_if = "Option::is_none")]
    pub source_type: Option<DigitalSourceType>,
    // TODO: handle paths/urls and document in the sample c2pa.toml
    /// Reference to an icon.
    #[serde(skip_serializing_if = "Option::is_none")]
    pub icon: Option<ResourceRef>,
    /// Description of the template.
    #[serde(skip_serializing_if = "Option::is_none")]
    pub description: Option<String>,
    /// Additional parameters for the template
    #[serde(skip_serializing_if = "Option::is_none")]
    pub template_parameters: Option<HashMap<String, toml::Value>>,
}

impl TryFrom<ActionTemplateSettings> for ActionTemplate {
    type Error = Error;

    fn try_from(value: ActionTemplateSettings) -> Result<Self> {
        Ok(ActionTemplate {
            action: value.action,
            software_agent: value
                .software_agent
                .map(|software_agent| software_agent.try_into())
                .transpose()?,
            software_agent_index: value.software_agent_index,
            source_type: value.source_type,
            icon: value.icon.map(UriOrResource::ResourceRef),
            description: value.description,
            template_parameters: value
                .template_parameters
                .map(|template_parameters| {
                    template_parameters
                        .into_iter()
                        .map(|(key, value)| {
                            serde_cbor::value::to_value(value)
                                .map(|value| (key, value))
                                .map_err(|err| err.into())
                        })
                        .collect::<Result<HashMap<String, serde_cbor::Value>>>()
                })
                .transpose()?,
        })
    }
}

/// Settings for an action.
#[allow(unused)]
#[derive(Clone, Debug, Deserialize, PartialEq, Serialize)]
pub(crate) struct ActionSettings {
    /// The label associated with this action. See ([`c2pa_action`]).
    pub action: String,
    /// Timestamp of when the action occurred.
    #[serde(skip_serializing_if = "Option::is_none")]
    pub when: Option<DateT>,
    /// The software agent that performed the action.
    #[serde(skip_serializing_if = "Option::is_none")]
    pub software_agent: Option<ClaimGeneratorInfoSettings>,
    /// 0-based index into the softwareAgents array.
    #[serde(skip_serializing_if = "Option::is_none")]
    pub software_agent_index: Option<usize>,
    /// A list of the regions of interest of the resource that were changed.
    ///
    /// If not present, presumed to be undefined.
    /// When tracking changes and the scope of the changed components is unknown,
    /// it should be assumed that anything might have changed.
    #[serde(skip_serializing_if = "Option::is_none")]
    pub changes: Option<Vec<RegionOfInterest>>,

    /// Additional parameters of the action. These vary by the type of action.
    #[serde(skip_serializing_if = "Option::is_none")]
    pub parameters: Option<ParametersMap>,
    /// One of the defined URI values at `<https://cv.iptc.org/newscodes/digitalsourcetype/>`.
    #[serde(skip_serializing_if = "Option::is_none")]
    pub source_type: Option<DigitalSourceType>,
    /// List of related actions.
    #[serde(skip_serializing_if = "Option::is_none")]
    pub related: Option<Vec<Action>>,
    // The reason why this action was performed, required when the action is `c2pa.redacted`.
    #[serde(skip_serializing_if = "Option::is_none")]
    pub reason: Option<String>,
    /// Description of the action.
    #[serde(skip_serializing_if = "Option::is_none")]
    pub description: Option<String>,
}

impl TryFrom<ActionSettings> for Action {
    type Error = Error;

    fn try_from(value: ActionSettings) -> Result<Self> {
        Ok(Action {
            action: value.action,
            when: value.when,
            software_agent: value
                .software_agent
                .map(|software_agent| software_agent.try_into())
                .transpose()?
                .map(SoftwareAgent::ClaimGeneratorInfo),
            software_agent_index: value.software_agent_index,
            changes: value.changes,
            parameters: value.parameters,
            source_type: value.source_type,
            related: value.related,
            reason: value.reason,
            description: value.description,
            ..Default::default()
        })
    }
}

/// Settings for configuring the "base" [Actions][crate::assertions::Actions] assertion.
///
/// The reason this setting exists only for an [Actions][crate::assertions::Actions] assertion
/// is because of its mandations and reusable fields.
#[allow(unused)]
#[derive(Clone, Debug, Deserialize, PartialEq, Serialize)]
pub(crate) struct ActionsSettings {
    /// Whether or not to set the [Actions::all_actions_included][crate::assertions::Actions::all_actions_included]
    /// field.
    pub all_actions_included: bool,
    /// Templates to be added to the [Actions::templates][crate::assertions::Actions::templates] field.
    #[serde(skip_serializing_if = "Option::is_none")]
    pub templates: Option<Vec<ActionTemplateSettings>>,
    // TODO: should we define a new struct for "Action" too, like ActionTemplateSettings?
    /// Actions to be added to the [Actions::actions][crate::assertions::Actions::actions] field.
    #[serde(skip_serializing_if = "Option::is_none")]
    pub actions: Option<Vec<ActionSettings>>,
    /// Whether to automatically generate a c2pa.created [Action][crate::assertions::Action]
    /// assertion or error that it doesn't already exist.
    ///
    /// For more information about the mandatory conditions for a c2pa.created action assertion, see here:
    /// <https://spec.c2pa.org/specifications/specifications/2.2/specs/C2PA_Specification.html#_mandatory_presence_of_at_least_one_actions_assertion>
    pub auto_created_action: AutoActionSettings,
    /// Whether to automatically generate a c2pa.opened [Action][crate::assertions::Action]
    /// assertion or error that it doesn't already exist.
    ///
    /// For more information about the mandatory conditions for a c2pa.opened action assertion, see here:
    /// <https://spec.c2pa.org/specifications/specifications/2.2/specs/C2PA_Specification.html#_mandatory_presence_of_at_least_one_actions_assertion>
    pub auto_opened_action: AutoActionSettings,
    /// Whether to automatically generate a c2pa.placed [Action][crate::assertions::Action]
    /// assertion or error that it doesn't already exist.
    ///
    /// For more information about the mandatory conditions for a c2pa.placed action assertion, see:
    /// <https://spec.c2pa.org/specifications/specifications/2.2/specs/C2PA_Specification.html#_relationship>
    pub auto_placed_action: AutoActionSettings,
}

impl Default for ActionsSettings {
    fn default() -> Self {
        ActionsSettings {
            all_actions_included: true,
            templates: None,
            actions: None,
            auto_created_action: AutoActionSettings {
                enabled: true,
                source_type: Some(DigitalSourceType::Empty),
            },
            auto_opened_action: AutoActionSettings {
                enabled: true,
                source_type: None,
            },
            auto_placed_action: AutoActionSettings {
                enabled: true,
                source_type: None,
            },
        }
    }
}

impl SettingsValidate for ActionsSettings {
    fn validate(&self) -> Result<()> {
        match self.auto_created_action.enabled && self.auto_created_action.source_type.is_none() {
            true => Err(Error::MissingAutoCreatedActionSourceType),
            false => Ok(()),
        }
    }
}

// TODO: do more validation on URL fields, cert fields, etc.
/// Settings for the [Builder][crate::Builder].
#[allow(unused)]
#[derive(Clone, Debug, Deserialize, PartialEq, Serialize, Default)]
pub(crate) struct BuilderSettings {
    /// Claim generator info that is automatically added to the builder.
    ///
    /// Note that this information will prepend any claim generator info
    /// provided explicitly to the builder.
    #[serde(skip_serializing_if = "Option::is_none")]
    pub claim_generator_info: Option<ClaimGeneratorInfoSettings>,
    /// Various settings for configuring automatic thumbnail generation.
    pub thumbnail: ThumbnailSettings,
    /// Settings for configuring fields in an [Actions][crate::assertions::Actions] assertion.
    ///
    /// For more information on the reasoning behind this field see [ActionsSettings].
    pub actions: ActionsSettings,
}

impl SettingsValidate for BuilderSettings {
    fn validate(&self) -> Result<()> {
        self.actions.validate()?;
        self.thumbnail.validate()
    }
}

#[cfg(test)]
pub mod tests {
    #![allow(clippy::unwrap_used)]

    use super::*;
    use crate::assertions::DigitalSourceType;

    #[test]
    fn test_auto_created_action_without_source_type() {
        let actions_settings = ActionsSettings {
            auto_created_action: AutoActionSettings {
                enabled: true,
                source_type: None,
            },
            ..Default::default()
        };

        assert!(actions_settings.validate().is_err());
    }

    #[test]
    fn test_auto_created_action_with_source_type() {
        let actions_settings = ActionsSettings {
            auto_created_action: AutoActionSettings {
                enabled: true,
                source_type: Some(DigitalSourceType::Empty),
            },
            ..Default::default()
        };

        assert!(actions_settings.validate().is_ok());
    }
}<|MERGE_RESOLUTION|>--- conflicted
+++ resolved
@@ -17,12 +17,8 @@
 
 use crate::{
     assertions::{
-<<<<<<< HEAD
-        region_of_interest::RegionOfInterest, Action, ActionTemplate, ParametersMap, SoftwareAgent,
-=======
         region_of_interest::RegionOfInterest, Action, ActionTemplate, DigitalSourceType,
-        SoftwareAgent,
->>>>>>> 1914df03
+        ParametersMap,
     },
     cbor_types::DateT,
     resource_store::UriOrResource,
