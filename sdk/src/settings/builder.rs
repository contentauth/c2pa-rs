// Copyright 2024 Adobe. All rights reserved.
// This file is licensed to you under the Apache License,
// Version 2.0 (http://www.apache.org/licenses/LICENSE-2.0)
// or the MIT license (http://opensource.org/licenses/MIT),
// at your option.

// Unless required by applicable law or agreed to in writing,
// this software is distributed on an "AS IS" BASIS, WITHOUT
// WARRANTIES OR REPRESENTATIONS OF ANY KIND, either express or
// implied. See the LICENSE-MIT and LICENSE-APACHE files for the
// specific language governing permissions and limitations under
// each license.

use std::{collections::HashMap, env::consts};

use serde::{Deserialize, Serialize};

use crate::{
<<<<<<< HEAD
    assertions::{
        region_of_interest::RegionOfInterest, Action, ActionTemplate, Actor, ParametersMap,
        SoftwareAgent,
    },
=======
    assertions::{region_of_interest::RegionOfInterest, Action, ActionTemplate, SoftwareAgent},
>>>>>>> 89bafcc9
    cbor_types::DateT,
    resource_store::UriOrResource,
    settings::SettingsValidate,
    ClaimGeneratorInfo, Error, ResourceRef, Result,
};

// TODO: thumbnails/previews for audio?
/// Possible output types for automatic thumbnail generation.
///
/// These formats are a combination of types supported in [image-rs](https://docs.rs/image/latest/image/enum.ImageFormat.html)
/// and types defined by the [IANA registry media type](https://www.iana.org/assignments/media-types/media-types.xhtml) (as defined in the spec).
#[derive(Copy, Clone, Debug, Deserialize, PartialEq, Serialize)]
#[serde(rename_all = "lowercase")]
pub(crate) enum ThumbnailFormat {
    /// An image in PNG format.
    Png,
    /// An image in JPEG format.
    Jpeg,
    /// An image in GIF format.
    Gif,
    /// An image in WEBP format.
    WebP,
    /// An image in TIFF format.
    Tiff,
}
/// Quality of the thumbnail.
#[derive(Clone, Debug, Deserialize, PartialEq, Serialize)]
#[serde(rename_all = "lowercase")]
pub(crate) enum ThumbnailQuality {
    /// Low quality.
    Low,
    /// Medium quality.
    Medium,
    /// High quality.
    High,
}

/// Settings for controlling automatic thumbnail generation.
#[derive(Clone, Debug, Deserialize, PartialEq, Serialize)]
pub(crate) struct ThumbnailSettings {
    /// Whether or not to automatically generate thumbnails.
    pub enabled: bool,
    /// Whether to ignore thumbnail generation errors.
    ///
    /// This may occur, for instance, if the thumbnail media type or color layout isn't
    /// supported.
    pub ignore_errors: bool,
    /// The size of the longest edge of the thumbnail.
    ///
    /// This function will resize the input to preserve aspect ratio.
    pub long_edge: u32,
    /// Format of the thumbnail.
    ///
    /// If this field isn't specified, the thumbnail format will correspond to the
    /// input format.
    #[serde(skip_serializing_if = "Option::is_none")]
    pub format: Option<ThumbnailFormat>,
    /// Whether or not to prefer a smaller sized media format for the thumbnail.
    ///
    /// Note that [ThumbnailSettings::format] takes precedence over this field. In addition,
    /// if the output format is unsupported, it will default to the smallest format regardless
    /// of the value of this field.
    ///
    /// For instance, if the source input type is a PNG, but it doesn't have an alpha channel,
    /// the image will be converted to a JPEG of smaller size.
    pub prefer_smallest_format: bool,
    /// The output quality of the thumbnail.
    ///
    /// This setting contains sensible defaults for things like quality, compression, and
    /// algorithms for various formats.
    pub quality: ThumbnailQuality,
}

impl Default for ThumbnailSettings {
    fn default() -> Self {
        ThumbnailSettings {
            enabled: true,
            ignore_errors: true,
            long_edge: 1024,
            format: None,
            prefer_smallest_format: true,
            quality: ThumbnailQuality::Medium,
        }
    }
}

impl SettingsValidate for ThumbnailSettings {
    fn validate(&self) -> Result<()> {
        #[cfg(not(feature = "add_thumbnails"))]
        if self.enabled {
            log::warn!("c2pa-rs feature `add_thumbnails` must be enabled to generate thumbnails!");
        }

        Ok(())
    }
}

/// Settings for the auto actions (e.g. created, opened, placed).
#[allow(unused)]
#[derive(Clone, Debug, Deserialize, PartialEq, Serialize)]
pub(crate) struct AutoActionSettings {
    /// Whether to enable this auto action or not.
    pub enabled: bool,
    // TODO: enum
    /// The default source type for the auto action.
    #[serde(skip_serializing_if = "Option::is_none")]
    pub source_type: Option<String>,
}

/// Settings for how to specify the claim generator info's operating system.
#[allow(unused)]
#[derive(Clone, Debug, Deserialize, PartialEq, Serialize)]
pub(crate) struct ClaimGeneratorInfoOSSettings {
    /// Whether or not to infer the operating system.
    pub infer: bool,
    /// The name of the operating system.
    ///
    /// Note this field overrides [ClaimGeneratorInfoOSSettings::infer].
    pub name: Option<String>,
}

impl Default for ClaimGeneratorInfoOSSettings {
    fn default() -> Self {
        Self {
            infer: true,
            name: None,
        }
    }
}

/// Settings for the claim generator info.
#[allow(unused)]
#[derive(Clone, Debug, Deserialize, PartialEq, Serialize)]
pub(crate) struct ClaimGeneratorInfoSettings {
    /// A human readable string naming the claim_generator.
    pub name: String,
    /// A human readable string of the product's version.
    #[serde(skip_serializing_if = "Option::is_none")]
    pub version: Option<String>,
    /// Reference to an icon.
    #[serde(skip_serializing_if = "Option::is_none")]
    pub icon: Option<ResourceRef>,
    /// Settings for the claim generator info's operating system field.
    #[serde(skip_serializing_if = "Option::is_none")]
    pub operating_system: Option<ClaimGeneratorInfoOSSettings>,
    /// Any other values that are not part of the standard.
    #[serde(flatten)]
    pub other: HashMap<String, toml::Value>,
}

impl TryFrom<ClaimGeneratorInfoSettings> for ClaimGeneratorInfo {
    type Error = Error;

    fn try_from(value: ClaimGeneratorInfoSettings) -> Result<Self> {
        Ok(ClaimGeneratorInfo {
            name: value.name,
            version: value.version,
            icon: value.icon.map(UriOrResource::ResourceRef),
            operating_system: {
                let os = value.operating_system.unwrap_or_default();
                match os.infer {
                    true => Some(consts::OS.to_owned()),
                    false => os.name,
                }
            },
            other: value
                .other
                .into_iter()
                .map(|(key, value)| {
                    serde_json::to_value(value)
                        .map(|value| (key, value))
                        .map_err(|err| err.into())
                })
                .collect::<Result<HashMap<String, serde_json::Value>>>()?,
        })
    }
}

/// Settings for an action template.
#[derive(Clone, Debug, Deserialize, PartialEq, Serialize)]
pub(crate) struct ActionTemplateSettings {
    /// The label associated with this action. See ([c2pa_action][crate::assertions::actions::c2pa_action]).
    pub action: String,
    /// The software agent that performed the action.
    #[serde(skip_serializing_if = "Option::is_none")]
    pub software_agent: Option<ClaimGeneratorInfoSettings>,
    // TODO: change this to use string names and document in c2pa.toml
    /// 0-based index into the softwareAgents array
    #[serde(skip_serializing_if = "Option::is_none")]
    pub software_agent_index: Option<usize>,
    /// One of the defined URI values at `<https://cv.iptc.org/newscodes/digitalsourcetype/>`
    #[serde(skip_serializing_if = "Option::is_none")]
    pub source_type: Option<String>,
    // TODO: handle paths/urls and document in the sample c2pa.toml
    /// Reference to an icon.
    #[serde(skip_serializing_if = "Option::is_none")]
    pub icon: Option<ResourceRef>,
    /// Description of the template.
    #[serde(skip_serializing_if = "Option::is_none")]
    pub description: Option<String>,
    /// Additional parameters for the template
    #[serde(skip_serializing_if = "Option::is_none")]
    pub template_parameters: Option<HashMap<String, toml::Value>>,
}

impl TryFrom<ActionTemplateSettings> for ActionTemplate {
    type Error = Error;

    fn try_from(value: ActionTemplateSettings) -> Result<Self> {
        Ok(ActionTemplate {
            action: value.action,
            software_agent: value
                .software_agent
                .map(|software_agent| software_agent.try_into())
                .transpose()?,
            software_agent_index: value.software_agent_index,
            source_type: value.source_type,
            icon: value.icon.map(UriOrResource::ResourceRef),
            description: value.description,
            template_parameters: value
                .template_parameters
                .map(|template_parameters| {
                    template_parameters
                        .into_iter()
                        .map(|(key, value)| {
                            serde_cbor::value::to_value(value)
                                .map(|value| (key, value))
                                .map_err(|err| err.into())
                        })
                        .collect::<Result<HashMap<String, serde_cbor::Value>>>()
                })
                .transpose()?,
        })
    }
}

/// Settings for an action.
#[allow(unused)]
#[derive(Clone, Debug, Deserialize, PartialEq, Serialize)]
pub(crate) struct ActionSettings {
    /// The label associated with this action. See ([`c2pa_action`]).
    pub action: String,
    /// Timestamp of when the action occurred.
    #[serde(skip_serializing_if = "Option::is_none")]
    pub when: Option<DateT>,
    /// The software agent that performed the action.
    #[serde(skip_serializing_if = "Option::is_none")]
    pub software_agent: Option<ClaimGeneratorInfoSettings>,
    /// 0-based index into the softwareAgents array.
    #[serde(skip_serializing_if = "Option::is_none")]
    pub software_agent_index: Option<usize>,
    /// A list of the regions of interest of the resource that were changed.
    ///
    /// If not present, presumed to be undefined.
    /// When tracking changes and the scope of the changed components is unknown,
    /// it should be assumed that anything might have changed.
    #[serde(skip_serializing_if = "Option::is_none")]
    pub changes: Option<Vec<RegionOfInterest>>,

    /// Additional parameters of the action. These vary by the type of action.
    #[serde(skip_serializing_if = "Option::is_none")]
<<<<<<< HEAD
    pub parameters: Option<ParametersMap>,
    /// An array of the creators that undertook this action.
    #[serde(skip_serializing_if = "Option::is_none")]
    pub actors: Option<Vec<Actor>>,
    /// One of the defined URI values at `<https://cv.iptc.org/newscodes/digitalsourcetype/>`.
=======
    pub parameters: Option<HashMap<String, toml::Value>>,

>>>>>>> 89bafcc9
    #[serde(skip_serializing_if = "Option::is_none")]
    pub source_type: Option<String>,
    /// List of related actions.
    #[serde(skip_serializing_if = "Option::is_none")]
    pub related: Option<Vec<Action>>,
    // The reason why this action was performed, required when the action is `c2pa.redacted`.
    #[serde(skip_serializing_if = "Option::is_none")]
    pub reason: Option<String>,
    /// Description of the action.
    #[serde(skip_serializing_if = "Option::is_none")]
    pub description: Option<String>,
}

impl TryFrom<ActionSettings> for Action {
    type Error = Error;

    fn try_from(value: ActionSettings) -> Result<Self> {
        Ok(Action {
            action: value.action,
            when: value.when,
            software_agent: value
                .software_agent
                .map(|software_agent| software_agent.try_into())
                .transpose()?
                .map(SoftwareAgent::ClaimGeneratorInfo),
            software_agent_index: value.software_agent_index,
            changes: value.changes,
<<<<<<< HEAD
            #[allow(deprecated)]
            instance_id: value.instance_id,
            parameters: value.parameters,
            actors: value.actors,
=======
            parameters: value
                .parameters
                .map(|template_parameters| {
                    template_parameters
                        .into_iter()
                        .map(|(key, value)| {
                            serde_cbor::value::to_value(value)
                                .map(|value| (key, value))
                                .map_err(|err| err.into())
                        })
                        .collect::<Result<HashMap<String, serde_cbor::Value>>>()
                })
                .transpose()?,
>>>>>>> 89bafcc9
            source_type: value.source_type,
            related: value.related,
            reason: value.reason,
            description: value.description,
            ..Default::default()
        })
    }
}

/// Settings for configuring the "base" [Actions][crate::assertions::Actions] assertion.
///
/// The reason this setting exists only for an [Actions][crate::assertions::Actions] assertion
/// is because of its mandations and reusable fields.
#[allow(unused)]
#[derive(Clone, Debug, Deserialize, PartialEq, Serialize)]
pub(crate) struct ActionsSettings {
    /// Whether or not to set the [Actions::all_actions_included][crate::assertions::Actions::all_actions_included]
    /// field.
    pub all_actions_included: bool,
    /// Templates to be added to the [Actions::templates][crate::assertions::Actions::templates] field.
    #[serde(skip_serializing_if = "Option::is_none")]
    pub templates: Option<Vec<ActionTemplateSettings>>,
    // TODO: should we define a new struct for "Action" too, like ActionTemplateSettings?
    /// Actions to be added to the [Actions::actions][crate::assertions::Actions::actions] field.
    #[serde(skip_serializing_if = "Option::is_none")]
    pub actions: Option<Vec<ActionSettings>>,
    /// Whether to automatically generate a c2pa.created [Action][crate::assertions::Action]
    /// assertion or error that it doesn't already exist.
    ///
    /// For more information about the mandatory conditions for a c2pa.created action assertion, see here:
    /// <https://spec.c2pa.org/specifications/specifications/2.2/specs/C2PA_Specification.html#_mandatory_presence_of_at_least_one_actions_assertion>
    pub auto_created_action: AutoActionSettings,
    /// Whether to automatically generate a c2pa.opened [Action][crate::assertions::Action]
    /// assertion or error that it doesn't already exist.
    ///
    /// For more information about the mandatory conditions for a c2pa.opened action assertion, see here:
    /// <https://spec.c2pa.org/specifications/specifications/2.2/specs/C2PA_Specification.html#_mandatory_presence_of_at_least_one_actions_assertion>
    pub auto_opened_action: AutoActionSettings,
    /// Whether to automatically generate a c2pa.placed [Action][crate::assertions::Action]
    /// assertion or error that it doesn't already exist.
    ///
    /// For more information about the mandatory conditions for a c2pa.placed action assertion, see:
    /// <https://spec.c2pa.org/specifications/specifications/2.2/specs/C2PA_Specification.html#_relationship>
    pub auto_placed_action: AutoActionSettings,
}

impl Default for ActionsSettings {
    fn default() -> Self {
        ActionsSettings {
            all_actions_included: true,
            templates: None,
            actions: None,
            auto_created_action: AutoActionSettings {
                enabled: true,
                source_type: Some(crate::assertions::source_type::EMPTY.to_owned()),
            },
            auto_opened_action: AutoActionSettings {
                enabled: true,
                source_type: None,
            },
            auto_placed_action: AutoActionSettings {
                enabled: true,
                source_type: None,
            },
        }
    }
}

impl SettingsValidate for ActionsSettings {
    fn validate(&self) -> Result<()> {
        match self.auto_created_action.enabled && self.auto_created_action.source_type.is_none() {
            true => Err(Error::MissingAutoCreatedActionSourceType),
            false => Ok(()),
        }
    }
}

// TODO: do more validation on URL fields, cert fields, etc.
/// Settings for the [Builder][crate::Builder].
#[allow(unused)]
#[derive(Clone, Debug, Deserialize, PartialEq, Serialize, Default)]
pub(crate) struct BuilderSettings {
    /// Claim generator info that is automatically added to the builder.
    ///
    /// Note that this information will prepend any claim generator info
    /// provided explicitly to the builder.
    #[serde(skip_serializing_if = "Option::is_none")]
    pub claim_generator_info: Option<ClaimGeneratorInfoSettings>,
    /// Various settings for configuring automatic thumbnail generation.
    pub thumbnail: ThumbnailSettings,
    /// Settings for configuring fields in an [Actions][crate::assertions::Actions] assertion.
    ///
    /// For more information on the reasoning behind this field see [ActionsSettings].
    pub actions: ActionsSettings,
}

impl SettingsValidate for BuilderSettings {
    fn validate(&self) -> Result<()> {
        self.actions.validate()?;
        self.thumbnail.validate()
    }
}

#[cfg(test)]
pub mod tests {
    #![allow(clippy::unwrap_used)]

    use super::*;
    use crate::assertions::source_type;

    #[test]
    fn test_auto_created_action_without_source_type() {
        let actions_settings = ActionsSettings {
            auto_created_action: AutoActionSettings {
                enabled: true,
                source_type: None,
            },
            ..Default::default()
        };

        assert!(actions_settings.validate().is_err());
    }

    #[test]
    fn test_auto_created_action_with_source_type() {
        let actions_settings = ActionsSettings {
            auto_created_action: AutoActionSettings {
                enabled: true,
                source_type: Some(source_type::EMPTY.to_owned()),
            },
            ..Default::default()
        };

        assert!(actions_settings.validate().is_ok());
    }
}<|MERGE_RESOLUTION|>--- conflicted
+++ resolved
@@ -16,14 +16,9 @@
 use serde::{Deserialize, Serialize};
 
 use crate::{
-<<<<<<< HEAD
     assertions::{
-        region_of_interest::RegionOfInterest, Action, ActionTemplate, Actor, ParametersMap,
-        SoftwareAgent,
+        region_of_interest::RegionOfInterest, Action, ActionTemplate, ParametersMap, SoftwareAgent,
     },
-=======
-    assertions::{region_of_interest::RegionOfInterest, Action, ActionTemplate, SoftwareAgent},
->>>>>>> 89bafcc9
     cbor_types::DateT,
     resource_store::UriOrResource,
     settings::SettingsValidate,
@@ -285,16 +280,8 @@
 
     /// Additional parameters of the action. These vary by the type of action.
     #[serde(skip_serializing_if = "Option::is_none")]
-<<<<<<< HEAD
     pub parameters: Option<ParametersMap>,
-    /// An array of the creators that undertook this action.
-    #[serde(skip_serializing_if = "Option::is_none")]
-    pub actors: Option<Vec<Actor>>,
     /// One of the defined URI values at `<https://cv.iptc.org/newscodes/digitalsourcetype/>`.
-=======
-    pub parameters: Option<HashMap<String, toml::Value>>,
-
->>>>>>> 89bafcc9
     #[serde(skip_serializing_if = "Option::is_none")]
     pub source_type: Option<String>,
     /// List of related actions.
@@ -322,26 +309,7 @@
                 .map(SoftwareAgent::ClaimGeneratorInfo),
             software_agent_index: value.software_agent_index,
             changes: value.changes,
-<<<<<<< HEAD
-            #[allow(deprecated)]
-            instance_id: value.instance_id,
             parameters: value.parameters,
-            actors: value.actors,
-=======
-            parameters: value
-                .parameters
-                .map(|template_parameters| {
-                    template_parameters
-                        .into_iter()
-                        .map(|(key, value)| {
-                            serde_cbor::value::to_value(value)
-                                .map(|value| (key, value))
-                                .map_err(|err| err.into())
-                        })
-                        .collect::<Result<HashMap<String, serde_cbor::Value>>>()
-                })
-                .transpose()?,
->>>>>>> 89bafcc9
             source_type: value.source_type,
             related: value.related,
             reason: value.reason,
