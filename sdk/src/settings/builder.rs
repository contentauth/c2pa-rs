// Copyright 2024 Adobe. All rights reserved.
// This file is licensed to you under the Apache License,
// Version 2.0 (http://www.apache.org/licenses/LICENSE-2.0)
// or the MIT license (http://opensource.org/licenses/MIT),
// at your option.

// Unless required by applicable law or agreed to in writing,
// this software is distributed on an "AS IS" BASIS, WITHOUT
// WARRANTIES OR REPRESENTATIONS OF ANY KIND, either express or
// implied. See the LICENSE-MIT and LICENSE-APACHE files for the
// specific language governing permissions and limitations under
// each license.

use serde::{Deserialize, Serialize};

use crate::{
<<<<<<< HEAD
    definitions::{ActionDefinition, ActionTemplateDefinition, ClaimGeneratorInfoDefinition},
=======
    assertions::{
        region_of_interest::RegionOfInterest, Action, ActionTemplate, DigitalSourceType,
        SoftwareAgent,
    },
    cbor_types::DateT,
    resource_store::UriOrResource,
>>>>>>> 1523d18f
    settings::SettingsValidate,
    Error, Result,
};

// TODO: thumbnails/previews for audio?
/// Possible output types for automatic thumbnail generation.
///
/// These formats are a combination of types supported in [image-rs](https://docs.rs/image/latest/image/enum.ImageFormat.html)
/// and types defined by the [IANA registry media type](https://www.iana.org/assignments/media-types/media-types.xhtml) (as defined in the spec).
#[derive(Copy, Clone, Debug, Deserialize, PartialEq, Serialize)]
#[serde(rename_all = "lowercase")]
pub(crate) enum ThumbnailFormat {
    /// An image in PNG format.
    Png,
    /// An image in JPEG format.
    Jpeg,
    /// An image in GIF format.
    Gif,
    /// An image in WEBP format.
    WebP,
    /// An image in TIFF format.
    Tiff,
}
/// Quality of the thumbnail.
#[derive(Clone, Debug, Deserialize, PartialEq, Serialize)]
#[serde(rename_all = "lowercase")]
pub(crate) enum ThumbnailQuality {
    /// Low quality.
    Low,
    /// Medium quality.
    Medium,
    /// High quality.
    High,
}

/// Settings for controlling automatic thumbnail generation.
#[derive(Clone, Debug, Deserialize, PartialEq, Serialize)]
pub(crate) struct ThumbnailSettings {
    /// Whether or not to automatically generate thumbnails.
    pub enabled: bool,
    /// Whether to ignore thumbnail generation errors.
    ///
    /// This may occur, for instance, if the thumbnail media type or color layout isn't
    /// supported.
    pub ignore_errors: bool,
    /// The size of the longest edge of the thumbnail.
    ///
    /// This function will resize the input to preserve aspect ratio.
    pub long_edge: u32,
    /// Format of the thumbnail.
    ///
    /// If this field isn't specified, the thumbnail format will correspond to the
    /// input format.
    #[serde(skip_serializing_if = "Option::is_none")]
    pub format: Option<ThumbnailFormat>,
    /// Whether or not to prefer a smaller sized media format for the thumbnail.
    ///
    /// Note that [ThumbnailSettings::format] takes precedence over this field. In addition,
    /// if the output format is unsupported, it will default to the smallest format regardless
    /// of the value of this field.
    ///
    /// For instance, if the source input type is a PNG, but it doesn't have an alpha channel,
    /// the image will be converted to a JPEG of smaller size.
    pub prefer_smallest_format: bool,
    /// The output quality of the thumbnail.
    ///
    /// This setting contains sensible defaults for things like quality, compression, and
    /// algorithms for various formats.
    pub quality: ThumbnailQuality,
}

impl Default for ThumbnailSettings {
    fn default() -> Self {
        ThumbnailSettings {
            enabled: true,
            ignore_errors: true,
            long_edge: 1024,
            format: None,
            prefer_smallest_format: true,
            quality: ThumbnailQuality::Medium,
        }
    }
}

impl SettingsValidate for ThumbnailSettings {
    fn validate(&self) -> Result<()> {
        #[cfg(not(feature = "add_thumbnails"))]
        if self.enabled {
            log::warn!("c2pa-rs feature `add_thumbnails` must be enabled to generate thumbnails!");
        }

        Ok(())
    }
}

// #[allow(unused)]
// #[derive(Clone, Debug, Deserialize, PartialEq, Serialize)]
// pub(crate) struct ClaimGeneratorInfoSettings {
//     #[serde(flatten)]
//     pub other: HashMap<String, toml::Value>,

//     #[serde(flatten)]
//     pub definition: ClaimGeneratorInfoDefinition,
// }

// impl TryFrom<ClaimGeneratorInfoSettings> for ClaimGeneratorInfoDefinition {
//     type Error = Error;

//     fn try_from(value: ClaimGeneratorInfoSettings) -> Result<Self> {
//         let mut definition = value.definition;
//         definition.other = value
//             .other
//             .into_iter()
//             .map(|(key, value)| {
//                 serde_json::to_value(value)
//                     .map(|value| (key, value))
//                     .map_err(|err| err.into())
//             })
//             .collect::<Result<HashMap<String, serde_json::Value>>>()?;
//         Ok(definition)
//     }
// }

// #[derive(Clone, Debug, Deserialize, PartialEq, Serialize)]
// pub(crate) struct ActionTemplateSettings {
//     #[serde(skip_serializing_if = "Option::is_none")]
//     pub template_parameters: Option<HashMap<String, toml::Value>>,

//     #[serde(flatten)]
//     pub definition: ActionTemplateDefinition,
// }

// impl TryFrom<ActionTemplateSettings> for ActionTemplateDefinition {
//     type Error = Error;

//     fn try_from(value: ActionTemplateSettings) -> Result<Self> {
//         let mut definition = value.definition;
//         definition.template_parameters = value
//             .template_parameters
//             .map(|template_parameters| {
//                 template_parameters
//                     .into_iter()
//                     .map(|(key, value)| {
//                         serde_json::to_value(value)
//                             .map(|value| (key, value))
//                             .map_err(|err| err.into())
//                     })
//                     .collect::<Result<HashMap<String, serde_json::Value>>>()
//             })
//             .transpose()?;
//         Ok(definition)
//     }
// }

// #[derive(Clone, Debug, Deserialize, PartialEq, Serialize)]
// pub(crate) struct ActionSettings {
//     #[serde(skip_serializing_if = "Option::is_none")]
//     pub parameters: Option<HashMap<String, toml::Value>>,

//     #[serde(flatten)]
//     pub definition: ActionDefinition,
// }

// impl TryFrom<ActionSettings> for ActionDefinition {
//     type Error = Error;

//     fn try_from(value: ActionSettings) -> Result<Self> {
//         let mut definition = value.definition;
//         definition.parameters = value
//             .parameters
//             .map(|template_parameters| {
//                 template_parameters
//                     .into_iter()
//                     .map(|(key, value)| {
//                         serde_json::value::to_value(value)
//                             .map(|value| (key, value))
//                             .map_err(|err| err.into())
//                     })
//                     .collect::<Result<HashMap<String, serde_json::Value>>>()
//             })
//             .transpose()?;
//         Ok(definition)
//     }
// }

/// Settings for the auto actions (e.g. created, opened, placed).
#[allow(unused)]
#[derive(Clone, Debug, Deserialize, PartialEq, Serialize)]
pub(crate) struct AutoActionSettings {
    /// Whether to enable this auto action or not.
    pub enabled: bool,
    /// The default source type for the auto action.
    #[serde(skip_serializing_if = "Option::is_none")]
    pub source_type: Option<DigitalSourceType>,
}

<<<<<<< HEAD
=======
/// Settings for how to specify the claim generator info's operating system.
#[allow(unused)]
#[derive(Clone, Debug, Deserialize, PartialEq, Serialize)]
pub(crate) struct ClaimGeneratorInfoOSSettings {
    /// Whether or not to infer the operating system.
    pub infer: bool,
    /// The name of the operating system.
    ///
    /// Note this field overrides [ClaimGeneratorInfoOSSettings::infer].
    pub name: Option<String>,
}

impl Default for ClaimGeneratorInfoOSSettings {
    fn default() -> Self {
        Self {
            infer: true,
            name: None,
        }
    }
}

/// Settings for the claim generator info.
#[allow(unused)]
#[derive(Clone, Debug, Deserialize, PartialEq, Serialize)]
pub(crate) struct ClaimGeneratorInfoSettings {
    /// A human readable string naming the claim_generator.
    pub name: String,
    /// A human readable string of the product's version.
    #[serde(skip_serializing_if = "Option::is_none")]
    pub version: Option<String>,
    /// Reference to an icon.
    #[serde(skip_serializing_if = "Option::is_none")]
    pub icon: Option<ResourceRef>,
    /// Settings for the claim generator info's operating system field.
    #[serde(skip_serializing_if = "Option::is_none")]
    pub operating_system: Option<ClaimGeneratorInfoOSSettings>,
    /// Any other values that are not part of the standard.
    #[serde(flatten)]
    pub other: HashMap<String, toml::Value>,
}

impl TryFrom<ClaimGeneratorInfoSettings> for ClaimGeneratorInfo {
    type Error = Error;

    fn try_from(value: ClaimGeneratorInfoSettings) -> Result<Self> {
        Ok(ClaimGeneratorInfo {
            name: value.name,
            version: value.version,
            icon: value.icon.map(UriOrResource::ResourceRef),
            operating_system: {
                let os = value.operating_system.unwrap_or_default();
                match os.infer {
                    true => Some(consts::OS.to_owned()),
                    false => os.name,
                }
            },
            other: value
                .other
                .into_iter()
                .map(|(key, value)| {
                    serde_json::to_value(value)
                        .map(|value| (key, value))
                        .map_err(|err| err.into())
                })
                .collect::<Result<HashMap<String, serde_json::Value>>>()?,
        })
    }
}

/// Settings for an action template.
#[derive(Clone, Debug, Deserialize, PartialEq, Serialize)]
pub(crate) struct ActionTemplateSettings {
    /// The label associated with this action. See ([c2pa_action][crate::assertions::actions::c2pa_action]).
    pub action: String,
    /// The software agent that performed the action.
    #[serde(skip_serializing_if = "Option::is_none")]
    pub software_agent: Option<ClaimGeneratorInfoSettings>,
    // TODO: change this to use string names and document in c2pa.toml
    /// 0-based index into the softwareAgents array
    #[serde(skip_serializing_if = "Option::is_none")]
    pub software_agent_index: Option<usize>,
    /// One of the defined URI values at `<https://cv.iptc.org/newscodes/digitalsourcetype/>`
    #[serde(skip_serializing_if = "Option::is_none")]
    pub source_type: Option<DigitalSourceType>,
    // TODO: handle paths/urls and document in the sample c2pa.toml
    /// Reference to an icon.
    #[serde(skip_serializing_if = "Option::is_none")]
    pub icon: Option<ResourceRef>,
    /// Description of the template.
    #[serde(skip_serializing_if = "Option::is_none")]
    pub description: Option<String>,
    /// Additional parameters for the template
    #[serde(skip_serializing_if = "Option::is_none")]
    pub template_parameters: Option<HashMap<String, toml::Value>>,
}

impl TryFrom<ActionTemplateSettings> for ActionTemplate {
    type Error = Error;

    fn try_from(value: ActionTemplateSettings) -> Result<Self> {
        Ok(ActionTemplate {
            action: value.action,
            software_agent: value
                .software_agent
                .map(|software_agent| software_agent.try_into())
                .transpose()?,
            software_agent_index: value.software_agent_index,
            source_type: value.source_type,
            icon: value.icon.map(UriOrResource::ResourceRef),
            description: value.description,
            template_parameters: value
                .template_parameters
                .map(|template_parameters| {
                    template_parameters
                        .into_iter()
                        .map(|(key, value)| {
                            serde_cbor::value::to_value(value)
                                .map(|value| (key, value))
                                .map_err(|err| err.into())
                        })
                        .collect::<Result<HashMap<String, serde_cbor::Value>>>()
                })
                .transpose()?,
        })
    }
}

/// Settings for an action.
#[allow(unused)]
#[derive(Clone, Debug, Deserialize, PartialEq, Serialize)]
pub(crate) struct ActionSettings {
    /// The label associated with this action. See ([`c2pa_action`]).
    pub action: String,
    /// Timestamp of when the action occurred.
    #[serde(skip_serializing_if = "Option::is_none")]
    pub when: Option<DateT>,
    /// The software agent that performed the action.
    #[serde(skip_serializing_if = "Option::is_none")]
    pub software_agent: Option<ClaimGeneratorInfoSettings>,
    /// 0-based index into the softwareAgents array.
    #[serde(skip_serializing_if = "Option::is_none")]
    pub software_agent_index: Option<usize>,
    /// A list of the regions of interest of the resource that were changed.
    ///
    /// If not present, presumed to be undefined.
    /// When tracking changes and the scope of the changed components is unknown,
    /// it should be assumed that anything might have changed.
    #[serde(skip_serializing_if = "Option::is_none")]
    pub changes: Option<Vec<RegionOfInterest>>,

    /// Additional parameters of the action. These vary by the type of action.
    #[serde(skip_serializing_if = "Option::is_none")]
    pub parameters: Option<HashMap<String, toml::Value>>,

    #[serde(skip_serializing_if = "Option::is_none")]
    pub source_type: Option<DigitalSourceType>,
    /// List of related actions.
    #[serde(skip_serializing_if = "Option::is_none")]
    pub related: Option<Vec<Action>>,
    // The reason why this action was performed, required when the action is `c2pa.redacted`.
    #[serde(skip_serializing_if = "Option::is_none")]
    pub reason: Option<String>,
    /// Description of the action.
    #[serde(skip_serializing_if = "Option::is_none")]
    pub description: Option<String>,
}

impl TryFrom<ActionSettings> for Action {
    type Error = Error;

    fn try_from(value: ActionSettings) -> Result<Self> {
        Ok(Action {
            action: value.action,
            when: value.when,
            software_agent: value
                .software_agent
                .map(|software_agent| software_agent.try_into())
                .transpose()?
                .map(SoftwareAgent::ClaimGeneratorInfo),
            software_agent_index: value.software_agent_index,
            changes: value.changes,
            parameters: value
                .parameters
                .map(|template_parameters| {
                    template_parameters
                        .into_iter()
                        .map(|(key, value)| {
                            serde_cbor::value::to_value(value)
                                .map(|value| (key, value))
                                .map_err(|err| err.into())
                        })
                        .collect::<Result<HashMap<String, serde_cbor::Value>>>()
                })
                .transpose()?,
            source_type: value.source_type,
            related: value.related,
            reason: value.reason,
            description: value.description,
            ..Default::default()
        })
    }
}

>>>>>>> 1523d18f
/// Settings for configuring the "base" [Actions][crate::assertions::Actions] assertion.
///
/// The reason this setting exists only for an [Actions][crate::assertions::Actions] assertion
/// is because of its mandations and reusable fields.
#[allow(unused)]
#[derive(Clone, Debug, Deserialize, PartialEq, Serialize)]
pub(crate) struct ActionsSettings {
    /// Whether or not to set the [Actions::all_actions_included][crate::assertions::Actions::all_actions_included]
    /// field.
    pub all_actions_included: bool,
    /// Templates to be added to the [Actions::templates][crate::assertions::Actions::templates] field.
    #[serde(skip_serializing_if = "Option::is_none")]
    pub templates: Option<Vec<ActionTemplateDefinition>>,
    /// Actions to be added to the [Actions::actions][crate::assertions::Actions::actions] field.
    #[serde(skip_serializing_if = "Option::is_none")]
    pub actions: Option<Vec<ActionDefinition>>,
    /// Whether to automatically generate a c2pa.created [Action][crate::assertions::Action]
    /// assertion or error that it doesn't already exist.
    ///
    /// For more information about the mandatory conditions for a c2pa.created action assertion, see here:
    /// <https://spec.c2pa.org/specifications/specifications/2.2/specs/C2PA_Specification.html#_mandatory_presence_of_at_least_one_actions_assertion>
    pub auto_created_action: AutoActionSettings,
    /// Whether to automatically generate a c2pa.opened [Action][crate::assertions::Action]
    /// assertion or error that it doesn't already exist.
    ///
    /// For more information about the mandatory conditions for a c2pa.opened action assertion, see here:
    /// <https://spec.c2pa.org/specifications/specifications/2.2/specs/C2PA_Specification.html#_mandatory_presence_of_at_least_one_actions_assertion>
    pub auto_opened_action: AutoActionSettings,
    /// Whether to automatically generate a c2pa.placed [Action][crate::assertions::Action]
    /// assertion or error that it doesn't already exist.
    ///
    /// For more information about the mandatory conditions for a c2pa.placed action assertion, see:
    /// <https://spec.c2pa.org/specifications/specifications/2.2/specs/C2PA_Specification.html#_relationship>
    pub auto_placed_action: AutoActionSettings,
}

impl Default for ActionsSettings {
    fn default() -> Self {
        ActionsSettings {
            all_actions_included: true,
            templates: None,
            actions: None,
            auto_created_action: AutoActionSettings {
                enabled: true,
                source_type: Some(DigitalSourceType::Empty),
            },
            auto_opened_action: AutoActionSettings {
                enabled: true,
                source_type: None,
            },
            auto_placed_action: AutoActionSettings {
                enabled: true,
                source_type: None,
            },
        }
    }
}

impl SettingsValidate for ActionsSettings {
    fn validate(&self) -> Result<()> {
        match self.auto_created_action.enabled && self.auto_created_action.source_type.is_none() {
            true => Err(Error::MissingAutoCreatedActionSourceType),
            false => Ok(()),
        }
    }
}

// TODO: do more validation on URL fields, cert fields, etc.
/// Settings for the [Builder][crate::Builder].
#[allow(unused)]
#[derive(Clone, Debug, Deserialize, PartialEq, Serialize, Default)]
pub(crate) struct BuilderSettings {
    /// Claim generator info that is automatically added to the builder.
    ///
    /// Note that this information will prepend any claim generator info
    /// provided explicitly to the builder.
    #[serde(skip_serializing_if = "Option::is_none")]
    pub claim_generator_info: Option<ClaimGeneratorInfoDefinition>,
    /// Various settings for configuring automatic thumbnail generation.
    pub thumbnail: ThumbnailSettings,
    /// Settings for configuring fields in an [Actions][crate::assertions::Actions] assertion.
    ///
    /// For more information on the reasoning behind this field see [ActionsSettings].
    pub actions: ActionsSettings,

    // Certificate statuses will be fetched for either all the manifest labels, or just the active manifest.
    pub certificate_status_fetch: Option<OcspFetch>,

    // Whether or not existing OCSP responses should be overridden by new values.
    pub certificate_status_should_override: Option<bool>,
}

#[derive(Copy, Clone, Debug, Deserialize, PartialEq, Serialize)]
#[serde(rename_all = "lowercase")]
pub(crate) enum OcspFetch {
    All,
    Active,
}

impl SettingsValidate for BuilderSettings {
    fn validate(&self) -> Result<()> {
        self.actions.validate()?;
        self.thumbnail.validate()
    }
}

#[cfg(test)]
pub mod tests {
    #![allow(clippy::unwrap_used)]

    use super::*;
    use crate::assertions::DigitalSourceType;

    #[test]
    fn test_auto_created_action_without_source_type() {
        let actions_settings = ActionsSettings {
            auto_created_action: AutoActionSettings {
                enabled: true,
                source_type: None,
            },
            ..Default::default()
        };

        assert!(actions_settings.validate().is_err());
    }

    #[test]
    fn test_auto_created_action_with_source_type() {
        let actions_settings = ActionsSettings {
            auto_created_action: AutoActionSettings {
                enabled: true,
                source_type: Some(DigitalSourceType::Empty),
            },
            ..Default::default()
        };

        assert!(actions_settings.validate().is_ok());
    }
}<|MERGE_RESOLUTION|>--- conflicted
+++ resolved
@@ -14,16 +14,8 @@
 use serde::{Deserialize, Serialize};
 
 use crate::{
-<<<<<<< HEAD
+    assertions::DigitalSourceType,
     definitions::{ActionDefinition, ActionTemplateDefinition, ClaimGeneratorInfoDefinition},
-=======
-    assertions::{
-        region_of_interest::RegionOfInterest, Action, ActionTemplate, DigitalSourceType,
-        SoftwareAgent,
-    },
-    cbor_types::DateT,
-    resource_store::UriOrResource,
->>>>>>> 1523d18f
     settings::SettingsValidate,
     Error, Result,
 };
@@ -220,212 +212,6 @@
     pub source_type: Option<DigitalSourceType>,
 }
 
-<<<<<<< HEAD
-=======
-/// Settings for how to specify the claim generator info's operating system.
-#[allow(unused)]
-#[derive(Clone, Debug, Deserialize, PartialEq, Serialize)]
-pub(crate) struct ClaimGeneratorInfoOSSettings {
-    /// Whether or not to infer the operating system.
-    pub infer: bool,
-    /// The name of the operating system.
-    ///
-    /// Note this field overrides [ClaimGeneratorInfoOSSettings::infer].
-    pub name: Option<String>,
-}
-
-impl Default for ClaimGeneratorInfoOSSettings {
-    fn default() -> Self {
-        Self {
-            infer: true,
-            name: None,
-        }
-    }
-}
-
-/// Settings for the claim generator info.
-#[allow(unused)]
-#[derive(Clone, Debug, Deserialize, PartialEq, Serialize)]
-pub(crate) struct ClaimGeneratorInfoSettings {
-    /// A human readable string naming the claim_generator.
-    pub name: String,
-    /// A human readable string of the product's version.
-    #[serde(skip_serializing_if = "Option::is_none")]
-    pub version: Option<String>,
-    /// Reference to an icon.
-    #[serde(skip_serializing_if = "Option::is_none")]
-    pub icon: Option<ResourceRef>,
-    /// Settings for the claim generator info's operating system field.
-    #[serde(skip_serializing_if = "Option::is_none")]
-    pub operating_system: Option<ClaimGeneratorInfoOSSettings>,
-    /// Any other values that are not part of the standard.
-    #[serde(flatten)]
-    pub other: HashMap<String, toml::Value>,
-}
-
-impl TryFrom<ClaimGeneratorInfoSettings> for ClaimGeneratorInfo {
-    type Error = Error;
-
-    fn try_from(value: ClaimGeneratorInfoSettings) -> Result<Self> {
-        Ok(ClaimGeneratorInfo {
-            name: value.name,
-            version: value.version,
-            icon: value.icon.map(UriOrResource::ResourceRef),
-            operating_system: {
-                let os = value.operating_system.unwrap_or_default();
-                match os.infer {
-                    true => Some(consts::OS.to_owned()),
-                    false => os.name,
-                }
-            },
-            other: value
-                .other
-                .into_iter()
-                .map(|(key, value)| {
-                    serde_json::to_value(value)
-                        .map(|value| (key, value))
-                        .map_err(|err| err.into())
-                })
-                .collect::<Result<HashMap<String, serde_json::Value>>>()?,
-        })
-    }
-}
-
-/// Settings for an action template.
-#[derive(Clone, Debug, Deserialize, PartialEq, Serialize)]
-pub(crate) struct ActionTemplateSettings {
-    /// The label associated with this action. See ([c2pa_action][crate::assertions::actions::c2pa_action]).
-    pub action: String,
-    /// The software agent that performed the action.
-    #[serde(skip_serializing_if = "Option::is_none")]
-    pub software_agent: Option<ClaimGeneratorInfoSettings>,
-    // TODO: change this to use string names and document in c2pa.toml
-    /// 0-based index into the softwareAgents array
-    #[serde(skip_serializing_if = "Option::is_none")]
-    pub software_agent_index: Option<usize>,
-    /// One of the defined URI values at `<https://cv.iptc.org/newscodes/digitalsourcetype/>`
-    #[serde(skip_serializing_if = "Option::is_none")]
-    pub source_type: Option<DigitalSourceType>,
-    // TODO: handle paths/urls and document in the sample c2pa.toml
-    /// Reference to an icon.
-    #[serde(skip_serializing_if = "Option::is_none")]
-    pub icon: Option<ResourceRef>,
-    /// Description of the template.
-    #[serde(skip_serializing_if = "Option::is_none")]
-    pub description: Option<String>,
-    /// Additional parameters for the template
-    #[serde(skip_serializing_if = "Option::is_none")]
-    pub template_parameters: Option<HashMap<String, toml::Value>>,
-}
-
-impl TryFrom<ActionTemplateSettings> for ActionTemplate {
-    type Error = Error;
-
-    fn try_from(value: ActionTemplateSettings) -> Result<Self> {
-        Ok(ActionTemplate {
-            action: value.action,
-            software_agent: value
-                .software_agent
-                .map(|software_agent| software_agent.try_into())
-                .transpose()?,
-            software_agent_index: value.software_agent_index,
-            source_type: value.source_type,
-            icon: value.icon.map(UriOrResource::ResourceRef),
-            description: value.description,
-            template_parameters: value
-                .template_parameters
-                .map(|template_parameters| {
-                    template_parameters
-                        .into_iter()
-                        .map(|(key, value)| {
-                            serde_cbor::value::to_value(value)
-                                .map(|value| (key, value))
-                                .map_err(|err| err.into())
-                        })
-                        .collect::<Result<HashMap<String, serde_cbor::Value>>>()
-                })
-                .transpose()?,
-        })
-    }
-}
-
-/// Settings for an action.
-#[allow(unused)]
-#[derive(Clone, Debug, Deserialize, PartialEq, Serialize)]
-pub(crate) struct ActionSettings {
-    /// The label associated with this action. See ([`c2pa_action`]).
-    pub action: String,
-    /// Timestamp of when the action occurred.
-    #[serde(skip_serializing_if = "Option::is_none")]
-    pub when: Option<DateT>,
-    /// The software agent that performed the action.
-    #[serde(skip_serializing_if = "Option::is_none")]
-    pub software_agent: Option<ClaimGeneratorInfoSettings>,
-    /// 0-based index into the softwareAgents array.
-    #[serde(skip_serializing_if = "Option::is_none")]
-    pub software_agent_index: Option<usize>,
-    /// A list of the regions of interest of the resource that were changed.
-    ///
-    /// If not present, presumed to be undefined.
-    /// When tracking changes and the scope of the changed components is unknown,
-    /// it should be assumed that anything might have changed.
-    #[serde(skip_serializing_if = "Option::is_none")]
-    pub changes: Option<Vec<RegionOfInterest>>,
-
-    /// Additional parameters of the action. These vary by the type of action.
-    #[serde(skip_serializing_if = "Option::is_none")]
-    pub parameters: Option<HashMap<String, toml::Value>>,
-
-    #[serde(skip_serializing_if = "Option::is_none")]
-    pub source_type: Option<DigitalSourceType>,
-    /// List of related actions.
-    #[serde(skip_serializing_if = "Option::is_none")]
-    pub related: Option<Vec<Action>>,
-    // The reason why this action was performed, required when the action is `c2pa.redacted`.
-    #[serde(skip_serializing_if = "Option::is_none")]
-    pub reason: Option<String>,
-    /// Description of the action.
-    #[serde(skip_serializing_if = "Option::is_none")]
-    pub description: Option<String>,
-}
-
-impl TryFrom<ActionSettings> for Action {
-    type Error = Error;
-
-    fn try_from(value: ActionSettings) -> Result<Self> {
-        Ok(Action {
-            action: value.action,
-            when: value.when,
-            software_agent: value
-                .software_agent
-                .map(|software_agent| software_agent.try_into())
-                .transpose()?
-                .map(SoftwareAgent::ClaimGeneratorInfo),
-            software_agent_index: value.software_agent_index,
-            changes: value.changes,
-            parameters: value
-                .parameters
-                .map(|template_parameters| {
-                    template_parameters
-                        .into_iter()
-                        .map(|(key, value)| {
-                            serde_cbor::value::to_value(value)
-                                .map(|value| (key, value))
-                                .map_err(|err| err.into())
-                        })
-                        .collect::<Result<HashMap<String, serde_cbor::Value>>>()
-                })
-                .transpose()?,
-            source_type: value.source_type,
-            related: value.related,
-            reason: value.reason,
-            description: value.description,
-            ..Default::default()
-        })
-    }
-}
-
->>>>>>> 1523d18f
 /// Settings for configuring the "base" [Actions][crate::assertions::Actions] assertion.
 ///
 /// The reason this setting exists only for an [Actions][crate::assertions::Actions] assertion
