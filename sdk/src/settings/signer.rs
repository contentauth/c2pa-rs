// Copyright 2024 Adobe. All rights reserved.
// This file is licensed to you under the Apache License,
// Version 2.0 (http://www.apache.org/licenses/LICENSE-2.0)
// or the MIT license (http://opensource.org/licenses/MIT),
// at your option.

// Unless required by applicable law or agreed to in writing,
// this software is distributed on an "AS IS" BASIS, WITHOUT
// WARRANTIES OR REPRESENTATIONS OF ANY KIND, either express or
// implied. See the LICENSE-MIT and LICENSE-APACHE files for the
// specific language governing permissions and limitations under
// each license.

use http::Request;
use serde::{Deserialize, Serialize};

use crate::{
    create_signer,
<<<<<<< HEAD
    http::{SyncGenericResolver, SyncHttpResolver},
    settings::Settings,
=======
    crypto::raw_signature::RawSigner,
    dynamic_assertion::DynamicAssertion,
    identity::{builder::IdentityAssertionBuilder, x509::X509CredentialHolder},
    settings::{Settings, SettingsValidate},
>>>>>>> f7989927
    Error, Result, Signer, SigningAlg,
};

/// Settings for configuring a local or remote [`Signer`].
///
/// A [`Signer`] can be obtained by calling the [`signer()`] function.
///
/// [`Signer`]: crate::Signer
/// [`signer()`]: Builder::signer
#[allow(unused)]
#[derive(Clone, Debug, Deserialize, PartialEq, Serialize)]
#[serde(rename_all = "lowercase")]
pub(crate) enum SignerSettings {
    /// A signer configured locally.
    Local {
        // Algorithm to use for signing.
        alg: SigningAlg,
        // Certificate used for signing (PEM format).
        sign_cert: String,
        // Private key used for signing (PEM format).
        private_key: String,
        // Time stamp authority URL for signing.
        tsa_url: Option<String>,
    },
    /// A signer configured remotely.
    Remote {
        // URL to the signer used for signing.
        //
        // A POST request with a byte stream will be sent to this URL.
        url: String,
        // Algorithm to use for signing.
        alg: SigningAlg,
        // Certificate used for signing (PEM format).
        sign_cert: String,
        // Time stamp authority URL for signing.
        tsa_url: Option<String>,
    },
}

impl SignerSettings {
    // TODO: add async signer
    /// Returns the constructed signer from the [BuilderSettings::signer] field.
    ///
    /// If the signer settings aren't specified, this function will return [Error::MissingSignerSettings][crate::Error::MissingSignerSettings].
    pub fn signer() -> Result<Box<dyn Signer>> {
        let c2pa_signer = Self::c2pa_signer()?;

        // TO DISCUSS: What if get_value returns an Err(...)?
        if let Ok(Some(cawg_x509_settings)) =
            Settings::get_value::<Option<SignerSettings>>("cawg_x509_signer")
        {
            match cawg_x509_settings {
                SignerSettings::Local {
                    alg: cawg_alg,
                    sign_cert: cawg_sign_cert,
                    private_key: cawg_private_key,
                    tsa_url: cawg_tsa_url,
                } => {
                    let cawg_dual_signer = CawgX509IdentitySigner {
                        c2pa_signer,
                        cawg_alg,
                        cawg_sign_cert,
                        cawg_private_key,
                        cawg_tsa_url,
                    };

                    Ok(Box::new(cawg_dual_signer))
                }

                SignerSettings::Remote {
                    url: _url,
                    alg: _alg,
                    sign_cert: _sign_cert,
                    tsa_url: _tsa_url,
                } => todo!("Remote CAWG X.509 signing not yet supported"),
            }
        } else {
            Ok(c2pa_signer)
        }
    }

    /// Returns a C2PA-only signer from the [`BuilderSettings::signer`] field.
    fn c2pa_signer() -> Result<Box<dyn Signer>> {
        let signer_info = Settings::get_value::<Option<SignerSettings>>("signer");

        match signer_info {
            Ok(Some(signer_info)) => match signer_info {
                SignerSettings::Local {
                    alg,
                    sign_cert,
                    private_key,
                    tsa_url,
                } => create_signer::from_keys(
                    sign_cert.as_bytes(),
                    private_key.as_bytes(),
                    alg,
                    tsa_url.to_owned(),
                ),
                SignerSettings::Remote {
                    url,
                    alg,
                    sign_cert,
                    tsa_url,
                } => Ok(Box::new(RemoteSigner {
                    url,
                    alg,
                    reserve_size: 10000 + sign_cert.len(),
                    certs: vec![sign_cert.into_bytes()],
                    tsa_url,
                })),
            },
            #[cfg(test)]
            _ => Ok(crate::utils::test_signer::test_signer(SigningAlg::Ps256)),
            #[cfg(not(test))]
            _ => Err(Error::MissingSignerSettings),
        }
    }
}

<<<<<<< HEAD
=======
impl SettingsValidate for SignerSettings {
    fn validate(&self) -> Result<()> {
        #[cfg(target_arch = "wasm32")]
        if matches!(self, SignerSettings::Remote { .. }) {
            return Err(Error::WasmNoRemoteSigner);
        }

        Ok(())
    }
}

struct CawgX509IdentitySigner {
    c2pa_signer: Box<dyn Signer>,
    cawg_alg: SigningAlg,
    cawg_sign_cert: String,
    cawg_private_key: String,
    cawg_tsa_url: Option<String>,
    // NOTE: The CAWG signing settings are stored here because
    // we can't clone or transfer ownership of an `X509CredentialHolder`
    // inside the dynamic_assertions callback.
}

impl Signer for CawgX509IdentitySigner {
    fn sign(&self, data: &[u8]) -> Result<Vec<u8>> {
        Signer::sign(&self.c2pa_signer, data)
    }

    fn alg(&self) -> SigningAlg {
        Signer::alg(&self.c2pa_signer)
    }

    fn certs(&self) -> Result<Vec<Vec<u8>>> {
        self.c2pa_signer.certs()
    }

    fn reserve_size(&self) -> usize {
        Signer::reserve_size(&self.c2pa_signer)
    }

    fn time_authority_url(&self) -> Option<String> {
        self.c2pa_signer.time_authority_url()
    }

    fn timestamp_request_headers(&self) -> Option<Vec<(String, String)>> {
        self.c2pa_signer.timestamp_request_headers()
    }

    fn timestamp_request_body(&self, message: &[u8]) -> Result<Vec<u8>> {
        self.c2pa_signer.timestamp_request_body(message)
    }

    fn send_timestamp_request(&self, message: &[u8]) -> Option<Result<Vec<u8>>> {
        self.c2pa_signer.send_timestamp_request(message)
    }

    fn ocsp_val(&self) -> Option<Vec<u8>> {
        self.c2pa_signer.ocsp_val()
    }

    fn direct_cose_handling(&self) -> bool {
        self.c2pa_signer.direct_cose_handling()
    }

    fn dynamic_assertions(&self) -> Vec<Box<dyn DynamicAssertion>> {
        let Ok(raw_signer) = crate::crypto::raw_signature::signer_from_cert_chain_and_private_key(
            self.cawg_sign_cert.as_bytes(),
            self.cawg_private_key.as_bytes(),
            self.cawg_alg,
            self.cawg_tsa_url.clone(),
        ) else {
            // dynamic_assertions() API doesn't let us fail.
            // signer_from_cert_chain_and_private_key rarely fails,
            // so when it does, we do so silently.
            return vec![];
        };

        let x509_credential_holder = X509CredentialHolder::from_raw_signer(raw_signer);

        let iab = IdentityAssertionBuilder::for_credential_holder(x509_credential_holder);

        // TODO: Configure referenced assertions and role.

        vec![Box::new(iab)]
    }

    fn raw_signer(&self) -> Option<Box<&dyn RawSigner>> {
        self.c2pa_signer.raw_signer()
    }
}

#[cfg(not(target_arch = "wasm32"))]
>>>>>>> f7989927
#[derive(Debug)]
pub(crate) struct RemoteSigner {
    url: String,
    alg: SigningAlg,
    certs: Vec<Vec<u8>>,
    reserve_size: usize,
    tsa_url: Option<String>,
}

impl Signer for RemoteSigner {
    fn sign(&self, data: &[u8]) -> Result<Vec<u8>> {
        use std::io::Read;

        let request = Request::post(&self.url).body(data.to_vec())?;
        let response = SyncGenericResolver::new()
            .http_resolve(request)
            .map_err(|_| Error::FailedToRemoteSign)?;
        let mut bytes: Vec<u8> = Vec::with_capacity(self.reserve_size);
        response
            .into_body()
            .take(self.reserve_size as u64)
            .read_to_end(&mut bytes)?;
        Ok(bytes)
    }

    fn alg(&self) -> SigningAlg {
        self.alg
    }

    fn certs(&self) -> Result<Vec<Vec<u8>>> {
        Ok(self.certs.clone())
    }

    fn reserve_size(&self) -> usize {
        self.reserve_size
    }

    fn time_authority_url(&self) -> Option<String> {
        self.tsa_url.clone()
    }
}

#[cfg(test)]
pub mod tests {
    #![allow(clippy::unwrap_used)]

    use crate::{settings::Settings, utils::test_signer, SigningAlg};

    #[cfg(not(target_arch = "wasm32"))]
    fn remote_signer_mock_server<'a>(
        server: &'a httpmock::MockServer,
        signed_bytes: &[u8],
    ) -> httpmock::Mock<'a> {
        server.mock(|when, then| {
            when.method(httpmock::Method::POST);
            then.status(200).body(signed_bytes);
        })
    }

    #[test]
    fn test_make_test_signer() {
        // Makes a default test signer.
        assert!(Settings::signer().is_ok());
    }

    #[test]
    fn test_make_local_signer() {
        #[cfg(target_os = "wasi")]
        Settings::reset().unwrap();

        // Testing with a different alg than the default test signer.
        let alg = SigningAlg::Ps384;
        let (sign_cert, private_key) = test_signer::cert_chain_and_private_key_for_alg(alg);
        Settings::from_toml(
            &toml::toml! {
                [signer.local]
                alg = (alg.to_string())
                sign_cert = (String::from_utf8(sign_cert.to_vec()).unwrap())
                private_key = (String::from_utf8(private_key.to_vec()).unwrap())
            }
            .to_string(),
        )
        .unwrap();

        let signer = Settings::signer().unwrap();
        assert_eq!(signer.alg(), alg);
        assert_eq!(signer.time_authority_url(), None);
        assert!(signer.sign(&[1, 2, 3]).is_ok());
    }

    #[cfg(not(target_arch = "wasm32"))]
    #[test]
    fn test_make_remote_signer() {
        use httpmock::MockServer;

        use crate::create_signer;

        #[cfg(target_os = "wasi")]
        Settings::reset().unwrap();

        let alg = SigningAlg::Ps384;
        let (sign_cert, private_key) = test_signer::cert_chain_and_private_key_for_alg(alg);

        let signer = create_signer::from_keys(sign_cert, private_key, alg, None).unwrap();
        let signed_bytes = signer.sign(&[1, 2, 3]).unwrap();

        let server = MockServer::start();
        let mock = remote_signer_mock_server(&server, &signed_bytes);

        Settings::from_toml(
            &toml::toml! {
                [signer.remote]
                url = (server.base_url())
                alg = (alg.to_string())
                sign_cert = (String::from_utf8(sign_cert.to_vec()).unwrap())
            }
            .to_string(),
        )
        .unwrap();

        let signer = Settings::signer().unwrap();
        assert_eq!(signer.alg(), alg);
        assert_eq!(signer.time_authority_url(), None);
        assert_eq!(signer.sign(&[1, 2, 3]).unwrap(), signed_bytes);

        mock.assert();
    }
}<|MERGE_RESOLUTION|>--- conflicted
+++ resolved
@@ -16,15 +16,11 @@
 
 use crate::{
     create_signer,
-<<<<<<< HEAD
-    http::{SyncGenericResolver, SyncHttpResolver},
-    settings::Settings,
-=======
     crypto::raw_signature::RawSigner,
     dynamic_assertion::DynamicAssertion,
+    http::{SyncGenericResolver, SyncHttpResolver},
     identity::{builder::IdentityAssertionBuilder, x509::X509CredentialHolder},
     settings::{Settings, SettingsValidate},
->>>>>>> f7989927
     Error, Result, Signer, SigningAlg,
 };
 
@@ -144,15 +140,8 @@
     }
 }
 
-<<<<<<< HEAD
-=======
 impl SettingsValidate for SignerSettings {
     fn validate(&self) -> Result<()> {
-        #[cfg(target_arch = "wasm32")]
-        if matches!(self, SignerSettings::Remote { .. }) {
-            return Err(Error::WasmNoRemoteSigner);
-        }
-
         Ok(())
     }
 }
@@ -236,8 +225,6 @@
     }
 }
 
-#[cfg(not(target_arch = "wasm32"))]
->>>>>>> f7989927
 #[derive(Debug)]
 pub(crate) struct RemoteSigner {
     url: String,
