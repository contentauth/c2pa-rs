--- conflicted
+++ resolved
@@ -16,16 +16,11 @@
 
 use crate::{
     create_signer,
-<<<<<<< HEAD
-    resolver::http::{SyncGenericResolver, SyncHttpResolver},
-    settings::Settings,
-=======
     crypto::raw_signature::RawSigner,
     dynamic_assertion::DynamicAssertion,
-    http::{SyncGenericResolver, SyncHttpResolver},
     identity::{builder::IdentityAssertionBuilder, x509::X509CredentialHolder},
+    resolver::http::{SyncGenericResolver, SyncHttpResolver},
     settings::{Settings, SettingsValidate},
->>>>>>> 7ed068e2
     Error, Result, Signer, SigningAlg,
 };
 
@@ -145,8 +140,6 @@
     }
 }
 
-<<<<<<< HEAD
-=======
 impl SettingsValidate for SignerSettings {
     fn validate(&self) -> Result<()> {
         Ok(())
@@ -232,7 +225,6 @@
     }
 }
 
->>>>>>> 7ed068e2
 #[derive(Debug)]
 pub(crate) struct RemoteSigner {
     url: String,
