// Copyright 2024 Adobe. All rights reserved.
// This file is licensed to you under the Apache License,
// Version 2.0 (http://www.apache.org/licenses/LICENSE-2.0)
// or the MIT license (http://opensource.org/licenses/MIT),
// at your option.

// Unless required by applicable law or agreed to in writing,
// this software is distributed on an "AS IS" BASIS, WITHOUT
// WARRANTIES OR REPRESENTATIONS OF ANY KIND, either express or
// implied. See the LICENSE-MIT and LICENSE-APACHE files for the
// specific language governing permissions and limitations under
// each license.

//! The Reader provides a way to read a manifest store from an asset.
//! It also performs validation on the manifest store.

#[cfg(feature = "file_io")]
use std::fs::{read, File};
use std::{
    collections::HashMap,
    io::{Read, Seek, Write},
};

use async_generic::async_generic;
use async_trait::async_trait;
#[cfg(feature = "json_schema")]
use schemars::JsonSchema;
use serde::{Deserialize, Serialize};
use serde_json::Value;
use serde_with::skip_serializing_none;

#[cfg(feature = "file_io")]
use crate::utils::io_utils::uri_to_path;
use crate::{
    claim::ClaimAssetData,
    crypto::base64,
    dynamic_assertion::PartialClaim,
    error::{Error, Result},
    jumbf::labels::{manifest_label_from_uri, to_absolute_uri, to_relative_uri},
    jumbf_io,
    manifest::StoreOptions,
    manifest_store_report::ManifestStoreReport,
    settings::get_settings_value,
    status_tracker::StatusTracker,
    store::Store,
    validation_results::{ValidationResults, ValidationState},
    validation_status::ValidationStatus,
    Manifest, ManifestAssertion,
};

/// A trait for post-validation of manifest assertions.
pub trait PostValidator {
    fn validate(
        &self,
        label: &str,
        assertion: &ManifestAssertion,
        uri: &str,
        preliminary_claim: &PartialClaim,
        tracker: &mut StatusTracker,
    ) -> Result<Option<Value>>;
}

#[cfg_attr(not(target_arch = "wasm32"), async_trait)]
#[cfg_attr(target_arch = "wasm32", async_trait(?Send))]
pub trait AsyncPostValidator {
    async fn validate(
        &self,
        label: &str,
        assertion: &ManifestAssertion,
        uri: &str,
        preliminary_claim: &PartialClaim,
        tracker: &mut StatusTracker,
    ) -> Result<Option<Value>>;
}

/// Use a Reader to read and validate a manifest store.
#[skip_serializing_none]
#[derive(Serialize, Deserialize)]
#[cfg_attr(feature = "json_schema", derive(JsonSchema))]
#[derive(Default)]
pub struct Reader {
    /// A label for the active (most recent) manifest in the store
    active_manifest: Option<String>,

    /// A HashMap of Manifests
    manifests: HashMap<String, Manifest>,

    /// ValidationStatus generated when loading the ManifestStore from an asset
    validation_status: Option<Vec<ValidationStatus>>,

    /// ValidationStatus generated when loading the ManifestStore from an asset
    validation_results: Option<ValidationResults>,

    /// The validation state of the manifest store
    validation_state: Option<ValidationState>,

    #[serde(skip)]
    /// We keep this around so we can generate a detailed report if needed
    store: Store,

    #[serde(skip)]
    /// Map to hold post-validation assertion values for resports
    /// the key is an assertion uri and the value is the assertion value
    assertion_values: HashMap<String, Value>,
}

type ValidationFn =
    dyn Fn(&str, &crate::ManifestAssertion, &mut StatusTracker) -> Option<serde_json::Value>;

impl Reader {
    /// Create a manifest store [`Reader`] from a stream.  A Reader is used to validate C2PA data from an asset.
    /// # Arguments
    /// * `format` - The format of the stream.  MIME type or extension that maps to a MIME type.
    /// * `stream` - The stream to read from.  Must implement the Read and Seek traits. (NOTE: Explain Send trait, required for both sync & async?).
    /// # Returns
    /// A [`Reader`] for the manifest store.
    /// # Errors
    /// Returns an [`Error`] when the manifest data cannot be read.  If there's no error upon reading, you must still check validation status to ensure that the manifest data is validated.  That is, even if there are no errors, the data still might not be valid.
    /// # Example
    /// This example reads from a memory buffer and prints out the JSON manifest data.
    /// ```no_run
    /// use std::io::Cursor;
    ///
    /// use c2pa::Reader;
    /// let mut stream = Cursor::new(include_bytes!("../tests/fixtures/CA.jpg"));
    /// let reader = Reader::from_stream("image/jpeg", stream).unwrap();
    /// println!("{}", reader.json());
    /// ```
    #[async_generic()]
    pub fn from_stream(format: &str, mut stream: impl Read + Seek + Send) -> Result<Reader> {
        let verify = get_settings_value::<bool>("verify.verify_after_reading")?; // defaults to true
        let mut validation_log = StatusTracker::default();

        let store = if _sync {
            Store::from_stream(format, &mut stream, verify, &mut validation_log)
        } else {
            Store::from_stream_async(format, &mut stream, verify, &mut validation_log).await
        }?;

        Self::from_store(store, &validation_log)
    }

    #[cfg(feature = "file_io")]
    /// Create a manifest store [`Reader`] from a file.
    /// If the `fetch_remote_manifests` feature is enabled, and the asset refers to a remote manifest, the function fetches a remote manifest.
    /// NOTE: If the file does not have a manifest store, the function will check for a sidecar manifest with the same base file name and a .c2pa extension.
    /// # Arguments
    /// * `path` - The path to the file.
    /// # Returns
    /// A [`Reader`] for the manifest store.
    /// # Errors
    /// Returns an [`Error`] when the manifest data cannot be read from the specified file.  If there's no error upon reading, you must still check validation status to ensure that the manifest data is validated.  That is, even if there are no errors, the data still might not be valid.
    /// # Example
    /// This example
    /// ```no_run
    /// use c2pa::Reader;
    /// let reader = Reader::from_file("path/to/file.jpg").unwrap();
    /// ```
    #[async_generic()]
    pub fn from_file<P: AsRef<std::path::Path>>(path: P) -> Result<Reader> {
        let path = path.as_ref();
        let format = crate::format_from_path(path).ok_or(crate::Error::UnsupportedType)?;
        let mut file = File::open(path)?;
        let result = if _sync {
            Self::from_stream(&format, &mut file)
        } else {
            Self::from_stream_async(&format, &mut file).await
        };
        match result {
            Err(Error::JumbfNotFound) => {
                // if not embedded or cloud, check for sidecar first and load if it exists
                let potential_sidecar_path = path.with_extension("c2pa");
                if potential_sidecar_path.exists() {
                    let manifest_data = read(potential_sidecar_path)?;
                    if _sync {
                        Self::from_manifest_data_and_stream(&manifest_data, &format, &mut file)
                    } else {
                        Self::from_manifest_data_and_stream_async(
                            &manifest_data,
                            &format,
                            &mut file,
                        )
                        .await
                    }
                } else {
                    Err(Error::JumbfNotFound)
                }
            }
            _ => result,
        }
    }

    /// Create a manifest store [`Reader`] from a JSON string.
    /// # Arguments
    /// * `json` - A JSON string containing a manifest store definition.
    /// # Returns
    /// A [`Reader`] for the manifest store.
    /// # WARNING
    /// This function is intended for use in testing. Don't use it in an implementation.
    pub fn from_json(json: &str) -> Result<Reader> {
        serde_json::from_str(json).map_err(crate::Error::JsonError)
    }

    /// Create a manifest store [`Reader`] from existing `c2pa_data` and a stream.
    /// Use this to validate a remote manifest or a sidecar manifest.
    /// # Arguments
    /// * `c2pa_data` - A C2PA manifest store in JUMBF format.
    /// * `format` - The format of the stream.
    /// * `stream` - The stream to verify the store against.
    /// # Returns
    /// A [`Reader`] for the manifest store.
    /// # Errors
    /// This function returns an [`Error`] ef the c2pa_data is not valid, or severe errors occur in validation.
    /// You must check validation status for non-severe errors.
    #[async_generic()]
    pub fn from_manifest_data_and_stream(
        c2pa_data: &[u8],
        format: &str,
        stream: impl Read + Seek + Send,
    ) -> Result<Reader> {
        let mut validation_log = StatusTracker::default();

        let verify = get_settings_value::<bool>("verify.verify_after_reading")?; // defaults to true

        let store = if _sync {
            Store::from_manifest_data_and_stream(
                c2pa_data,
                format,
                stream,
                verify,
                &mut validation_log,
            )
        } else {
            Store::from_manifest_data_and_stream_async(
                c2pa_data,
                format,
                stream,
                verify,
                &mut validation_log,
            )
            .await
        }?;

        Self::from_store(store, &validation_log)
    }

    /// Create a [`Reader`] from an initial segment and a fragment stream.
    /// This would be used to load and validate fragmented MP4 files that span multiple separate asset files.
    /// # Arguments
    /// * `format` - The format of the stream.
    /// * `stream` - The initial segment stream.
    /// * `fragment` - The fragment stream.
    /// # Returns
    /// A [`Reader`] for the manifest store.
    /// # Errors
    /// This function returns an [`Error`] if the streams are not valid, or severe errors occur in validation.
    /// You must check validation status for non-severe errors.
    #[async_generic()]
    pub fn from_fragment(
        format: &str,
        mut stream: impl Read + Seek + Send,
        mut fragment: impl Read + Seek + Send,
    ) -> Result<Self> {
        let mut validation_log = StatusTracker::default();
        let manifest_bytes = Store::load_jumbf_from_stream(format, &mut stream)?;
        let store = Store::from_jumbf(&manifest_bytes, &mut validation_log)?;

        let verify = get_settings_value::<bool>("verify.verify_after_reading")?; // defaults to true
                                                                                 // verify the store
        if verify {
            let mut fragment = ClaimAssetData::StreamFragment(&mut stream, &mut fragment, format);
            if _sync {
                Store::verify_store(&store, &mut fragment, &mut validation_log)
            } else {
                Store::verify_store_async(&store, &mut fragment, &mut validation_log).await
            }?;
        };

        Self::from_store(store, &validation_log)
    }

    #[cfg(feature = "file_io")]
    /// Loads a [`Reader`]` from an initial segment and fragments.  This
    /// would be used to load and validate fragmented MP4 files that span
    /// multiple separate asset files.
    pub fn from_fragmented_files<P: AsRef<std::path::Path>>(
        path: P,
        fragments: &Vec<std::path::PathBuf>,
    ) -> Result<Reader> {
        let verify = get_settings_value::<bool>("verify.verify_after_reading")?; // defaults to true

        let mut validation_log = StatusTracker::default();

        let asset_type = jumbf_io::get_supported_file_extension(path.as_ref())
            .ok_or(crate::Error::UnsupportedType)?;

        let mut init_segment = std::fs::File::open(path.as_ref())?;

        match Store::load_from_file_and_fragments(
            &asset_type,
            &mut init_segment,
            fragments,
            verify,
            &mut validation_log,
        ) {
            Ok(store) => Self::from_store(store, &validation_log),
            Err(e) => Err(e),
        }
    }

    /// replace byte arrays with base64 encoded strings
    fn hash_to_b64(mut value: Value) -> Value {
        use std::collections::VecDeque;

        let mut queue = VecDeque::new();
        queue.push_back(&mut value);

        while let Some(current) = queue.pop_front() {
            match current {
                Value::Object(obj) => {
                    for (_, v) in obj.iter_mut() {
                        if let Value::Array(hash_arr) = v {
                            if !hash_arr.is_empty() && hash_arr.iter().all(|x| x.is_number()) {
                                // Pre-allocate with capacity to avoid reallocations
                                let mut hash_bytes = Vec::with_capacity(hash_arr.len());
                                // Convert numbers to bytes safely
                                for n in hash_arr.iter() {
                                    if let Some(num) = n.as_u64() {
                                        hash_bytes.push(num as u8);
                                    }
                                }
                                *v = Value::String(base64::encode(&hash_bytes));
                            }
                        }
                        queue.push_back(v);
                    }
                }
                Value::Array(arr) => {
                    for v in arr.iter_mut() {
                        queue.push_back(v);
                    }
                }
                _ => {}
            }
        }
        value
    }

    /// Returns a [Vec] of mime types that [c2pa-rs] is able to read.
    pub fn supported_mime_types() -> Vec<String> {
        jumbf_io::supported_reader_mime_types()
    }

    /// replace assertion values in the reader json with the values from the assertion_values map
    /// # Arguments
    /// * `reader_json` - The reader json to update
    /// # Returns
    /// The updated reader json
    fn to_json_formatted(&self) -> Result<Value> {
        let mut json = serde_json::to_value(self).map_err(Error::JsonError)?;

        // Process manifests
        if let Some(manifests) = json.get_mut("manifests").and_then(|m| m.as_object_mut()) {
            for (manifest_label, manifest) in manifests.iter_mut() {
                // Get assertions array once instead of multiple lookups
                if let Some(assertions) = manifest
                    .get_mut("assertions")
                    .and_then(|a| a.as_array_mut())
                {
                    for assertion in assertions.iter_mut() {
                        // Get label once and reuse
                        if let Some(label) = assertion.get("label").and_then(|l| l.as_str()) {
                            let uri = crate::jumbf::labels::to_assertion_uri(manifest_label, label);
                            if let Some(value) = self.assertion_values.get(&uri) {
                                // Only create new string if we need to insert
                                if let Some(assertion_mut) = assertion.as_object_mut() {
                                    assertion_mut.insert("data".to_string(), value.clone());
                                }
                            }
                        }
                    }
                }
            }
        }

        Ok(Self::hash_to_b64(json))
    }

    fn to_json_detailed_formatted(&self) -> Result<Value> {
        let report = match self.validation_results() {
            Some(results) => ManifestStoreReport::from_store_with_results(&self.store, results),
            None => ManifestStoreReport::from_store(&self.store),
        }?;
        let mut json = serde_json::to_value(report).map_err(Error::JsonError)?;
        if let Some(manifests) = json.get_mut("manifests").and_then(|m| m.as_object_mut()) {
            for (manifest_label, manifest) in manifests.iter_mut() {
                if let Some(assertions) = manifest
                    .get_mut("assertion_store")
                    .and_then(|a| a.as_object_mut())
                {
                    for (label, assertion) in assertions.iter_mut() {
                        let uri = crate::jumbf::labels::to_assertion_uri(manifest_label, label);
                        if let Some(value) = self.assertion_values.get(&uri) {
                            *assertion = value.clone();
                        }
                    }
                }
            }
        };
        json = Self::hash_to_b64(json);
        Ok(json)
    }

    /// Get the manifest store as a JSON string
    pub fn json(&self) -> String {
        match self.to_json_formatted() {
            Ok(value) => serde_json::to_string_pretty(&value).unwrap_or_default(),
            Err(_) => "{}".to_string(),
        }
    }

    /// Get the [`ValidationStatus`] array of the manifest store if it exists.
    /// Call this method to check for validation errors.
    ///
    /// This validation report only includes error statuses applied to the active manifest
    /// and error statuses for ingredients that are not already reported by the ingredient status.
    /// Use the [`ValidationStatus`] `url` method to identify the associated manifest; this can be useful when a validation error does not refer to the active manifest.
    /// # Example
    /// ```no_run
    /// use c2pa::Reader;
    /// let stream = std::io::Cursor::new(include_bytes!("../tests/fixtures/CA.jpg"));
    /// let reader = Reader::from_stream("image/jpeg", stream).unwrap();
    /// let status = reader.validation_status();
    /// ```
    pub fn validation_status(&self) -> Option<&[ValidationStatus]> {
        self.validation_status.as_deref()
    }

    /// Get the [`ValidationResults`] map of an asset if it exists.
    ///
    /// Call this method to check for detailed validation results.
    /// The validation_state method should be used to determine the overall validation state.
    ///
    /// The results are divided between the active manifest and ingredient deltas.
    /// The deltas will only exist if there are validation errors not already reported in ingredients
    /// It is normal for there to be many success and information statuses.
    /// Any errors will be reported in the failure array.
    ///
    /// # Example
    /// ```no_run
    /// use c2pa::Reader;
    /// let stream = std::io::Cursor::new(include_bytes!("../tests/fixtures/CA.jpg"));
    /// let reader = Reader::from_stream("image/jpeg", stream).unwrap();
    /// let status = reader.validation_results();
    /// ```
    pub fn validation_results(&self) -> Option<&ValidationResults> {
        self.validation_results.as_ref()
    }

    /// Get the [`ValidationState`] of the manifest store.
    pub fn validation_state(&self) -> ValidationState {
        if let Some(validation_results) = self.validation_results() {
            return validation_results.validation_state();
        }

        let verify_trust = get_settings_value("verify.trusted").unwrap_or(false);
        match self.validation_status() {
            Some(status) => {
                // if there are any errors, the state is invalid unless the only error is an untrusted credential
                let errs = status
                    .iter()
                    .any(|s| s.code() != crate::validation_status::SIGNING_CREDENTIAL_UNTRUSTED);
                if errs {
                    ValidationState::Invalid
                } else if verify_trust {
                    // If we verified trust and didn't get an error, we can assume it is trusted
                    ValidationState::Trusted
                } else {
                    ValidationState::Valid
                }
            }
            None => {
                if verify_trust {
                    // if we are verifying trust, and there is no validation status, we can assume it is trusted
                    ValidationState::Trusted
                } else {
                    ValidationState::Valid
                }
            }
        }
    }

    /// Return the active [`Manifest`], or `None` if there's no active manifest.
    pub fn active_manifest(&self) -> Option<&Manifest> {
        if let Some(label) = self.active_manifest.as_ref() {
            self.manifests.get(label)
        } else {
            None
        }
    }

    /// Return the active [`Manifest`], or `None` if there's no active manifest.
    pub fn active_label(&self) -> Option<&str> {
        self.active_manifest.as_deref()
    }

    /// Returns an iterator over a collection of [`Manifest`] structs.
    pub fn iter_manifests(&self) -> impl Iterator<Item = &Manifest> + '_ {
        self.manifests.values()
    }

    /// Returns a reference to the [`Manifest`] collection.
    pub fn manifests(&self) -> &HashMap<String, Manifest> {
        &self.manifests
    }

    /// Given a label, return the associated [`Manifest`], if it exists.
    /// # Arguments
    /// * `label` - The label of the requested [`Manifest`].
    pub fn get_manifest(&self, label: &str) -> Option<&Manifest> {
        self.manifests.get(label)
    }

    /// Write a resource identified by URI to the given stream.
    /// Use this function, for example, to get a thumbnail or icon image and write it to a stream.
    /// # Arguments
    /// * `uri` - The URI of the resource to write (from an identifier field).
    /// * `stream` - The stream to write to.
    /// # Returns
    /// The number of bytes written.
    /// # Errors
    /// Returns [`Error`] if the resource does not exist.
    ///
    /// # Example
    /// ```no_run
    /// use c2pa::Reader;
    /// let stream = std::io::Cursor::new(Vec::new());
    /// let reader = Reader::from_file("path/to/file.jpg").unwrap();
    /// let manifest = reader.active_manifest().unwrap();
    /// let uri = &manifest.thumbnail_ref().unwrap().identifier;
    /// let bytes_written = reader.resource_to_stream(uri, stream).unwrap();
    /// ```
    /// TODO: Fix the example to not read from a file.
    pub fn resource_to_stream(
        &self,
        uri: &str,
        stream: impl Write + Read + Seek + Send,
    ) -> Result<usize> {
        // get the manifest referenced by the uri, or the active one if None
        // add logic to search for local or absolute uri identifiers
        let (manifest, label) = match manifest_label_from_uri(uri) {
            Some(label) => (self.manifests.get(&label), label),
            None => (
                self.active_manifest(),
                self.active_label().unwrap_or_default().to_string(),
            ),
        };
        let relative_uri = to_relative_uri(uri);
        let absolute_uri = to_absolute_uri(&label, uri);

        if let Some(manifest) = manifest {
            let find_resource = |uri: &str| -> Result<&crate::ResourceStore> {
                let mut resources = manifest.resources();
                if !resources.exists(uri) {
                    // also search ingredients resources to support Reader model
                    for ingredient in manifest.ingredients() {
                        if ingredient.resources().exists(uri) {
                            resources = ingredient.resources();
                            return Ok(resources);
                        }
                    }
                } else {
                    return Ok(resources);
                }
                Err(Error::ResourceNotFound(uri.to_owned()))
            };
            let result = find_resource(&relative_uri);
            match result {
                Ok(resource) => resource.write_stream(&relative_uri, stream),
                Err(_) => match find_resource(&absolute_uri) {
                    Ok(resource) => resource.write_stream(&absolute_uri, stream),
                    Err(e) => Err(e),
                },
            }
        } else {
            Err(Error::ResourceNotFound(uri.to_owned()))
        }
        .map(|size| size as usize)
    }

<<<<<<< HEAD
=======
    /// Convert a URI to a file path. (todo: move this to utils)
    fn uri_to_path(uri: &str, manifest_label: &str) -> String {
        let mut path = uri.to_string();
        if path.starts_with("self#jumbf=") {
            // convert to a file path always including the manifest label
            path = path.replace("self#jumbf=", "");
            if path.starts_with("/c2pa/") {
                path = path.replacen("/c2pa/", "", 1);
            } else {
                path = format!("{manifest_label}/{path}");
            }
            path = path.replace([':'], "_");
        }
        path
    }

>>>>>>> 2ab141db
    /// Write all resources to a folder.
    ///
    ///
    /// This function writes all resources to a folder.
    /// Resources are stored in sub-folders corresponding to manifest label.
    /// Conversions ensure the file paths are valid.
    ///
    /// # Arguments
    /// * `path` - The path to the folder to write to.
    /// # Errors
    /// Returns an [`Error`] if the resources cannot be written to the folder.
    /// # Example
    /// ```no_run
    /// use c2pa::Reader;
    /// let reader = Reader::from_file("path/to/file.jpg").unwrap();
    /// reader.to_folder("path/to/folder").unwrap();
    /// ```
    #[cfg(feature = "file_io")]
    pub fn to_folder<P: AsRef<std::path::Path>>(&self, path: P) -> Result<()> {
        std::fs::create_dir_all(&path)?;
        std::fs::write(path.as_ref().join("manifest.json"), self.json())?;
        for manifest in self.manifests.values() {
            let resources = manifest.resources();
            for (uri, data) in resources.resources() {
                let id_path = uri_to_path(uri, manifest.label().unwrap_or("unknown"));
                let path = path.as_ref().join(id_path);
                if let Some(parent) = path.parent() {
                    std::fs::create_dir_all(parent)?;
                }
                let mut file = std::fs::File::create(&path)?;
                file.write_all(data)?;
            }
        }
        Ok(())
    }

    #[async_generic()]
    fn from_store(store: Store, validation_log: &StatusTracker) -> Result<Self> {
        let mut validation_results = ValidationResults::from_store(&store, validation_log);

        let active_manifest = store.provenance_label();
        let mut manifests = HashMap::new();
        let mut options = StoreOptions::default();

        for claim in store.claims() {
            let manifest_label = claim.label();
            let result = if _sync {
                Manifest::from_store(&store, manifest_label, &mut options)
            } else {
                Manifest::from_store_async(&store, manifest_label, &mut options).await
            };
            match result {
                Ok(manifest) => {
                    manifests.insert(manifest_label.to_owned(), manifest);
                }
                Err(e) => {
                    validation_results.add_status(ValidationStatus::from_error(&e));
                    return Err(e);
                }
            };
        }

        // resolve redactions
        // Even though we validate
        // compare options.redacted_assertions and options.missing_assertions
        // remove all overlapping values from both arrays
        // any remaining redacted assertions are not actually redacted
        // any remaining missing assertions are not actually missing

        let mut redacted = options.redacted_assertions.clone();
        let mut missing = options.missing_assertions.clone();
        redacted.retain(|item| !missing.contains(item));
        missing.retain(|item| !options.redacted_assertions.contains(item));

        // Add any remaining redacted assertions to the validation results
        // todo: figure out what to do here!
        if !redacted.is_empty() {
            eprintln!("Not Redacted: {redacted:?}");
            return Err(Error::AssertionRedactionNotFound);
        }
        if !missing.is_empty() {
            eprintln!("Assertion Missing: {missing:?}");
            return Err(Error::AssertionMissing {
                url: redacted[0].to_owned(),
            });
        }

        let validation_state = validation_results.validation_state();
        Ok(Self {
            active_manifest,
            manifests,
            validation_status: validation_results.validation_errors(),
            validation_results: Some(validation_results),
            validation_state: Some(validation_state),
            store,
            assertion_values: HashMap::new(),
        })
    }

    /// Post-validate the reader. This function is called after the reader is created.
    #[async_generic(async_signature(
        &mut self,
        validator: &impl AsyncPostValidator
    ))]
    pub fn post_validate(&mut self, validator: &impl PostValidator) -> Result<()> {
        let mut validation_log = StatusTracker::default();
        let mut validation_results = self.validation_results.take().unwrap_or_default();
        let mut assertion_values = HashMap::new();
        if let Some(active_label) = self.active_label() {
            let values = if _sync {
                self.walk_manifest(active_label, validator, &mut validation_log)
            } else {
                self.walk_manifest_async(active_label, validator, &mut validation_log)
                    .await
            }?;
            assertion_values.extend(values);
            for log in validation_log.logged_items() {
                if let Some(status) = ValidationStatus::from_log_item(log) {
                    validation_results.add_status(status);
                } else {
                    eprintln!("Failed to create status from log item: {log:?}");
                }
            }
        }
        self.validation_results = Some(validation_results);
        self.assertion_values.extend(assertion_values);
        Ok(())
    }

    #[async_generic(async_signature(
        &self,
        manifest_label: &str,
        validator: &impl AsyncPostValidator,
        validation_log: &mut StatusTracker
    ))]
    fn walk_manifest(
        &self,
        manifest_label: &str,
        validator: &impl PostValidator,
        validation_log: &mut StatusTracker,
    ) -> Result<HashMap<String, Value>> {
        let mut assertion_values = HashMap::new();
        let mut stack: Vec<(String, Option<String>)> = vec![(manifest_label.to_string(), None)];

        while let Some((current_label, parent_uri)) = stack.pop() {
            // If we're processing an ingredient, push its URI to the validation log
            if let Some(uri) = &parent_uri {
                validation_log.push_ingredient_uri(uri.clone());
            }

            let manifest = self
                .get_manifest(&current_label)
                .ok_or(Error::ClaimMissing {
                    label: current_label.clone(),
                })?;

            let mut partial_claim = crate::dynamic_assertion::PartialClaim::default();
            {
                let claim = self
                    .store
                    .get_claim(&current_label)
                    .ok_or(Error::ClaimEncoding)?;
                for assertion in claim.assertions() {
                    partial_claim.add_assertion(assertion);
                }
            }

            // Process assertions for current manifest
            for assertion in manifest.assertions().iter() {
                let assertion_uri =
                    crate::jumbf::labels::to_assertion_uri(&current_label, assertion.label());
                let result = if _sync {
                    validator.validate(
                        assertion.label(),
                        assertion,
                        &assertion_uri,
                        &partial_claim,
                        validation_log,
                    )
                } else {
                    validator
                        .validate(
                            assertion.label(),
                            assertion,
                            &assertion_uri,
                            &partial_claim,
                            validation_log,
                        )
                        .await
                }?;
                if let Some(value) = result {
                    assertion_values.insert(assertion_uri, value);
                }
            }

            // Add ingredients to stack for processing
            for ingredient in manifest.ingredients().iter() {
                if let Some(label) = ingredient.active_manifest() {
                    let ingredient_uri = crate::jumbf::labels::to_assertion_uri(
                        &current_label,
                        ingredient.label().unwrap_or("unknown"),
                    );
                    stack.push((label.to_string(), Some(ingredient_uri)));
                }
            }

            // If we're processing an ingredient, pop its URI from the validation log
            if parent_uri.is_some() {
                validation_log.pop_ingredient_uri();
            }
        }

        Ok(assertion_values)
    }
}

/// Convert the Reader to a JSON value.
impl TryFrom<Reader> for serde_json::Value {
    type Error = Error;

    fn try_from(reader: Reader) -> Result<Self> {
        reader.to_json_formatted()
    }
}

/// Prints the JSON of the manifest data.
impl std::fmt::Display for Reader {
    fn fmt(&self, f: &mut std::fmt::Formatter<'_>) -> std::fmt::Result {
        f.write_str(self.json().as_str())
    }
}

/// Prints the full debug details of the manifest data.
impl std::fmt::Debug for Reader {
    fn fmt(&self, f: &mut std::fmt::Formatter<'_>) -> std::fmt::Result {
        let json = self
            .to_json_detailed_formatted()
            .map_err(|_| std::fmt::Error)?;
        // let report = match self.validation_results() {
        //     Some(results) => ManifestStoreReport::from_store_with_results(&self.store, results),
        //     None => ManifestStoreReport::from_store(&self.store),
        // }
        // .map_err(|_| std::fmt::Error)?;
        let output = serde_json::to_string_pretty(&json).map_err(|_| std::fmt::Error)?;
        f.write_str(&output)
    }
}

#[cfg(test)]
pub mod tests {
    #![allow(clippy::expect_used)]
    #![allow(clippy::panic)]
    #![allow(clippy::unwrap_used)]
    use super::*;

    const IMAGE_COMPLEX_MANIFEST: &[u8] = include_bytes!("../tests/fixtures/CACAE-uri-CA.jpg");
    const IMAGE_WITH_MANIFEST: &[u8] = include_bytes!("../tests/fixtures/CA.jpg");

    #[test]
    #[cfg(feature = "file_io")]
    fn test_reader_from_file_no_manifest() -> Result<()> {
        let result = Reader::from_file("tests/fixtures/IMG_0003.jpg");
        assert!(matches!(result, Err(Error::JumbfNotFound)));
        Ok(())
    }

    #[test]
    #[cfg(feature = "file_io")]
    fn test_reader_from_file_validation_err() -> Result<()> {
        let reader = Reader::from_file("tests/fixtures/XCA.jpg")?;
        assert!(reader.validation_status().is_some());
        assert_eq!(
            reader.validation_status().unwrap()[0].code(),
            crate::validation_status::ASSERTION_DATAHASH_MISMATCH
        );
        assert_eq!(reader.validation_state(), ValidationState::Invalid);
        Ok(())
    }

    #[test]
    #[cfg(not(target_os = "wasi"))] // todo: enable when disable we find out wasi trust issues
    fn test_reader_trusted() -> Result<()> {
        let reader =
            Reader::from_stream("image/jpeg", std::io::Cursor::new(IMAGE_COMPLEX_MANIFEST))?;
        assert_eq!(reader.validation_state(), ValidationState::Trusted);
        Ok(())
    }

    #[test]
    /// Test that the reader can validate a file with nested assertion errors
    fn test_reader_from_file_nested_errors() -> Result<()> {
        // disable trust check so that the status is Valid vs Trusted
        crate::settings::set_settings_value("verify.verify_trust", false).unwrap();

        let reader =
            Reader::from_stream("image/jpeg", std::io::Cursor::new(IMAGE_COMPLEX_MANIFEST))?;
        println!("{reader}");
        assert_eq!(reader.validation_status(), None);
        assert_eq!(reader.validation_state(), ValidationState::Valid);
        assert_eq!(reader.manifests.len(), 3);
        Ok(())
    }

    #[test]
    /// Test that the reader can validate a file with nested assertion errors
    fn test_reader_nested_resource() -> Result<()> {
        let reader =
            Reader::from_stream("image/jpeg", std::io::Cursor::new(IMAGE_COMPLEX_MANIFEST))?;
        assert_eq!(reader.validation_status(), None);
        assert_eq!(reader.manifests.len(), 3);
        let manifest = reader.active_manifest().unwrap();
        let ingredient = manifest.ingredients().iter().next().unwrap();
        let uri = ingredient.thumbnail_ref().unwrap().identifier.clone();
        let stream = std::io::Cursor::new(Vec::new());
        let bytes_written = reader.resource_to_stream(&uri, stream)?;
        assert_eq!(bytes_written, 41810);
        Ok(())
    }

    #[test]
    #[cfg(feature = "file_io")]
    /// Test that the reader can validate a file with nested assertion errors
    fn test_reader_to_folder() -> Result<()> {
        use crate::utils::{io_utils::tempdirectory, test::temp_dir_path};
        let reader = Reader::from_file("tests/fixtures/CACAE-uri-CA.jpg")?;
        assert_eq!(reader.validation_status(), None);
        let temp_dir = tempdirectory().unwrap();
        reader.to_folder(temp_dir.path())?;
        let path = temp_dir_path(&temp_dir, "manifest.json");
        assert!(path.exists());
        #[cfg(target_os = "wasi")]
        crate::utils::io_utils::wasm_remove_dir_all(temp_dir)?;
        Ok(())
    }

    #[test]
    fn test_reader_post_validate() -> Result<()> {
        use crate::{log_item, status_tracker::StatusTracker};

        let mut reader =
            Reader::from_stream("image/jpeg", std::io::Cursor::new(IMAGE_WITH_MANIFEST))?;

        struct TestValidator;
        impl PostValidator for TestValidator {
            fn validate(
                &self,
                label: &str,
                assertion: &ManifestAssertion,
                uri: &str,
                _preliminary_claim: &PartialClaim,
                tracker: &mut StatusTracker,
            ) -> Result<Option<Value>> {
                let desc = tracker
                    .ingredient_uri()
                    .unwrap_or("active_manifest")
                    .to_string();
                #[allow(clippy::single_match)]
                match label {
                    "c2pa.actions" => {
                        let actions = assertion.to_assertion::<crate::assertions::Actions>()?;
                        // build a comma separated string list of actions
                        let desc = actions
                            .actions
                            .iter()
                            .map(|action| action.action().to_string())
                            .collect::<Vec<String>>()
                            .join(",");

                        log_item!(uri.to_string(), desc.clone(), "test validator")
                            .validation_status("cai.test.action")
                            .success(tracker);
                        let result = Value::String(desc);
                        return Ok(Some(result));
                    }
                    _ => {}
                }
                log_item!(uri.to_string(), desc, "test validator")
                    .validation_status("cai.test.something")
                    .success(tracker);
                Ok(None)
            }
        }

        reader.post_validate(&TestValidator {})?;

        println!("{reader}");
        //Err(Error::NotImplemented("foo".to_string()))
        Ok(())
    }
}<|MERGE_RESOLUTION|>--- conflicted
+++ resolved
@@ -588,8 +588,6 @@
         .map(|size| size as usize)
     }
 
-<<<<<<< HEAD
-=======
     /// Convert a URI to a file path. (todo: move this to utils)
     fn uri_to_path(uri: &str, manifest_label: &str) -> String {
         let mut path = uri.to_string();
@@ -606,7 +604,6 @@
         path
     }
 
->>>>>>> 2ab141db
     /// Write all resources to a folder.
     ///
     ///
