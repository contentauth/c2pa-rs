// Copyright 2022 Adobe. All rights reserved.
// This file is licensed to you under the Apache License,
// Version 2.0 (http://www.apache.org/licenses/LICENSE-2.0)
// or the MIT license (http://opensource.org/licenses/MIT),
// at your option.

// Unless required by applicable law or agreed to in writing,
// this software is distributed on an "AS IS" BASIS, WITHOUT
// WARRANTIES OR REPRESENTATIONS OF ANY KIND, either express or
// implied. See the LICENSE-MIT and LICENSE-APACHE files for the
// specific language governing permissions and limitations under
// each license.

use std::{
    collections::HashMap,
    fs::{self, File},
    io::Cursor,
    path::{Path, PathBuf},
};

use lazy_static::lazy_static;

<<<<<<< HEAD
#[cfg(feature = "otf")]
use crate::asset_handlers::otf_io::OtfIO;
=======
#[cfg(feature = "pdf")]
use crate::asset_handlers::pdf_io::PdfIO;
>>>>>>> 58e60944
use crate::{
    asset_handlers::{
        bmff_io::BmffIO, c2pa_io::C2paIO, jpeg_io::JpegIO, mp3_io::Mp3IO, png_io::PngIO,
        riff_io::RiffIO, svg_io::SvgIO, tiff_io::TiffIO,
    },
    asset_io::{AssetIO, CAIRead, CAIReadWrite, CAIReader, CAIWriter, HashObjectPositions},
    error::{Error, Result},
};

// initialize asset handlers
lazy_static! {
    static ref ASSET_HANDLERS: HashMap<String, Box<dyn AssetIO>> = {
        let handlers: Vec<Box<dyn AssetIO>> = vec![
            #[cfg(feature = "pdf")]
            Box::new(PdfIO::new("")),
            Box::new(BmffIO::new("")),
            Box::new(C2paIO::new("")),
            Box::new(JpegIO::new("")),
            Box::new(PngIO::new("")),
            Box::new(RiffIO::new("")),
            Box::new(SvgIO::new("")),
            Box::new(TiffIO::new("")),
<<<<<<< HEAD
            #[cfg(feature = "otf")]
            Box::new(OtfIO::new("")),
=======
            Box::new(Mp3IO::new("")),
>>>>>>> 58e60944
        ];

        let mut handler_map = HashMap::new();

        // build handler map
        for h in handlers {
            // get the supported types add entry for each
            for supported_type in h.supported_types() {
                handler_map.insert(supported_type.to_string(), h.get_handler(supported_type));
            }
        }

        handler_map
    };
}

// initialize streaming write handlers
lazy_static! {
    static ref CAI_WRITERS: HashMap<String, Box<dyn CAIWriter>> = {
        let handlers: Vec<Box<dyn AssetIO>> = vec![
            Box::new(BmffIO::new("")),
            Box::new(C2paIO::new("")),
            Box::new(JpegIO::new("")),
            Box::new(PngIO::new("")),
            Box::new(RiffIO::new("")),
            Box::new(SvgIO::new("")),
            Box::new(TiffIO::new("")),
<<<<<<< HEAD
            #[cfg(feature = "otf")]
            Box::new(OtfIO::new("")),
=======
            Box::new(Mp3IO::new("")),
>>>>>>> 58e60944
        ];
        let mut handler_map = HashMap::new();

        // build handler map
        for h in handlers {
            // get the supported types add entry for each
            for supported_type in h.supported_types() {
                if let Some(writer) = h.get_writer(supported_type) { // get streaming writer if supported
                    handler_map.insert(supported_type.to_string(), writer);
                }
            }
        }

        handler_map
    };
}

#[cfg(feature = "file_io")]
pub(crate) fn is_bmff_format(asset_type: &str) -> bool {
    let bmff_io = BmffIO::new("");
    bmff_io.supported_types().contains(&asset_type)
}

/// Return jumbf block from in memory asset
pub fn load_jumbf_from_memory(asset_type: &str, data: &[u8]) -> Result<Vec<u8>> {
    let mut buf_reader = Cursor::new(data);

    load_jumbf_from_stream(asset_type, &mut buf_reader)
}

/// Return jumbf block from stream asset
pub fn load_jumbf_from_stream(asset_type: &str, input_stream: &mut dyn CAIRead) -> Result<Vec<u8>> {
    let cai_block = match get_cailoader_handler(asset_type) {
        Some(asset_handler) => asset_handler.read_cai(input_stream)?,
        None => return Err(Error::UnsupportedType),
    };
    if cai_block.is_empty() {
        return Err(Error::JumbfNotFound);
    }
    Ok(cai_block)
}
/// writes the jumbf data in store_bytes
/// reads an asset of asset_type from reader, adds jumbf data and then writes to writer
pub fn save_jumbf_to_stream(
    asset_type: &str,
    input_stream: &mut dyn CAIRead,
    output_stream: &mut dyn CAIReadWrite,
    store_bytes: &[u8],
) -> Result<()> {
    match get_caiwriter_handler(asset_type) {
        Some(asset_handler) => asset_handler.write_cai(input_stream, output_stream, store_bytes),
        None => Err(Error::UnsupportedType),
    }
}

/// writes the jumbf data in store_bytes into an asset in data and returns the newly created asset
pub fn save_jumbf_to_memory(asset_type: &str, data: &[u8], store_bytes: &[u8]) -> Result<Vec<u8>> {
    let mut input_stream = Cursor::new(data);
    let output_vec: Vec<u8> = Vec::with_capacity(data.len() + store_bytes.len() + 1024);
    let mut output_stream = Cursor::new(output_vec);

    save_jumbf_to_stream(
        asset_type,
        &mut input_stream,
        &mut output_stream,
        store_bytes,
    )?;
    Ok(output_stream.into_inner())
}

pub fn get_assetio_handler_from_path(asset_path: &Path) -> Option<&dyn AssetIO> {
    let ext = get_file_extension(asset_path)?;

    ASSET_HANDLERS.get(&ext).map(|h| h.as_ref())
}

pub fn get_assetio_handler(ext: &str) -> Option<&dyn AssetIO> {
    let ext = ext.to_lowercase();

    ASSET_HANDLERS.get(&ext).map(|h| h.as_ref())
}

pub fn get_cailoader_handler(asset_type: &str) -> Option<&dyn CAIReader> {
    let asset_type = asset_type.to_lowercase();

    ASSET_HANDLERS.get(&asset_type).map(|h| h.get_reader())
}

pub fn get_caiwriter_handler(asset_type: &str) -> Option<&dyn CAIWriter> {
    let asset_type = asset_type.to_lowercase();

    CAI_WRITERS.get(&asset_type).map(|h| h.as_ref())
}

pub fn get_file_extension(path: &Path) -> Option<String> {
    let ext_osstr = path.extension()?;

    let ext = ext_osstr.to_str()?;

    Some(ext.to_lowercase())
}

pub fn get_supported_file_extension(path: &Path) -> Option<String> {
    let ext = get_file_extension(path)?;

    if ASSET_HANDLERS.get(&ext).is_some() {
        Some(ext)
    } else {
        None
    }
}

/// save_jumbf to a file
/// in_path - path is source file
/// out_path - path to the output file
/// If no output file is given an new file will be created with "-c2pa" appending to file name e.g. "test.jpg" => "test-c2pa.jpg"
/// If input == output then the input file will be overwritten.
pub fn save_jumbf_to_file(data: &[u8], in_path: &Path, out_path: Option<&Path>) -> Result<()> {
    let ext = get_file_extension(in_path).ok_or(Error::UnsupportedType)?;

    // if no output path make a new file based off of source file name
    let asset_out_path: PathBuf = match out_path {
        Some(p) => p.to_owned(),
        None => {
            let filename_osstr = in_path.file_stem().ok_or(Error::UnsupportedType)?;
            let filename = filename_osstr.to_str().ok_or(Error::UnsupportedType)?;

            let out_name = format!("{filename}-c2pa.{ext}");
            in_path.to_owned().with_file_name(out_name)
        }
    };

    // clone output to be overwritten
    if in_path != asset_out_path {
        fs::copy(in_path, &asset_out_path).map_err(Error::IoError)?;
    }

    match get_assetio_handler(&ext) {
        Some(asset_handler) => {
            // patch if possible to save time and resources
            if let Some(patch_handler) = asset_handler.asset_patch_ref() {
                if patch_handler.patch_cai_store(&asset_out_path, data).is_ok() {
                    return Ok(());
                }
            }

            // couldn't patch so just save
            asset_handler.save_cai_store(&asset_out_path, data)
        }
        _ => Err(Error::UnsupportedType),
    }
}

/// Updates jumbf content in a file, this will directly patch the contents no other processing is done.
/// The search for content to replace only occurs over the jumbf content.
/// Note: it is recommended that the replace contents be <= length of the search content so that the length of the
/// file does not change. If it does that could make the new file unreadable. This function is primarily useful for
/// generating test data since depending on how the file is rewritten the hashing mechanism should detect any tampering of the data.
///
/// out_path - path to file to be updated
/// search_bytes - bytes to be replaced
/// replace_bytes - replacement bytes
/// returns the location where splice occurred
#[cfg(test)] // this only used in unit tests
pub fn update_file_jumbf(
    out_path: &Path,
    search_bytes: &[u8],
    replace_bytes: &[u8],
) -> Result<usize> {
    use crate::utils::patch::patch_bytes;

    let mut jumbf = load_jumbf_from_file(out_path)?;

    let splice_point = patch_bytes(&mut jumbf, search_bytes, replace_bytes)?;

    save_jumbf_to_file(&jumbf, out_path, Some(out_path))?;

    Ok(splice_point)
}

/// load the JUMBF block from an asset if available
pub fn load_jumbf_from_file(in_path: &Path) -> Result<Vec<u8>> {
    let ext = get_file_extension(in_path).ok_or(Error::UnsupportedType)?;

    match get_cailoader_handler(&ext) {
        Some(asset_handler) => {
            let mut f = File::open(in_path)?;
            asset_handler.read_cai(&mut f)
        }
        _ => Err(Error::UnsupportedType),
    }
}

pub fn object_locations(in_path: &Path) -> Result<Vec<HashObjectPositions>> {
    let ext = get_file_extension(in_path).ok_or(Error::UnsupportedType)?;

    match get_assetio_handler(&ext) {
        Some(asset_handler) => asset_handler.get_object_locations(in_path),
        _ => Err(Error::UnsupportedType),
    }
}

pub fn object_locations_from_stream(
    format: &str,
    stream: &mut dyn CAIRead,
) -> Result<Vec<HashObjectPositions>> {
    match get_caiwriter_handler(format) {
        Some(handler) => handler.get_object_locations_from_stream(stream),
        _ => Err(Error::UnsupportedType),
    }
}

/// removes the C2PA JUMBF from an asset
/// Note: Use with caution since this deletes C2PA data
/// It is useful when creating remote manifests from embedded manifests
///
/// path - path to file to be updated
/// returns Unsupported type or errors from remove_cai_store
pub fn remove_jumbf_from_file(path: &Path) -> Result<()> {
    let ext = get_file_extension(path).ok_or(Error::UnsupportedType)?;
    match get_assetio_handler(&ext) {
        Some(asset_handler) => asset_handler.remove_cai_store(path),
        _ => Err(Error::UnsupportedType),
    }
}

/// returns a list of supported file extensions and mime types
pub fn get_supported_types() -> Vec<String> {
    ASSET_HANDLERS.keys().map(|k| k.to_owned()).collect()
}

#[cfg(test)]
pub mod tests {
    #![allow(clippy::panic)]
    #![allow(clippy::unwrap_used)]

    use super::*;
    #[test]
    fn test_get_assetio() {
        let handlers: Vec<Box<dyn AssetIO>> = vec![
            Box::new(C2paIO::new("")),
            Box::new(BmffIO::new("")),
            Box::new(JpegIO::new("")),
            Box::new(PngIO::new("")),
            Box::new(RiffIO::new("")),
            Box::new(TiffIO::new("")),
            Box::new(SvgIO::new("")),
            Box::new(Mp3IO::new("")),
        ];

        // build handler map
        for h in handlers {
            // get the supported types add entry for each
            for supported_type in h.supported_types() {
                assert!(get_assetio_handler(supported_type).is_some());
            }
        }
    }

    #[test]
    fn test_get_reader() {
        let handlers: Vec<Box<dyn AssetIO>> = vec![
            Box::new(C2paIO::new("")),
            Box::new(BmffIO::new("")),
            Box::new(JpegIO::new("")),
            #[cfg(feature = "pdf")]
            Box::new(PdfIO::new("")),
            Box::new(PngIO::new("")),
            Box::new(RiffIO::new("")),
            Box::new(TiffIO::new("")),
            Box::new(SvgIO::new("")),
            Box::new(Mp3IO::new("")),
        ];

        // build handler map
        for h in handlers {
            // get the supported types add entry for each
            for supported_type in h.supported_types() {
                assert!(get_cailoader_handler(supported_type).is_some());
            }
        }
    }

    #[test]
    fn test_get_writer() {
        let handlers: Vec<Box<dyn AssetIO>> = vec![
            Box::new(JpegIO::new("")),
            Box::new(PngIO::new("")),
            Box::new(Mp3IO::new("")),
            Box::new(SvgIO::new("")),
            Box::new(RiffIO::new("")),
        ];

        // build handler map
        for h in handlers {
            // get the supported types add entry for each
            for supported_type in h.supported_types() {
                assert!(get_caiwriter_handler(supported_type).is_some());
            }
        }
    }

    #[test]
    fn test_no_writer() {
        let handlers: Vec<Box<dyn AssetIO>> = vec![
            Box::new(C2paIO::new("")),
            Box::new(BmffIO::new("")),
            Box::new(TiffIO::new("")),
        ];

        // build handler map
        for h in handlers {
            // get the supported types add entry for each
            for supported_type in h.supported_types() {
                assert!(get_caiwriter_handler(supported_type).is_none());
            }
        }
    }

    #[test]
    fn test_get_supported_list() {
        let supported = get_supported_types();

        let pdf_supported = supported.iter().any(|s| s == "pdf");
        assert_eq!(pdf_supported, cfg!(feature = "pdf"));

        assert!(supported.iter().any(|s| s == "jpg"));
        assert!(supported.iter().any(|s| s == "jpeg"));
        assert!(supported.iter().any(|s| s == "png"));
        assert!(supported.iter().any(|s| s == "mov"));
        assert!(supported.iter().any(|s| s == "mp4"));
        assert!(supported.iter().any(|s| s == "m4a"));
        assert!(supported.iter().any(|s| s == "avi"));
        assert!(supported.iter().any(|s| s == "webp"));
        assert!(supported.iter().any(|s| s == "wav"));
        assert!(supported.iter().any(|s| s == "tif"));
        assert!(supported.iter().any(|s| s == "tiff"));
        assert!(supported.iter().any(|s| s == "dng"));
        assert!(supported.iter().any(|s| s == "svg"));
        assert!(supported.iter().any(|s| s == "mp3"));
    }
}<|MERGE_RESOLUTION|>--- conflicted
+++ resolved
@@ -20,13 +20,10 @@
 
 use lazy_static::lazy_static;
 
-<<<<<<< HEAD
+#[cfg(feature = "pdf")]
+use crate::asset_handlers::pdf_io::PdfIO;
 #[cfg(feature = "otf")]
 use crate::asset_handlers::otf_io::OtfIO;
-=======
-#[cfg(feature = "pdf")]
-use crate::asset_handlers::pdf_io::PdfIO;
->>>>>>> 58e60944
 use crate::{
     asset_handlers::{
         bmff_io::BmffIO, c2pa_io::C2paIO, jpeg_io::JpegIO, mp3_io::Mp3IO, png_io::PngIO,
@@ -49,12 +46,9 @@
             Box::new(RiffIO::new("")),
             Box::new(SvgIO::new("")),
             Box::new(TiffIO::new("")),
-<<<<<<< HEAD
+            Box::new(Mp3IO::new("")),
             #[cfg(feature = "otf")]
             Box::new(OtfIO::new("")),
-=======
-            Box::new(Mp3IO::new("")),
->>>>>>> 58e60944
         ];
 
         let mut handler_map = HashMap::new();
@@ -82,12 +76,9 @@
             Box::new(RiffIO::new("")),
             Box::new(SvgIO::new("")),
             Box::new(TiffIO::new("")),
-<<<<<<< HEAD
+            Box::new(Mp3IO::new("")),
             #[cfg(feature = "otf")]
             Box::new(OtfIO::new("")),
-=======
-            Box::new(Mp3IO::new("")),
->>>>>>> 58e60944
         ];
         let mut handler_map = HashMap::new();
 
