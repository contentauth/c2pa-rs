// Copyright 2022 Adobe. All rights reserved.
// This file is licensed to you under the Apache License,
// Version 2.0 (http://www.apache.org/licenses/LICENSE-2.0)
// or the MIT license (http://opensource.org/licenses/MIT),
// at your option.

// Unless required by applicable law or agreed to in writing,
// this software is distributed on an "AS IS" BASIS, WITHOUT
// WARRANTIES OR REPRESENTATIONS OF ANY KIND, either express or
// implied. See the LICENSE-MIT and LICENSE-APACHE files for the
// specific language governing permissions and limitations under
// each license.

use std::{
    fs::{self, File},
    io::{Cursor, Read, Seek, Write},
    path::{Path, PathBuf},
};

use crate::{
    asset_handlers::{
        bmff_io::BmffIO, c2pa_io::C2paIO, jpeg_io::JpegIO, png_io::PngIO, tiff_io::TiffIO,
    },
<<<<<<< HEAD
    asset_io::{AssetIO, CAILoader, CAIObjectLocations, CAIWriter, HashObjectPositions},
=======
    asset_io::{AssetIO, CAILoader, CAIRead, CAIReadWrite, CAIWriter, HashObjectPositions},
>>>>>>> 05629ee1
    error::{Error, Result},
};

static SUPPORTED_TYPES: [&str; 23] = [
    "avif",
    "c2pa", // stand-alone manifest file
    "heif",
    "heic",
    "jpg",
    "jpeg",
    "mp4",
    "m4a",
    "mov",
    "png",
    "tif",
    "tiff",
    "dng",
    "application/mp4",
    "audio/mp4",
    "image/avif",
    "image/heic",
    "image/heif",
    "image/jpeg",
    "image/png",
    "video/mp4",
    "image/tiff",
    "image/dng",
];

#[cfg(feature = "file_io")]
static BMFF_TYPES: [&str; 12] = [
    "avif",
    "heif",
    "heic",
    "mp4",
    "m4a",
    "mov",
    "application/mp4",
    "audio/mp4",
    "image/avif",
    "image/heic",
    "image/heif",
    "video/mp4",
];

#[cfg(feature = "file_io")]
pub(crate) fn is_bmff_format(asset_type: &str) -> bool {
    BMFF_TYPES.contains(&asset_type)
}

/// Return jumbf block from in memory asset
pub fn load_jumbf_from_memory(asset_type: &str, data: &[u8]) -> Result<Vec<u8>> {
    let mut stream = Cursor::new(data);
    load_jumbf_from_stream(asset_type, &mut stream)
}

/// Return jumbf block from stream asset
pub fn load_jumbf_from_stream(asset_type: &str, stream: &mut dyn CAIRead) -> Result<Vec<u8>> {
    let cai_block = match get_cailoader_handler(asset_type) {
        Some(asset_handler) => asset_handler.read_cai(stream)?,
        None => return Err(Error::UnsupportedType),
    };
    
    if cai_block.is_empty() {
        return Err(Error::JumbfNotFound);
    }
    Ok(cai_block)
}

/// writes the jumbf data in store_bytes
/// reads an asset of asset_type from reader, adds jumbf data and then writes to writer
pub fn save_jumbf_to_stream<R: Read + Seek + ?Sized, W: Read + Write + Seek + ?Sized>(
    asset_type: &str,
    input_stream: &mut R,
    output_stream: &mut W,
    store_bytes: &[u8],
) -> Result<()> {
    let asset_type = asset_type.to_lowercase();
    match asset_type.as_ref() {
        "jpg" | "jpeg" | "image/jpeg" => {
            let cai_writer = JpegIO {};
            cai_writer.write_cai(input_stream, output_stream, store_bytes)
        }
        _ => Err(Error::UnsupportedType),
    }
}

/// writes the jumbf data in store_bytes into an asset in data and the updatedcar data
pub fn save_jumbf_to_memory(asset_type: &str, data: &[u8], store_bytes: &[u8]) -> Result<Vec<u8>> {
    let output: Vec<u8> = Vec::new();
    let mut output_stream = Cursor::new(output);
    save_jumbf_to_stream(
        asset_type,
        &mut Cursor::new(data),
        &mut output_stream,
        store_bytes,
    )?;
    Ok(output_stream.into_inner())
}

pub fn get_assetio_handler(ext: &str) -> Option<Box<dyn AssetIO>> {
    let ext = ext.to_lowercase();
    match ext.as_ref() {
        "c2pa" => Some(Box::new(C2paIO {})),
        "jpg" | "jpeg" => Some(Box::new(JpegIO {})),
        "png" => Some(Box::new(PngIO {})),
        "mp4" | "m4a" | "mov" if cfg!(feature = "bmff") => Some(Box::new(BmffIO::new(&ext))),
        "tif" | "tiff" | "dng" => Some(Box::new(TiffIO {})),
        _ => None,
    }
}

pub fn get_cailoader_handler(asset_type: &str) -> Option<Box<dyn CAILoader>> {
    let asset_type = asset_type.to_lowercase();
    match asset_type.as_ref() {
        "c2pa" | "application/c2pa" | "application/x-c2pa-manifest-store" => {
            Some(Box::new(C2paIO {}))
        }
        "jpg" | "jpeg" | "image/jpeg" => Some(Box::new(JpegIO {})),
        "png" | "image/png" => Some(Box::new(PngIO {})),
        "avif" | "heif" | "heic" | "mp4" | "m4a" | "application/mp4" | "audio/mp4"
        | "image/avif" | "image/heic" | "image/heif" | "video/mp4"
            if cfg!(feature = "bmff") && !cfg!(target_arch = "wasm32") =>
        {
            Some(Box::new(BmffIO::new(&asset_type)))
        }
        "tif" | "tiff" | "dng" => Some(Box::new(TiffIO {})),
        _ => None,
    }
}

pub fn get_file_extension(path: &Path) -> Option<String> {
    let ext_osstr = path.extension()?;

    let ext = ext_osstr.to_str()?;

    Some(ext.to_lowercase())
}

pub fn get_supported_file_extension(path: &Path) -> Option<String> {
    let ext = get_file_extension(path)?;

    if SUPPORTED_TYPES.contains(&ext.as_ref()) {
        Some(ext)
    } else {
        None
    }
}

/// save_jumbf to a file
/// in_path - path is source file
/// out_path - path to the output file
/// If no output file is given an new file will be created with "-c2pa" appending to file name e.g. "test.jpg" => "test-c2pa.jpg"
/// If input == output then the input file will be overwritten.
pub fn save_jumbf_to_file(data: &[u8], in_path: &Path, out_path: Option<&Path>) -> Result<()> {
    let ext = get_file_extension(in_path).ok_or(Error::UnsupportedType)?;

    // if no output path make a new file based off of source file name
    let asset_out_path: PathBuf = match out_path {
        Some(p) => p.to_owned(),
        None => {
            let filename_osstr = in_path.file_stem().ok_or(Error::UnsupportedType)?;
            let filename = filename_osstr.to_str().ok_or(Error::UnsupportedType)?;

            let out_name = format!("{filename}-c2pa.{ext}");
            in_path.to_owned().with_file_name(out_name)
        }
    };

    // clone output to be overwritten
    if in_path != asset_out_path {
        fs::copy(in_path, &asset_out_path).map_err(Error::IoError)?;
    }

    match get_assetio_handler(&ext) {
        Some(asset_handler) => {
            // patch if possible to save time and resources
            if let Some(patch_handler) = asset_handler.asset_patch_ref() {
                if patch_handler.patch_cai_store(&asset_out_path, data).is_ok() {
                    return Ok(());
                }
            }

            // couldn't patch so just save
            asset_handler.save_cai_store(&asset_out_path, data)
        }
        _ => Err(Error::UnsupportedType),
    }
}

/// Updates jumbf content in a file, this will directly patch the contents no other processing is done.
/// The search for content to replace only occurs over the jumbf content.
/// Note: it is recommended that the replace contents be <= length of the search content so that the length of the
/// file does not change. If it does that could make the new file unreadable. This function is primarily useful for
/// generating test data since depending on how the file is rewritten the hashing mechanism should detect any tampering of the data.
///
/// out_path - path to file to be updated
/// search_bytes - bytes to be replaced
/// replace_bytes - replacement bytes
/// returns the location where splice occurred
#[cfg(test)] // this only used in unit tests
pub fn update_file_jumbf(
    out_path: &Path,
    search_bytes: &[u8],
    replace_bytes: &[u8],
) -> Result<usize> {
    use crate::utils::patch::patch_bytes;

    let mut jumbf = load_jumbf_from_file(out_path)?;

    let splice_point = patch_bytes(&mut jumbf, search_bytes, replace_bytes)?;

    save_jumbf_to_file(&jumbf, out_path, Some(out_path))?;

    Ok(splice_point)
}

/// load the JUMBF block from an asset if available
pub fn load_jumbf_from_file(in_path: &Path) -> Result<Vec<u8>> {
    let ext = get_file_extension(in_path).ok_or(Error::UnsupportedType)?;

    match get_cailoader_handler(&ext) {
        Some(asset_handler) => {
            let mut f = File::open(in_path)?;
            asset_handler.read_cai(&mut f)
        }
        _ => Err(Error::UnsupportedType),
    }
}

pub fn object_locations(in_path: &Path) -> Result<Vec<HashObjectPositions>> {
    let ext = get_file_extension(in_path).ok_or(Error::UnsupportedType)?;

    match get_assetio_handler(&ext) {
        Some(asset_handler) => asset_handler.get_object_locations(in_path),
        _ => Err(Error::UnsupportedType),
    }
}

pub fn object_locations_from_stream<R: Read + Seek + ?Sized>(
    asset_type: &str,
    input_stream: &mut R,
) -> Result<Vec<HashObjectPositions>> {
    let asset_type = asset_type.to_lowercase();
    match asset_type.as_ref() {
        "jpg" | "jpeg" | "image/jpeg" => {
            let cai_writer = JpegIO {};
            cai_writer.get_object_locations_from_stream(input_stream)
        }
        _ => Err(Error::UnsupportedType),
    }
}

/// removes the C2PA JUMBF from an asset
/// Note: Use with caution since this deletes C2PA data
/// It is useful when creating remote manifests from embedded manifests
///
/// path - path to file to be updated
/// returns Unsupported type or errors from remove_cai_store
pub fn remove_jumbf_from_file(path: &Path) -> Result<()> {
    let ext = get_file_extension(path).ok_or(Error::UnsupportedType)?;
    match get_assetio_handler(&ext) {
        Some(asset_handler) => asset_handler.remove_cai_store(path),
        _ => Err(Error::UnsupportedType),
    }
}<|MERGE_RESOLUTION|>--- conflicted
+++ resolved
@@ -21,11 +21,7 @@
     asset_handlers::{
         bmff_io::BmffIO, c2pa_io::C2paIO, jpeg_io::JpegIO, png_io::PngIO, tiff_io::TiffIO,
     },
-<<<<<<< HEAD
-    asset_io::{AssetIO, CAILoader, CAIObjectLocations, CAIWriter, HashObjectPositions},
-=======
-    asset_io::{AssetIO, CAILoader, CAIRead, CAIReadWrite, CAIWriter, HashObjectPositions},
->>>>>>> 05629ee1
+    asset_io::{AssetIO, CAILoader, CAIObjectLocations, CAIRead, CAIWriter, HashObjectPositions},
     error::{Error, Result},
 };
 
@@ -88,7 +84,7 @@
         Some(asset_handler) => asset_handler.read_cai(stream)?,
         None => return Err(Error::UnsupportedType),
     };
-    
+
     if cai_block.is_empty() {
         return Err(Error::JumbfNotFound);
     }
