--- conflicted
+++ resolved
@@ -11,10 +11,6 @@
 // specific language governing permissions and limitations under
 // each license.
 
-<<<<<<< HEAD
-
-=======
->>>>>>> adafc0c8
 use async_generic::async_generic;
 use bcder::decode::Constructed;
 use coset::{sig_structure_data, ProtectedHeader};
