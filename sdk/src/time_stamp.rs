--- conflicted
+++ resolved
@@ -11,36 +11,12 @@
 // specific language governing permissions and limitations under
 // each license.
 
-<<<<<<< HEAD
-use std::ops::Deref;
-
-use asn1_rs::nom::AsBytes;
-use async_generic::async_generic;
-use bcder::{
-    decode::{Constructed, SliceSource},
-    encode::Values,
-    ConstOid, OctetString,
-};
-#[cfg(not(target_arch = "wasm32"))]
-use c2pa_crypto::asn1::rfc3161::PkiStatus;
-use c2pa_crypto::asn1::{
-    rfc3161::{
-        MessageImprint, TimeStampReq, TimeStampResp, TimeStampToken, TstInfo,
-        OID_CONTENT_TYPE_TST_INFO,
-    },
-    rfc5652::{
-        CertificateChoices::Certificate, SignedData, SignerIdentifier, OID_ID_SIGNED_DATA,
-        OID_MESSAGE_DIGEST, OID_SIGNING_TIME,
-    },
-=======
 use async_generic::async_generic;
 use c2pa_crypto::{
     asn1::rfc3161::TstInfo,
     time_stamp::{verify_time_stamp, verify_time_stamp_async},
->>>>>>> 9a1b2ed2
 };
 use coset::{sig_structure_data, ProtectedHeader};
-use rasn::{AsnType, Decode, Encode};
 use serde::{Deserialize, Serialize};
 
 use crate::{
@@ -121,176 +97,6 @@
     }
 }
 
-<<<<<<< HEAD
-// internal only function to work around bug in serialization of TimeStampResponse
-// so we just return the data directly
-#[cfg(not(target_arch = "wasm32"))]
-fn time_stamp_request_http(
-    url: &str,
-    headers: Option<Vec<(String, String)>>,
-    request: &TimeStampReq,
-) -> Result<Vec<u8>> {
-    use std::io::Read;
-
-    const HTTP_CONTENT_TYPE_REQUEST: &str = "application/timestamp-query";
-    const HTTP_CONTENT_TYPE_RESPONSE: &str = "application/timestamp-reply";
-
-    let mut body = Vec::<u8>::new();
-    request
-        .encode_ref()
-        .write_encoded(bcder::Mode::Der, &mut body)?;
-
-    let mut req = ureq::post(url);
-
-    if let Some(headers) = headers {
-        for (ref name, ref value) in headers {
-            req = req.set(name.as_str(), value.as_str());
-        }
-    }
-
-    let response = req
-        .set("Content-Type", HTTP_CONTENT_TYPE_REQUEST)
-        .send_bytes(&body)
-        .map_err(|_err| Error::CoseTimeStampGeneration)?;
-
-    if response.status() == 200 && response.content_type() == HTTP_CONTENT_TYPE_RESPONSE {
-        let len = response
-            .header("Content-Length")
-            .and_then(|s| s.parse::<usize>().ok())
-            .unwrap_or(20000);
-
-        let mut response_bytes: Vec<u8> = Vec::with_capacity(len);
-
-        response
-            .into_reader()
-            .take(1000000)
-            .read_to_end(&mut response_bytes)
-            .map_err(|_err| Error::CoseTimeStampGeneration)?;
-
-        let res = TimeStampResponse(
-            Constructed::decode(response_bytes.as_ref(), bcder::Mode::Der, |cons| {
-                TimeStampResp::take_from(cons)
-            })
-            .map_err(|_err| Error::CoseTimeStampGeneration)?,
-        );
-
-        // Verify nonce was reflected, if present.
-        if res.is_success() {
-            if let Some(tst_info) = res
-                .tst_info()
-                .map_err(|_err| Error::CoseTimeStampGeneration)?
-            {
-                if tst_info.nonce != request.nonce {
-                    return Err(Error::CoseTimeStampGeneration);
-                }
-            }
-        }
-
-        Ok(response_bytes)
-    } else {
-        Err(Error::CoseTimeStampGeneration)
-    }
-}
-
-// Send a Time-Stamp request for a given message to an HTTP URL.
-//
-// This is a wrapper around [time_stamp_request_http] that constructs the low-level
-// ASN.1 request object with reasonable defaults.
-
-pub(crate) fn time_stamp_message_http(
-    message: &[u8],
-    digest_algorithm: DigestAlgorithm,
-) -> Result<TimeStampReq> {
-    use rand::{thread_rng, Rng};
-
-    let mut h = digest_algorithm.digester();
-    h.update(message);
-    let digest = h.finish();
-
-    let mut random = [0u8; 8];
-    thread_rng()
-        .try_fill(&mut random)
-        .map_err(|_| Error::CoseTimeStampGeneration)?;
-
-    let request = TimeStampReq {
-        version: bcder::Integer::from(1_u8),
-        message_imprint: MessageImprint {
-            hash_algorithm: digest_algorithm.into(),
-            hashed_message: bcder::OctetString::new(bytes::Bytes::copy_from_slice(digest.as_ref())),
-        },
-        req_policy: None,
-        nonce: Some(bcder::Integer::from(u64::from_le_bytes(random))),
-        cert_req: Some(true),
-        extensions: None,
-    };
-
-    Ok(request)
-}
-
-pub struct TimeStampResponse(TimeStampResp);
-
-impl std::ops::Deref for TimeStampResponse {
-    type Target = TimeStampResp;
-
-    fn deref(&self) -> &Self::Target {
-        &self.0
-    }
-}
-
-impl TimeStampResponse {
-    // Whether the time stamp request was successful.
-    #[cfg(not(target_arch = "wasm32"))]
-    pub fn is_success(&self) -> bool {
-        matches!(
-            self.0.status.status,
-            PkiStatus::Granted | PkiStatus::GrantedWithMods
-        )
-    }
-
-    #[allow(dead_code)]
-    fn signed_data(&self) -> Result<Option<SignedData>> {
-        if let Some(token) = &self.0.time_stamp_token {
-            if token.content_type == OID_ID_SIGNED_DATA {
-                Ok(Some(
-                    token
-                        .content
-                        .clone()
-                        .decode(SignedData::take_from)
-                        .map_err(|_err| Error::CoseTimeStampGeneration)?,
-                ))
-            } else {
-                Err(Error::CoseTimeStampGeneration)
-            }
-        } else {
-            Ok(None)
-        }
-    }
-
-    #[allow(dead_code)]
-    fn tst_info(&self) -> Result<Option<TstInfo>> {
-        if let Some(signed_data) = self.signed_data()? {
-            if signed_data.content_info.content_type == OID_CONTENT_TYPE_TST_INFO {
-                if let Some(content) = signed_data.content_info.content {
-                    Ok(Some(
-                        Constructed::decode(content.to_bytes(), bcder::Mode::Der, |cons| {
-                            TstInfo::take_from(cons)
-                        })
-                        .map_err(|_err| Error::CoseTimeStampGeneration)?,
-                    ))
-                } else {
-                    Ok(None)
-                }
-            } else {
-                Ok(None)
-            }
-        } else {
-            Ok(None)
-        }
-    }
-}
-
-=======
->>>>>>> 9a1b2ed2
 // Generate TimeStamp based on rfc3161 using "data" as MessageImprint and return raw TimeStampRsp bytes
 #[async_generic(async_signature(signer: &dyn AsyncSigner, data: &[u8]))]
 pub fn timestamp_data(signer: &dyn Signer, data: &[u8]) -> Option<Result<Vec<u8>>> {
@@ -312,409 +118,6 @@
     gt: x509_certificate::asn1time::GeneralizedTime,
 ) -> chrono::DateTime<chrono::Utc> {
     gt.into()
-}
-<<<<<<< HEAD
-pub fn timestamp_to_gt(dt: i64) -> Option<x509_certificate::asn1time::GeneralizedTime> {
-    use chrono::{TimeZone, Utc};
-    match Utc.timestamp_opt(dt, 0) {
-        chrono::offset::LocalResult::Single(time) => {
-            let formatted_time = time.format("%Y%m%d%H%M%SZ").to_string();
-
-            x509_certificate::asn1time::GeneralizedTime::parse(
-                SliceSource::new(formatted_time.as_bytes()),
-                false,
-                x509_certificate::asn1time::GeneralizedTimeAllowedTimezone::Z,
-            )
-            .ok()
-        }
-        _ => None,
-    }
-}
-
-fn time_to_datetime(t: x509_certificate::asn1time::Time) -> chrono::DateTime<chrono::Utc> {
-    match t {
-        x509_certificate::asn1time::Time::UtcTime(u) => *u,
-        x509_certificate::asn1time::Time::GeneralTime(gt) => gt_to_datetime(gt),
-    }
-}
-
-#[derive(AsnType, Clone, Debug, Decode, Encode, PartialEq, Eq, PartialOrd, Ord, Hash)]
-pub struct ContentInfo {
-    pub content_type: rasn::types::ObjectIdentifier,
-    #[rasn(tag(explicit(0)))]
-    pub content: rasn::types::Any,
-}
-
-// Return timeStampToken used by sigTst2
-pub(crate) fn timestamptoken_from_timestamprsp(ts: &[u8]) -> Option<Vec<u8>> {
-    let ts_resp = get_timestamp_response(ts).ok()?;
-
-    let tst = ts_resp.0.time_stamp_token?;
-    let a: Result<Vec<u32>> = tst
-        .content_type
-        .iter()
-        .map(|v| v.to_u32().ok_or(Error::NotFound))
-        .collect();
-
-    let ci = ContentInfo {
-        content_type: rasn::types::ObjectIdentifier::new(a.ok()?)?,
-        content: rasn::types::Any::new(tst.content.as_bytes().to_vec()),
-    };
-
-    rasn::der::encode(&ci).ok()
-}
-
-// Returns TimeStamp token info if ts verifies against supplied data
-#[allow(unused_variables)]
-#[async_generic]
-pub(crate) fn verify_timestamp(ts: &[u8], data: &[u8]) -> Result<TstInfo> {
-    // check for timestamp expiration during stamping
-    let Ok(Some(sd)) = get_timestamp_signed_data(ts) else {
-        return Err(Error::CoseInvalidTimeStamp);
-    };
-
-    let certs = sd
-        .certificates
-        .clone()
-        .ok_or(Error::CoseTimeStampValidity)?;
-
-    let mut last_err = Error::CoseInvalidTimeStamp;
-
-    // look for any valid signer
-    for signer_info in sd.signer_infos.iter() {
-        // find signer's cert
-        let cert = match certs.iter().find_map(|cc| {
-            let c = match cc {
-                Certificate(c) => c,
-                _ => return None,
-            };
-
-            match &signer_info.sid {
-                SignerIdentifier::IssuerAndSerialNumber(sn) => {
-                    if sn.issuer == c.tbs_certificate.issuer
-                        && sn.serial_number == c.tbs_certificate.serial_number
-                    {
-                        Some(c)
-                    } else {
-                        None
-                    }
-                }
-                SignerIdentifier::SubjectKeyIdentifier(ski) => {
-                    const SKI_OID: ConstOid = bcder::Oid(&[2, 5, 29, 14]);
-                    if let Some(extensions) = &c.tbs_certificate.extensions {
-                        if extensions.iter().any(|e| {
-                            if e.id == SKI_OID {
-                                return *ski == e.value;
-                            }
-                            false
-                        }) {
-                            Some(c)
-                        } else {
-                            None
-                        }
-                    } else {
-                        None
-                    }
-                }
-            }
-        }) {
-            Some(c) => c,
-            None => continue,
-        };
-
-        // load unprotected TstInfo.  We will verify its contents below against signed values
-        let tst_opt = get_tst_info_from_signed_data(&sd)?;
-        let mut tst = tst_opt.ok_or(Error::CoseInvalidTimeStamp)?;
-        let mi = &tst.message_imprint;
-
-        // timestamp cert expiration
-        let mut signing_time = gt_to_datetime(tst.gen_time.clone()).timestamp();
-
-        // check the signer info signed attributes
-        if let Some(attributes) = &signer_info.signed_attributes {
-            // if there is a signed signing time make sure it has not changed
-            if let Some(Some(attrib_signing_time)) = attributes
-                .iter()
-                .find(|attr| attr.typ == OID_SIGNING_TIME)
-                .map(|attr| {
-                    if attr.values.len() != 1 {
-                        // per CMS spec can only contain 1 signing time value
-                        return None;
-                    }
-
-                    attr.values.first().and_then(|v| {
-                        v.deref()
-                            .clone()
-                            .decode(x509_certificate::asn1time::Time::take_from)
-                            .ok()
-                    })
-                })
-            {
-                let signed_signing_time = match attrib_signing_time {
-                    x509_certificate::asn1time::Time::UtcTime(u) => u.timestamp(),
-                    x509_certificate::asn1time::Time::GeneralTime(g) => {
-                        gt_to_datetime(g).timestamp()
-                    }
-                };
-
-                // used sign date to avoid spoofing
-                // check to see if time string has been modified todo: when is this an error case
-                let _time_diff = (signing_time - signed_signing_time).abs();
-
-                if let Some(gt) = timestamp_to_gt(signed_signing_time) {
-                    signing_time = gt_to_datetime(gt.clone()).timestamp(); // use actual signed time
-                    tst.gen_time = gt;
-                };
-            }
-
-            // check the mandatory signed message digest is self consistent
-            match attributes
-                .iter()
-                .find(|attr| attr.typ == OID_MESSAGE_DIGEST)
-            {
-                Some(message_digest) => {
-                    // message digest attribute MUST have exactly 1 value.
-                    if message_digest.values.len() != 1 {
-                        last_err = Error::CoseTimeStampMismatch;
-                        continue;
-                    }
-
-                    // get signed message digest
-                    let signed_message_digest = message_digest
-                        .values
-                        .first()
-                        .ok_or(Error::CoseTimeStampMismatch)?
-                        .deref()
-                        .clone()
-                        .decode(OctetString::take_from)
-                        .map_err(|_| Error::CoseTimeStampMismatch)?
-                        .to_bytes();
-
-                    // get message digest hash alg
-                    let digest_algorithm =
-                        match DigestAlgorithm::try_from(&signer_info.digest_algorithm) {
-                            Ok(d) => d,
-                            Err(_) => {
-                                last_err = Error::UnsupportedType;
-                                continue;
-                            }
-                        };
-
-                    let mut h = digest_algorithm.digester();
-                    if let Some(content) = &sd.content_info.content {
-                        h.update(&content.to_bytes());
-                    }
-
-                    let digest = h.finish();
-
-                    if !vec_compare(&signed_message_digest, digest.as_ref()) {
-                        last_err = Error::CoseTimeStampMismatch;
-                        continue;
-                    }
-                }
-                None => {
-                    last_err = Error::CoseTimeStampMismatch;
-                    continue;
-                }
-            }
-        }
-
-        // build CMS structure to verify
-        let tbs = match signer_info.signed_attributes_digested_content() {
-            Ok(sdc) => match sdc {
-                Some(tbs) => tbs,
-                None => match &sd.content_info.content {
-                    Some(d) => d.to_bytes().to_vec(),
-                    None => return Err(Error::CoseTimeStampMismatch),
-                },
-            },
-            Err(_) => {
-                last_err = Error::CoseTimeStampMismatch;
-                continue;
-            }
-        };
-
-        let hash_alg = &signer_info.digest_algorithm.algorithm;
-        let sig_alg = &signer_info.signature_algorithm.algorithm;
-
-        // grab signing certificate
-        let sig_val = &signer_info.signature;
-        let mut signing_key_der = Vec::<u8>::new();
-        cert.tbs_certificate
-            .subject_public_key_info
-            .encode_ref()
-            .write_encoded(bcder::Mode::Der, &mut signing_key_der)?;
-
-        // Verify signature of timestamp signature.
-        #[cfg(feature = "openssl")]
-        validate_timestamp_sig(sig_alg, hash_alg, sig_val, &tbs, &signing_key_der)?;
-
-        #[cfg(not(feature = "openssl"))]
-        {
-            #[cfg(target_arch = "wasm32")]
-            {
-                if _sync {
-                    // IMPORTANT: The synchronous implementation of validate_timestamp_sync
-                    // on WASM is unable to support _some_ signature algorithms. The async path
-                    // should be used whenever possible.
-                    validate_timestamp_sig(sig_alg, hash_alg, sig_val, &tbs, &signing_key_der)?;
-                } else {
-                    validate_timestamp_sig_async(
-                        sig_alg,
-                        hash_alg,
-                        sig_val,
-                        &tbs,
-                        &signing_key_der,
-                    )
-                    .await?;
-                }
-            }
-
-            #[cfg(not(target_arch = "wasm32"))]
-            unimplemented!();
-        }
-
-        // make sure this signature matches the expected data
-
-        // timestamp cert expiration
-        let not_before =
-            time_to_datetime(cert.tbs_certificate.validity.not_before.clone()).timestamp();
-
-        let not_after =
-            time_to_datetime(cert.tbs_certificate.validity.not_after.clone()).timestamp();
-
-        if !(signing_time >= not_before && signing_time <= not_after) {
-            last_err = Error::CoseTimeStampValidity;
-            continue;
-        }
-
-        // message imprint check
-        let digest_algorithm = match DigestAlgorithm::try_from(&mi.hash_algorithm.algorithm) {
-            Ok(d) => d,
-            Err(_) => {
-                last_err = Error::UnsupportedType;
-                continue;
-            }
-        };
-
-        let mut h = digest_algorithm.digester();
-        h.update(data);
-        let digest = h.finish();
-
-        if !vec_compare(digest.as_ref(), &mi.hashed_message.to_bytes()) {
-            last_err = Error::CoseTimeStampMismatch;
-            continue;
-        }
-
-        // found a good value so return
-        return Ok(tst);
-    }
-
-    Err(last_err)
-}
-
-fn validate_timestamp_sig(
-    sig_alg: &bcder::Oid,
-    hash_alg: &bcder::Oid,
-    sig_val: &OctetString,
-    tbs: &[u8],
-    signing_key_der: &[u8],
-) -> Result<()> {
-    let Some(validator) =
-        c2pa_crypto::raw_signature::validator_for_sig_and_hash_algs(sig_alg, hash_alg)
-    else {
-        return Err(Error::CoseSignatureAlgorithmNotSupported);
-    };
-
-    validator
-        .validate(&sig_val.to_bytes(), tbs, signing_key_der)
-        .map_err(|_| Error::CoseTimeStampMismatch)?;
-
-    Ok(())
-}
-
-#[cfg(target_arch = "wasm32")]
-async fn validate_timestamp_sig_async(
-    sig_alg: &bcder::Oid,
-    hash_alg: &bcder::Oid,
-    sig_val: &OctetString,
-    tbs: &[u8],
-    signing_key_der: &[u8],
-) -> Result<()> {
-    let Some(validator) =
-        c2pa_crypto::webcrypto::async_validator_for_sig_and_hash_algs(sig_alg, hash_alg)
-    else {
-        return Err(Error::CoseSignatureAlgorithmNotSupported);
-    };
-
-    validator
-        .validate_async(&sig_val.to_bytes(), tbs, signing_key_der)
-        .await
-        .map_err(|_| Error::CoseTimeStampMismatch)?;
-
-    Ok(())
-}
-
-// Get TimeStampResponse from DER TimeStampResp bytes
-pub(crate) fn get_timestamp_response(tsresp: &[u8]) -> Result<TimeStampResponse> {
-    let ts = TimeStampResponse(
-        Constructed::decode(tsresp, bcder::Mode::Der, |cons| {
-            TimeStampResp::take_from(cons)
-        })
-        .map_err(|_e| Error::CoseInvalidTimeStamp)?,
-    );
-
-    Ok(ts)
-}
-=======
->>>>>>> 9a1b2ed2
-
-fn get_tst_info_from_signed_data(signed_data: &SignedData) -> Result<Option<TstInfo>> {
-    if signed_data.content_info.content_type == OID_CONTENT_TYPE_TST_INFO {
-        if let Some(content) = &signed_data.content_info.content {
-            Ok(Some(
-                Constructed::decode(content.to_bytes(), bcder::Mode::Der, |cons| {
-                    TstInfo::take_from(cons)
-                })
-                .map_err(|_err| Error::CoseTimeStampGeneration)?,
-            ))
-        } else {
-            Ok(None)
-        }
-    } else {
-        Ok(None)
-    }
-}
-
-// Get TimeStampResponse from DER TimeStampResp bytes or timeStampToken
-pub(crate) fn get_timestamp_signed_data(data: &[u8]) -> Result<Option<SignedData>> {
-    let tst = if let Ok(ts) = Constructed::decode(data, bcder::Mode::Der, |cons| {
-        TimeStampResp::take_from(cons)
-    }) {
-        ts.time_stamp_token
-    } else if let Ok(ts) = Constructed::decode(data, bcder::Mode::Der, |cons| {
-        TimeStampToken::take_opt_from(cons)
-    }) {
-        ts
-    } else {
-        return Err(Error::CoseInvalidTimeStamp);
-    };
-
-    if let Some(token) = &tst {
-        if token.content_type == OID_ID_SIGNED_DATA {
-            Ok(Some(
-                token
-                    .content
-                    .clone()
-                    .decode(SignedData::take_from)
-                    .map_err(|_err| Error::CoseInvalidTimeStamp)?,
-            ))
-        } else {
-            Err(Error::CoseInvalidTimeStamp)
-        }
-    } else {
-        Ok(None)
-    }
 }
 
 #[derive(Deserialize, Serialize, Debug, PartialEq, Eq, Clone)]
