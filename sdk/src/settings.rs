// Copyright 2024 Adobe. All rights reserved.
// This file is licensed to you under the Apache License,
// Version 2.0 (http://www.apache.org/licenses/LICENSE-2.0)
// or the MIT license (http://opensource.org/licenses/MIT),
// at your option.

// Unless required by applicable law or agreed to in writing,
// this software is distributed on an "AS IS" BASIS, WITHOUT
// WARRANTIES OR REPRESENTATIONS OF ANY KIND, either express or
// implied. See the LICENSE-MIT and LICENSE-APACHE files for the
// specific language governing permissions and limitations under
// each license.

#[cfg(feature = "file_io")]
use std::path::Path;
use std::{
    cell::RefCell,
    collections::HashMap,
    fmt,
    io::{BufRead, BufReader, Cursor},
};

use config::{Config, FileFormat, ValueKind};
use serde_derive::{Deserialize, Serialize};

use crate::{
    create_signer, crypto::base64, utils::thumbnail::ThumbnailFormat, ClaimGeneratorInfo, Error,
    Result, Signer, SigningAlg,
};

thread_local!(
    static SETTINGS: RefCell<Config> =
        RefCell::new(Config::try_from(&Settings::default()).unwrap_or_default());
    static PROFILE: RefCell<Option<String>> = const { RefCell::new(None) };
);

// trait used to validate user input to make sure user supplied configurations are valid
pub(crate) trait SettingsValidate {
    // returns error if settings are invalid
    fn validate(&self) -> Result<()> {
        Ok(())
    }
}

// Settings for trust list feature
#[derive(Clone, Debug, Deserialize, PartialEq, Serialize)]
#[allow(unused)]
pub(crate) struct Trust {
    user_anchors: Option<String>,
    trust_anchors: Option<String>,
    trust_config: Option<String>,
    allowed_list: Option<String>,
}

impl Trust {
    // load PEMs
    fn load_trust_from_data(&self, trust_data: &[u8]) -> Result<Vec<Vec<u8>>> {
        let mut certs = Vec::new();

        for pem_result in x509_parser::pem::Pem::iter_from_buffer(trust_data) {
            let pem = pem_result.map_err(|_e| Error::CoseInvalidCert)?;
            certs.push(pem.contents);
        }
        Ok(certs)
    }

    // sanity check to see if can parse trust settings
    fn test_load_trust(&self, allowed_list: &[u8]) -> Result<()> {
        // check pems
        if let Ok(cert_list) = self.load_trust_from_data(allowed_list) {
            if !cert_list.is_empty() {
                return Ok(());
            }
        }

        // try to load the of base64 encoded encoding of the sha256 hash of the certificate DER encoding
        let reader = Cursor::new(allowed_list);
        let buf_reader = BufReader::new(reader);
        let mut found_der_hash = false;

        let mut inside_cert_block = false;
        for l in buf_reader.lines().map_while(|v| v.ok()) {
            if l.contains("-----BEGIN") {
                inside_cert_block = true;
            }
            if l.contains("-----END") {
                inside_cert_block = false;
            }

            // sanity check that that is is base64 encoded and outside of certificate block
            if !inside_cert_block && base64::decode(&l).is_ok() && !l.is_empty() {
                found_der_hash = true;
            }
        }

        if found_der_hash {
            Ok(())
        } else {
            Err(Error::NotFound)
        }
    }
}

#[allow(clippy::derivable_impls)]
impl Default for Trust {
    fn default() -> Self {
        // load test config store for unit tests
        #[cfg(test)]
        {
            let mut trust = Self {
                user_anchors: None,
                trust_anchors: None,
                trust_config: None,
                allowed_list: None,
            };

            trust.trust_config = Some(
                String::from_utf8_lossy(include_bytes!("../tests/fixtures/certs/trust/store.cfg"))
                    .into_owned(),
            );
            trust.user_anchors = Some(
                String::from_utf8_lossy(include_bytes!(
                    "../tests/fixtures/certs/trust/test_cert_root_bundle.pem"
                ))
                .into_owned(),
            );

            trust
        }
        #[cfg(not(test))]
        {
            Self {
                user_anchors: None,
                trust_anchors: None,
                trust_config: None,
                allowed_list: None,
            }
        }
    }
}

impl SettingsValidate for Trust {
    fn validate(&self) -> Result<()> {
        if let Some(ta) = &self.trust_anchors {
            self.test_load_trust(ta.as_bytes())?;
        }

        if let Some(pa) = &self.user_anchors {
            self.test_load_trust(pa.as_bytes())?;
        }

        if let Some(al) = &self.allowed_list {
            self.test_load_trust(al.as_bytes())?;
        }

        Ok(())
    }
}

// Settings for core C2PA-RS functionality
#[derive(Clone, Debug, Deserialize, PartialEq, Serialize)]
#[allow(unused)]
pub(crate) struct Core {
    debug: bool,
    hash_alg: String,
    salt_jumbf_boxes: bool,
    prefer_box_hash: bool,
    prefer_bmff_merkle_tree: bool,
    compress_manifests: bool,
    max_memory_usage: Option<u64>,
    // TODO: pending https://github.com/contentauth/c2pa-rs/pull/1180
    // prefer_update_manifests: bool,
}

impl Default for Core {
    fn default() -> Self {
        Self {
            debug: false,
            hash_alg: "sha256".into(),
            salt_jumbf_boxes: true,
            prefer_box_hash: false,
            prefer_bmff_merkle_tree: false,
            compress_manifests: true,
            max_memory_usage: None,
            // prefer_update_manifests: true,
        }
    }
}

impl SettingsValidate for Core {
    fn validate(&self) -> Result<()> {
        match self.hash_alg.as_str() {
            "sha256" | "sha384" | "sha512" => Ok(()),
            _ => Err(Error::UnsupportedType),
        }
    }
}

// Settings for verification options
#[derive(Clone, Debug, Deserialize, PartialEq, Serialize)]
#[allow(unused)]
pub(crate) struct Verify {
    verify_after_reading: bool,
    verify_after_sign: bool,
    verify_trust: bool,
    verify_timestamp_trust: bool,
    ocsp_fetch: bool,
    remote_manifest_fetch: bool,
    check_ingredient_trust: bool,
    skip_ingredient_conflict_resolution: bool,
    strict_v1_validation: bool,
}

impl Default for Verify {
    fn default() -> Self {
        Self {
            verify_after_reading: true,
            verify_after_sign: true,
            verify_trust: cfg!(test),
            verify_timestamp_trust: !cfg!(test), // verify timestamp trust unless in test mode
            ocsp_fetch: false,
            remote_manifest_fetch: true,
            check_ingredient_trust: true,
            skip_ingredient_conflict_resolution: false,
            strict_v1_validation: false,
        }
    }
}

impl SettingsValidate for Verify {}

/// Quality of the thumbnail.
#[derive(Clone, Debug, Deserialize, PartialEq, Serialize)]
#[serde(rename_all = "lowercase")]
pub enum ThumbnailQuality {
    /// Low quality.
    Low,
    /// Medium quality.
    Medium,
    /// High quality.
    High,
}

/// Settings for controlling automatic thumbnail generation.
#[derive(Clone, Debug, Deserialize, PartialEq, Serialize)]
pub struct ThumbnailSettings {
    /// Whether or not to automatically generate thumbnails.
    enabled: bool,
    /// Whether to ignore thumbnail generation errors.
    ///
    /// This may occur, for instance, if the thumbnail media type or color layout isn't
    /// supported.
    ignore_errors: bool,
    /// The size of the longest edge of the thumbnail.
    ///
    /// This function will resize the input to preserve aspect ratio.
    long_edge: u32,
    /// Format of the thumbnail.
    ///
    /// If this field isn't specified, the thumbnail format will correspond to the
    /// input format.
    #[serde(skip_serializing_if = "Option::is_none")]
    format: Option<ThumbnailFormat>,
    /// Whether or not to prefer a smaller sized media format for the thumbnail.
    ///
    /// Note that [ThumbnailSettings::format] takes precedence over this field. In addition,
    /// if the output format is unsupported, it will default to the smallest format regardless
    /// of the value of this field.
    ///
    /// For instance, if the source input type is a PNG, but it doesn't have an alpha channel,
    /// the image will be converted to a JPEG of smaller size.
    prefer_smallest_format: bool,
    /// The output quality of the thumbnail.
    ///
    /// This setting contains sensible defaults for things like quality, compression, and
    /// algorithms for various formats.
    quality: ThumbnailQuality,
}

impl Default for ThumbnailSettings {
    fn default() -> Self {
        ThumbnailSettings {
            enabled: true,
            ignore_errors: true,
            long_edge: 1024,
            format: None,
            prefer_smallest_format: true,
            quality: ThumbnailQuality::Medium,
        }
    }
}

impl SettingsValidate for ThumbnailSettings {
    fn validate(&self) -> Result<()> {
        #[cfg(not(feature = "add_thumbnails"))]
        if self.enabled {
            log::warn!("c2pa-rs feature `add_thumbnails` must be enabled to generate thumbnails!");
        }

        Ok(())
    }
}

// Settings for Builder API options
#[derive(Clone, Debug, Default, Deserialize, PartialEq, Serialize)]
#[allow(unused)]
pub(crate) struct Builder;

impl SettingsValidate for Builder {}

#[derive(Clone, Debug, Deserialize, PartialEq, Serialize)]
pub struct SignerInfo {
    alg: SigningAlg,
    sign_cert: Vec<u8>,
    private_key: Vec<u8>,
    tsa_url: Option<String>,
}

/// A configuration profile.
#[derive(Clone, Debug, PartialEq, Deserialize, Serialize)]
pub struct Profile {
    /// Information about the signer used for signing.
    #[serde(skip_serializing_if = "Option::is_none")]
    signer: Option<SignerInfo>,
    /// Claim generator info that is automatically added to the builder.
    ///
    /// Note that this information will prepend any claim generator info
    /// provided explicitly to the builder.
    #[serde(skip_serializing_if = "Option::is_none")]
    claim_generator_info: Option<Vec<ClaimGeneratorInfo>>,
    /// Various settings for configuring automatic thumbnail generation.
    thumbnail: ThumbnailSettings,
    /// Whether to automatically generate a c2pa.created [Action][crate::assertions::Action]
    /// assertion or error that it doesn't already exist.
    ///
    /// For more information about the mandatory conditions for a c2pa.created action assertion, see here:
    /// https://spec.c2pa.org/specifications/specifications/2.2/specs/C2PA_Specification.html#_mandatory_presence_of_at_least_one_actions_assertion
    auto_created_action: bool,
    /// Whether to automatically generate a c2pa.opened [Action][crate::assertions::Action]
    /// assertion or error that it doesn't already exist.
    ///
    /// For more information about the mandatory conditions for a c2pa.opened action assertion, see here:
    /// https://spec.c2pa.org/specifications/specifications/2.2/specs/C2PA_Specification.html#_mandatory_presence_of_at_least_one_actions_assertion
    auto_opened_action: bool,
    /// Whether to automatically generate a c2pa.placed [Action][crate::assertions::Action]
    /// assertion or error that it doesn't already exist.
    ///
    /// For more information about the mandatory conditions for a c2pa.placed action assertion, see here:
    /// https://spec.c2pa.org/specifications/specifications/2.2/specs/C2PA_Specification.html#_relationship
    auto_placed_action: bool,
}

impl Default for Profile {
    fn default() -> Self {
        Self {
            signer: None,
            claim_generator_info: None,
            thumbnail: Default::default(),
            auto_created_action: true,
            auto_opened_action: true,
            auto_placed_action: true,
        }
    }
}

impl SettingsValidate for Profile {
    fn validate(&self) -> Result<()> {
        self.thumbnail.validate()
    }
}

const MAJOR_VERSION: usize = 1;
const MINOR_VERSION: usize = 0;

// Settings configuration for C2PA-RS.  Default configuration values
// are lazy loaded on first use.  Values can also be loaded from a configuration
// file or by setting specific value via code.  There is a single configuration
// setting for the entire C2PA-RS instance.
#[derive(Clone, Debug, PartialEq, Deserialize, Serialize)]
#[allow(unused)]
pub struct Settings {
    version_major: usize,
    version_minor: usize,
    trust: Trust,
    core: Core,
    verify: Verify,
    builder: Builder,
    profile: HashMap<String, Profile>,
}

impl Settings {
    #[cfg(feature = "file_io")]
    pub fn from_file<P: AsRef<Path>>(setting_path: P) -> Result<Self> {
        let ext = setting_path
            .as_ref()
            .extension()
            .ok_or(Error::UnsupportedType)?
            .to_string_lossy();

        let setting_buf = std::fs::read(&setting_path).map_err(Error::IoError)?;
        Settings::from_string(&String::from_utf8_lossy(&setting_buf), &ext, None)
    }

    pub fn from_string(settings_str: &str, format: &str, profile: Option<String>) -> Result<Self> {
        let f = match format.to_lowercase().as_str() {
            "json" => FileFormat::Json,
            "json5" => FileFormat::Json5,
            //"ini" => FileFormat::Ini,
            "toml" => FileFormat::Toml,
            //"yaml" => FileFormat::Yaml,
            "ron" => FileFormat::Ron,
            _ => return Err(Error::UnsupportedType),
        };

        let new_config = Config::builder()
            .add_source(config::File::from_str(settings_str, f))
            .build()
            .map_err(|_e| Error::BadParam("could not parse configuration file".into()))?;

        let update_config = SETTINGS.with_borrow(|current_settings| {
            Config::builder()
                .add_source(current_settings.clone())
                .add_source(new_config)
                .build() // merge overrides, allows for partial changes
        });

        match update_config {
            Ok(update_config) => {
                // sanity check the values before committing
                let settings = update_config
                    .clone()
                    .try_deserialize::<Settings>()
                    .map_err(|_e| {
                        Error::BadParam("configuration file contains unrecognized param".into())
                    })?;

                settings.validate()?;

                SETTINGS.set(update_config.clone());
                PROFILE.set(profile);

                Ok(settings)
            }
            Err(_) => Err(Error::OtherError("could not update configuration".into())),
        }
    }
}

impl Default for Settings {
    fn default() -> Self {
        let mut profile = HashMap::new();
        profile.insert("default".to_owned(), Profile::default());

        Settings {
            version_major: MAJOR_VERSION,
            version_minor: MINOR_VERSION,
            trust: Default::default(),
            core: Default::default(),
            verify: Default::default(),
            builder: Default::default(),
            profile,
        }
    }
}

impl SettingsValidate for Settings {
    fn validate(&self) -> Result<()> {
        if self.version_major > MAJOR_VERSION {
            return Err(Error::VersionCompatibility(
                "settings version too new".into(),
            ));
        }
        self.trust.validate()?;
        self.core.validate()?;
        self.trust.validate()?;
        self.builder.validate()
    }
}

// Get snapshot of the Settings objects, returns None if there is an error
#[allow(unused)]
pub(crate) fn get_settings() -> Option<Settings> {
    SETTINGS.with_borrow(|config| config.clone().try_deserialize::<Settings>().ok())
}

// Load settings from configuration file
#[allow(unused)]
#[cfg(feature = "file_io")]
pub(crate) fn load_settings<P: AsRef<Path>>(settings_path: P) -> Result<()> {
    let ext = settings_path
        .as_ref()
        .extension()
        .ok_or(Error::UnsupportedType)?
        .to_string_lossy();

    let setting_buf = std::fs::read(&settings_path).map_err(Error::IoError)?;

    load_settings_from_str(&String::from_utf8_lossy(&setting_buf), &ext)
}

/// Load settings form string representation of the configuration.  Format of configuration must be supplied.
#[allow(unused)]
// TODO: when this is removed, remove the additional features (for all supported formats) from the Cargo.toml
#[deprecated]
pub fn load_settings_from_str(settings_str: &str, format: &str) -> Result<()> {
    Settings::from_string(settings_str, format, None).map(|_| ())
}

#[allow(unused)]
pub fn load_settings_from_toml(toml: &str) -> Result<()> {
    Settings::from_string(toml, "toml", None).map(|_| ())
}

#[allow(unused)]
pub fn load_settings_from_toml_with_profile(toml: &str, profile: String) -> Result<()> {
    Settings::from_string(toml, "toml", Some(profile)).map(|_| ())
}

// Save the current configuration to a json file.
#[allow(unused)]
#[cfg(feature = "file_io")]
pub(crate) fn save_settings_as_json<P: AsRef<Path>>(settings_path: P) -> Result<()> {
    let settings =
        get_settings().ok_or(Error::OtherError("could not get current settings".into()))?;

    let settings_json = serde_json::to_string_pretty(&settings).map_err(Error::JsonError)?;

    std::fs::write(settings_path, settings_json.as_bytes()).map_err(Error::IoError)
}

// Set a Settings value by path reference.  The path is nested names of of the Settings objects
// separated by "." notation.  For example "core.hash_alg" would set settings.core.hash_alg value.
// The nesting can be arbitrarily deep based on the Settings definition.
#[allow(unused)]
pub(crate) fn set_settings_value<T: Into<config::Value>>(value_path: &str, value: T) -> Result<()> {
    let c = SETTINGS.take();

    let update_config = Config::builder()
        .add_source(c.clone())
        .set_override(value_path, value);

    if let Ok(updated) = update_config {
        let update_config = updated
            .build()
            .map_err(|_e| Error::OtherError("could not update configuration".into()))?;

        let settings = update_config
            .clone()
            .try_deserialize::<Settings>()
            .map_err(|_e| {
                Error::BadParam("configuration file contains unrecognized param".into())
            })?;
        settings.validate()?;

        SETTINGS.set(update_config);

        Ok(())
    } else {
        SETTINGS.set(c);
        Err(Error::OtherError("could not save settings".into()))
    }
}

#[allow(unused)]
pub(crate) fn set_profile_settings_value<T: Into<config::Value>>(
    value_path: &str,
    value: T,
) -> Result<()> {
    let c = SETTINGS.take();
    PROFILE.with_borrow(|profile| {
        let profile = profile.as_deref().unwrap_or("default");
        let update_config = Config::builder()
            .add_source(c.clone())
            .set_override(format!("profile.{}.{}", profile, value_path), value);

        match update_config {
            Ok(updated) => {
                let update_config = updated.build()?;

                let settings = update_config.clone().try_deserialize::<Settings>()?;
                settings.validate()?;

                SETTINGS.set(update_config);

                Ok(())
            }
            Err(err) => {
                SETTINGS.set(c);
                Err(err.into())
            }
        }
    })
}

#[derive(Debug)]
pub(crate) struct ScopedSetting<'a> {
    original_value: config::Value,
    value_path: &'a str,
}

impl<'a> Drop for ScopedSetting<'a> {
    fn drop(&mut self) {
        #[allow(clippy::unwrap_used)]
        set_profile_settings_value(self.value_path, self.original_value.clone()).unwrap()
    }
}

#[allow(unused)]
pub(crate) fn set_scoped_profile_settings_value<T: Into<config::Value>>(
    value_path: &str,
    value: T,
) -> Result<ScopedSetting> {
    let original_value = match get_profile_settings_value::<config::Value>(value_path) {
        Ok(value) => value,
        Err(Error::NotFound) => config::Value::new(None, config::ValueKind::Nil),
        Err(err) => return Err(err),
    };
    set_profile_settings_value(value_path, value)?;
    Ok(ScopedSetting {
        original_value,
        value_path,
    })
}

#[allow(unused)]
pub(crate) fn set_settings_profile(profile: String) {
    PROFILE.set(Some(profile));
}

// Get a Settings value by path reference.  The path is nested names of of the Settings objects
// separated by "." notation.  For example "core.hash_alg" would get the settings.core.hash_alg value.
// The nesting can be arbitrarily deep based on the Settings definition.
#[allow(unused)]
pub(crate) fn get_settings_value<'de, T: serde::de::Deserialize<'de>>(
    value_path: &str,
) -> Result<T> {
    SETTINGS.with_borrow(|current_settings| {
        let update_config = Config::builder()
            .add_source(current_settings.clone())
            .build()
            .map_err(|_e| Error::OtherError("could not update configuration".into()))?;

        update_config
            .get::<T>(value_path)
            .map_err(|_| Error::NotFound)
    })
}

#[allow(unused)]
pub(crate) fn get_profile_settings_value<'de, T: serde::de::Deserialize<'de>>(
    value_path: &str,
) -> Result<T> {
    SETTINGS.with_borrow(|current_settings| {
        PROFILE.with_borrow(|profile| {
            if let Some(profile) = profile {
                let value =
                    current_settings.get::<T>(&format!("profile.{}.{}", profile, value_path));
                match value {
                    Ok(value) => return Ok(value),
                    Err(err) => return Err(err.into()),
                    // Ignore if the value isn't found and next check the default profile.
                    Err(config::ConfigError::NotFound(_)) => {}
                }
            }

            match current_settings.get::<T>(&format!("profile.default.{}", value_path)) {
                Ok(value) => Ok(value),
                Err(config::ConfigError::NotFound(_)) => Err(Error::NotFound),
                Err(err) => Err(err.into()),
            }
        })
    })
}

/// Returns the signer specified in the "signer" field of the currently active settings profile.
///
/// If the signer settings aren't specified, this function will return [Error::UnspecifiedSignerSettings][crate::Error::UnspecifiedSignerSettings].
pub fn get_profile_settings_signer() -> Result<Box<dyn Signer>> {
    let signer_info = get_profile_settings_value::<Option<SignerInfo>>("signer");
    if let Ok(Some(signer_info)) = signer_info {
        create_signer::from_keys(
            &signer_info.sign_cert,
            &signer_info.private_key,
            signer_info.alg,
            signer_info.tsa_url.to_owned(),
        )
    } else {
        Err(Error::UnspecifiedSignerSettings)
    }
}

// Set settings back to the default values.  Current use case is for testing.
#[allow(unused)]
pub fn reset_default_settings() -> Result<()> {
    if let Ok(default_settings) = Config::try_from(&Settings::default()) {
        SETTINGS.set(default_settings);
        Ok(())
    } else {
        Err(Error::OtherError("could not save settings".into()))
    }
}

#[cfg(test)]
pub mod tests {
    #![allow(clippy::panic)]
    #![allow(clippy::unwrap_used)]

    use super::*;
    #[cfg(feature = "file_io")]
    use crate::utils::io_utils::tempdirectory;

    #[test]
    fn test_get_defaults() {
        SETTINGS
            .with_borrow(|config| config.clone().try_deserialize::<Settings>())
            .unwrap();

        let settings = get_settings().unwrap();

        assert_eq!(settings.core, Core::default());
        assert_eq!(settings.trust, Trust::default());
        assert_eq!(settings.verify, Verify::default());
        assert_eq!(settings.builder, Builder::default());

        reset_default_settings().unwrap();
    }

    #[test]
    fn test_get_val_by_direct_path() {
        // you can do this for all values but if these sanity checks pass they all should if the path is correct
        assert_eq!(
            get_settings_value::<String>("core.hash_alg").unwrap(),
            Core::default().hash_alg
        );
        assert_eq!(
            get_profile_settings_value::<bool>("thumbnail.enabled").unwrap(),
            Profile::default().thumbnail.enabled
        );
        assert_eq!(
            get_settings_value::<Option<String>>("trust.user_anchors").unwrap(),
            Trust::default().user_anchors
        );

        // test getting full objects
        assert_eq!(get_settings_value::<Core>("core").unwrap(), Core::default());
        assert_eq!(
            get_settings_value::<Verify>("verify").unwrap(),
            Verify::default()
        );
        assert_eq!(
            get_settings_value::<Builder>("builder").unwrap(),
            Builder::default()
        );
        assert_eq!(
            get_settings_value::<Trust>("trust").unwrap(),
            Trust::default()
        );

        // test implicit deserialization
        let hash_alg: String = get_settings_value("core.hash_alg").unwrap();
        let remote_manifest_fetch: bool =
            get_settings_value("verify.remote_manifest_fetch").unwrap();
<<<<<<< HEAD
        let auto_thumbnail: bool = get_settings_value("profile.default.thumbnail.enabled").unwrap();
        let private_anchors: Option<String> = get_settings_value("trust.private_anchors").unwrap();
=======
        let auto_thumbnail: bool = get_settings_value("builder.auto_thumbnail").unwrap();
        let user_anchors: Option<String> = get_settings_value("trust.user_anchors").unwrap();
>>>>>>> 95bc8e95

        assert_eq!(hash_alg, Core::default().hash_alg);
        assert_eq!(
            remote_manifest_fetch,
            Verify::default().remote_manifest_fetch
        );
<<<<<<< HEAD
        assert_eq!(auto_thumbnail, Profile::default().thumbnail.enabled);
        assert_eq!(private_anchors, Trust::default().private_anchors);
=======
        assert_eq!(auto_thumbnail, Builder::default().auto_thumbnail);
        assert_eq!(user_anchors, Trust::default().user_anchors);
>>>>>>> 95bc8e95

        // test implicit deserialization on objects
        let core: Core = get_settings_value("core").unwrap();
        let verify: Verify = get_settings_value("verify").unwrap();
        let builder: Builder = get_settings_value("builder").unwrap();
        let trust: Trust = get_settings_value("trust").unwrap();

        assert_eq!(core, Core::default());
        assert_eq!(verify, Verify::default());
        assert_eq!(builder, Builder::default());
        assert_eq!(trust, Trust::default());

        reset_default_settings().unwrap();
    }

    #[test]
    fn test_set_val_by_direct_path() {
        let ts = include_bytes!("../tests/fixtures/certs/trust/test_cert_root_bundle.pem");

        // test updating values
        set_settings_value("core.hash_alg", "sha512").unwrap();
        set_settings_value("verify.remote_manifest_fetch", false).unwrap();
        set_settings_value("profile.default.thumbnail.enabled", false).unwrap();
        set_settings_value(
            "trust.user_anchors",
            Some(String::from_utf8(ts.to_vec()).unwrap()),
        )
        .unwrap();

        assert_eq!(
            get_settings_value::<String>("core.hash_alg").unwrap(),
            "sha512"
        );
        assert!(!get_settings_value::<bool>("verify.remote_manifest_fetch").unwrap());
        assert!(!get_settings_value::<bool>("profile.default.thumbnail.enabled").unwrap());
        assert_eq!(
            get_settings_value::<Option<String>>("trust.user_anchors").unwrap(),
            Some(String::from_utf8(ts.to_vec()).unwrap())
        );

        // the current config should be different from the defaults
        assert_ne!(get_settings_value::<Core>("core").unwrap(), Core::default());
        assert_ne!(
            get_settings_value::<Verify>("verify").unwrap(),
            Verify::default()
        );
<<<<<<< HEAD
        // assert_ne!(
        //     get_settings_value::<Builder>("builder").unwrap(),
        //     Builder::default()
        // );
        assert_ne!(
            get_settings_value::<Trust>("trust").unwrap(),
            Trust::default()
        );
=======
        assert_ne!(
            get_settings_value::<Builder>("builder").unwrap(),
            Builder::default()
        );
        assert!(get_settings_value::<Trust>("trust").unwrap() == Trust::default());
>>>>>>> 95bc8e95

        reset_default_settings().unwrap();
    }

    #[cfg(feature = "file_io")]
    #[test]
    fn test_save_load() {
        let temp_dir = tempdirectory().unwrap();
        let op = crate::utils::test::temp_dir_path(&temp_dir, "sdk_config.json");

        save_settings_as_json(&op).unwrap();

        load_settings(&op).unwrap();
        let settings = get_settings().unwrap();

        assert_eq!(settings, Settings::default());

        reset_default_settings().unwrap();
    }

    #[cfg(feature = "file_io")]
    #[test]
    fn test_save_load_from_string() {
        let temp_dir = tempdirectory().unwrap();
        let op = crate::utils::test::temp_dir_path(&temp_dir, "sdk_config.json");

        save_settings_as_json(&op).unwrap();

        let setting_buf = std::fs::read(&op).unwrap();

        load_settings_from_str(&String::from_utf8_lossy(&setting_buf), "json").unwrap();
        let settings = get_settings().unwrap();

        assert_eq!(settings, Settings::default());

        reset_default_settings().unwrap();
    }

    #[test]
    fn test_partial_loading() {
        // we support just changing the fields you are interested in changing
        // here is an example of incomplete structures only overriding specific
        // fields

        let modified_core = r#"{
            "core": {
                "debug": true,
                "hash_alg": "sha512",
                "max_memory_usage": 123456
            }
        }"#;

        load_settings_from_str(modified_core, "json").unwrap();

        // see if updated values match
        assert!(get_settings_value::<bool>("core.debug").unwrap());
        assert_eq!(
            get_settings_value::<String>("core.hash_alg").unwrap(),
            "sha512".to_string()
        );
        assert_eq!(
            get_settings_value::<u32>("core.max_memory_usage").unwrap(),
            123456u32
        );

        // check a few defaults to make sure they are still there
        assert_eq!(
            get_profile_settings_value::<bool>("thumbnail.enabled").unwrap(),
            Profile::default().thumbnail.enabled
        );

        assert_eq!(
            get_settings_value::<bool>("core.salt_jumbf_boxes").unwrap(),
            Core::default().salt_jumbf_boxes
        );

        reset_default_settings().unwrap();
    }

    #[test]
    fn test_bad_setting() {
        let modified_core = r#"{
            "core": {
                "debug": true,
                "hash_alg": "sha1000000",
                "max_memory_usage": 123456
            }
        }"#;

        assert!(load_settings_from_str(modified_core, "json").is_err());

        reset_default_settings().unwrap();
    }
    #[test]
    fn test_hidden_setting() {
        let secret = r#"{
            "hidden": {
                "test1": true,
                "test2": "hello world",
                "test3": 123456
            }
        }"#;

        load_settings_from_str(secret, "json").unwrap();

        assert!(get_settings_value::<bool>("hidden.test1").unwrap());
        assert_eq!(
            get_settings_value::<String>("hidden.test2").unwrap(),
            "hello world".to_string()
        );
        assert_eq!(
            get_settings_value::<u32>("hidden.test3").unwrap(),
            123456u32
        );

        reset_default_settings().unwrap();
    }

    #[test]
    fn test_all_setting() {
        let all_settings = r#"{   
            "version_major": 1,
            "version_minor": 0,
            "trust": {
                "private_anchors": null,
                "trust_anchors": null,
                "trust_config": null,
                "allowed_list": null
            },
            "Core": {
                "debug": false,
                "hash_alg": "sha256",
                "salt_jumbf_boxes": true,
                "prefer_box_hash": false,
                "prefer_bmff_merkle_tree": false,
                "compress_manifests": true,
                "max_memory_usage": null
            },
            "Verify": {
                "verify_after_reading": true,
                "verify_after_sign": true,
                "verify_trust": true,
                "ocsp_fetch": false,
                "remote_manifest_fetch": true,
                "check_ingredient_trust": true,
                "skip_ingredient_conflict_resolution": false,
                "strict_v1_validation": false
            },
            "Builder": {
                "auto_thumbnail": true
            }
        }"#;

        load_settings_from_str(all_settings, "json").unwrap();

        reset_default_settings().unwrap();
    }
}<|MERGE_RESOLUTION|>--- conflicted
+++ resolved
@@ -16,11 +16,10 @@
 use std::{
     cell::RefCell,
     collections::HashMap,
-    fmt,
     io::{BufRead, BufReader, Cursor},
 };
 
-use config::{Config, FileFormat, ValueKind};
+use config::{Config, FileFormat};
 use serde_derive::{Deserialize, Serialize};
 
 use crate::{
@@ -720,7 +719,7 @@
         assert_eq!(settings.core, Core::default());
         assert_eq!(settings.trust, Trust::default());
         assert_eq!(settings.verify, Verify::default());
-        assert_eq!(settings.builder, Builder::default());
+        assert_eq!(settings.builder, Builder);
 
         reset_default_settings().unwrap();
     }
@@ -747,10 +746,7 @@
             get_settings_value::<Verify>("verify").unwrap(),
             Verify::default()
         );
-        assert_eq!(
-            get_settings_value::<Builder>("builder").unwrap(),
-            Builder::default()
-        );
+        assert_eq!(get_settings_value::<Builder>("builder").unwrap(), Builder);
         assert_eq!(
             get_settings_value::<Trust>("trust").unwrap(),
             Trust::default()
@@ -760,26 +756,16 @@
         let hash_alg: String = get_settings_value("core.hash_alg").unwrap();
         let remote_manifest_fetch: bool =
             get_settings_value("verify.remote_manifest_fetch").unwrap();
-<<<<<<< HEAD
         let auto_thumbnail: bool = get_settings_value("profile.default.thumbnail.enabled").unwrap();
-        let private_anchors: Option<String> = get_settings_value("trust.private_anchors").unwrap();
-=======
-        let auto_thumbnail: bool = get_settings_value("builder.auto_thumbnail").unwrap();
         let user_anchors: Option<String> = get_settings_value("trust.user_anchors").unwrap();
->>>>>>> 95bc8e95
 
         assert_eq!(hash_alg, Core::default().hash_alg);
         assert_eq!(
             remote_manifest_fetch,
             Verify::default().remote_manifest_fetch
         );
-<<<<<<< HEAD
         assert_eq!(auto_thumbnail, Profile::default().thumbnail.enabled);
-        assert_eq!(private_anchors, Trust::default().private_anchors);
-=======
-        assert_eq!(auto_thumbnail, Builder::default().auto_thumbnail);
         assert_eq!(user_anchors, Trust::default().user_anchors);
->>>>>>> 95bc8e95
 
         // test implicit deserialization on objects
         let core: Core = get_settings_value("core").unwrap();
@@ -789,7 +775,7 @@
 
         assert_eq!(core, Core::default());
         assert_eq!(verify, Verify::default());
-        assert_eq!(builder, Builder::default());
+        assert_eq!(builder, Builder);
         assert_eq!(trust, Trust::default());
 
         reset_default_settings().unwrap();
@@ -826,22 +812,11 @@
             get_settings_value::<Verify>("verify").unwrap(),
             Verify::default()
         );
-<<<<<<< HEAD
         // assert_ne!(
         //     get_settings_value::<Builder>("builder").unwrap(),
         //     Builder::default()
         // );
-        assert_ne!(
-            get_settings_value::<Trust>("trust").unwrap(),
-            Trust::default()
-        );
-=======
-        assert_ne!(
-            get_settings_value::<Builder>("builder").unwrap(),
-            Builder::default()
-        );
         assert!(get_settings_value::<Trust>("trust").unwrap() == Trust::default());
->>>>>>> 95bc8e95
 
         reset_default_settings().unwrap();
     }
@@ -872,7 +847,11 @@
 
         let setting_buf = std::fs::read(&op).unwrap();
 
-        load_settings_from_str(&String::from_utf8_lossy(&setting_buf), "json").unwrap();
+        {
+            let settings_str: &str = &String::from_utf8_lossy(&setting_buf);
+            Settings::from_string(settings_str, "json", None).map(|_| ())
+        }
+        .unwrap();
         let settings = get_settings().unwrap();
 
         assert_eq!(settings, Settings::default());
@@ -962,7 +941,7 @@
 
     #[test]
     fn test_all_setting() {
-        let all_settings = r#"{   
+        let all_settings = r#"{
             "version_major": 1,
             "version_minor": 0,
             "trust": {
@@ -989,9 +968,6 @@
                 "check_ingredient_trust": true,
                 "skip_ingredient_conflict_resolution": false,
                 "strict_v1_validation": false
-            },
-            "Builder": {
-                "auto_thumbnail": true
             }
         }"#;
 
