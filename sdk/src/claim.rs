--- conflicted
+++ resolved
@@ -39,15 +39,8 @@
         Actions, AssetType, BmffHash, BoxHash, DataBox, DataHash, Metadata, V2_DEPRECATED_ACTIONS,
     },
     asset_io::CAIRead,
-<<<<<<< HEAD
     cbor_types::map_cbor_to_type,
-    cose_validator::{
-        check_ocsp_status, check_ocsp_status_async, get_signing_info, get_signing_info_async,
-        verify_cose, verify_cose_async,
-    },
-=======
     cose_validator::{get_signing_info, get_signing_info_async, verify_cose, verify_cose_async},
->>>>>>> 690ed5cf
     error::{Error, Result},
     hashed_uri::HashedUri,
     jumbf::{
