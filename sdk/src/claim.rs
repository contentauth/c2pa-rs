--- conflicted
+++ resolved
@@ -39,16 +39,11 @@
         Metadata, Relationship, V2_DEPRECATED_ACTIONS,
     },
     asset_io::CAIRead,
-<<<<<<< HEAD
     cbor_types::map_cbor_to_type,
-    cose_validator::{get_signing_info, get_signing_info_async, verify_cose, verify_cose_async},
-=======
-    cbor_types::{map_cbor_to_type, value_cbor_to_type},
     cose_validator::{
         get_signing_cert_serial_num, get_signing_info, get_signing_info_async, verify_cose,
         verify_cose_async,
     },
->>>>>>> 903094b1
     crypto::{
         asn1::rfc3161::TstInfo,
         base64,
