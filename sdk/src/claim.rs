--- conflicted
+++ resolved
@@ -69,7 +69,6 @@
     },
     jumbf_io::get_assetio_handler,
     log_item,
-    resource_store::UriOrResource,
     salt::{DefaultSalt, SaltGenerator, NO_SALT},
     settings::get_settings_value,
     status_tracker::{ErrorBehavior, StatusTracker},
@@ -2676,107 +2675,8 @@
                     "claim has multiple data bindings",
                     "verify_internal"
                 )
-<<<<<<< HEAD
-                .validation_status(validation_status::CLAIM_SIGNATURE_MISMATCH)
-                .failure_no_throw(validation_log, parse_err);
-            }
-        };
-
-        // if claim make sure we have a valid claim_generator_info
-        // note that for 2.x claims this is a mandatory fields its presence
-        // is checked during Claim cbor deserialization
-        if let Some(cgi_vec) = claim.claim_generator_info() {
-            let mut icons = Vec::new();
-            for cgi in cgi_vec {
-                if let Some(icon) = cgi.icon() {
-                    icons.push(icon);
-                }
-            }
-            if !icons.is_empty() {
-                Claim::verify_icons(claim, &icons, validation_log)?;
-            }
-        }
-
-        // check for self redacted assertions and illegal redactions
-        if let Some(redactions) = claim.redactions() {
-            for r in redactions {
-                if r.contains(claim.label()) {
-                    log_item!(
-                        r.to_owned(),
-                        "claim contains self redaction",
-                        "verify_internal"
-                    )
-                    .validation_status(validation_status::ASSERTION_SELF_REDACTED)
-                    .failure(validation_log, Error::ClaimSelfRedact)?;
-                }
-
-                if r.contains(labels::ACTIONS) {
-                    log_item!(
-                        r.to_owned(),
-                        "redaction of action assertions disallowed",
-                        "verify_internal"
-                    )
-                    .validation_status(validation_status::ASSERTION_ACTION_REDACTED)
-                    .failure(validation_log, Error::ClaimDisallowedRedaction)?;
-                }
-
-                const DISALLOWED_HASH_REDACTIONS: [&str; 4] = [
-                    labels::DATA_HASH,
-                    labels::BOX_HASH,
-                    labels::BMFF_HASH,
-                    labels::COLLECTION_HASH,
-                ];
-
-                if DISALLOWED_HASH_REDACTIONS
-                    .iter()
-                    .any(|label| r.contains(label))
-                {
-                    log_item!(
-                        r.to_owned(),
-                        "redaction of disallowed hash assertion",
-                        "verify_internal"
-                    )
-                    .validation_status(validation_status::ASSERTION_DATAHASH_REDACTED)
-                    .failure(validation_log, Error::ClaimDisallowedRedaction)?;
-                }
-            }
-        }
-
-        // get the parent count
-        let parent_count = claim
-            .ingredient_assertions()
-            .iter()
-            .filter(|a| {
-                if let Ok(ingredient) = Ingredient::from_assertion(a.assertion()) {
-                    return ingredient.relationship == Relationship::ParentOf;
-                }
-                false
-            })
-            .count();
-
-        // check update manifest rules
-        if claim.update_manifest() {
-            // must be one of the allowed actions
-            for aa in claim.action_assertions() {
-                let actions = Actions::from_assertion(aa.assertion())?;
-                for action in actions.actions() {
-                    if !ALLOWED_UPDATE_MANIFEST_ACTIONS
-                        .iter()
-                        .any(|a| *a == action.action())
-                    {
-                        log_item!(
-                            claim.uri(),
-                            "update manifests contains disallowed actions assertion",
-                            "verify_internal"
-                        )
-                        .validation_status(validation_status::MANIFEST_UPDATE_INVALID)
-                        .failure(validation_log, Error::UpdateManifestInvalid)?;
-                    }
-                }
-=======
                 .validation_status(validation_status::HARD_BINDINGS_MULTIPLE)
                 .failure(validation_log, Error::ClaimMultipleHardBinding)?;
->>>>>>> 1523d18f
             }
 
             // update manifests cannot have data hashes
@@ -3106,7 +3006,7 @@
         if let Some(cgi_vec) = claim.claim_generator_info() {
             let mut icons = Vec::new();
             for cgi in cgi_vec {
-                if let Some(UriOrResource::HashedUri(icon)) = cgi.icon() {
+                if let Some(icon) = cgi.icon() {
                     icons.push(icon);
                 }
             }
