// Copyright 2022 Adobe. All rights reserved.
// This file is licensed to you under the Apache License,
// Version 2.0 (http://www.apache.org/licenses/LICENSE-2.0)
// or the MIT license (http://opensource.org/licenses/MIT),
// at your option.

// Unless required by applicable law or agreed to in writing,
// this software is distributed on an "AS IS" BASIS, WITHOUT
// WARRANTIES OR REPRESENTATIONS OF ANY KIND, either express or
// implied. See the LICENSE-MIT and LICENSE-APACHE files for the
// specific language governing permissions and limitations under
// each license.

#[cfg(feature = "file_io")]
use std::path::Path;
use std::{
    borrow::Cow,
    collections::{HashMap, HashSet},
    fmt,
};

use async_generic::async_generic;
use c2pa_crypto::{
    base64,
    cose::{parse_cose_sign1, CertificateInfo, CertificateTrustPolicy, OcspFetchPolicy},
    ocsp::OcspResponse,
};
use c2pa_status_tracker::{log_item, ErrorBehavior, StatusTracker};
use chrono::{DateTime, Utc};
use serde::{ser::SerializeStruct, Deserialize, Serialize, Serializer};
use serde_json::{json, Map, Value};
use uuid::Uuid;

use crate::{
    assertion::{
        get_thumbnail_image_type, get_thumbnail_instance, get_thumbnail_type, Assertion,
        AssertionBase, AssertionData,
    },
    assertions::{
        self, c2pa_action,
        labels::{ACTIONS, ASSERTION_STORE, BMFF_HASH, CLAIM_THUMBNAIL, DATABOX_STORE},
        Actions, AssetType, BmffHash, BoxHash, DataBox, DataHash, Ingredient, Metadata,
        Relationship, V2_DEPRECATED_ACTIONS,
    },
    asset_io::CAIRead,
    cbor_types::{map_cbor_to_type, value_cbor_to_type},
    cose_validator::{get_signing_info, get_signing_info_async, verify_cose, verify_cose_async},
    error::{Error, Result},
    hashed_uri::HashedUri,
    jumbf::{
        self,
        boxes::{
            BMFFBox, CAICBORAssertionBox, CAIJSONAssertionBox, CAISignatureBox,
            CAIUUIDAssertionBox, JUMBFCBORContentBox, JumbfEmbeddedFileBox,
        },
        labels::{
            assertion_label_from_uri, box_name_from_uri, manifest_label_from_uri,
            manifest_label_to_parts, to_absolute_uri, to_assertion_uri, to_databox_uri, ASSERTIONS,
            CLAIM, CREDENTIALS, DATABOX, DATABOXES, SIGNATURE,
        },
    },
    jumbf_io::get_assetio_handler,
    resource_store::UriOrResource,
    salt::{DefaultSalt, SaltGenerator, NO_SALT},
    settings::get_settings_value,
    store::StoreValidationInfo,
    utils::hash_utils::{hash_by_alg, vec_compare, verify_by_alg},
    validation_status, ClaimGeneratorInfo, HashRange,
};

const BUILD_HASH_ALG: &str = "sha256";
const BUILD_VER_SUPPORT: usize = 2;

/// JSON structure representing an Assertion reference in a Claim's "assertions" list
use HashedUri as C2PAAssertion;

const GH_FULL_VERSION_LIST: &str = "Sec-CH-UA-Full-Version-List";
const GH_UA: &str = "Sec-CH-UA";
const C2PA_NAMESPACE_V2: &str = "urn:c2pa";
const C2PA_NAMESPACE_V1: &str = "urn:uuid";

const _V2_SPEC_DEPRECATED_ASSERTIONS: [&str; 4] = [
    "stds.iptc",
    "stds.iptc.photo-metadata",
    "stds.exif",
    "c2pa.endorsement",
];

const ALLOWED_UPDATE_MANIFEST_ACTIONS: [&str; 4] = [
    "c2pa.edited.metadata",
    "c2pa.opened",
    "c2pa.published",
    "c2pa.redacted",
];

// Enum to encapsulate the data type of the source asset.  This simplifies
// having different implementations for functions as a single entry point can be
// used to handle different data types.
#[allow(dead_code)] // Bytes and third param in StreamFragment not used without v1_api feature
pub enum ClaimAssetData<'a> {
    #[cfg(feature = "file_io")]
    Path(&'a Path),
    Bytes(&'a [u8], &'a str),
    Stream(&'a mut dyn CAIRead, &'a str),
    StreamFragment(&'a mut dyn CAIRead, &'a mut dyn CAIRead, &'a str),
    #[cfg(feature = "file_io")]
    StreamFragments(&'a mut dyn CAIRead, &'a Vec<std::path::PathBuf>, &'a str),
}

#[derive(PartialEq, Debug, Eq, Clone)]
pub enum ClaimAssertionType {
    V1,       // V1 assertion
    Gathered, // Machine generated assertion
    Created,  // User generated assertion
}

// helper struct to allow arbitrary order for assertions stored in jumbf.  The instance is
// stored separate from the Assertion to allow for late binding to the label.  Also,
// we can load assertions in any order and know the position without re-parsing label. We also
// save on parsing the cbor assertion each time we need its contents
#[derive(PartialEq, Eq, Clone)]
pub struct ClaimAssertion {
    assertion: Assertion,
    instance: usize,
    hash_val: Vec<u8>,
    hash_alg: String,
    salt: Option<Vec<u8>>,
    typ: ClaimAssertionType,
}

impl ClaimAssertion {
    pub fn new(
        assertion: Assertion,
        instance: usize,
        hashval: &[u8],
        alg: &str,
        salt: Option<Vec<u8>>,
        typ: ClaimAssertionType,
    ) -> ClaimAssertion {
        ClaimAssertion {
            assertion,
            instance,
            hash_val: hashval.to_vec(),
            hash_alg: alg.to_string(),
            salt,
            typ,
        }
    }

    pub fn update_assertion(&mut self, assertion: Assertion, hash: Vec<u8>) -> Result<()> {
        self.hash_val = hash;
        self.assertion = assertion;
        Ok(())
    }

    pub fn label(&self) -> String {
        let al_ref = self.assertion.label();
        if self.instance > 0 {
            if get_thumbnail_type(&al_ref) == assertions::labels::INGREDIENT_THUMBNAIL {
                let label = format!("{}__{}", get_thumbnail_type(&al_ref), self.instance);

                match get_thumbnail_image_type(&al_ref) {
                    Some(image_type) => format!("{}.{}", label, image_type),
                    None => label,
                }
            } else {
                format!("{}__{}", al_ref, self.instance)
            }
        } else {
            self.assertion.label()
        }
    }

    pub fn instance(&self) -> usize {
        self.instance
    }

    pub fn instance_string(&self) -> String {
        format!("{}", self.instance)
    }

    pub fn label_raw(&self) -> String {
        self.assertion.label()
    }

    pub fn assertion(&self) -> &Assertion {
        &self.assertion
    }

    pub fn hash(&self) -> &[u8] {
        &self.hash_val
    }

    pub fn salt(&self) -> &Option<Vec<u8>> {
        &self.salt
    }

    pub fn hash_alg(&self) -> &str {
        &self.hash_alg
    }

    /// returns true if assertions are of the same enum variant
    pub fn is_same_type(&self, input_assertion: &Assertion) -> bool {
        Assertion::assertions_eq(&self.assertion, input_assertion)
    }

    pub fn assertion_type(&self) -> ClaimAssertionType {
        self.typ.clone()
    }

    pub fn set_assertion_type(&mut self, typ: ClaimAssertionType) {
        self.typ = typ;
    }
}

impl fmt::Debug for ClaimAssertion {
    fn fmt(&self, f: &mut fmt::Formatter) -> fmt::Result {
        write!(
            f,
            "{:?}, instance: {}, type: {:?}",
            self.assertion, self.instance, self.typ
        )
    }
}

// Claim field names
const CLAIM_GENERATOR_F: &str = "claim_generator";
const CLAIM_GENERATOR_INFO_F: &str = "claim_generator_info";
const CLAIM_GENERATOR_HINTS_F: &str = "claim_generator_hints";
const SIGNATURE_F: &str = "signature";
const ASSERTIONS_F: &str = "assertions";
const DC_FORMAT_F: &str = "dc:format";
const INSTANCE_ID_F: &str = "instanceID";
const DC_TITLE_F: &str = "dc:title";
const REDACTED_ASSERTIONS_F: &str = "redacted_assertions";
const ALG_F: &str = "alg";
const ALG_SOFT_F: &str = "alg_soft";
const METADATA_F: &str = "metadata";
const CREATED_ASSERTIONS_F: &str = "created_assertions";
const GATHERED_ASSERTIONS_F: &str = "gathered_assertions";

/// A `Claim` gathers together all the `Assertion`s about an asset
/// from an actor at a given time, and may also include one or more
/// hashes of the asset itself, and a reference to the previous `Claim`.
///
/// It has all the same properties as an `Assertion` including being
/// assigned a label (`c2pa.claim.v1`) and being either embedded into the
/// asset or in the cloud. The claim is cryptographically hashed and
/// that hash is signed to produce the claim signature.
#[derive(Debug, Default, Clone)]
pub struct Claim {
    // external manifest
    remote_manifest: RemoteManifest,

    // root of CAI store
    update_manifest: bool,

    pub title: Option<String>, // title for this claim, generally the name of the containing asset

    pub format: Option<String>, // mime format of document containing this claim

    pub instance_id: String, // instance Id of document containing this claim

    // Internal list of ingredients
    ingredients_store: HashMap<String, Vec<Claim>>,

    signature_val: Vec<u8>, // the signature of the loaded/saved claim

    // root of CAI store
    #[allow(dead_code)]
    root: String,

    // internal scratch objects
    label: String, // label of claim

    // relabel claim when there is an ingredient conflict
    conflict_label: Option<String>,

    // Internal list of assertions for claim.
    // These are serialized manually based on need.
    assertion_store: Vec<ClaimAssertion>,

    // Internal list of verifiable credentials for claim.
    // These are serialized manually based on need.
    vc_store: Vec<(HashedUri, AssertionData)>, //  V1 feature

    claim_generator: Option<String>, // generator of this claim

    pub(crate) claim_generator_info: Option<Vec<ClaimGeneratorInfo>>, /* detailed generator info of this claim */

    signature: String,                               // link to signature box
    assertions: Vec<C2PAAssertion>, // list of assertion or created_assertions (V1 assertions or V2 created and gathered combined) hashed URIs.
    created_assertions: Vec<C2PAAssertion>, // list of assertion or created_assertions (V1) hashed URIs.
    gathered_assertions: Option<Vec<C2PAAssertion>>, // list of gather_assertions (>= V2)

    // original JSON bytes of claim; only present when reading from asset
    original_bytes: Option<Vec<u8>>,

    // original JUMBF box order need to recalculate JUMBF box hash
    original_box_order: Option<Vec<&'static str>>,

    redacted_assertions: Option<Vec<String>>, // list of redacted assertions

    alg: Option<String>, // hashing algorithm (default to Sha256)

    alg_soft: Option<String>, // hashing algorithm for soft bindings

    claim_generator_hints: Option<HashMap<String, Value>>,

    metadata: Option<Vec<Metadata>>,

    data_boxes: Vec<(HashedUri, DataBox)>, /* list of the data boxes and their hashed URIs found for this manifest */

    claim_version: usize,
}

/// Enum to define how assertions are are stored when output to json
pub enum AssertionStoreJsonFormat {
    None,                // no assertion store
    KeyValue,            // key (uri), value (Assertion json object)
    KeyValueNoBinary,    // KeyValue omitting binary results
    OrderedList,         // list of Assertions as json objects
    OrderedListNoBinary, // list of Assertions as json objects omitting binaries results
}

/// Remote manifest options. Use 'set_remote_manifest' to generate external manifests.
#[derive(Clone, Debug, PartialEq, Eq)]
pub enum RemoteManifest {
    NoRemote,                // No external manifest (default)
    SideCar,        // Manifest will be saved as a side car file, output asset is untouched.
    Remote(String), /* Manifest will be saved as a side car file, output asset will contain remote reference */
    EmbedWithRemote(String), /* Manifest will be embedded with a remote reference, sidecar will be generated */
}

impl Default for RemoteManifest {
    fn default() -> Self {
        Self::NoRemote
    }
}

#[derive(Serialize, Deserialize, Debug)]
pub struct JsonOrderedAssertionData {
    label: String,
    data: Value,
    hash: String,
    is_binary: bool,
    mime_type: String,
}

impl Serialize for Claim {
    fn serialize<S>(&self, serializer: S) -> std::result::Result<S::Ok, S::Error>
    where
        S: Serializer,
    {
        if self.claim_version > 1 {
            self.serialize_v2(serializer)
        } else {
            self.serialize_v1(serializer)
        }
    }
}

impl Claim {
    /// Create a new claim.
    /// vendor: name used to label the claim (unique instance number is automatically calculated)
    /// claim_generator: User agent see c2pa spec for format
    /// claim_version: the Claim version to generate
    pub fn new<S: Into<String>>(
        claim_generator: S,
        vendor: Option<&str>,
        claim_version: usize,
    ) -> Self {
        let urn = Uuid::new_v4();
        let l = match vendor {
            Some(v) => {
                if claim_version == 1 {
                    format!(
                        "{}:{}:{}",
                        v.to_lowercase(),
                        C2PA_NAMESPACE_V1,
                        urn.hyphenated().encode_lower(&mut Uuid::encode_buffer())
                    )
                } else {
                    format!(
                        "{}:{}:{}",
                        C2PA_NAMESPACE_V2,
                        urn.hyphenated().encode_lower(&mut Uuid::encode_buffer()),
                        v.to_lowercase()
                    )
                }
            }
            None => {
                if claim_version == 1 {
                    urn.urn()
                        .encode_lower(&mut Uuid::encode_buffer())
                        .to_string()
                } else {
                    format!(
                        "{}:{}",
                        C2PA_NAMESPACE_V2,
                        urn.hyphenated().encode_lower(&mut Uuid::encode_buffer())
                    )
                }
            }
        };

        Claim {
            remote_manifest: RemoteManifest::NoRemote,
            root: jumbf::labels::MANIFEST_STORE.to_string(),
            signature_val: Vec::new(),
            ingredients_store: HashMap::new(),
            label: l,
            conflict_label: None,
            signature: "".to_string(),

            claim_generator: Some(claim_generator.into()),
            claim_generator_info: None,
            assertion_store: Vec::new(),
            vc_store: Vec::new(),
            assertions: Vec::new(),
            original_bytes: None,
            original_box_order: None,
            redacted_assertions: None,
            alg: Some(BUILD_HASH_ALG.to_string()),
            alg_soft: None,
            claim_generator_hints: None,

            title: None,
            format: Some("".to_string()),
            instance_id: "".to_string(),

            update_manifest: false,
            data_boxes: Vec::new(),
            metadata: None,
            claim_version,
            created_assertions: Vec::new(),
            gathered_assertions: None,
        }
    }

    /// Create a new claim with a user supplied GUID.
    /// user_guid: is user supplied guid conforming the C2PA spec for manifest names
    /// claim_generator: User agent see c2pa spec for format
    /// claim_version: the Claim version to generate
    pub fn new_with_user_guid<S: Into<String>>(
        claim_generator: S,
        user_guid: S,
        claim_version: usize,
    ) -> Result<Self> {
        let mparts = manifest_label_to_parts(&user_guid.into())
            .ok_or(Error::BadParam("invalid Claim GUID".into()))?;

        if claim_version == 1 && !mparts.is_v1 || claim_version > 1 && mparts.is_v1 {
            return Err(Error::BadParam("invalid Claim GUID".into()));
        }

        let ug = &mparts.guid;
        let uuid =
            Uuid::try_parse(ug).map_err(|_e| Error::BadParam("invalid Claim GUID".into()))?;
        match uuid.get_version() {
            Some(uuid::Version::Random) => (),
            _ => return Err(Error::BadParam("invalid Claim GUID".into())),
        }

        let label = match mparts.cgi {
            Some(v) => {
                if mparts.is_v1 {
                    format!(
                        "{}:{}:{}",
                        v.to_lowercase(),
                        C2PA_NAMESPACE_V1,
                        uuid.hyphenated().encode_lower(&mut Uuid::encode_buffer())
                    )
                } else {
                    format!(
                        "{}:{}:{}",
                        C2PA_NAMESPACE_V2,
                        uuid.hyphenated().encode_lower(&mut Uuid::encode_buffer()),
                        v.to_lowercase()
                    )
                }
            }
            None => {
                if mparts.is_v1 {
                    format!(
                        "{}:{}",
                        C2PA_NAMESPACE_V1,
                        uuid.hyphenated().encode_lower(&mut Uuid::encode_buffer())
                    )
                } else {
                    format!(
                        "{}:{}",
                        C2PA_NAMESPACE_V2,
                        uuid.hyphenated().encode_lower(&mut Uuid::encode_buffer())
                    )
                }
            }
        };

        Ok(Claim {
            remote_manifest: RemoteManifest::NoRemote,
            root: jumbf::labels::MANIFEST_STORE.to_string(),
            signature_val: Vec::new(),
            ingredients_store: HashMap::new(),
            label,
            conflict_label: None,
            signature: "".to_string(),

            claim_generator: Some(claim_generator.into()),
            claim_generator_info: None,
            assertion_store: Vec::new(),
            vc_store: Vec::new(),
            assertions: Vec::new(),
            original_bytes: None,
            original_box_order: None,
            redacted_assertions: None,
            alg: Some(BUILD_HASH_ALG.into()),
            alg_soft: None,
            claim_generator_hints: None,

            title: None,
            format: None,
            instance_id: "".to_string(),

            update_manifest: false,
            data_boxes: Vec::new(),
            metadata: None,
            claim_version,
            created_assertions: Vec::new(),
            gathered_assertions: None,
        })
    }

    // Deserializer that maps V1/V2 Claim object into our internal Claim representation.  Note:  Our Claim
    // structure is not the Claim from the spec but an amalgamation that allows us to represent any version
    pub fn from_value(claim_value: serde_cbor::Value, label: &str, data: &[u8]) -> Result<Self> {
        // populate claim from the map
        // parse possible fields to figure out which version of the claim is possible.
        let claim_version = if map_cbor_to_type::<Vec<HashedUri>>("assertions", &claim_value)
            .is_some()
            && map_cbor_to_type::<Vec<HashedUri>>("created_assertions", &claim_value).is_none()
        {
            1
        } else if map_cbor_to_type::<Vec<HashedUri>>("created_assertions", &claim_value).is_some()
            && map_cbor_to_type::<Vec<HashedUri>>("assertions", &claim_value).is_none()
        {
            2
        } else {
            return Err(Error::ClaimDecoding);
        };

        if claim_version == 1 {
            /* Claim V1 fields
            "claim_generator": tstr,
            "claim_generator_hints",
            "claim_generator_info": [1* generator-info-map],
            "signature": jumbf-uri-type,
            "assertions": [1* $hashed-uri-map],
            "dc:format": tstr, ;
            "instanceID": tstr .size (1..max-tstr-length),
            ? "dc:title": tstr .size (1..max-tstr-length),
            ? "redacted_assertions": [1* jumbf-uri-type],
            ? "alg": tstr .size (1..max-tstr-length),
            ? "alg_soft": tstr .size (1..max-tstr-length),
            ? "metadata": $assertion-metadata-map,
            */

            static V1_FIELDS: [&str; 12] = [
                CLAIM_GENERATOR_F,
                CLAIM_GENERATOR_HINTS_F,
                CLAIM_GENERATOR_INFO_F,
                SIGNATURE_F,
                ASSERTIONS_F,
                DC_FORMAT_F,
                INSTANCE_ID_F,
                DC_TITLE_F,
                REDACTED_ASSERTIONS_F,
                ALG_F,
                ALG_SOFT_F,
                METADATA_F,
            ];

            // make sure only V1 fields are present
            if let serde_cbor::Value::Map(m) = &claim_value {
                if !m.keys().all(|v| match v {
                    serde_cbor::Value::Text(t) => V1_FIELDS.contains(&t.as_str()),
                    _ => false,
                }) {
                    return Err(Error::ClaimDecoding);
                }
            } else {
                return Err(Error::ClaimDecoding);
            }

            let claim_generator: String =
                map_cbor_to_type(CLAIM_GENERATOR_F, &claim_value).ok_or(Error::ClaimDecoding)?;
            let signature: String =
                map_cbor_to_type(SIGNATURE_F, &claim_value).ok_or(Error::ClaimDecoding)?;
            let assertions: Vec<HashedUri> =
                map_cbor_to_type(ASSERTIONS_F, &claim_value).ok_or(Error::ClaimDecoding)?;
            let format: String =
                map_cbor_to_type(DC_FORMAT_F, &claim_value).ok_or(Error::ClaimDecoding)?;
            let instance_id =
                map_cbor_to_type(INSTANCE_ID_F, &claim_value).ok_or(Error::ClaimDecoding)?;

            // optional V1 fields
            let claim_generator_info: Option<Vec<ClaimGeneratorInfo>> =
                map_cbor_to_type(CLAIM_GENERATOR_INFO_F, &claim_value);
            let claim_generator_hints: Option<HashMap<String, Value>> =
                map_cbor_to_type(CLAIM_GENERATOR_HINTS_F, &claim_value);
            let title: Option<String> = map_cbor_to_type(DC_TITLE_F, &claim_value);
            let redacted_assertions: Option<Vec<String>> =
                map_cbor_to_type(REDACTED_ASSERTIONS_F, &claim_value);
            let alg: Option<String> = map_cbor_to_type(ALG_F, &claim_value);
            let alg_soft: Option<String> = map_cbor_to_type(ALG_SOFT_F, &claim_value);
            let metadata: Option<Vec<Metadata>> = map_cbor_to_type(METADATA_F, &claim_value);

            Ok(Claim {
                remote_manifest: RemoteManifest::NoRemote,
                update_manifest: false,
                title,
                format: Some(format),
                instance_id,
                ingredients_store: HashMap::new(),
                signature_val: Vec::new(),
                root: jumbf::labels::MANIFEST_STORE.to_string(),
                label: label.to_string(),
                conflict_label: None,
                assertion_store: Vec::new(),
                vc_store: Vec::new(),
                claim_generator: Some(claim_generator),
                claim_generator_info,
                signature,
                assertions,
                original_bytes: Some(data.to_owned()),
                original_box_order: None,
                redacted_assertions,
                alg,
                alg_soft,
                claim_generator_hints,
                metadata,
                data_boxes: Vec::new(),
                claim_version,
                created_assertions: Vec::new(),
                gathered_assertions: None,
            })
        } else {
            /* Claim V2 fields
            "instanceID": tstr .size (1..max-tstr-length),
            "claim_generator_info": $generator-info-map,
            "signature": jumbf-uri-type,
            "created_assertions": [1* $hashed-uri-map],
            ? "gathered_assertions": [1* $hashed-uri-map],
            ? "dc:title": tstr .size (1..max-tstr-length),
            ? "redacted_assertions": [1* jumbf-uri-type],
            ? "alg": tstr .size (1..max-tstr-length),
            ? "alg_soft": tstr .size (1..max-tstr-length),
            ? "metadata": $assertion-metadata-map,
            */

            static V2_FIELDS: [&str; 10] = [
                INSTANCE_ID_F,
                CLAIM_GENERATOR_INFO_F,
                SIGNATURE_F,
                CREATED_ASSERTIONS_F,
                GATHERED_ASSERTIONS_F,
                DC_TITLE_F,
                REDACTED_ASSERTIONS_F,
                ALG_F,
                ALG_SOFT_F,
                METADATA_F,
            ];

            // make sure only V2 fields are present
            if let serde_cbor::Value::Map(m) = &claim_value {
                if !m.keys().all(|v| match v {
                    serde_cbor::Value::Text(t) => V2_FIELDS.contains(&t.as_str()),
                    _ => false,
                }) {
                    return Err(Error::ClaimDecoding);
                }
            } else {
                return Err(Error::ClaimDecoding);
            }

            let instance_id =
                map_cbor_to_type(INSTANCE_ID_F, &claim_value).ok_or(Error::ClaimDecoding)?;
            let claim_generator_info: ClaimGeneratorInfo =
                map_cbor_to_type(CLAIM_GENERATOR_INFO_F, &claim_value)
                    .ok_or(Error::ClaimDecoding)?;
            let signature: String =
                map_cbor_to_type(SIGNATURE_F, &claim_value).ok_or(Error::ClaimDecoding)?;
            let created_assertions: Vec<HashedUri> =
                map_cbor_to_type(CREATED_ASSERTIONS_F, &claim_value).ok_or(Error::ClaimDecoding)?;

            // optional V2 fields
            let gathered_assertions: Option<Vec<HashedUri>> =
                map_cbor_to_type(GATHERED_ASSERTIONS_F, &claim_value);
            let title: Option<String> = map_cbor_to_type(DC_TITLE_F, &claim_value);
            let redacted_assertions: Option<Vec<String>> =
                map_cbor_to_type(REDACTED_ASSERTIONS_F, &claim_value);
            let alg: Option<String> = map_cbor_to_type(ALG_F, &claim_value);
            let alg_soft: Option<String> = map_cbor_to_type(ALG_SOFT_F, &claim_value);
            let metadata: Option<Vec<Metadata>> = map_cbor_to_type(METADATA_F, &claim_value);

            // create merged list of created and gathered assertions for processing compatibility
            let mut assertions = created_assertions.clone();
            if let Some(ga) = &gathered_assertions {
                assertions.append(&mut ga.clone());
            }

            Ok(Claim {
                remote_manifest: RemoteManifest::NoRemote,
                update_manifest: false,
                title,
                format: None,
                instance_id,
                ingredients_store: HashMap::new(),
                signature_val: Vec::new(),
                root: jumbf::labels::MANIFEST_STORE.to_string(),
                label: label.to_string(),
                conflict_label: None,
                assertion_store: Vec::new(),
                vc_store: Vec::new(),
                claim_generator: None,
                claim_generator_info: Some([claim_generator_info].to_vec()),
                signature,
                assertions,
                original_bytes: Some(data.to_owned()),
                original_box_order: None,
                redacted_assertions,
                alg,
                alg_soft,
                claim_generator_hints: None,
                metadata,
                data_boxes: Vec::new(),
                claim_version,
                created_assertions,
                gathered_assertions,
            })
        }
    }

    fn serialize_v1<S>(&self, serializer: S) -> std::result::Result<S::Ok, S::Error>
    where
        S: serde::Serializer,
    {
        /* Claim V1 fields
            "claim_generator": tstr,
            "claim_generator_info": [1* generator-info-map],
            "signature": jumbf-uri-type,
            "assertions": [1* $hashed-uri-map],
            "dc:format": tstr, ;
            "instanceID": tstr .size (1..max-tstr-length),
            ? "dc:title": tstr .size (1..max-tstr-length),
            ? "redacted_assertions": [1* jumbf-uri-type],
            ? "alg": tstr .size (1..max-tstr-length),
            ? "alg_soft": tstr .size (1..max-tstr-length),
            ? "metadata": $assertion-metadata-map,
        */
        let mut claim_map_len = 6;
        if self.title().is_some() {
            claim_map_len += 1
        }
        if self.redactions().is_some() {
            claim_map_len += 1
        }
        if self.alg.is_some() {
            claim_map_len += 1
        }
        if self.alg_soft.is_some() {
            claim_map_len += 1
        }
        if self.metadata().is_some() {
            claim_map_len += 1
        }

        let mut claim_map = serializer.serialize_struct("Claim", claim_map_len)?;

        // serialize mandatory fields
        if let Some(cg) = self.claim_generator() {
            claim_map.serialize_field(CLAIM_GENERATOR_F, cg)?;
        } // todo: what if there is no claim_generator?

        if let Some(cgi) = self.claim_generator_info() {
            claim_map.serialize_field(CLAIM_GENERATOR_INFO_F, cgi)?;
        } else {
            let v: Vec<ClaimGeneratorInfo> = Vec::new();
            claim_map.serialize_field(CLAIM_GENERATOR_INFO_F, &v)?;
        }

        claim_map.serialize_field(SIGNATURE_F, &self.signature)?;
        claim_map.serialize_field(ASSERTIONS_F, self.assertions())?;
        if let Some(format) = self.format() {
            claim_map.serialize_field(DC_FORMAT_F, format)?;
        } //todo: what if there is no format?
        claim_map.serialize_field(INSTANCE_ID_F, self.instance_id())?;

        // serialize optional fields
        if let Some(title) = self.title() {
            claim_map.serialize_field(DC_TITLE_F, title)?;
        }
        if let Some(ra) = self.redactions() {
            claim_map.serialize_field(REDACTED_ASSERTIONS_F, ra)?;
        }
        claim_map.serialize_field(ALG_F, self.alg())?;
        if let Some(soft) = self.alg_soft() {
            claim_map.serialize_field(ALG_SOFT_F, soft)?;
        }
        if let Some(md) = self.metadata() {
            claim_map.serialize_field(METADATA_F, md)?;
        }

        claim_map.end()
    }

    fn serialize_v2<S>(&self, serializer: S) -> std::result::Result<S::Ok, S::Error>
    where
        S: serde::Serializer,
    {
        /* Claim V2 fields
        "instanceID": tstr .size (1..max-tstr-length),
        "claim_generator_info": $generator-info-map,
        "signature": jumbf-uri-type,
        "created_assertions": [1* $hashed-uri-map],
        ? "gathered_assertions": [1* $hashed-uri-map],
        ? "dc:title": tstr .size (1..max-tstr-length),
        ? "redacted_assertions": [1* jumbf-uri-type],
        ? "alg": tstr .size (1..max-tstr-length),
        ? "alg_soft": tstr .size (1..max-tstr-length),
        ? "metadata": $assertion-metadata-map,
        */

        let mut claim_map_len = 4;

        if self.gathered_assertions.is_some() {
            claim_map_len += 1
        }
        if self.title.is_some() {
            claim_map_len += 1
        }
        if self.redacted_assertions.is_some() {
            claim_map_len += 1
        }
        if self.alg.is_some() {
            claim_map_len += 1
        }
        if self.alg_soft.is_some() {
            claim_map_len += 1
        }
        if self.metadata.is_some() {
            claim_map_len += 1
        }

        let mut claim_map = serializer.serialize_struct("Claim", claim_map_len)?;

        // serialize mandatory fields
        claim_map.serialize_field(INSTANCE_ID_F, self.instance_id())?;

        if let Some(cgi) = self.claim_generator_info() {
            if !cgi.is_empty() {
                claim_map.serialize_field(CLAIM_GENERATOR_INFO_F, &cgi[0])?;
            } else {
                return Err(serde::ser::Error::custom(
                    "claim_generator_info is mandatory",
                ));
            }
        } else {
            return Err(serde::ser::Error::custom(
                "claim_generator_info is mandatory",
            ));
        }

        claim_map.serialize_field(SIGNATURE_F, &self.signature)?;
        claim_map.serialize_field(CREATED_ASSERTIONS_F, &self.created_assertions)?;

        // serialize optional fields
        if let Some(ga) = &self.gathered_assertions {
            claim_map.serialize_field(GATHERED_ASSERTIONS_F, ga)?;
        }
        if let Some(title) = self.title() {
            claim_map.serialize_field(DC_TITLE_F, title)?;
        }
        if let Some(ra) = self.redactions() {
            claim_map.serialize_field(REDACTED_ASSERTIONS_F, ra)?;
        }
        claim_map.serialize_field(ALG_F, self.alg())?;
        if let Some(soft) = self.alg_soft() {
            claim_map.serialize_field(ALG_SOFT_F, soft)?;
        }
        if let Some(md) = self.metadata() {
            claim_map.serialize_field(METADATA_F, md)?;
        }

        claim_map.end()
    }

    /// Build a claim and verify its integrity.
    pub fn build(&mut self) -> Result<()> {
        // A claim must have a signature box.
        if self.signature.is_empty() {
            self.add_signature_box_link();
        }

        // make sure we have a claim_generator_info for v2
        if self.claim_version > 1 {
            match &self.claim_generator_info {
                Some(cgi) => {
                    if cgi.len() > 1 {
                        return Err(Error::VersionCompatibility(
                            "only 1 claim_generator_info allowed".into(),
                        ));
                    }
                }
                None => {
                    return Err(Error::VersionCompatibility(
                        "claim_generator_info is mandatory".into(),
                    ))
                }
            }
        }

        // make sure there is only one claim thumbnail
        if self
            .claim_assertion_store()
            .iter()
            .filter(|ca| ca.label_raw().contains(CLAIM_THUMBNAIL))
            .count()
            > 1
        {
            return Err(Error::OtherError(
                "only one claim thumbnail assertion allowed".into(),
            ));
        }

        Ok(())
    }

    /// return max version this Claim supports
    pub fn build_version_support() -> String {
        format!("{}.v{}", CLAIM, BUILD_VER_SUPPORT)
    }

    /// Return the JUMBF label for this claim.
    pub fn label(&self) -> &str {
        if let Some(label) = &self.conflict_label {
            label
        } else {
            &self.label
        }
    }

    /// Return the alternate JUMBF label for this claim have a conflicting reference.
    pub fn conflict_label(&self) -> &Option<String> {
        &self.conflict_label
    }

    /// Set new label for ingredient conflict resolution
    pub fn set_conflict_label(&mut self, new_label: String) {
        self.conflict_label = Some(new_label);
    }

    // Return vendor if part of manifest label
    pub fn vendor(&self) -> Option<String> {
        let mp = manifest_label_to_parts(&self.uri())?;
        mp.cgi
    }

    // Return version if V2 claim and if part of manifest label
    pub fn claim_instance_version(&self) -> Option<usize> {
        let mp = manifest_label_to_parts(&self.uri())?;
        mp.version
    }

    // Return reason if V2 claim and if part of manifest label
    pub fn claim_instance_reason(&self) -> Option<usize> {
        let mp = manifest_label_to_parts(&self.uri())?;
        mp.reason
    }

    /// Return the JUMBF URI for this claim.
    pub fn uri(&self) -> String {
        jumbf::labels::to_manifest_uri(&self.label())
    }

    /// Return the JUMBF URI for an assertion on this claim.
    pub fn assertion_uri(&self, assertion_label: &str) -> String {
        jumbf::labels::to_assertion_uri(&self.label(), assertion_label)
    }

    /// Return the JUMBF Signature URI for this claim.
    pub fn signature_uri(&self) -> String {
        jumbf::labels::to_signature_uri(&self.label())
    }

    // Add link to the signature box for this claim.
    fn add_signature_box_link(&mut self) {
        // full path to signature box
        self.signature = self.signature_uri();
    }

    ///  set signature of the claim
    pub(crate) fn set_signature_val(&mut self, signature: Vec<u8>) {
        self.signature_val = signature;
    }

    ///  get signature of the claim
    pub fn signature_val(&self) -> &Vec<u8> {
        &self.signature_val
    }

    /// get claim generator
    pub fn claim_generator(&self) -> Option<&str> {
        self.claim_generator.as_deref()
    }

    /// get format
    pub fn format(&self) -> Option<&str> {
        self.format.as_deref()
    }

    /// get instance_id
    pub fn instance_id(&self) -> &str {
        &self.instance_id
    }

    /// set title
    pub fn set_title(&mut self, title: Option<String>) {
        self.title = title;
    }

    /// get title
    pub fn title(&self) -> Option<&String> {
        self.title.as_ref()
    }

    /// order for which to generate the JUMBF boxes with writing manifest
    pub fn set_box_order(&mut self, box_order: Vec<&'static str>) {
        self.original_box_order = Some(box_order);
    }

    /// order to process
    pub fn get_box_order(&self) -> &[&str] {
        const DEFAULT_MANIFEST_ORDER: [&str; 5] =
            [ASSERTIONS, CLAIM, SIGNATURE, CREDENTIALS, DATABOXES];

        if let Some(bo) = &self.original_box_order {
            bo
        } else {
            &DEFAULT_MANIFEST_ORDER
        }
    }

    /// get algorithm
    pub fn alg(&self) -> &str {
        match self.alg.as_ref() {
            Some(alg) => alg,
            None => BUILD_HASH_ALG,
        }
    }

    /// get soft algorithm
    pub fn alg_soft(&self) -> Option<&String> {
        self.alg_soft.as_ref()
    }

    /// Is this an update manifest
    pub fn update_manifest(&self) -> bool {
        self.update_manifest
    }

    // get version of the Claim
    pub fn version(&self) -> usize {
        self.claim_version
    }

    pub fn set_remote_manifest<S: Into<String> + AsRef<str>>(
        &mut self,
        remote_url: S,
    ) -> Result<()> {
        let url = url::Url::parse(remote_url.as_ref())
            .map_err(|_e| Error::BadParam("remote url is badly formed".to_string()))?;
        self.remote_manifest = RemoteManifest::Remote(url.to_string());

        Ok(())
    }

    pub fn set_embed_remote_manifest<S: Into<String> + AsRef<str>>(
        &mut self,
        remote_url: S,
    ) -> Result<()> {
        let url = url::Url::parse(remote_url.as_ref())
            .map_err(|_e| Error::BadParam("remote url is badly formed".to_string()))?;
        self.remote_manifest = RemoteManifest::EmbedWithRemote(url.to_string());

        Ok(())
    }

    pub fn set_external_manifest(&mut self) {
        self.remote_manifest = RemoteManifest::SideCar;
    }

    pub(crate) fn remote_manifest(&self) -> RemoteManifest {
        self.remote_manifest.clone()
    }

    pub(crate) fn set_update_manifest(&mut self, is_update_manifest: bool) {
        self.update_manifest = is_update_manifest;
    }

    pub fn add_claim_generator_info(&mut self, info: ClaimGeneratorInfo) -> &mut Self {
        match self.claim_generator_info.as_mut() {
            Some(cgi) => cgi.push(info),
            None => self.claim_generator_info = Some([info].to_vec()),
        }
        self
    }

    pub fn claim_generator_info(&self) -> Option<&[ClaimGeneratorInfo]> {
        self.claim_generator_info.as_deref()
    }

    pub fn add_claim_metadata(&mut self, md: Metadata) -> &mut Self {
        match self.metadata.as_mut() {
            Some(md_vec) => md_vec.push(md),
            None => self.metadata = Some([md].to_vec()),
        }
        self
    }

    pub fn metadata(&self) -> Option<&[Metadata]> {
        self.metadata.as_deref()
    }

    pub fn add_claim_generator_hint(&mut self, hint_key: &str, hint_value: Value) {
        if self.claim_generator_hints.is_none() {
            self.claim_generator_hints = Some(HashMap::new());
        }

        if let Some(map) = &mut self.claim_generator_hints {
            // if the key is already there do we need to merge the new value, so get its value
            let curr_val = match hint_key {
                // keys where new values should be merges
                GH_UA | GH_FULL_VERSION_LIST => {
                    if let Some(curr_ch_ua) = map.get(hint_key) {
                        curr_ch_ua.as_str().map(|curr_val| curr_val.to_owned())
                    } else {
                        None
                    }
                }
                _ => None,
            };

            // had an existing value so merge
            if let Some(curr_val) = curr_val {
                if let Some(append_val) = hint_value.as_str() {
                    map.insert(
                        hint_key.to_string(),
                        Value::String(format!("{curr_val}, {append_val}")),
                    );
                }
                return;
            }

            // all other keys treat as replacement
            map.insert(hint_key.to_string(), hint_value);
        }
    }

    pub fn get_claim_generator_hint_map(&self) -> Option<&HashMap<String, Value>> {
        self.claim_generator_hints.as_ref()
    }

    pub fn calc_sig_box_hash(claim: &Claim, alg: &str) -> Result<Vec<u8>> {
        let mut hash_bytes = Vec::with_capacity(2048);

        // create a signature and add placeholder data to the CAI store.
        let mut sigb = CAISignatureBox::new();
        let signed_data = claim.signature_val().clone();

        let sigc = JUMBFCBORContentBox::new(signed_data);
        sigb.add_signature(Box::new(sigc));

        sigb.write_box_payload(&mut hash_bytes)?;

        Ok(hash_by_alg(alg, &hash_bytes, None))
    }

    pub fn calc_assertion_box_hash(
        label: &str,
        assertion: &Assertion,
        salt: Option<Vec<u8>>,
        alg: &str,
    ) -> Result<Vec<u8>> {
        // Grab assertion data object.
        let d = assertion.decode_data();

        let mut hash_bytes = Vec::with_capacity(2048);

        match d {
            AssertionData::Json(_) => {
                let mut json_data = CAIJSONAssertionBox::new(label);
                json_data.add_json(assertion.data().to_vec());
                if let Some(salt) = salt {
                    json_data.set_salt(salt)?;
                }
                json_data.super_box().write_box_payload(&mut hash_bytes)?;
            }
            AssertionData::Binary(_) => {
                // TODO: Handle other binary box types if needed.
                let mut data = JumbfEmbeddedFileBox::new(label);
                data.add_data(assertion.data().to_vec(), assertion.mime_type(), None);
                if let Some(salt) = salt {
                    data.set_salt(salt)?;
                }
                data.super_box().write_box_payload(&mut hash_bytes)?;
            }
            AssertionData::Cbor(_) => {
                let mut cbor_data = CAICBORAssertionBox::new(label);
                cbor_data.add_cbor(assertion.data().to_vec());
                if let Some(salt) = salt {
                    cbor_data.set_salt(salt)?;
                }
                cbor_data.super_box().write_box_payload(&mut hash_bytes)?;
            }
            AssertionData::Uuid(uuid_str, _) => {
                let mut data = CAIUUIDAssertionBox::new(label);
                data.add_uuid(uuid_str, assertion.data().to_vec())?;
                if let Some(salt) = salt {
                    data.set_salt(salt)?;
                }
                data.super_box().write_box_payload(&mut hash_bytes)?;
            }
        }

        Ok(hash_by_alg(alg, &hash_bytes, None))
    }

    /// Add an assertion to this claim and verify
    pub fn add_assertion(
        &mut self,
        assertion_builder: &impl AssertionBase,
    ) -> Result<C2PAAssertion> {
        self.add_assertion_with_salt(assertion_builder, NO_SALT)
    }

    /// Add an assertion to this claim and verify with a salted assertion store
    /// This version should be used if the assertion may be redacted for addition protection.
    pub fn add_assertion_with_salt(
        &mut self,
        assertion_builder: &impl AssertionBase,
        salt_generator: &impl SaltGenerator,
    ) -> Result<C2PAAssertion> {
        self.add_assertion_with_salt_impl(assertion_builder, salt_generator, self.version() > 1)
    }

    fn compatibility_checks(&self, assertion: &Assertion) -> Result<()> {
        let assertion_version = assertion.get_ver();
        let assertion_label = assertion.label();

        if assertion_label == ACTIONS {
            // check for actions V1
            if assertion_version < 1 {
                return Err(Error::VersionCompatibility(
                    "action assertion version too low".into(),
                ));
            }

            // check for deprecated actions
            let ac = Actions::from_assertion(assertion)?;
            for action in ac.actions() {
                if V2_DEPRECATED_ACTIONS.contains(&action.action()) {
                    return Err(Error::VersionCompatibility(
                        "action assertion has been deprecated".into(),
                    ));
                }
            }
        }

        // version 1 BMFF hash is deprecated
        if assertion_label == BMFF_HASH && assertion_version < 2 {
            return Err(Error::VersionCompatibility(
                "BMFF hash assertion version too low".into(),
            ));
        }

        /*
        // only allow deprecated assertions in created_assertion list
        if V2_SPEC_DEPRECATED_ASSERTIONS.contains(&assertion.label().as_str()) {
            return Err(Error::VersionCompatibility(
                "C2PA deprecated assertion should be added to gather_assertions".into(),
            ));
        }
        */

        Ok(())
    }

    fn add_assertion_with_salt_impl(
        &mut self,
        assertion_builder: &impl AssertionBase,
        salt_generator: &impl SaltGenerator,
        add_as_created_assertion: bool,
    ) -> Result<C2PAAssertion> {
        // make sure the assertion is valid
        let assertion = assertion_builder.to_assertion()?;
        let assertion_label = assertion.label();

        // Update label if there are multiple instances of
        // the same claim type.
        let as_label = self.make_assertion_instance_label(assertion_label.as_ref());

        // check for deprecated assertions when using Claims > V1
        if self.version() > 1 {
            self.compatibility_checks(&assertion)?
        }

        // Get salted hash of the assertion's contents.
        let salt = salt_generator.generate_salt();

        let hash = Claim::calc_assertion_box_hash(&as_label, &assertion, salt.clone(), self.alg())?;

        // Build hash link.
        let link = jumbf::labels::to_assertion_uri(self.label(), &as_label);
        let link_relative = jumbf::labels::to_relative_uri(&link);

        let mut c2pa_assertion = C2PAAssertion::new(link_relative, None, &hash);
        c2pa_assertion.add_salt(salt.clone());

        // Add to assertion store.
        let (_l, instance) = Claim::assertion_label_from_link(&as_label);
        let typ = if self.version() > 1 {
            if add_as_created_assertion {
                ClaimAssertionType::Created
            } else {
                ClaimAssertionType::Gathered
            }
        } else {
            ClaimAssertionType::V1
        };
        let ca = ClaimAssertion::new(assertion.clone(), instance, &hash, self.alg(), salt, typ);

        if add_as_created_assertion {
            // add to created assertions list
            self.created_assertions.push(c2pa_assertion.clone());
        }

        self.assertion_store.push(ca);
        self.assertions.push(c2pa_assertion.clone());

        Ok(c2pa_assertion)
    }

    /// Add a gathered assertion to this claim and verify with a salted assertion store
    pub fn add_gathered_assertion_with_salt(
        &mut self,
        assertion_builder: &impl AssertionBase,
        salt_generator: &impl SaltGenerator,
    ) -> Result<C2PAAssertion> {
        if self.claim_version < 2 {
            // if this is called for a v1 claim then just treat is as a normal v1 assertion
            return self.add_assertion_with_salt(assertion_builder, salt_generator);
        }

        match self.add_assertion_with_salt_impl(assertion_builder, salt_generator, false) {
            Ok(a) => {
                match &mut self.gathered_assertions {
                    Some(ga) => ga.push(a.clone()),
                    None => {
                        let new_ga = [a.clone()];
                        self.gathered_assertions = Some(new_ga.to_vec());
                    }
                }
                Ok(a)
            }
            Err(e) => Err(e),
        }
    }

    // Add a new DataBox and return the HashedURI reference
    pub fn add_databox(
        &mut self,
        format: &str,
        data: Vec<u8>,
        data_types: Option<Vec<AssetType>>,
    ) -> Result<HashedUri> {
        // create data box
        let new_db = DataBox {
            format: format.to_string(),
            data,
            data_types,
        };

        // serialize to cbor
        let db_cbor =
            serde_cbor::to_vec(&new_db).map_err(|err| Error::AssertionEncoding(err.to_string()))?;

        // get the index for the new assertion
        let mut index = 0;
        for (uri, _db) in &self.data_boxes {
            let (_l, i) = Claim::assertion_label_from_link(&uri.url());
            if i >= index {
                index = i + 1;
            }
        }

        let label = Claim::label_with_instance(DATABOX, index);
        let link = jumbf::labels::to_databox_uri(self.label(), &label);

        // salt box for 1.2 VC redaction support
        let ds = DefaultSalt::default();
        let salt = ds.generate_salt();

        // assertion JUMBF box hash for 1.2 validation
        let assertion = Assertion::from_data_cbor(&label, &db_cbor);
        let hash = Claim::calc_assertion_box_hash(&label, &assertion, salt.clone(), self.alg())?;

        let mut databox_uri = C2PAAssertion::new(link, Some(self.alg().to_string()), &hash);
        databox_uri.add_salt(salt);

        // add databox to databox store
        self.data_boxes.push((databox_uri.clone(), new_db));

        Ok(databox_uri)
    }

    pub(crate) fn databoxes(&self) -> &Vec<(HashedUri, DataBox)> {
        &self.data_boxes
    }

    /// Load known VC with optional salt
    pub(crate) fn put_databox(
        &mut self,
        label: &str,
        databox_cbor: &[u8],
        salt: Option<Vec<u8>>,
    ) -> Result<()> {
        let link = jumbf::labels::to_databox_uri(self.label(), label);

        // assertion JUMBF box hash for 1.2 validation
        let assertion = Assertion::from_data_cbor(label, databox_cbor);
        let hash = Claim::calc_assertion_box_hash(label, &assertion, salt.clone(), self.alg())?;

        let mut uri = C2PAAssertion::new(link, Some(self.alg().to_string()), &hash);
        uri.add_salt(salt);

        let db: DataBox = serde_cbor::from_slice(databox_cbor)
            .map_err(|err| Error::AssertionEncoding(err.to_string()))?;

        // add data box  to data box store
        self.data_boxes.push((uri, db));

        Ok(())
    }

    pub fn get_databox(&self, hr: &HashedUri) -> Option<&DataBox> {
        // normalize uri
        let normalized_uri = if let Some(manifest) = manifest_label_from_uri(&hr.url()) {
            if manifest != self.label() {
                return None;
            }
            hr.url()
        } else {
            // make a full path
            if let Some(box_name) = box_name_from_uri(&hr.url()) {
                to_databox_uri(self.label(), &box_name)
            } else {
                return None;
            }
        };

        self.data_boxes.iter().find_map(|x| {
            if x.0.url() == normalized_uri && vec_compare(&x.0.hash(), &hr.hash()) {
                Some(&x.1)
            } else {
                None
            }
        })
    }

    pub(crate) fn vc_id(vc_json: &str) -> Result<String> {
        let vc: Value =
            serde_json::from_str(vc_json).map_err(|_err| Error::VerifiableCredentialInvalid)?; // check for json validity

        let credential_subject = vc
            .get("credentialSubject")
            .ok_or(Error::VerifiableCredentialInvalid)?;
        let id = credential_subject
            .get("id")
            .ok_or(Error::VerifiableCredentialInvalid)?
            .as_str()
            .ok_or(Error::VerifiableCredentialInvalid)?;

        Ok(id.to_string())
    }

    /// Add a verifiable credential to vc store and return a JUMBF URI
    /// the credential json must contain "credentialsSubject" object like:
    /// ```json
    /// "credentialSubject": {
    ///    "id": "did:nppa:eb1bb9934d9896a374c384521410c7f14",
    ///    "name": "Bob Ross",
    ///    "memberOf": "https://nppa.org/"
    ///    },
    /// ```
    // the "id" value will be used as the label in the vcstore
    pub fn add_verifiable_credential(&mut self, vc_json: &str) -> Result<HashedUri> {
        if self.claim_version > 1 {
            // VC store is not supported post version 1
            return Err(Error::VersionCompatibility(
                "verifiable credentials not supported".into(),
            ));
        }

        let id = Claim::vc_id(vc_json)?;
        let credential = AssertionData::Json(vc_json.to_string());

        let link = jumbf::labels::to_verifiable_credential_uri(self.label(), &id);

        // salt box for 1.2 VC redaction support
        let ds = DefaultSalt::default();
        let salt = ds.generate_salt();

        // assertion JUMBF box hash for 1.2 validation
        let assertion = Assertion::from_data_json(&id, vc_json.as_bytes())?;
        let hash = Claim::calc_assertion_box_hash(&id, &assertion, salt.clone(), self.alg())?;

        let mut c2pa_assertion = C2PAAssertion::new(link, Some(self.alg().to_string()), &hash);
        c2pa_assertion.add_salt(salt);

        // add credential to vcstore
        self.vc_store.push((c2pa_assertion.clone(), credential));

        Ok(c2pa_assertion)
    }

    /// Load known VC with optional salt
    pub(crate) fn put_verifiable_credential(
        &mut self,
        vc_json: &str,
        salt: Option<Vec<u8>>,
    ) -> Result<()> {
        let id = Claim::vc_id(vc_json)?;
        let credential = AssertionData::Json(vc_json.to_string());

        let link = jumbf::labels::to_verifiable_credential_uri(self.label(), &id);

        // assertion JUMBF box hash for 1.2 validation
        let assertion = Assertion::from_data_json(&id, vc_json.as_bytes())?;
        let hash = Claim::calc_assertion_box_hash(&id, &assertion, salt.clone(), self.alg())?;

        let mut c2pa_assertion = C2PAAssertion::new(link, Some(self.alg().to_string()), &hash);
        c2pa_assertion.add_salt(salt);

        // add credential to vcstore
        self.vc_store.push((c2pa_assertion, credential));

        Ok(())
    }

    pub fn get_verifiable_credentials(&self) -> Vec<&AssertionData> {
        self.vc_store.iter().map(|t| &t.1).collect::<Vec<_>>()
    }

    pub fn get_verifiable_credentials_store(&self) -> &Vec<(HashedUri, AssertionData)> {
        &self.vc_store
    }

    /// Add directly to store during a reload of a claim
    pub(crate) fn put_assertion_store(&mut self, assertion: ClaimAssertion) {
        self.assertion_store.push(assertion);
    }

    // Patch an existing assertion with new contents.
    //
    // `replace_with` should match in name and size of an existing assertion.
    pub(crate) fn update_assertion<MatchFn, PatchFn>(
        &mut self,
        replace_with: Assertion,
        match_fn: MatchFn,
        patch_fn: PatchFn,
    ) -> Result<()>
    where
        MatchFn: Fn(&ClaimAssertion) -> bool,
        PatchFn: FnOnce(&ClaimAssertion, Assertion) -> Result<Assertion>,
    {
        // Find the assertion that should be replaced.
        let Some(ref mut target_assertion) = self
            .assertion_store
            .iter_mut()
            .find(|ca| Assertion::assertions_eq(&replace_with, ca.assertion()) && match_fn(ca))
        else {
            return Err(Error::NotFound);
        };

        // Save off copy of original hash to cross-check before
        // replacing it.
        let original_hash = target_assertion.hash().to_vec();

        // Give caller a chance to patch/replace the assertion.
        let replace_with = patch_fn(target_assertion, replace_with)?;

        // Calculate new hash, given new content.
        let replacement_hash = Claim::calc_assertion_box_hash(
            &target_assertion.label(),
            &replace_with,
            target_assertion.salt().clone(),
            target_assertion.hash_alg(),
        )?;

        target_assertion.update_assertion(replace_with, replacement_hash)?;

        let target_label = target_assertion.label();
        let target_hash = target_assertion.hash();

        // Replace the existing hash in the hashed URI reference
        // with the newly-calculated hash.
        let Some(f) = self
            .assertions
            .iter_mut()
            .find(|f| f.url().contains(&target_label) && vec_compare(&f.hash(), &original_hash))
        else {
            return Err(Error::NotFound);
        };

        // Replace existing hash with newly-calculated hash.
        f.update_hash(target_hash.to_vec());

        // fix up ClaimV2 URI reference for created assertions
        if let Some(f) = self
            .created_assertions
            .iter_mut()
            .find(|f| f.url().contains(&target_label) && vec_compare(&f.hash(), &original_hash))
        {
            // Replace existing hash with newly-calculated hash.
            f.update_hash(target_hash.to_vec());
        };

        // fix up ClaimV2 URI reference for gathered assertions
        if let Some(f) = self.gathered_assertions.as_mut().and_then(|ga| {
            ga.iter_mut()
                .find(|f| f.url().contains(&target_label) && vec_compare(&f.hash(), &original_hash))
        }) {
            f.update_hash(target_hash.to_vec())
        };
        // clear original since content has changed
        self.clear_data();

        Ok(())
    }

    // Crate private function to allow for patching a data hash with final contents.
    pub(crate) fn update_data_hash(&mut self, mut data_hash: DataHash) -> Result<()> {
        let dh_name = data_hash.name.clone();

        self.update_assertion(
            data_hash.to_assertion()?,
            |ca: &ClaimAssertion| {
                if let Ok(dh) = DataHash::from_assertion(ca.assertion()) {
                    dh.name == dh_name
                } else {
                    false
                }
            },
            |target_assertion: &ClaimAssertion, _: Assertion| {
                let original_len = target_assertion.assertion().data().len();
                data_hash.pad_to_size(original_len)?;
                data_hash.to_assertion()
            },
        )
    }

    // Crate private function to allow for patching a BMFF hash with final contents.
    pub(crate) fn update_bmff_hash(&mut self, bmff_hash: BmffHash) -> Result<()> {
        self.replace_assertion(bmff_hash.to_assertion()?)
    }

    // Patch an existing assertion with new contents.
    //
    // `replace_with` should match in name and size of an existing assertion.
    pub(crate) fn replace_assertion(&mut self, replace_with: Assertion) -> Result<()> {
        self.update_assertion(
            replace_with,
            |_: &ClaimAssertion| true,
            |_: &ClaimAssertion, a: Assertion| Ok(a),
        )
    }

    /// Redact an assertion from a prior claim.
    /// This will remove the assertion from the JUMBF
    fn redact_assertion(&mut self, assertion_uri: &str) -> Result<()> {
        // cannot redact action assertions per the spec
        // cannot redact hash bindings
        let (label, _instance) = Claim::assertion_label_from_link(assertion_uri);
        if label.starts_with(assertions::labels::ACTIONS) || label.starts_with("c2pa.hash.") {
            return Err(Error::AssertionInvalidRedaction);
        }

        // delete assertion or databox
        if assertion_uri.contains(ASSERTION_STORE) {
            if let Some(index) = self
                .assertion_store
                .iter()
                .position(|x| assertion_uri.contains(&x.label()))
            {
                self.assertion_store.remove(index);
                return Ok(());
            }
        } else if assertion_uri.contains(DATABOX_STORE) {
            if let Some(index) = self
                .databoxes()
                .iter()
                .position(|(x, _d)| assertion_uri.contains(&x.url()))
            {
                self.data_boxes.remove(index);
                return Ok(());
            }
        }

        Err(Error::AssertionInvalidRedaction)
    }

    /// Return a hash of this claim.
    pub fn hash(&self) -> Vec<u8> {
        match self.data() {
            Ok(claim_data) => hash_by_alg(self.alg(), &claim_data, None),
            Err(_) => Vec::new(), //  should never happen bug if it does just give no hash
        }
    }

    /// Return the signing date and time for this claim, if there is one.
    pub fn signing_time(&self) -> Option<DateTime<Utc>> {
        if let Some(validation_data) = self.signature_info() {
            validation_data.date
        } else {
            None
        }
    }

    /// Return the signing issuer for this claim, if there is one.
    pub fn signing_issuer(&self) -> Option<String> {
        if let Some(validation_data) = self.signature_info() {
            validation_data.issuer_org
        } else {
            None
        }
    }

    /// Return the cert's serial number, if there is one.
    pub fn signing_cert_serial(&self) -> Option<String> {
        self.signature_info()
            .and_then(|validation_info| validation_info.cert_serial_number)
            .map(|serial| serial.to_string())
    }

    /// Return information about the signature
    #[async_generic]
    pub fn signature_info(&self) -> Option<CertificateInfo> {
        let sig = self.signature_val();
        let data = self.data().ok()?;
        let mut validation_log =
            StatusTracker::with_error_behavior(ErrorBehavior::StopOnFirstError);

        if _sync {
            Some(get_signing_info(sig, &data, &mut validation_log))
        } else {
            Some(get_signing_info_async(sig, &data, &mut validation_log).await)
        }
    }

    /// Verify claim signature, assertion store and asset hashes
    /// claim - claim to be verified
    /// asset_bytes - reference to bytes of the asset
    pub(crate) async fn verify_claim_async(
        claim: &Claim,
        asset_data: &mut ClaimAssetData<'_>,
        svi: &StoreValidationInfo<'_>,
        cert_check: bool,
        ctp: &CertificateTrustPolicy,
        validation_log: &mut StatusTracker,
    ) -> Result<()> {
        // Parse COSE signed data (signature) and validate it.
        let sig = claim.signature_val().clone();
        let additional_bytes: Vec<u8> = Vec::new();
        let data = claim.data()?;

        // make sure signature manifest if present points to this manifest
        let sig_box_err = match jumbf::labels::manifest_label_from_uri(&claim.signature) {
            Some(signature_url) if signature_url != claim.label() => true,
            _ => {
                jumbf::labels::box_name_from_uri(&claim.signature).unwrap_or_default()
                    != jumbf::labels::SIGNATURE
            } // relative signature box
        };

        if sig_box_err {
            log_item!(
                claim.signature_uri(),
                "signature missing",
                "verify_claim_async"
            )
            .validation_status(validation_status::CLAIM_SIGNATURE_MISSING)
            .failure(validation_log, Error::ClaimMissingSignatureBox)?;
        }

        // check certificate revocation
        let sign1 = parse_cose_sign1(&sig, &data, validation_log).inspect_err(|_e| {
            // adjust the error info
            if let Some(li) = validation_log.logged_items_mut().last_mut() {
                let mut new_li = li.clone();
                new_li.label = Cow::from(claim.uri());
                *li = new_li;
            }
        })?;

        check_ocsp_status(&sign1, &data, ctp, validation_log)
            .map(|v| {
                // if a value contains the der response it has successfully returned a good OCSP response
                if !v.ocsp_der.is_empty() {
                    // so log the success status
                    if v.revoked_at.is_none() {
                        log_item!(
                            claim.uri(),
                            "claim signature OCSP value good",
                            "verify_claim_async"
                        )
                        .validation_status(validation_status::SIGNING_CREDENTIAL_NOT_REVOKED)
                        .success(validation_log);
                    } else {
                        // adjust the error info
                        if let Some(li) = validation_log.logged_items_mut().last_mut() {
                            let mut new_li = li.clone();
                            new_li.label = Cow::from(claim.uri());
                            *li = new_li;
                        }
                    }
                }
            })
            .inspect_err(|_e| {
                // adjust the error info
                if let Some(li) = validation_log.logged_items_mut().last_mut() {
                    let mut new_li = li.clone();
                    new_li.label = Cow::from(claim.uri());
                    *li = new_li;
                }
            })?;

        let verified = verify_cose_async(
            &sig,
            &data,
            &additional_bytes,
            cert_check,
            ctp,
            validation_log,
        )
        .await;

        Claim::verify_internal(claim, asset_data, svi, verified, validation_log)
    }

    /// Verify claim signature, assertion store and asset hashes
    /// claim - claim to be verified
    /// asset_bytes - reference to bytes of the asset
    pub(crate) fn verify_claim(
        claim: &Claim,
        asset_data: &mut ClaimAssetData<'_>,
        svi: &StoreValidationInfo<'_>,
        cert_check: bool,
        ctp: &CertificateTrustPolicy,
        validation_log: &mut StatusTracker,
    ) -> Result<()> {
        // Parse COSE signed data (signature) and validate it.
        let sig = claim.signature_val();
        let additional_bytes: Vec<u8> = Vec::new();

        // use the signature uri as the current uri while validating the signature info
        validation_log.push_current_uri(claim.signature.clone());

        // make sure signature manifest if present points to this manifest
        let sig_box_err = match jumbf::labels::manifest_label_from_uri(&claim.signature) {
            Some(signature_url) if signature_url != claim.label() => true,
            _ => {
                jumbf::labels::box_name_from_uri(&claim.signature).unwrap_or_default()
                    != jumbf::labels::SIGNATURE
            } // relative signature box
        };

        if sig_box_err {
            log_item!(claim.signature_uri(), "signature missing", "verify_claim")
                .validation_status(validation_status::CLAIM_SIGNATURE_MISSING)
                .failure(validation_log, Error::ClaimMissingSignatureBox)?;
        }

        let data = if let Some(ref original_bytes) = claim.original_bytes {
            original_bytes
        } else {
            return Err(Error::ClaimDecoding);
        };

        // check certificate revocation
        let sign1 = parse_cose_sign1(sig, data, validation_log).inspect_err(|_e| {
            // adjust the error info
            if let Some(li) = validation_log.logged_items_mut().last_mut() {
                let mut new_li = li.clone();
                new_li.label = Cow::from(claim.uri());
                *li = new_li;
            }
        })?;
        check_ocsp_status(&sign1, data, ctp, validation_log)
            .map(|v| {
                // if a value contains the der response it has successfully returned a good OCSP response
                if !v.ocsp_der.is_empty() {
                    // so log the success status
                    if v.revoked_at.is_none() {
                        log_item!(
                            claim.uri(),
                            "claim signature OCSP value good",
                            "verify_claim"
                        )
                        .validation_status(validation_status::SIGNING_CREDENTIAL_NOT_REVOKED)
                        .success(validation_log);
                    } else {
                        // adjust the error info
                        if let Some(li) = validation_log.logged_items_mut().last_mut() {
                            let mut new_li = li.clone();
                            new_li.label = Cow::from(claim.uri());
                            *li = new_li;
                        }
                    }
                }
            })
            .inspect_err(|_e| {
                // adjust the error info
                if let Some(li) = validation_log.logged_items_mut().last_mut() {
                    let mut new_li = li.clone();
                    new_li.label = Cow::from(claim.uri());
                    *li = new_li;
                }
            })?;

        let verified = verify_cose(
            sig,
            data,
            &additional_bytes,
            cert_check,
            ctp,
            validation_log,
        );

<<<<<<< HEAD
        Claim::verify_internal(claim, asset_data, svi, verified, validation_log).inspect_err(|_e| {
            // adjust the error info
            if let Some(li) = validation_log.logged_items_mut().last_mut() {
                let mut new_li = li.clone();
                new_li.label = Cow::from(claim.uri());
                *li = new_li;
            }
        })
=======
        validation_log.pop_current_uri(); // back to the manifest url

        Claim::verify_internal(claim, asset_data, is_provenance, verified, validation_log)
            .inspect_err(|_e| {
                // adjust the error info
                if let Some(li) = validation_log.logged_items_mut().last_mut() {
                    let mut new_li = li.clone();
                    new_li.label = Cow::from(claim.uri());
                    *li = new_li;
                }
            })
>>>>>>> 2ee74899
    }

    /// Get the signing certificate chain as PEM bytes
    pub fn get_cert_chain(&self) -> Result<Vec<u8>> {
        let sig = self.signature_val();
        let data = self.data()?;
        let mut validation_log =
            StatusTracker::with_error_behavior(ErrorBehavior::StopOnFirstError);

        let vi = get_signing_info(sig, &data, &mut validation_log);

        Ok(vi.cert_chain)
    }

    // Perform 2.x action validation check, hashed URI references are only checked
    // to be present and to be valild references an actual manifest store object.
    //The hashed uri's hashes are are validated as part of the Claim assertions check.
    fn verify_actions(
        claim: &Claim,
        svi: &StoreValidationInfo<'_>,
        validation_log: &mut StatusTracker,
    ) -> Result<()> {
        let all_actions = claim.action_assertions();
        let created_actions = claim.created_action_assertions();
        let claim_label = claim.label().to_owned();

        // make sure every action has an actions array that is not empty
        if let Some(bad_assertion) = all_actions.iter().find(|a| {
            if let Ok(actions) = Actions::from_assertion(a) {
                actions.actions().is_empty()
            } else {
                false
            }
        }) {
            let label = to_assertion_uri(claim.label(), &bad_assertion.label());
            log_item!(label, "Actions missing action array", "verify_actions")
                .validation_status(validation_status::ASSERTION_ACTION_MALFORMED)
                .failure(
                    validation_log,
                    Error::ValidationRule("No Action array in Actions".into()),
                )?;
        }

        // check Claim.v2 first action rules
        let first_actions_assertion = if claim.version() > 1 {
            let assertion = created_actions.first().ok_or(
                log_item!(
                    claim_label.clone(),
                    "must have a created Action",
                    "verify_actions"
                )
                .validation_status(validation_status::ASSERTION_ACTION_MALFORMED)
                .failure(
                    validation_log,
                    Error::ValidationRule("No mandatory Actions found".into()),
                )
                .unwrap_err(),
            )?;

            let first_actions = Actions::from_assertion(assertion)?;
            let first_actions_first_action = &first_actions.actions()[0];

            // 2.b first create_assertion actions assertion must start with an open or created action
            if first_actions_first_action.action() != c2pa_action::OPENED
                || first_actions_first_action.action() != c2pa_action::CREATED
            {
                log_item!(
                    claim_label.clone(),
                    "first action must be created or opened",
                    "verify_actions"
                )
                .validation_status(validation_status::ASSERTION_ACTION_MALFORMED)
                .failure(
                    validation_log,
                    Error::ValidationRule("first action must be created or opened".into()),
                )?;
            }
            Some(assertion)
        } else {
            None
        };

        // perform all actions checks
        for (index, actions_assertion) in all_actions.iter().enumerate() {
            let actions = Actions::from_assertion(actions_assertion)?;
            let label = to_assertion_uri(claim.label(), &actions_assertion.label());

            // 1. Actions must have actions array
            if actions.actions().is_empty() {
                log_item!(
                    label.clone(),
                    "actions must have action array",
                    "verify_actions"
                )
                .validation_status(validation_status::ASSERTION_ACTION_MALFORMED)
                .failure(
                    validation_log,
                    Error::ValidationRule("actions must have action array".into()),
                )?;
            }

            let mut icons = Vec::new();
            // 2.h Actions icons
            if let Some(cgi_vec) = actions.software_agents() {
                for cgi in cgi_vec {
                    if let Some(UriOrResource::HashedUri(icon)) = cgi.icon() {
                        icons.push(icon);
                    }
                }
            }
            // 2.i Template icons
            if let Some(template_vec) = actions.templates() {
                for template in template_vec {
                    if let Some(UriOrResource::HashedUri(icon)) = &template.icon {
                        icons.push(icon);
                    }
                }
            }
            // check top level icons
            Claim::verify_icons(claim, &icons, validation_log)?;

            for action in actions.actions() {
                // 2.a action must have an action
                if action.action().is_empty() {
                    log_item!(
                        label.clone(),
                        "action must have an action.",
                        "verify_actions"
                    )
                    .validation_status(validation_status::ASSERTION_ACTION_MALFORMED)
                    .failure(
                        validation_log,
                        Error::ValidationRule("action must have an action".into()),
                    )?;
                }

                // 2.c any other actions assertions cannot contain created or opened actions (v2 claim)
                if let Some(fa) = first_actions_assertion {
                    if fa != actions_assertion {
                        if action.action() == c2pa_action::OPENED
                            || action.action() == c2pa_action::CREATED
                        {
                            log_item!(
                                label.clone(),
                                "only first actions can be created or opened",
                                "verify_actions"
                            )
                            .validation_status(validation_status::ASSERTION_ACTION_MALFORMED)
                            .failure(
                                validation_log,
                                Error::ValidationRule(
                                    "only first actions can be created or opened".into(),
                                ),
                            )?;
                        }
                    }
                }

                // 2.d created or opened must be first action
                if index != 0
                    && (action.action() == c2pa_action::OPENED
                        || action.action() == c2pa_action::CREATED)
                {
                    log_item!(
                        label.clone(),
                        "created or opened must be first action",
                        "verify_actions"
                    )
                    .validation_status(validation_status::ASSERTION_ACTION_MALFORMED)
                    .failure(
                        validation_log,
                        Error::ValidationRule("created or opened must be first action".into()),
                    )?;
                }

                // 2.e rules
                if action.action() == c2pa_action::OPENED
                    || action.action() == c2pa_action::PLACED
                    || action.action() == c2pa_action::REMOVED
                {
                    let params = action.parameters().ok_or(
                        // 2.e.i
                        log_item!(
                            label.clone(),
                            "opened, placed and removed items must have parameters",
                            "verify_actions"
                        )
                        .validation_status(validation_status::ASSERTION_ACTION_INGREDIENT_MISMATCH)
                        .failure(
                            validation_log,
                            Error::ValidationRule(
                                "opened, placed and removed items must have parameters".into(),
                            ),
                        )
                        .unwrap_err(),
                    )?;

                    // 2.e.ii must have ingredient or ingredients param
                    if params.get("ingredients").is_none() && params.get("ingredient").is_none() {
                        log_item!(
                            label.clone(),
                            "opened, placed and removed items must have ingredient(s) parameters",
                            "verify_actions"
                        )
                        .validation_status(validation_status::ASSERTION_ACTION_INGREDIENT_MISMATCH)
                        .failure(
                            validation_log,
                            Error::ValidationRule("opened, placed and removed items must have ingredient(s) parameters".into()),
                        )?;
                    }

                    // 2.e.iii if ingredients, must be an array with at least one item
                    if let Some(v) = params.get("ingredients") {
                        let good_val = if let serde_cbor::Value::Array(ingredients) = v {
                            !ingredients.is_empty()
                        } else {
                            false
                        };

                        if !good_val {
                            log_item!(
                                label.clone(),
                                "opened, placed and removed items must have ingredients parameter must be non empty array",
                                "verify_actions"
                            )
                            .validation_status(validation_status::ASSERTION_ACTION_INGREDIENT_MISMATCH)
                            .failure(
                                validation_log,
                                Error::ValidationRule("opened, placed and removed items must have ingredients parameter must be non empty array".into()),
                            )?;
                        }
                    }

                    // 2.e.iv.A opened must have a parentOf
                    if action.action() == c2pa_action::OPENED {
                        let mut found_good = 0usize;

                        if let Some(v) = params.get("ingredient") {
                            let h = value_cbor_to_type::<HashedUri>(v).ok_or(
                                log_item!(
                                    label.clone(),
                                    "could not parse action ingredient parameter",
                                    "verify_actions"
                                )
                                .validation_status(
                                    validation_status::ASSERTION_ACTION_INGREDIENT_MISMATCH,
                                )
                                .failure(
                                    validation_log,
                                    Error::ValidationRule(
                                        "could not parse action ingredient parameter".into(),
                                    ),
                                )
                                .unwrap_err(),
                            )?;

                            if let Some(ingredient_label) = manifest_label_from_uri(&h.url()) {
                                // can we find a reference in the ingredient list
                                if svi.ingredient_references.get(&ingredient_label).is_some() {
                                    // is it referenced from this manifest
                                    if claim.ingredient_assertions().iter().any(|i| {
                                        if let Ok(ingredient) = Ingredient::from_assertion(i) {
                                            if let Some(ingredient_parent) =
                                                ingredient.c2pa_manifest()
                                            {
                                                return ingredient_parent
                                                    .url()
                                                    .contains(&ingredient_label)
                                                    && ingredient.relationship
                                                        == Relationship::ParentOf;
                                            }
                                        }
                                        false
                                    }) {
                                        found_good = 1;
                                    }
                                }
                            }
                        } else if let Some(v) = params.get("ingredients") {
                            let h_vec = value_cbor_to_type::<Vec<HashedUri>>(v).ok_or(
                                log_item!(
                                    label.clone(),
                                    "could not parse action ingredients parameter",
                                    "verify_actions"
                                )
                                .validation_status(
                                    validation_status::ASSERTION_ACTION_INGREDIENT_MISMATCH,
                                )
                                .failure(
                                    validation_log,
                                    Error::ValidationRule(
                                        "could not parse action ingredients parameter".into(),
                                    ),
                                )
                                .unwrap_err(),
                            )?;

                            for h in h_vec {
                                if let Some(ingredient_label) = manifest_label_from_uri(&h.url()) {
                                    // can we find a reference in the ingredient list
                                    if svi.ingredient_references.get(&ingredient_label).is_some() {
                                        // is it referenced from this manifest
                                        if claim.ingredient_assertions().iter().any(|i| {
                                            if let Ok(ingredient) = Ingredient::from_assertion(i) {
                                                if let Some(ingredient_parent) =
                                                    ingredient.c2pa_manifest()
                                                {
                                                    return ingredient_parent
                                                        .url()
                                                        .contains(&ingredient_label)
                                                        && ingredient.relationship
                                                            == Relationship::ParentOf;
                                                }
                                            }
                                            false
                                        }) {
                                            found_good += 1;
                                        }
                                    }
                                }
                            }
                        }

                        if found_good != 1 {
                            log_item!(
                                label.clone(),
                                "opened must have valid ingredient with ParentOf relationship",
                                "verify_actions"
                            )
                            .validation_status(
                                validation_status::ASSERTION_ACTION_INGREDIENT_MISMATCH,
                            )
                            .failure(
                                validation_log,
                                Error::ValidationRule(
                                    "opened must have valid ingredient with ParentOf relationship"
                                        .into(),
                                ),
                            )?;
                        }
                    }

                    // 2.e.iv.B, 2.e.iv.B must have a ComponentOf
                    if action.action() == c2pa_action::PLACED
                        || action.action() == c2pa_action::REMOVED
                    {
                        let mut found_good = 0usize;

                        if let Some(v) = params.get("ingredient") {
                            let h = value_cbor_to_type::<HashedUri>(v).ok_or(
                                log_item!(
                                    label.clone(),
                                    "could not parse action ingredient parameter",
                                    "verify_actions"
                                )
                                .validation_status(
                                    validation_status::ASSERTION_ACTION_INGREDIENT_MISMATCH,
                                )
                                .failure(
                                    validation_log,
                                    Error::ValidationRule(
                                        "could not parse action ingredient parameter".into(),
                                    ),
                                )
                                .unwrap_err(),
                            )?;

                            if let Some(ingredient_label) = manifest_label_from_uri(&h.url()) {
                                // can we find a reference in the ingredient list
                                if svi.ingredient_references.get(&ingredient_label).is_some() {
                                    // is it referenced from this manifest
                                    if claim.ingredient_assertions().iter().any(|i| {
                                        if let Ok(ingredient) = Ingredient::from_assertion(i) {
                                            if let Some(ingredient_parent) =
                                                ingredient.c2pa_manifest()
                                            {
                                                return ingredient_parent
                                                    .url()
                                                    .contains(&ingredient_label)
                                                    && ingredient.relationship
                                                        == Relationship::ComponentOf;
                                            }
                                        }
                                        false
                                    }) {
                                        found_good = 1;
                                    }
                                }
                            }
                        } else if let Some(v) = params.get("ingredients") {
                            let h_vec = value_cbor_to_type::<Vec<HashedUri>>(v).ok_or(
                                log_item!(
                                    label.clone(),
                                    "could not parse action ingredients parameter",
                                    "verify_actions"
                                )
                                .validation_status(
                                    validation_status::ASSERTION_ACTION_INGREDIENT_MISMATCH,
                                )
                                .failure(
                                    validation_log,
                                    Error::ValidationRule(
                                        "could not parse action ingredients parameter".into(),
                                    ),
                                )
                                .unwrap_err(),
                            )?;

                            for h in h_vec {
                                if let Some(ingredient_label) = manifest_label_from_uri(&h.url()) {
                                    // can we find a reference in the ingredient list
                                    if svi.ingredient_references.get(&ingredient_label).is_some() {
                                        // is it referenced from this manifest
                                        if claim.ingredient_assertions().iter().any(|i| {
                                            if let Ok(ingredient) = Ingredient::from_assertion(i) {
                                                if let Some(ingredient_parent) =
                                                    ingredient.c2pa_manifest()
                                                {
                                                    return ingredient_parent
                                                        .url()
                                                        .contains(&ingredient_label)
                                                        && ingredient.relationship
                                                            == Relationship::ComponentOf;
                                                }
                                            }
                                            false
                                        }) {
                                            found_good += 1;
                                        }
                                    }
                                }
                            }
                        }

                        if found_good != 1 {
                            log_item!(
                                label.clone(),
                                "action must have valid ingredient with ComponentOf relationship",
                                "verify_actions"
                            )
                            .validation_status(
                                validation_status::ASSERTION_ACTION_INGREDIENT_MISMATCH,
                            )
                            .failure(
                                validation_log,
                                Error::ValidationRule(
                                    "action must have valid ingredient with ComponentOf relationship".into(),
                                ),
                            )?;
                        }
                    }
                }

                // 2.f if ingredient is present it must be a valid parentOf reference
                if action.action() == c2pa_action::TRANSCODED
                    || action.action() == c2pa_action::REPACKAGED
                {
                    let params = action.parameters().ok_or(
                        // 2.e.i
                        log_item!(
                            label.clone(),
                            "opened, placed and removed items must have parameters",
                            "verify_actions"
                        )
                        .validation_status(validation_status::ASSERTION_ACTION_INGREDIENT_MISMATCH)
                        .failure(
                            validation_log,
                            Error::ValidationRule(
                                "opened, placed and removed items must have parameters".into(),
                            ),
                        )
                        .unwrap_err(),
                    )?;

                    let mut parent_tested = None; // on exists if action actually pointed to an ingredient
                    if let Some(v) = params.get("ingredient") {
                        let h = value_cbor_to_type::<HashedUri>(v).ok_or(
                            log_item!(
                                label.clone(),
                                "could not parse action ingredient parameter",
                                "verify_actions"
                            )
                            .validation_status(
                                validation_status::ASSERTION_ACTION_INGREDIENT_MISMATCH,
                            )
                            .failure(
                                validation_log,
                                Error::ValidationRule(
                                    "could not parse action ingredient parameter".into(),
                                ),
                            )
                            .unwrap_err(),
                        )?;

                        if let Some(ingredient_label) = manifest_label_from_uri(&h.url()) {
                            // can we find a reference in the ingredient list
                            if svi.ingredient_references.get(&ingredient_label).is_some() {
                                // is it referenced from this manifest
                                if claim.ingredient_assertions().iter().any(|i| {
                                    if let Ok(ingredient) = Ingredient::from_assertion(i) {
                                        if let Some(ingredient_parent) = ingredient.c2pa_manifest()
                                        {
                                            return ingredient_parent
                                                .url()
                                                .contains(&ingredient_label)
                                                && ingredient.relationship
                                                    == Relationship::ParentOf;
                                        }
                                    }
                                    false
                                }) {
                                    parent_tested = Some(true);
                                }
                            }
                        }
                        match parent_tested {
                            Some(v) => parent_tested = Some(v),
                            None => parent_tested = Some(false),
                        }
                    } else if let Some(v) = params.get("ingredients") {
                        let h_vec = value_cbor_to_type::<Vec<HashedUri>>(v).ok_or(
                            log_item!(
                                label.clone(),
                                "could not parse action ingredients parameter",
                                "verify_actions"
                            )
                            .validation_status(
                                validation_status::ASSERTION_ACTION_INGREDIENT_MISMATCH,
                            )
                            .failure(
                                validation_log,
                                Error::ValidationRule(
                                    "could not parse action ingredients parameter".into(),
                                ),
                            )
                            .unwrap_err(),
                        )?;

                        for h in h_vec {
                            if let Some(ingredient_label) = manifest_label_from_uri(&h.url()) {
                                // can we find a reference in the ingredient list
                                if svi.ingredient_references.get(&ingredient_label).is_some() {
                                    // is it referenced from this manifest
                                    if claim.ingredient_assertions().iter().any(|i| {
                                        if let Ok(ingredient) = Ingredient::from_assertion(i) {
                                            if let Some(ingredient_parent) =
                                                ingredient.c2pa_manifest()
                                            {
                                                return ingredient_parent
                                                    .url()
                                                    .contains(&ingredient_label)
                                                    && ingredient.relationship
                                                        == Relationship::ParentOf;
                                            }
                                        }
                                        false
                                    }) {
                                        parent_tested = Some(true);
                                    }
                                }
                            }
                        }
                        match parent_tested {
                            Some(v) => parent_tested = Some(v),
                            None => parent_tested = Some(false),
                        }
                    }
                    // will only exist if we actual tested for an ingredient
                    match parent_tested {
                        Some(v) if v == false => {
                            log_item!(
                                label.clone(),
                                "action must have valid ingredient with ParentOf relationship",
                                "verify_actions"
                            )
                            .validation_status(
                                validation_status::ASSERTION_ACTION_INGREDIENT_MISMATCH,
                            )
                            .failure(
                                validation_log,
                                Error::ValidationRule(
                                    "action must have valid ingredient with ParentOf relationship"
                                        .into(),
                                ),
                            )?;
                        }
                        _ => (),
                    }
                }

                // 2.g if redacted actions contains a redacted parameter if must be a resolvable reference
                if action.action() == c2pa_action::REDACTED {
                    if let Some(params) = action.parameters() {
                        let mut parent_tested = None; // on exists if action actually pointed to an ingredient
                        if let Some(v) = params.get("ingredient") {
                            let h = value_cbor_to_type::<HashedUri>(v).ok_or(
                                log_item!(
                                    label.clone(),
                                    "could not parse action ingredient parameter",
                                    "verify_actions"
                                )
                                .validation_status(
                                    validation_status::ASSERTION_ACTION_INGREDIENT_MISMATCH,
                                )
                                .failure(
                                    validation_log,
                                    Error::ValidationRule(
                                        "could not parse action ingredient parameter".into(),
                                    ),
                                )
                                .unwrap_err(),
                            )?;

                            if let Some(ingredient_label) = manifest_label_from_uri(&h.url()) {
                                // can we find a reference in the ingredient list
                                if let Some(ingredient) = svi.manifest_map.get(&ingredient_label) {
                                    // does the assertion exist
                                    if let Some(readaction_label) =
                                        assertion_label_from_uri(&h.url())
                                    {
                                        let (label, instance) =
                                            Claim::assertion_label_from_link(&readaction_label);
                                        parent_tested = Some(
                                            ingredient.get_assertion(&label, instance).is_some(),
                                        );
                                    } else {
                                        parent_tested = Some(false);
                                    }
                                }
                            }
                            match parent_tested {
                                Some(v) => parent_tested = Some(v),
                                None => parent_tested = Some(false),
                            }
                        } else if let Some(v) = params.get("ingredients") {
                            let h_vec = value_cbor_to_type::<Vec<HashedUri>>(v).ok_or(
                                log_item!(
                                    label.clone(),
                                    "could not parse action ingredients parameter",
                                    "verify_actions"
                                )
                                .validation_status(
                                    validation_status::ASSERTION_ACTION_INGREDIENT_MISMATCH,
                                )
                                .failure(
                                    validation_log,
                                    Error::ValidationRule(
                                        "could not parse action ingredients parameter".into(),
                                    ),
                                )
                                .unwrap_err(),
                            )?;

                            for h in h_vec {
                                if let Some(ingredient_label) = manifest_label_from_uri(&h.url()) {
                                    // can we find a reference in the ingredient list
                                    if let Some(ingredient) =
                                        svi.manifest_map.get(&ingredient_label)
                                    {
                                        // does the assertion exist
                                        if let Some(readaction_label) =
                                            assertion_label_from_uri(&h.url())
                                        {
                                            let (label, instance) =
                                                Claim::assertion_label_from_link(&readaction_label);
                                            parent_tested = Some(
                                                ingredient
                                                    .get_assertion(&label, instance)
                                                    .is_some(),
                                            );
                                        } else {
                                            parent_tested = Some(false);
                                        }
                                    }
                                }
                            }
                            match parent_tested {
                                Some(v) => parent_tested = Some(v),
                                None => parent_tested = Some(false),
                            }
                        }
                        // will only exist if we actual tested for an ingredient
                        match parent_tested {
                            Some(v) if v == false => {
                                log_item!(
                                    label.clone(),
                                    "action must have valid ingredient",
                                    "verify_actions"
                                )
                                .validation_status(
                                    validation_status::ASSERTION_ACTION_REDACTION_MISMATCH,
                                )
                                .failure(
                                    validation_log,
                                    Error::ValidationRule(
                                        "action must have valid ingredient".into(),
                                    ),
                                )?;
                            }
                            _ => (),
                        }
                    }
                }

                // 2.h check softwareAgent icons
                let mut icons = Vec::new();
                if let Some(assertions::SoftwareAgent::ClaimGeneratorInfo(cgi)) =
                    action.software_agent()
                {
                    if let Some(UriOrResource::HashedUri(icon)) = cgi.icon() {
                        icons.push(icon);
                    }
                }
                Claim::verify_icons(claim, &icons, validation_log)?;
            }
        }

        Ok(())
    }

    // check the validity of icons in a ClaimGeneratorInfo
    fn verify_icons(
        claim: &Claim,
        icon_uris: &[&HashedUri],
        validation_log: &mut StatusTracker,
    ) -> Result<()> {
        for icon in icon_uris {
            // make sure the icon uri is valid
            let (label, instance) = Claim::assertion_label_from_link(&icon.url());
            if let Some(ca) = claim.get_claim_assertion(&label, instance) {
                // verify the hashes match
                if !vec_compare(ca.hash(), &icon.hash()) {
                    log_item!(
                        icon.url(),
                        format!("hash does not match assertion data: {}", icon.url()),
                        "verify_icons"
                    )
                    .validation_status(validation_status::ASSERTION_HASHEDURI_MISMATCH)
                    .failure(
                        validation_log,
                        Error::HashMismatch(format!("Assertion hash failure: {}", icon.url(),)),
                    )?;
                }
            } else {
                log_item!(icon.url(), "could not resolve icon address", "verify_icons")
                    .validation_status(validation_status::ASSERTION_MISSING)
                    .failure(validation_log, Error::AssertionMissing { url: icon.url() })?;
            }
        }
        Ok(())
    }

    fn verify_internal(
        claim: &Claim,
        asset_data: &mut ClaimAssetData<'_>,
        svi: &StoreValidationInfo,
        verified: Result<CertificateInfo>,
        validation_log: &mut StatusTracker,
    ) -> Result<()> {
        const UNNAMED: &str = "unnamed";
        let default_str = |s: &String| s.clone();

        // signature check
        match verified {
            Ok(vi) => {
                if !vi.validated {
                    log_item!(
                        claim.signature_uri(),
                        "claim signature is not valid",
                        "verify_internal"
                    )
                    .validation_status(validation_status::CLAIM_SIGNATURE_MISMATCH)
                    .failure(validation_log, Error::CoseSignature)?;
                } else {
                    // update the log_item details
                    if let Some(li) = validation_log.logged_items_mut().last_mut() {
                        let mut new_li = li.clone();
                        new_li.label = Cow::from(claim.uri());
                        new_li.description = Cow::Borrowed("claim signature valid");

                        if claim.label() != svi.binding_claim.as_str() {
                            new_li = new_li.set_ingredient_uri(claim.uri());
                        }

                        *li = new_li;
                    }
                    // signing cert has not expired
                    log_item!(
                        claim.signature_uri(),
                        "claim signature valid",
                        "verify_internal"
                    )
                    .validation_status(validation_status::CLAIM_SIGNATURE_INSIDE_VALIDITY)
                    .success(validation_log);

                    // add signature validated status
                    log_item!(
                        claim.signature_uri(),
                        "claim signature valid",
                        "verify_internal"
                    )
                    .validation_status(validation_status::CLAIM_SIGNATURE_VALIDATED)
                    .success(validation_log);
                }
            }
            Err(parse_err) => {
                // the lower level errors are logged validation_log
                // continue on to catch other failures.

                // adjust the error info
                if let Some(li) = validation_log.logged_items_mut().last_mut() {
                    let mut new_li = li.clone();
                    new_li.label = Cow::from(claim.uri());

                    *li = new_li;
                } else {
                    // handle case where lower level failed to log
                    log_item!(
                        claim.signature_uri(),
                        "claim signature is not valid",
                        "verify_internal"
                    )
                    .validation_status(validation_status::CLAIM_SIGNATURE_MISMATCH)
                    .failure_no_throw(validation_log, parse_err);
                }
            }
        };

        // if claim make sure we have a valid claim_generator_info
        // note that for 2.x claims this is a mandatory fields its presence
        // is checked during Claim cbor deserialization
        if let Some(cgi_vec) = claim.claim_generator_info() {
            let mut icons = Vec::new();
            for cgi in cgi_vec {
                if let Some(UriOrResource::HashedUri(icon)) = cgi.icon() {
                    icons.push(icon);
                }
            }
            Claim::verify_icons(claim, &icons, validation_log)?;
        }

        // check for self redacted assertions and illegal redactions
        if let Some(redactions) = claim.redactions() {
            for r in redactions {
                let r_manifest = jumbf::labels::manifest_label_from_uri(r)
                    .ok_or(Error::AssertionInvalidRedaction)?;
                if claim.label().contains(&r_manifest) {
                    log_item!(
                        claim.uri(),
                        "claim contains self redaction",
                        "verify_internal"
                    )
                    .validation_status(validation_status::ASSERTION_SELF_REDACTED)
                    .failure(validation_log, Error::ClaimSelfRedact)?;
                }

                if r.contains(assertions::labels::ACTIONS) {
                    log_item!(
                        claim.uri(),
                        "redaction of action assertions disallowed",
                        "verify_internal"
                    )
                    .validation_status(validation_status::ACTION_ASSERTION_REDACTED)
                    .failure(validation_log, Error::ClaimDisallowedRedaction)?;
                }
            }
        }

        // get the parent count
        let parent_count = claim
            .ingredient_assertions()
            .iter()
            .filter(|a| {
                if let Ok(ingredient) = Ingredient::from_assertion(a) {
                    return ingredient.relationship == Relationship::ParentOf;
                }
                false
            })
            .count();

        // check update manifest rules
        if claim.update_manifest() {
            // must be one of the allowed actions
            for aa in claim.action_assertions() {
                let actions = Actions::from_assertion(aa)?;
                for action in actions.actions() {
                    if !ALLOWED_UPDATE_MANIFEST_ACTIONS
                        .iter()
                        .any(|a| *a == action.action())
                    {
                        log_item!(
                            claim.uri(),
                            "update manifests contains disallowed actions assertion",
                            "verify_internal"
                        )
                        .validation_status(validation_status::MANIFEST_UPDATE_INVALID)
                        .failure(validation_log, Error::UpdateManifestInvalid)?;
                    }
                }
            }

            // make sure there are no thumbnail assertions
            if claim
                .claim_assertion_store()
                .iter()
                .filter(|ca| ca.label_raw().contains(CLAIM_THUMBNAIL))
                .count()
                > 1
            {
                log_item!(
                    claim.uri(),
                    "update manifests cannot contain thumbnail assertions",
                    "verify_internal"
                )
                .validation_status(validation_status::MANIFEST_UPDATE_INVALID)
                .failure(validation_log, Error::UpdateManifestInvalid)?;
            }

            // make sure one ingredient parent
            match parent_count {
                0 => {
                    log_item!(
                        claim.uri(),
                        "update manifest must have ingredient with parentOf relationship",
                        "verify_internal"
                    )
                    .validation_status(validation_status::MANIFEST_UPDATE_WRONG_PARENTS)
                    .failure(validation_log, Error::UpdateManifestInvalid)?;
                }
                1 => (),
                _ => {
                    log_item!(
                        claim.uri(),
                        "update manifests can have one 1 ingredient ",
                        "verify_internal"
                    )
                    .validation_status(validation_status::MANIFEST_UPDATE_INVALID)
                    .failure(validation_log, Error::UpdateManifestInvalid)?;
                }
            }
        } else {
            // can only have zero or one parentOf
            if parent_count > 1 {
                log_item!(
                    claim.uri(),
                    "too many ingredient parentsf",
                    "ingredient_checks"
                )
                .validation_status(validation_status::MANIFEST_MULTIPLE_PARENTS)
                .failure(
                    validation_log,
                    Error::ClaimVerification("ingredient has more than one parent".to_string()),
                )?;
            }
        }

        // track list to make sure there are no extra assertions found in assertion store
        let mut ca_tracking_list = claim.claim_assertion_store().clone();

        // verify assertion structure comparing hashes from assertion list to contents of assertion store
        for assertion in claim.assertions() {
            let (label, instance) = Claim::assertion_label_from_link(&assertion.url());
            let assertion_absolute_uri = if assertion.is_relative_url() {
                to_absolute_uri(claim.label(), &assertion.url())
            } else {
                // match sure the assertion points to this assertion store
                let assertion_manifest =
                    manifest_label_from_uri(&assertion.url()).ok_or_else(|| {
                        log_item!(
                            assertion.url(),
                            format!("assertion URI malformed: {}", assertion.url()),
                            "verify_internal"
                        )
                        .validation_status(validation_status::ASSERTION_HASHEDURI_MISMATCH)
                        .failure(
                            validation_log,
                            Error::AssertionMissing {
                                url: assertion.url(),
                            },
                        )
                        .unwrap_err()
                    })?;

                if &assertion_manifest != claim.label() {
                    log_item!(
                        assertion.url(),
                        format!(
                            "assertion reference to external assertion store: {}",
                            assertion.url()
                        ),
                        "verify_internal"
                    )
                    .validation_status(validation_status::ASSERTION_OUTSIDE_MANIFEST)
                    .failure(
                        validation_log,
                        Error::AssertionMissing {
                            url: assertion.url(),
                        },
                    )?;
                }

                assertion.url()
            };

            // remove from tracking list
            if let Some(index) = ca_tracking_list
                .iter()
                .position(|v| v.label_raw().as_str() == &label && v.instance() == instance)
            {
                ca_tracking_list.swap_remove(index);
            }

            // we can skip if this is a redacted assertion
            if svi.redactions.iter().any(|r| {
                let r_manifest = manifest_label_from_uri(r).unwrap_or_default();
                if &r_manifest == claim.label() {
                    let (r_label, r_instance) = Claim::assertion_label_from_link(&r);
                    r_label == label && r_instance == instance
                } else {
                    false
                }
            }) {
                continue;
            }

            // make sure assertion data has not changed
            match claim.get_claim_assertion(&label, instance) {
                // get the assertion if label and hash match
                Some(ca) => {
                    if !vec_compare(ca.hash(), &assertion.hash()) {
                        log_item!(
                            assertion_absolute_uri.clone(),
                            format!("hash does not match assertion data: {}", assertion.url()),
                            "verify_internal"
                        )
                        .validation_status(validation_status::ASSERTION_HASHEDURI_MISMATCH)
                        .failure(
                            validation_log,
                            Error::HashMismatch(format!(
                                "Assertion hash failure: {}",
                                assertion_absolute_uri.clone(),
                            )),
                        )?;
                    } else {
                        log_item!(
                            assertion_absolute_uri,
                            format!("hashed uri matched: {}", assertion.url()),
                            "verify_internal"
                        )
                        .validation_status(validation_status::ASSERTION_HASHEDURI_MATCH)
                        .success(validation_log);
                    }
                }
                None => {
                    log_item!(
                        assertion_absolute_uri.clone(),
                        format!("cannot find matching assertion: {}", assertion.url()),
                        "verify_internal"
                    )
                    .validation_status(validation_status::ASSERTION_MISSING)
                    .failure(
                        validation_log,
                        Error::AssertionMissing {
                            url: assertion_absolute_uri.clone(),
                        },
                    )?;
                }
            }
        }

        // we should have accounted for all assertions in the store
        if !ca_tracking_list.is_empty() {
            // log all unaccessed assertions and return err
            for undeclared in &ca_tracking_list {
                log_item!(
                    undeclared.label().clone(),
                    "assertion is not referenced by the claim",
                    "verify_internal"
                )
                .validation_status(validation_status::ASSERTION_UNDECLARED)
                .failure_no_throw(
                    validation_log,
                    Error::AssertionMissing {
                        url: undeclared.label(),
                    },
                );
            }
            return Err(Error::AssertionMissing {
                url: ca_tracking_list[0].label(),
            });
        }

        // verify data hashes for provenance claims
        if claim.label() == &svi.binding_claim {
            // must have at least one hard binding for normal manifests
            if claim.hash_assertions().is_empty() && !claim.update_manifest() {
                log_item!(claim.uri(), "claim missing data binding", "verify_internal")
                    .validation_status(validation_status::HARD_BINDINGS_MISSING)
                    .failure(validation_log, Error::ClaimMissingHardBinding)?;
            }

            // must have exactly one hard binding for normal manifests
            if claim.hash_assertions().len() != 1 && !claim.update_manifest() {
                log_item!(
                    claim.uri(),
                    "claim has multiple data bindings",
                    "verify_internal"
                )
                .validation_status(validation_status::HARD_BINDINGS_MULTIPLE)
                .failure(validation_log, Error::ClaimMultipleHardBinding)?;
            }

            // update manifests cannot have data hashes
            if !claim.hash_assertions().is_empty() && claim.update_manifest() {
                log_item!(
                    claim.uri(),
                    "update manifests cannot contain data hash assertions",
                    "verify_internal"
                )
                .validation_status(validation_status::MANIFEST_UPDATE_INVALID)
                .failure(validation_log, Error::UpdateManifestInvalid)?;
            }

            // while this is a vec the spec only expects one at the moment and is checked above
            for hash_binding_assertion in claim.hash_assertions() {
                if hash_binding_assertion.label_root() == DataHash::LABEL {
                    let mut dh = DataHash::from_assertion(hash_binding_assertion)?;
                    let name = dh.name.as_ref().map_or(UNNAMED.to_string(), default_str);

                    // update with any needed update hash adjustments
                    if svi.update_manifest_size != 0 {
                        if let Some(exclusions) = &mut dh.exclusions {
                            if !exclusions.is_empty() {
                                exclusions.sort_by_key(|a| a.start());

                                // new range using the size that covers entire manifest (includin update manifests)
                                let new_range =
                                    HashRange::new(exclusions[0].start(), svi.update_manifest_size);

                                exclusions.clear();
                                exclusions.push(new_range);
                            }
                        }
                    }

                    if !dh.is_remote_hash() {
                        // only verify local hashes here
                        let hash_result = match asset_data {
                            #[cfg(feature = "file_io")]
                            ClaimAssetData::Path(asset_path) => {
                                dh.verify_hash(asset_path, Some(claim.alg()))
                            }
                            ClaimAssetData::Bytes(asset_bytes, _) => {
                                dh.verify_in_memory_hash(asset_bytes, Some(claim.alg()))
                            }
                            ClaimAssetData::Stream(stream_data, _) => {
                                dh.verify_stream_hash(*stream_data, Some(claim.alg()))
                            }
                            _ => return Err(Error::UnsupportedType), /* this should never happen (coding error) */
                        };

                        match hash_result {
                            Ok(_a) => {
                                log_item!(
                                    claim.assertion_uri(&hash_binding_assertion.label()),
                                    "data hash valid",
                                    "verify_internal"
                                )
                                .validation_status(validation_status::ASSERTION_DATAHASH_MATCH)
                                .success(validation_log);

                                continue;
                            }
                            Err(e) => {
                                log_item!(
                                    claim.assertion_uri(&hash_binding_assertion.label()),
                                    format!("asset hash error, name: {name}, error: {e}"),
                                    "verify_internal"
                                )
                                .validation_status(validation_status::ASSERTION_DATAHASH_MISMATCH)
                                .failure(
                                    validation_log,
                                    Error::HashMismatch(format!("Asset hash failure: {e}")),
                                )?;
                            }
                        }
                    } else {
                        log_item!(
                            hash_binding_assertion.label(),
                            "remote data hash URIs are not supported",
                            "verify_internal"
                        )
                        .validation_status(validation_status::ASSERTION_DATAHASH_MISMATCH)
                        .failure(
                            validation_log,
                            Error::HashMismatch(format!("remote data hash URIs are not supported")),
                        )?;
                    }
                } else if hash_binding_assertion.label_root() == BmffHash::LABEL {
                    // handle BMFF data hashes
                    let dh = BmffHash::from_assertion(hash_binding_assertion)?;

                    let name = dh.name().map_or("unnamed".to_string(), default_str);

                    let hash_result = match asset_data {
                        #[cfg(feature = "file_io")]
                        ClaimAssetData::Path(asset_path) => {
                            dh.verify_hash(asset_path, Some(claim.alg()))
                        }
                        ClaimAssetData::Bytes(asset_bytes, _) => {
                            dh.verify_in_memory_hash(asset_bytes, Some(claim.alg()))
                        }
                        ClaimAssetData::Stream(stream_data, _) => {
                            dh.verify_stream_hash(*stream_data, Some(claim.alg()))
                        }
                        ClaimAssetData::StreamFragment(initseg_data, fragment_data, _) => dh
                            .verify_stream_segment(
                                *initseg_data,
                                *fragment_data,
                                Some(claim.alg()),
                            ),
                        #[cfg(feature = "file_io")]
                        ClaimAssetData::StreamFragments(initseg_data, fragment_paths, _) => dh
                            .verify_stream_segments(
                                *initseg_data,
                                fragment_paths,
                                Some(claim.alg()),
                            ),
                    };

                    match hash_result {
                        Ok(_a) => {
                            log_item!(
                                claim.assertion_uri(&hash_binding_assertion.label()),
                                "data hash valid",
                                "verify_internal"
                            )
                            .validation_status(validation_status::ASSERTION_BMFFHASH_MATCH)
                            .success(validation_log);

                            continue;
                        }
                        Err(e) => {
                            log_item!(
                                claim.assertion_uri(&hash_binding_assertion.label()),
                                format!("asset hash error, name: {name}, error: {e}"),
                                "verify_internal"
                            )
                            .validation_status(validation_status::ASSERTION_BMFFHASH_MISMATCH)
                            .failure(
                                validation_log,
                                Error::HashMismatch(format!("Asset hash failure: {e}")),
                            )?;
                        }
                    }
                } else if hash_binding_assertion.label_root() == BoxHash::LABEL {
                    // box hash case
                    // handle BMFF data hashes
                    let bh = BoxHash::from_assertion(hash_binding_assertion)?;

                    let hash_result = match asset_data {
                        #[cfg(feature = "file_io")]
                        ClaimAssetData::Path(asset_path) => {
                            let box_hash_processor =
                                crate::jumbf_io::get_assetio_handler_from_path(asset_path)
                                    .ok_or(Error::UnsupportedType)?
                                    .asset_box_hash_ref()
                                    .ok_or(Error::HashMismatch(
                                        "Box hash not supported".to_string(),
                                    ))?;

                            bh.verify_hash(asset_path, Some(claim.alg()), box_hash_processor)
                        }
                        ClaimAssetData::Bytes(asset_bytes, asset_type) => {
                            let box_hash_processor = get_assetio_handler(asset_type)
                                .ok_or(Error::UnsupportedType)?
                                .asset_box_hash_ref()
                                .ok_or(Error::HashMismatch(format!(
                                    "Box hash not supported for: {asset_type}"
                                )))?;

                            bh.verify_in_memory_hash(
                                asset_bytes,
                                Some(claim.alg()),
                                box_hash_processor,
                            )
                        }
                        ClaimAssetData::Stream(stream_data, asset_type) => {
                            let box_hash_processor = get_assetio_handler(asset_type)
                                .ok_or(Error::UnsupportedType)?
                                .asset_box_hash_ref()
                                .ok_or(Error::HashMismatch(format!(
                                    "Box hash not supported for: {asset_type}"
                                )))?;

                            bh.verify_stream_hash(
                                *stream_data,
                                Some(claim.alg()),
                                box_hash_processor,
                            )
                        }
                        _ => return Err(Error::UnsupportedType),
                    };

                    match hash_result {
                        Ok(_a) => {
                            log_item!(
                                claim.assertion_uri(&hash_binding_assertion.label()),
                                "data hash valid",
                                "verify_internal"
                            )
                            .validation_status(validation_status::ASSERTION_BOXHASH_MATCH)
                            .success(validation_log);

                            continue;
                        }
                        Err(e) => {
                            log_item!(
                                claim.assertion_uri(&hash_binding_assertion.label()),
                                format!("asset hash error: {e}"),
                                "verify_internal"
                            )
                            .validation_status(validation_status::ASSERTION_BOXHASH_MISMATCH)
                            .failure(
                                validation_log,
                                Error::HashMismatch(format!("Asset hash failure: {e}")),
                            )?;
                        }
                    }
                }
            }
        }

        // check action rules
        Claim::verify_actions(claim, svi, validation_log)?;

        Ok(())
    }

    /// Verify hash against self.  True if match,
    /// false if no match or unsupported
    pub fn verify_hash(&self, hash: &[u8]) -> bool {
        // get hash of self for comparison
        if let Some(ref original_bytes) = self.original_bytes {
            verify_by_alg(self.alg(), hash, original_bytes, None)
        } else if let Ok(claim_data) = self.data() {
            verify_by_alg(self.alg(), hash, &claim_data, None)
        } else {
            false
        }
    }

    /// Return list of data hash assertions
    pub fn hash_assertions(&self) -> Vec<&Assertion> {
        let dummy_data = AssertionData::Cbor(Vec::new());
        let dummy_hash = Assertion::new(DataHash::LABEL, None, dummy_data);
        let mut data_hashes = self.assertions_by_type(&dummy_hash, None);

        // add in an BMFF hashes
        let dummy_bmff_data = AssertionData::Cbor(Vec::new());
        let dummy_bmff_hash = Assertion::new(assertions::labels::BMFF_HASH, None, dummy_bmff_data);
        data_hashes.append(&mut self.assertions_by_type(&dummy_bmff_hash, None));

        // add in an box hashes
        let dummy_box_data = AssertionData::Cbor(Vec::new());
        let dummy_box_hash = Assertion::new(assertions::labels::BOX_HASH, None, dummy_box_data);
        data_hashes.append(&mut self.assertions_by_type(&dummy_box_hash, None));

        data_hashes
    }

    pub fn bmff_hash_assertions(&self) -> Vec<&Assertion> {
        // add in an BMFF hashes
        let dummy_bmff_data = AssertionData::Cbor(Vec::new());
        let dummy_bmff_hash = Assertion::new(assertions::labels::BMFF_HASH, None, dummy_bmff_data);
        self.assertions_by_type(&dummy_bmff_hash, None)
    }

    pub fn box_hash_assertions(&self) -> Vec<&Assertion> {
        // add in an BMFF hashes
        let dummy_box_data = AssertionData::Cbor(Vec::new());
        let dummy_box_hash = Assertion::new(assertions::labels::BOX_HASH, None, dummy_box_data);
        self.assertions_by_type(&dummy_box_hash, None)
    }

    /// Return list of ingredient assertions. This function
    /// is only useful on committed or loaded claims since ingredients
    /// are resolved at commit time.
    pub fn ingredient_assertions(&self) -> Vec<&Assertion> {
        let dummy_data = AssertionData::Cbor(Vec::new());
        let dummy_ingredient = Assertion::new(assertions::labels::INGREDIENT, None, dummy_data);
        self.assertions_by_type(&dummy_ingredient, None)
    }

    /// Return list of action assertions.
    pub fn action_assertions(&self) -> Vec<&Assertion> {
        let dummy_data = AssertionData::Cbor(Vec::new());
        let dummy_ingredient = Assertion::new(assertions::labels::ACTIONS, None, dummy_data);
        self.assertions_by_type(&dummy_ingredient, None)
    }

    /// Return list of gathered action assertions.
    pub fn gathered_action_assertions(&self) -> Vec<&Assertion> {
        let dummy_data = AssertionData::Cbor(Vec::new());
        let dummy_ingredient = Assertion::new(assertions::labels::ACTIONS, None, dummy_data);
        self.assertions_by_type(&dummy_ingredient, Some(ClaimAssertionType::Gathered))
    }

    /// Return list of action assertions.
    pub fn created_action_assertions(&self) -> Vec<&Assertion> {
        let dummy_data = AssertionData::Cbor(Vec::new());
        let dummy_ingredient = Assertion::new(assertions::labels::ACTIONS, None, dummy_data);
        self.assertions_by_type(&dummy_ingredient, Some(ClaimAssertionType::Created))
    }

    /// Return reference to the internal claim assertion store.
    pub fn claim_assertion_store(&self) -> &Vec<ClaimAssertion> {
        &self.assertion_store
    }

    /// Return reference to the internal claim ingredient store.
    /// Used during generation
    pub fn claim_ingredient_store(&self) -> &HashMap<String, Vec<Claim>> {
        &self.ingredients_store
    }

    /// Return reference to the internal claim ingredient store matching this guid.
    /// Used during generation
    pub fn claim_ingredient(&self, claim_guid: &str) -> Option<&Vec<Claim>> {
        self.ingredients_store.get(claim_guid)
    }

    /// Return mutable reference to the internal claim ingredient store matching this guid.
    /// Used during generation
    pub fn claim_ingredient_mut(&mut self, claim_guid: &str) -> Option<&mut Vec<Claim>> {
        self.ingredients_store.get_mut(claim_guid)
    }

    /// Adds ingredients, this data will be written out during commit of the Claim
    pub(crate) fn add_ingredient_data(
        &mut self,
        provenance_label: &str,
        mut ingredient: Vec<Claim>,
        redactions_opt: Option<Vec<String>>,
        _referenced_ingredients: &HashMap<String, HashSet<String>>,
    ) -> Result<()> {
        // make sure the ingredient is version compatible
        if ingredient.iter().any(|x| x.claim_version > self.version()) {
            return Err(Error::VersionCompatibility(format!(
                "ingredient claim version is newer than claim version {}",
                self.version()
            )));
        }

        // redact assertion from incoming ingredients
        if let Some(redactions) = &redactions_opt {
            for redaction in redactions {
                if let Some(claim) = ingredient
                    .iter_mut()
                    .find(|x| redaction.contains(x.label()))
                {
                    claim.redact_assertion(redaction)?;

                    // if this is an ingredient we should remove the ingredient
                } else {
                    return Err(Error::AssertionRedactionNotFound);
                }
            }
        }

        // all have been removed (if necessary) so replace redaction list
        self.redacted_assertions = redactions_opt;

        // For 1.x we just overwrite, there is no conflict resolution
        // or if 2.x with conflict resolved ingredient label
        self.ingredients_store
            .insert(provenance_label.into(), ingredient);

        Ok(())
    }

    /// List of redactions
    pub fn redactions(&self) -> Option<&Vec<String>> {
        self.redacted_assertions.as_ref()
    }

    /// Return snapshot clone of the claim's assertions.
    pub fn assertion_store(&self) -> Vec<Assertion> {
        self.assertion_store
            .iter()
            .map(|x| x.assertion.clone())
            .collect()
    }

    // Return assertions matching pattern
    pub fn assertions_by_type(
        &self,
        assertion_proto: &Assertion,
        assertion_type: Option<ClaimAssertionType>,
    ) -> Vec<&Assertion> {
        self.assertion_store
            .iter()
            .filter_map(|x| {
                if Assertion::assertions_eq(assertion_proto, x.assertion()) {
                    if let Some(assertion_type) = &assertion_type {
                        if x.assertion_type() == *assertion_type {
                            Some(&x.assertion)
                        } else {
                            None
                        }
                    } else {
                        Some(&x.assertion)
                    }
                } else {
                    None
                }
            })
            .collect()
    }

    /// Return reference to the assertions list.
    ///
    /// This list matches item-for-item with the `Assertion`s
    /// stored in the assertion store. For Claim version > 1
    /// this list includes both created and gathered.  Use
    /// gathered_assertions() or created_assertions() for specific
    /// lists when Claim version is 2 or greater,
    pub fn assertions(&self) -> &Vec<C2PAAssertion> {
        &self.assertions
    }

    /// Returns list of created assertions for Claim V2
    pub fn created_assertions(&self) -> &Vec<C2PAAssertion> {
        &self.created_assertions
    }

    /// Returns list is Claim V2 gathered assertions if available
    pub fn gathered_assertions(&self) -> Option<&Vec<C2PAAssertion>> {
        self.gathered_assertions.as_ref()
    }

    /// Returns the cbor binary value of the claim data.
    /// If this claim was read from a file, returns the exact byte
    /// sequence that was read from the file. If this claim was
    /// constructed locally, contains the claim data that was/will be
    /// generated locally.
    pub fn data(&self) -> Result<Vec<u8>> {
        match self.original_bytes {
            Some(ref ob) => Ok(ob.clone()),
            None => Ok(serde_cbor::ser::to_vec(&self).map_err(|_err| Error::ClaimEncoding)?),
        }
    }

    pub(crate) fn clear_data(&mut self) {
        self.original_bytes = None;
    }

    /// Create claim from binary data (not including assertions).
    pub fn from_data(label: &str, data: &[u8]) -> Result<Claim> {
        let claim_value: serde_cbor::Value =
            serde_cbor::from_slice(data).map_err(|_err| Error::ClaimDecoding)?;

        Claim::from_value(claim_value, label, data)
    }

    /// Generate a JSON representation of the Claim
    /// returns Result as a String
    pub fn to_json(
        &self,
        assertion_store_format: AssertionStoreJsonFormat,
        pretty: bool,
    ) -> Result<String> {
        let mut v = serde_json::to_value(self)?;

        match assertion_store_format {
            AssertionStoreJsonFormat::None => {}
            AssertionStoreJsonFormat::KeyValue | AssertionStoreJsonFormat::KeyValueNoBinary => {
                // add additional data if needed to the assertion store
                if let Value::Object(ref mut map) = v {
                    // merge the label with the data
                    let mut json_map: Map<String, Value> = Map::new();
                    let iter = self.assertions.iter().zip(&self.assertion_store);

                    for (_key, claim_assertion) in iter {
                        let link = claim_assertion.label();
                        let (label, instance) = Self::assertion_label_from_link(&link);
                        let label = Self::label_with_instance(&label, instance);

                        match claim_assertion.assertion.decode_data() {
                            AssertionData::Json(x) => {
                                // json strings
                                let decoded = serde_json::from_str(x)?;
                                json_map.insert(label, decoded);
                            }
                            AssertionData::Cbor(x) => {
                                // some types are not translatable to json so explicitly convert
                                let buf: Vec<u8> = Vec::new();
                                let mut from = serde_cbor::Deserializer::from_slice(x);
                                let mut to = serde_json::Serializer::new(buf);

                                serde_transcode::transcode(&mut from, &mut to)
                                    .map_err(|err| Error::AssertionEncoding(err.to_string()))?;
                                let buf2 = to.into_inner();

                                let decoded: Value = serde_json::from_slice(&buf2)
                                    .map_err(|err| Error::AssertionEncoding(err.to_string()))?;

                                json_map.insert(label, decoded);
                            }
                            AssertionData::Binary(x) => {
                                // binary vecs
                                let d = match assertion_store_format {
                                    AssertionStoreJsonFormat::KeyValue => {
                                        Value::String(base64::encode(x))
                                    }
                                    AssertionStoreJsonFormat::KeyValueNoBinary => {
                                        Value::String("omitted".to_owned())
                                    }
                                    _ => Value::String("".to_owned()),
                                };
                                json_map.insert(label, d);
                                continue;
                            }
                            AssertionData::Uuid(s, x) => {
                                // binary vecs
                                let d = match assertion_store_format {
                                    AssertionStoreJsonFormat::KeyValue => {
                                        Value::String(base64::encode(x))
                                    }
                                    AssertionStoreJsonFormat::KeyValueNoBinary => {
                                        Value::String("omitted".to_owned())
                                    }
                                    _ => Value::String("".to_owned()),
                                };

                                let m = json!({
                                    "uuid": s,
                                    "data": d,
                                });

                                json_map.insert(label, m);
                                continue;
                            }
                        }
                    }
                    //let s = serde_json::to_string(&json_map)?;
                    //let as_val = serde_json::from_str(&s)?;
                    let as_val = serde_json::to_value(json_map)?;
                    map.insert("assertion_store".to_string(), as_val);

                    // add vcstore
                    map.insert(
                        "vc_store".to_string(),
                        serde_json::to_value(&self.vc_store)?,
                    );

                    // add claim label
                    map.insert("label".to_string(), Value::String(self.label.to_string()));
                }
            }
            AssertionStoreJsonFormat::OrderedList
            | AssertionStoreJsonFormat::OrderedListNoBinary => {
                // add additional data if needed to the assertion store
                if let Value::Object(ref mut map) = v {
                    let mut json_vec: Vec<Value> = Vec::new();

                    // assertion values
                    for claim_assertion in self.claim_assertion_store() {
                        match claim_assertion.assertion.decode_data() {
                            AssertionData::Json(x) => {
                                let d: Value = serde_json::from_str(x)
                                    .map_err(|err| Error::AssertionEncoding(err.to_string()))?;

                                let j = JsonOrderedAssertionData {
                                    label: claim_assertion.label().to_owned(),
                                    hash: base64::encode(claim_assertion.hash()),
                                    data: d,
                                    is_binary: false,
                                    mime_type: claim_assertion.assertion.mime_type(),
                                };

                                let new_val = serde_json::to_value(j)?;
                                json_vec.push(new_val);
                            }
                            AssertionData::Cbor(x) => {
                                // some types are not translatable to json so explicitly convert
                                let buf: Vec<u8> = Vec::new();
                                let mut from = serde_cbor::Deserializer::from_slice(x);
                                let mut to = serde_json::Serializer::new(buf);

                                serde_transcode::transcode(&mut from, &mut to)
                                    .map_err(|err| Error::AssertionEncoding(err.to_string()))?;
                                let buf2 = to.into_inner();

                                let d: Value = serde_json::from_slice(&buf2)
                                    .map_err(|err| Error::AssertionEncoding(err.to_string()))?;

                                let j = JsonOrderedAssertionData {
                                    label: claim_assertion.label().to_owned(),
                                    hash: base64::encode(claim_assertion.hash()),
                                    data: d,
                                    is_binary: false,
                                    mime_type: claim_assertion.assertion.mime_type(),
                                };

                                let new_val = serde_json::to_value(j)?;
                                json_vec.push(new_val);
                            }
                            AssertionData::Binary(x) => {
                                // binary data
                                let d = match assertion_store_format {
                                    AssertionStoreJsonFormat::OrderedList => {
                                        Value::String(base64::encode(x))
                                    }
                                    AssertionStoreJsonFormat::OrderedListNoBinary => {
                                        Value::String("omitted".to_owned())
                                    }
                                    _ => Value::String("".to_owned()),
                                };

                                let j = JsonOrderedAssertionData {
                                    label: claim_assertion.label().to_owned(),
                                    hash: base64::encode(claim_assertion.hash()),
                                    data: d,
                                    is_binary: true,
                                    mime_type: claim_assertion.assertion.mime_type(),
                                };

                                let new_val = serde_json::to_value(j)?;
                                json_vec.push(new_val);
                            }
                            AssertionData::Uuid(s, x) => {
                                // binary data
                                let d = match assertion_store_format {
                                    AssertionStoreJsonFormat::OrderedList => {
                                        Value::String(base64::encode(x))
                                    }
                                    AssertionStoreJsonFormat::OrderedListNoBinary => {
                                        Value::String("omitted".to_owned())
                                    }
                                    _ => Value::String("".to_owned()),
                                };

                                let m = json!({
                                    "uuid": s,
                                    "data": d,
                                });

                                let j = JsonOrderedAssertionData {
                                    label: claim_assertion.label().to_owned(),
                                    hash: base64::encode(claim_assertion.hash()),
                                    data: m,
                                    is_binary: true,
                                    mime_type: claim_assertion.assertion.mime_type(),
                                };

                                let new_val = serde_json::to_value(j)?;
                                json_vec.push(new_val);
                            }
                        }
                    }

                    let as_val = serde_json::to_value(json_vec)?;
                    map.insert("assertion_store".to_string(), as_val);

                    // add claim label
                    map.insert("label".to_string(), Value::String(self.label.to_string()));
                }
            }
        }

        if pretty {
            serde_json::to_string_pretty(&v).map_err(|e| e.into())
        } else {
            serde_json::to_string(&v).map_err(|e| e.into())
        }
    }

    pub fn box_name_label_instance(box_name: &str) -> (String, usize) {
        if let Some((l, v)) = box_name.rsplit_once(".") {
            if v.len() == 2 && v.as_bytes()[0] == b'v' {
                if let Some(i_str) = v.get(1..) {
                    if let Ok(i) = i_str.parse::<usize>() {
                        return (l.into(), i);
                    }
                }
            }
        }
        (box_name.into(), 0)
    }

    /// Return the label for this assertion given its link
    pub fn assertion_label_from_link(assertion_link: &str) -> (String, usize) {
        let v = jumbf::labels::to_normalized_uri(assertion_link);

        let v2: Vec<&str> = v.split('/').collect();
        if let Some(s) = v2.last() {
            // treat ingredient thumbnails differently ingredient.thumbnail
            if get_thumbnail_type(s) == assertions::labels::INGREDIENT_THUMBNAIL {
                let instance = get_thumbnail_instance(s).unwrap_or(0);
                let label = match get_thumbnail_image_type(s) {
                    None => get_thumbnail_type(s),
                    Some(image_type) => format!("{}.{}", get_thumbnail_type(s), image_type),
                };
                (label, instance)
            } else {
                let label_parts: Vec<&str> = s.split("__").collect();
                let mut instance: usize = 0;

                if label_parts.len() == 2 {
                    match label_parts[1].parse::<usize>() {
                        Ok(i) => instance = i,
                        _ => instance = 0,
                    }
                }

                (label_parts[0].to_owned(), instance)
            }
        } else {
            (v2[0].to_owned(), 0)
        }
    }

    /// generates label with instance if needed
    pub fn label_with_instance(label: &str, instance: usize) -> String {
        if instance == 0 {
            label.to_string()
        } else if get_thumbnail_type(label) == assertions::labels::INGREDIENT_THUMBNAIL {
            let output_label = format!("{}__{}", get_thumbnail_type(label), instance);

            match get_thumbnail_image_type(label) {
                Some(image_type) => format!("{}.{}", output_label, image_type),
                None => output_label,
            }
        } else {
            format!("{label}__{instance}")
        }
    }

    pub fn assertion_hashed_uri_from_label(&self, assertion_label: &str) -> Option<&C2PAAssertion> {
        self.assertions()
            .iter()
            .find(|hashed_uri| hashed_uri.url().contains(assertion_label))
    }

    // Given a proposed label, make a new label that is unique within this
    // assertion store. Typically this is done by adding `__{n}` where `n` is
    // an integer starting from 1. Ingredient thumbnails have special handling.
    fn make_assertion_instance_label(&self, assertion_label: &str) -> String {
        let cnt = self.next_instance(assertion_label);

        Claim::label_with_instance(assertion_label, cnt)
    }

    /// returns first instance of an assertion whose label and instance match
    pub fn get_assertion(&self, assertion_label: &str, instance: usize) -> Option<&Assertion> {
        let mut iter = self.claim_assertion_store().iter().filter_map(|ca| {
            if ca.label_raw() == assertion_label && ca.instance() == instance {
                Some(ca.assertion())
            } else {
                None
            }
        });

        iter.next()
    }

    /// returns instance of an assertion whose label and instance match
    pub fn get_claim_assertion(
        &self,
        assertion_label: &str,
        instance: usize,
    ) -> Option<&ClaimAssertion> {
        self.claim_assertion_store()
            .iter()
            .find(|ca| ca.label_raw() == assertion_label && ca.instance() == instance)
    }

    /// returns hash of an assertion whose label and instance match
    pub fn get_claim_assertion_hash(&self, assertion_label: &str) -> Option<Vec<u8>> {
        let (l, i) = Claim::assertion_label_from_link(assertion_label);
        self.get_claim_assertion(&l, i).map(|a| a.hash().to_vec())
    }

    /// Returns how many assertions of this assertion type exist?
    pub fn count_instances(&self, in_label: &str) -> usize {
        let (l, i) = Claim::assertion_label_from_link(in_label);
        let label = Claim::label_with_instance(&l, i);
        self.assertions
            .iter()
            .filter(|assertion| assertion.url().contains(&label))
            .count()
    }

    // Get the next highest instance label
    fn next_instance(&self, in_label: &str) -> usize {
        let (label, _) = Claim::assertion_label_from_link(in_label);
        match self
            .assertion_store
            .iter()
            .filter(|&x| x.assertion.label().contains(&label))
            .map(|x| {
                let (_l, i) = Claim::assertion_label_from_link(&x.label());
                i
            })
            .max()
        {
            Some(last_instance) => last_instance + 1,
            None => 0,
        }
    }

    // Do any assertions of this type exist?
    pub fn has_assertion_type(&self, in_label: &str) -> bool {
        let (label, _) = Claim::assertion_label_from_link(in_label);

        self.assertion_store
            .iter()
            .any(|x| x.assertion.label().starts_with(&label))
    }

    // Create a JUMBF URI from a claim label.
    pub(crate) fn to_claim_uri(&self) -> String {
        let uri = format!("{}/{}", jumbf::labels::to_manifest_uri(self.label()), CLAIM);

        if self.claim_version > 1 {
            format!("{}.v{}", uri, self.claim_version)
        } else {
            uri
        }
    }
}

#[allow(dead_code)]
#[async_generic]
pub(crate) fn check_ocsp_status(
    sign1: &coset::CoseSign1,
    data: &[u8],
    ctp: &CertificateTrustPolicy,
    validation_log: &mut StatusTracker,
) -> Result<OcspResponse> {
    // Moved here instead of c2pa-crypto because of the dependency on settings.

    let fetch_policy = match get_settings_value::<bool>("verify.ocsp_fetch") {
        Ok(true) => OcspFetchPolicy::FetchAllowed,
        _ => OcspFetchPolicy::DoNotFetch,
    };

    if _sync {
        Ok(c2pa_crypto::cose::check_ocsp_status(
            sign1,
            data,
            fetch_policy,
            ctp,
            validation_log,
        )?)
    } else {
        Ok(c2pa_crypto::cose::check_ocsp_status_async(
            sign1,
            data,
            fetch_policy,
            ctp,
            validation_log,
        )
        .await?)
    }
}

#[cfg(test)]
pub mod tests {
    #![allow(clippy::expect_used)]
    #![allow(clippy::unwrap_used)]

    use super::*;
    use crate::{resource_store::UriOrResource, utils::test::create_test_claim};

    #[test]
    fn test_build_claim() {
        // Create a new claim.
        let mut claim = create_test_claim().expect("create test claim");

        // Add a redaction.
        // claim.redact_assertion("as_tp_1/c2pa.location.precise");

        // Build claim checking rules.
        claim.build().expect("bad claim");

        // Test round-tripping of binary.
        let orig_binary = claim.data().expect("failure returning data");
        let restored_claim =
            Claim::from_data("as_adbe_1", &orig_binary).expect("could not restore from binary");
        let restored_binary = restored_claim.data().expect("failure returning data");

        assert_eq!(orig_binary, restored_binary);
        println!("Restored Claim: {restored_claim:?}");

        // NOTE: I added a separate mirror of original data because a third-party's
        // JSON serialization could differ from our re-serialization of that same data.
        // When reading claims from assets and verifying signatures of those claims,
        // we need the exact original bytes of the signed JSON or the signature verification
        // will fail.
        assert_eq!(orig_binary, restored_claim.original_bytes.unwrap());

        // JSON examples
        let json_str = claim
            .to_json(AssertionStoreJsonFormat::OrderedList, true)
            .expect("could not generate json");

        println!("Claim: {json_str}");
    }

    #[test]
    fn test_build_claim_generator_hints() {
        // Create a new claim.
        let mut claim = create_test_claim().expect("create test claim");

        claim.add_claim_generator_hint(
            GH_FULL_VERSION_LIST,
            Value::String(r#""user app";v="2.3.4""#.to_string()),
        );
        claim.add_claim_generator_hint(
            GH_FULL_VERSION_LIST,
            Value::String(r#""some toolkit";v="1.0.0""#.to_string()),
        );

        let expected_value = r#""user app";v="2.3.4", "some toolkit";v="1.0.0""#;

        let cg_map = claim.get_claim_generator_hint_map().unwrap();
        let value = &cg_map[GH_FULL_VERSION_LIST];

        assert_eq!(expected_value, value.as_str().unwrap());
    }

    #[test]
    fn test_build_claim_generator_info() {
        // Create a new claim.
        let mut claim = create_test_claim().expect("create test claim");

        let mut info = ClaimGeneratorInfo::new("test app");
        info.version = Some("2.3.4".to_string());
        info.icon = Some(UriOrResource::HashedUri(HashedUri::new(
            "self#jumbf=c2pa.databoxes.data_box".to_string(),
            None,
            b"hashed",
        )));
        info.insert("something", "else");

        claim.add_claim_generator_info(info);

        let cgi = claim.claim_generator_info().unwrap();

        assert_eq!(&cgi[0].name, "test app");
        assert_eq!(cgi[0].version.as_deref(), Some("2.3.4"));
        if let UriOrResource::HashedUri(r) = cgi[0].icon.as_ref().unwrap() {
            assert_eq!(r.hash(), b"hashed");
        }
    }

    #[test]
    fn test_new_with_user_guid() {
        // good v1
        Claim::new_with_user_guid(
            "claim_generator",
            "acme:urn:uuid:3fad1ead-8ed5-44d0-873b-ea5f58adea82",
            1,
        )
        .unwrap();

        // good v2
        Claim::new_with_user_guid(
            "claim_generator",
            "urn:c2pa:3fad1ead-8ed5-44d0-873b-ea5f58adea82:acme",
            2,
        )
        .unwrap();

        // feature incompatible
        let c2 = Claim::new_with_user_guid(
            "claim_generator",
            "urn:c2pa:3fad1ead-8ed5-44d0-873b-ea5f58adea82:acme",
            1,
        );
        assert!(c2.is_err());

        // version incompatible
        let c3 = Claim::new_with_user_guid(
            "claim_generator",
            "acme:urn:uuid:3fad1ead-8ed5-44d0-873b-ea5f58adea82",
            2,
        );
        assert!(c3.is_err());

        // malformed
        let c4 = Claim::new_with_user_guid(
            "claim_generator",
            "urn:c2pa:3fad1ead-8ed5-44d0-873b-ea5f58adea82:acme",
            1,
        );
        assert!(c4.is_err());
    }
}<|MERGE_RESOLUTION|>--- conflicted
+++ resolved
@@ -980,17 +980,17 @@
 
     /// Return the JUMBF URI for this claim.
     pub fn uri(&self) -> String {
-        jumbf::labels::to_manifest_uri(&self.label())
+        jumbf::labels::to_manifest_uri(self.label())
     }
 
     /// Return the JUMBF URI for an assertion on this claim.
     pub fn assertion_uri(&self, assertion_label: &str) -> String {
-        jumbf::labels::to_assertion_uri(&self.label(), assertion_label)
+        jumbf::labels::to_assertion_uri(self.label(), assertion_label)
     }
 
     /// Return the JUMBF Signature URI for this claim.
     pub fn signature_uri(&self) -> String {
-        jumbf::labels::to_signature_uri(&self.label())
+        jumbf::labels::to_signature_uri(self.label())
     }
 
     // Add link to the signature box for this claim.
@@ -1947,7 +1947,6 @@
             validation_log,
         );
 
-<<<<<<< HEAD
         Claim::verify_internal(claim, asset_data, svi, verified, validation_log).inspect_err(|_e| {
             // adjust the error info
             if let Some(li) = validation_log.logged_items_mut().last_mut() {
@@ -1956,19 +1955,6 @@
                 *li = new_li;
             }
         })
-=======
-        validation_log.pop_current_uri(); // back to the manifest url
-
-        Claim::verify_internal(claim, asset_data, is_provenance, verified, validation_log)
-            .inspect_err(|_e| {
-                // adjust the error info
-                if let Some(li) = validation_log.logged_items_mut().last_mut() {
-                    let mut new_li = li.clone();
-                    new_li.label = Cow::from(claim.uri());
-                    *li = new_li;
-                }
-            })
->>>>>>> 2ee74899
     }
 
     /// Get the signing certificate chain as PEM bytes
@@ -2107,23 +2093,22 @@
 
                 // 2.c any other actions assertions cannot contain created or opened actions (v2 claim)
                 if let Some(fa) = first_actions_assertion {
-                    if fa != actions_assertion {
-                        if action.action() == c2pa_action::OPENED
-                            || action.action() == c2pa_action::CREATED
-                        {
-                            log_item!(
-                                label.clone(),
-                                "only first actions can be created or opened",
-                                "verify_actions"
-                            )
-                            .validation_status(validation_status::ASSERTION_ACTION_MALFORMED)
-                            .failure(
-                                validation_log,
-                                Error::ValidationRule(
-                                    "only first actions can be created or opened".into(),
-                                ),
-                            )?;
-                        }
+                    if fa != actions_assertion
+                        && (action.action() == c2pa_action::OPENED
+                            || action.action() == c2pa_action::CREATED)
+                    {
+                        log_item!(
+                            label.clone(),
+                            "only first actions can be created or opened",
+                            "verify_actions"
+                        )
+                        .validation_status(validation_status::ASSERTION_ACTION_MALFORMED)
+                        .failure(
+                            validation_log,
+                            Error::ValidationRule(
+                                "only first actions can be created or opened".into(),
+                            ),
+                        )?;
                     }
                 }
 
@@ -2227,7 +2212,7 @@
 
                             if let Some(ingredient_label) = manifest_label_from_uri(&h.url()) {
                                 // can we find a reference in the ingredient list
-                                if svi.ingredient_references.get(&ingredient_label).is_some() {
+                                if svi.ingredient_references.contains_key(&ingredient_label) {
                                     // is it referenced from this manifest
                                     if claim.ingredient_assertions().iter().any(|i| {
                                         if let Ok(ingredient) = Ingredient::from_assertion(i) {
@@ -2269,7 +2254,7 @@
                             for h in h_vec {
                                 if let Some(ingredient_label) = manifest_label_from_uri(&h.url()) {
                                     // can we find a reference in the ingredient list
-                                    if svi.ingredient_references.get(&ingredient_label).is_some() {
+                                    if svi.ingredient_references.contains_key(&ingredient_label) {
                                         // is it referenced from this manifest
                                         if claim.ingredient_assertions().iter().any(|i| {
                                             if let Ok(ingredient) = Ingredient::from_assertion(i) {
@@ -2338,7 +2323,7 @@
 
                             if let Some(ingredient_label) = manifest_label_from_uri(&h.url()) {
                                 // can we find a reference in the ingredient list
-                                if svi.ingredient_references.get(&ingredient_label).is_some() {
+                                if svi.ingredient_references.contains_key(&ingredient_label) {
                                     // is it referenced from this manifest
                                     if claim.ingredient_assertions().iter().any(|i| {
                                         if let Ok(ingredient) = Ingredient::from_assertion(i) {
@@ -2380,7 +2365,7 @@
                             for h in h_vec {
                                 if let Some(ingredient_label) = manifest_label_from_uri(&h.url()) {
                                     // can we find a reference in the ingredient list
-                                    if svi.ingredient_references.get(&ingredient_label).is_some() {
+                                    if svi.ingredient_references.contains_key(&ingredient_label) {
                                         // is it referenced from this manifest
                                         if claim.ingredient_assertions().iter().any(|i| {
                                             if let Ok(ingredient) = Ingredient::from_assertion(i) {
@@ -2465,7 +2450,7 @@
 
                         if let Some(ingredient_label) = manifest_label_from_uri(&h.url()) {
                             // can we find a reference in the ingredient list
-                            if svi.ingredient_references.get(&ingredient_label).is_some() {
+                            if svi.ingredient_references.contains_key(&ingredient_label) {
                                 // is it referenced from this manifest
                                 if claim.ingredient_assertions().iter().any(|i| {
                                     if let Ok(ingredient) = Ingredient::from_assertion(i) {
@@ -2510,7 +2495,7 @@
                         for h in h_vec {
                             if let Some(ingredient_label) = manifest_label_from_uri(&h.url()) {
                                 // can we find a reference in the ingredient list
-                                if svi.ingredient_references.get(&ingredient_label).is_some() {
+                                if svi.ingredient_references.contains_key(&ingredient_label) {
                                     // is it referenced from this manifest
                                     if claim.ingredient_assertions().iter().any(|i| {
                                         if let Ok(ingredient) = Ingredient::from_assertion(i) {
@@ -2537,25 +2522,20 @@
                         }
                     }
                     // will only exist if we actual tested for an ingredient
-                    match parent_tested {
-                        Some(v) if v == false => {
-                            log_item!(
-                                label.clone(),
-                                "action must have valid ingredient with ParentOf relationship",
-                                "verify_actions"
-                            )
-                            .validation_status(
-                                validation_status::ASSERTION_ACTION_INGREDIENT_MISMATCH,
-                            )
-                            .failure(
-                                validation_log,
-                                Error::ValidationRule(
-                                    "action must have valid ingredient with ParentOf relationship"
-                                        .into(),
-                                ),
-                            )?;
-                        }
-                        _ => (),
+                    if let Some(false) = parent_tested {
+                        log_item!(
+                            label.clone(),
+                            "action must have valid ingredient with ParentOf relationship",
+                            "verify_actions"
+                        )
+                        .validation_status(validation_status::ASSERTION_ACTION_INGREDIENT_MISMATCH)
+                        .failure(
+                            validation_log,
+                            Error::ValidationRule(
+                                "action must have valid ingredient with ParentOf relationship"
+                                    .into(),
+                            ),
+                        )?;
                     }
                 }
 
@@ -2651,24 +2631,19 @@
                             }
                         }
                         // will only exist if we actual tested for an ingredient
-                        match parent_tested {
-                            Some(v) if v == false => {
-                                log_item!(
-                                    label.clone(),
-                                    "action must have valid ingredient",
-                                    "verify_actions"
-                                )
-                                .validation_status(
-                                    validation_status::ASSERTION_ACTION_REDACTION_MISMATCH,
-                                )
-                                .failure(
-                                    validation_log,
-                                    Error::ValidationRule(
-                                        "action must have valid ingredient".into(),
-                                    ),
-                                )?;
-                            }
-                            _ => (),
+                        if let Some(false) = parent_tested {
+                            log_item!(
+                                label.clone(),
+                                "action must have valid ingredient",
+                                "verify_actions"
+                            )
+                            .validation_status(
+                                validation_status::ASSERTION_ACTION_REDACTION_MISMATCH,
+                            )
+                            .failure(
+                                validation_log,
+                                Error::ValidationRule("action must have valid ingredient".into()),
+                            )?;
                         }
                     }
                 }
@@ -2952,7 +2927,7 @@
                         .unwrap_err()
                     })?;
 
-                if &assertion_manifest != claim.label() {
+                if assertion_manifest != claim.label() {
                     log_item!(
                         assertion.url(),
                         format!(
@@ -2976,7 +2951,7 @@
             // remove from tracking list
             if let Some(index) = ca_tracking_list
                 .iter()
-                .position(|v| v.label_raw().as_str() == &label && v.instance() == instance)
+                .position(|v| v.label_raw().as_str() == label && v.instance() == instance)
             {
                 ca_tracking_list.swap_remove(index);
             }
@@ -2984,8 +2959,8 @@
             // we can skip if this is a redacted assertion
             if svi.redactions.iter().any(|r| {
                 let r_manifest = manifest_label_from_uri(r).unwrap_or_default();
-                if &r_manifest == claim.label() {
-                    let (r_label, r_instance) = Claim::assertion_label_from_link(&r);
+                if r_manifest == claim.label() {
+                    let (r_label, r_instance) = Claim::assertion_label_from_link(r);
                     r_label == label && r_instance == instance
                 } else {
                     false
@@ -3062,7 +3037,7 @@
         }
 
         // verify data hashes for provenance claims
-        if claim.label() == &svi.binding_claim {
+        if claim.label() == svi.binding_claim {
             // must have at least one hard binding for normal manifests
             if claim.hash_assertions().is_empty() && !claim.update_manifest() {
                 log_item!(claim.uri(), "claim missing data binding", "verify_internal")
@@ -3164,7 +3139,9 @@
                         .validation_status(validation_status::ASSERTION_DATAHASH_MISMATCH)
                         .failure(
                             validation_log,
-                            Error::HashMismatch(format!("remote data hash URIs are not supported")),
+                            Error::HashMismatch(
+                                "remote data hash URIs are not supported".to_string(),
+                            ),
                         )?;
                     }
                 } else if hash_binding_assertion.label_root() == BmffHash::LABEL {
