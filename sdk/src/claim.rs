--- conflicted
+++ resolved
@@ -36,11 +36,7 @@
             METADATA_LABEL_REGEX,
         },
         Actions, AssertionMetadata, AssetType, BmffHash, BoxHash, DataBox, DataHash, Ingredient,
-<<<<<<< HEAD
-        MultiAssetHash, Relationship, V2_DEPRECATED_ACTIONS,
-=======
-        Metadata, Relationship, V2_DEPRECATED_ACTIONS,
->>>>>>> c3e68aa0
+        Metadata, MultiAssetHash, Relationship, V2_DEPRECATED_ACTIONS,
     },
     asset_io::CAIRead,
     cbor_types::{map_cbor_to_type, value_cbor_to_type},
