--- conflicted
+++ resolved
@@ -122,14 +122,8 @@
     remote_manifest: Option<RemoteManifest>,
 
     /// container for binary assets (like thumbnails)
-<<<<<<< HEAD
-    #[serde(skip_deserializing)]
-    #[serde(skip_serializing_if = "skip_serializing_resources")]
-    pub(crate) resources: ResourceStore,
-=======
     #[serde(skip)]
     resources: ResourceStore,
->>>>>>> e4bc1ea5
 }
 
 fn default_instance_id() -> String {
