// Copyright 2022 Adobe. All rights reserved.
// This file is licensed to you under the Apache License,
// Version 2.0 (http://www.apache.org/licenses/LICENSE-2.0)
// or the MIT license (http://opensource.org/licenses/MIT),
// at your option.

// Unless required by applicable law or agreed to in writing,
// this software is distributed on an "AS IS" BASIS, WITHOUT
// WARRANTIES OR REPRESENTATIONS OF ANY KIND, either express or
// implied. See the LICENSE-MIT and LICENSE-APACHE files for the
// specific language governing permissions and limitations under
// each license.

use std::{borrow::Cow, collections::HashMap, io::Cursor, slice::Iter};
#[cfg(feature = "file_io")]
use std::{fs::create_dir_all, path::Path};

use async_generic::async_generic;
use c2pa_crypto::SigningAlg;
use log::{debug, error};
#[cfg(feature = "json_schema")]
use schemars::JsonSchema;
use serde::{de::DeserializeOwned, Deserialize, Serialize};
use serde_json::Value;
use uuid::Uuid;

use crate::{
    assertion::{AssertionBase, AssertionData},
    assertions::{
        labels, Actions, CreativeWork, DataHash, Exif, Metadata, SoftwareAgent, Thumbnail, User,
        UserCbor,
    },
    asset_io::{CAIRead, CAIReadWrite},
    claim::{Claim, RemoteManifest},
    error::{Error, Result},
    hashed_uri::HashedUri,
    ingredient::Ingredient,
    jumbf::labels::{assertion_label_from_uri, to_absolute_uri, to_assertion_uri},
    manifest_assertion::ManifestAssertion,
    resource_store::{mime_from_uri, skip_serializing_resources, ResourceRef, ResourceStore},
    salt::DefaultSalt,
    store::Store,
    AsyncSigner, ClaimGeneratorInfo, HashRange, ManifestAssertionKind, ManifestPatchCallback,
    RemoteSigner, Signer,
};

/// A Manifest represents all the information in a c2pa manifest
#[derive(Debug, Default, Deserialize, Serialize)]
#[cfg_attr(feature = "json_schema", derive(JsonSchema))]
pub struct Manifest {
    /// Optional prefix added to the generated Manifest Label
    /// This is typically Internet domain name for the vendor (i.e. `adobe`)
    #[serde(skip_serializing_if = "Option::is_none")]
    vendor: Option<String>,

    /// A User Agent formatted string identifying the software/hardware/system produced this claim
    /// Spaces are not allowed in names, versions can be specified with product/1.0 syntax
    #[serde(default = "default_claim_generator")]
    pub claim_generator: String,

    /// A list of claim generator info data identifying the software/hardware/system produced this claim
    #[serde(skip_serializing_if = "Option::is_none")]
    pub claim_generator_info: Option<Vec<ClaimGeneratorInfo>>,

    /// A list of user metadata for this claim
    #[serde(skip_serializing_if = "Option::is_none")]
    pub metadata: Option<Vec<Metadata>>,

    /// A human-readable title, generally source filename.
    #[serde(skip_serializing_if = "Option::is_none")]
    title: Option<String>,

    /// The format of the source file as a MIME type.
    #[serde(default = "default_format")]
    format: String,

    /// Instance ID from `xmpMM:InstanceID` in XMP metadata.
    #[serde(default = "default_instance_id")]
    instance_id: String,

    #[serde(skip_serializing_if = "Option::is_none")]
    claim_generator_hints: Option<HashMap<String, Value>>,

    #[serde(skip_serializing_if = "Option::is_none")]
    thumbnail: Option<ResourceRef>,

    /// A List of ingredients
    #[serde(default = "default_vec::<Ingredient>")]
    ingredients: Vec<Ingredient>,

    /// A List of verified credentials
    #[serde(skip_serializing_if = "Option::is_none")]
    credentials: Option<Vec<Value>>,

    /// A list of assertions
    #[serde(default = "default_vec::<ManifestAssertion>")]
    assertions: Vec<ManifestAssertion>,

    /// A list of assertion hash references.
    #[serde(skip)]
    assertion_references: Vec<HashedUri>,

    /// A list of redactions - URIs to a redacted assertions
    #[serde(skip_serializing_if = "Option::is_none")]
    redactions: Option<Vec<String>>,

    /// Signature data (only used for reporting)
    #[serde(skip_serializing_if = "Option::is_none")]
    signature_info: Option<SignatureInfo>,

    #[serde(skip_serializing_if = "Option::is_none")]
    label: Option<String>,

    /// Indicates where a generated manifest goes
    #[serde(skip)]
    remote_manifest: Option<RemoteManifest>,

    /// container for binary assets (like thumbnails)
    #[serde(skip_deserializing)]
    #[serde(skip_serializing_if = "skip_serializing_resources")]
    resources: ResourceStore,
}

fn default_claim_generator() -> String {
    format!("{}/{}", env!("CARGO_PKG_NAME"), env!("CARGO_PKG_VERSION"))
}

fn default_instance_id() -> String {
    format!("xmp:iid:{}", Uuid::new_v4())
}

fn default_format() -> String {
    "application/octet-stream".to_owned()
}

fn default_vec<T>() -> Vec<T> {
    Vec::new()
}

impl Manifest {
    /// Create a new Manifest
    /// requires a claim_generator string (User Agent))
    pub fn new<S: Into<String>>(claim_generator: S) -> Self {
        Self {
            claim_generator: claim_generator.into(),
            format: default_format(),
            instance_id: default_instance_id(),
            ..Default::default()
        }
    }

    /// Returns a User Agent formatted string identifying the software/hardware/system produced this claim
    pub fn claim_generator(&self) -> &str {
        self.claim_generator.as_str()
    }

    /// returns the manifest label for this Manifest, as referenced in a ManifestStore
    pub fn label(&self) -> Option<&str> {
        self.label.as_deref()
    }

    /// Returns a MIME content_type for the asset associated with this manifest.
    pub fn format(&self) -> &str {
        &self.format
    }

    /// Returns the instance identifier.
    pub fn instance_id(&self) -> &str {
        &self.instance_id
    }

    /// Returns a user-displayable title for this manifest
    pub fn title(&self) -> Option<&str> {
        self.title.as_deref()
    }

    /// Returns thumbnail tuple with Some((format, bytes)) or None
    pub fn thumbnail(&self) -> Option<(&str, Cow<Vec<u8>>)> {
        self.thumbnail
            .as_ref()
            .and_then(|t| Some(t.format.as_str()).zip(self.resources.get(&t.identifier).ok()))
    }

    /// Returns a thumbnail ResourceRef or `None`.
    pub fn thumbnail_ref(&self) -> Option<&ResourceRef> {
        self.thumbnail.as_ref()
    }

    /// Returns immutable [Ingredient]s used by this Manifest
    /// This can include a parent as well as any placed assets
    pub fn ingredients(&self) -> &[Ingredient] {
        &self.ingredients
    }

    /// Returns mutable [Ingredient]s used by this Manifest
    /// This can include a parent as well as any placed assets
    pub fn ingredients_mut(&mut self) -> &mut [Ingredient] {
        &mut self.ingredients
    }

    /// Returns Assertions for this Manifest
    pub fn assertions(&self) -> &[ManifestAssertion] {
        &self.assertions
    }

    /// Returns raw assertion references
    pub fn assertion_references(&self) -> Iter<HashedUri> {
        self.assertion_references.iter()
    }

    /// Returns Verifiable Credentials
    pub fn credentials(&self) -> Option<&[Value]> {
        self.credentials.as_deref()
    }

    /// Returns the remote_manifest Url if there is one
    /// This is only used when creating a manifest, it will always be None when reading
    pub fn remote_manifest_url(&self) -> Option<&str> {
        match self.remote_manifest.as_ref() {
            Some(RemoteManifest::Remote(url)) => Some(url.as_str()),
            Some(RemoteManifest::EmbedWithRemote(url)) => Some(url.as_str()),
            _ => None,
        }
    }

    /// Sets the vendor prefix to be used when generating manifest labels
    /// Optional prefix added to the generated Manifest Label
    /// This is typically a lower case Internet domain name for the vendor (i.e. `adobe`)
    pub fn set_vendor<S: Into<String>>(&mut self, vendor: S) -> &mut Self {
        self.vendor = Some(vendor.into());
        self
    }

    /// Sets the label for this manifest
    /// A label will be generated if this is not called
    /// This is needed if embedding a URL that references the manifest label
    pub fn set_label<S: Into<String>>(&mut self, label: S) -> &mut Self {
        self.label = Some(label.into());
        self
    }

    /// Sets a human readable name for the product that created this manifest
    pub fn set_claim_generator<S: Into<String>>(&mut self, generator: S) -> &mut Self {
        self.claim_generator = generator.into();
        self
    }

    /// Sets a human-readable title for this ingredient.
    pub fn set_format<S: Into<String>>(&mut self, format: S) -> &mut Self {
        self.format = format.into();
        self
    }

    /// Sets a human-readable title for this ingredient.
    pub fn set_instance_id<S: Into<String>>(&mut self, instance_id: S) -> &mut Self {
        self.instance_id = instance_id.into();
        self
    }

    /// Sets a human-readable title for this ingredient.
    pub fn set_title<S: Into<String>>(&mut self, title: S) -> &mut Self {
        self.title = Some(title.into());
        self
    }

    /// Sets the thumbnail from a ResourceRef.
    pub fn set_thumbnail_ref(&mut self, thumbnail: ResourceRef) -> Result<&mut Self> {
        // verify the resource referenced exists
        if thumbnail.format != "none" && !self.resources.exists(&thumbnail.identifier) {
            return Err(Error::NotFound);
        };
        self.thumbnail = Some(thumbnail);
        Ok(self)
    }

    /// Sets the thumbnail format and image data.
    pub fn set_thumbnail<S: Into<String>, B: Into<Vec<u8>>>(
        &mut self,
        format: S,
        thumbnail: B,
    ) -> Result<&mut Self> {
        let base_id = self
            .label()
            .unwrap_or_else(|| self.instance_id())
            .to_string();
        self.thumbnail = Some(
            self.resources
                .add_with(&base_id, &format.into(), thumbnail)?,
        );
        Ok(self)
    }

    /// If set, the embed calls will create a sidecar .c2pa manifest file next to the output file
    /// No change will be made to the output file
    pub fn set_sidecar_manifest(&mut self) -> &mut Self {
        self.remote_manifest = Some(RemoteManifest::SideCar);
        self
    }

    /// If set, the embed calls will put the remote url into the output file xmp provenance
    /// and create a c2pa manifest file next to the output file
    pub fn set_remote_manifest<S: Into<String>>(&mut self, remote_url: S) -> &mut Self {
        self.remote_manifest = Some(RemoteManifest::Remote(remote_url.into()));
        self
    }

    /// If set, the embed calls will put the remote url into the output file xmp provenance
    /// and will embed the manifest into the output file
    pub fn set_embedded_manifest_with_remote_ref<S: Into<String>>(
        &mut self,
        remote_url: S,
    ) -> &mut Self {
        self.remote_manifest = Some(RemoteManifest::EmbedWithRemote(remote_url.into()));
        self
    }

    pub fn signature_info(&self) -> Option<&SignatureInfo> {
        self.signature_info.as_ref()
    }

    /// Returns the parent ingredient if it exists
    pub fn parent(&self) -> Option<&Ingredient> {
        self.ingredients.iter().find(|i| i.is_parent())
    }

    /// Sets the parent ingredient, assuring it is first and setting the is_parent flag
    pub fn set_parent(&mut self, mut ingredient: Ingredient) -> Result<&mut Self> {
        // there should only be one parent so return an error if we already have one
        if self.parent().is_some() {
            error!("parent already added");
            return Err(Error::BadParam("Parent parent already added".to_owned()));
        }
        ingredient.set_is_parent();
        self.ingredients.insert(0, ingredient);

        Ok(self)
    }

    /// Add an ingredient removing duplicates (consumes the asset)
    pub fn add_ingredient(&mut self, ingredient: Ingredient) -> &mut Self {
        self.ingredients.push(ingredient);
        self
    }

    /// Adds assertion using given label and any serde serializable
    /// The data for predefined assertions must be in correct format
    ///
    /// # Example: Creating a custom assertion from a serde_json object.
    ///```
    /// # use c2pa::Result;
    /// use c2pa::Manifest;
    /// use serde_json::json;
    /// # fn main() -> Result<()> {
    /// let mut manifest = Manifest::new("my_app");
    /// let value = json!({"my_tag": "Anything I want"});
    /// manifest.add_labeled_assertion("org.contentauth.foo", &value)?;
    /// # Ok(())
    /// # }
    /// ```
    pub fn add_labeled_assertion<S: Into<String>, T: Serialize>(
        &mut self,
        label: S,
        data: &T,
    ) -> Result<&mut Self> {
        self.assertions
            .push(ManifestAssertion::from_labeled_assertion(label, data)?);
        Ok(self)
    }

    /// TO DO: Add docs
    pub fn add_cbor_assertion<S: Into<String>, T: Serialize>(
        &mut self,
        label: S,
        data: &T,
    ) -> Result<&mut Self> {
        self.assertions
            .push(ManifestAssertion::from_cbor_assertion(label, data)?);
        Ok(self)
    }

    /// Adds ManifestAssertions from existing assertions
    /// The data for standard assertions must be in correct format
    ///
    /// # Example: Creating a from an Actions object.
    ///```
    /// # use c2pa::Result;
    /// use c2pa::{
    ///     assertions::{c2pa_action, Action, Actions},
    ///     Manifest,
    /// };
    /// # fn main() -> Result<()> {
    /// let mut manifest = Manifest::new("my_app");
    /// let actions = Actions::new().add_action(Action::new(c2pa_action::EDITED));
    /// manifest.add_assertion(&actions)?;
    /// # Ok(())
    /// # }
    /// ```
    pub fn add_assertion<T: Serialize + AssertionBase>(&mut self, data: &T) -> Result<&mut Self> {
        self.assertions
            .push(ManifestAssertion::from_assertion(data)?);
        Ok(self)
    }

    /// Retrieves an assertion by label if it exists or Error::NotFound
    ///
    /// Example: Find an Actions Assertion
    /// ```
    /// # use c2pa::Result;
    /// use c2pa::{
    ///     assertions::{c2pa_action, Action, Actions},
    ///     Manifest,
    /// };
    /// # fn main() -> Result<()> {
    /// let mut manifest = Manifest::new("my_app");
    /// let actions = Actions::new().add_action(Action::new(c2pa_action::EDITED));
    /// manifest.add_assertion(&actions)?;
    ///
    /// let actions: Actions = manifest.find_assertion(Actions::LABEL)?;
    /// for action in actions.actions {
    ///     println!("{}", action.action());
    /// }
    /// # Ok(())
    /// # }
    /// ```
    pub fn find_assertion<T: DeserializeOwned>(&self, label: &str) -> Result<T> {
        if let Some(manifest_assertion) = self.assertions.iter().find(|a| a.label() == label) {
            manifest_assertion.to_assertion()
        } else {
            Err(Error::NotFound)
        }
    }

    /// Retrieves an assertion by label and instance if it exists or Error::NotFound
    pub fn find_assertion_with_instance<T: DeserializeOwned>(
        &self,
        label: &str,
        instance: usize,
    ) -> Result<T> {
        if let Some(manifest_assertion) = self
            .assertions
            .iter()
            .find(|a| a.label() == label && a.instance() == instance)
        {
            manifest_assertion.to_assertion()
        } else {
            Err(Error::NotFound)
        }
    }

    /// Redacts an assertion from the parent [Ingredient] of this manifest using the provided
    /// assertion label.
    pub fn add_redaction<S: Into<String>>(&mut self, label: S) -> Result<&mut Self> {
        // todo: any way to verify if this assertion exists in the parent claim here?
        match self.redactions.as_mut() {
            Some(redactions) => redactions.push(label.into()),
            None => self.redactions = Some([label.into()].to_vec()),
        }
        Ok(self)
    }

    /// Add verifiable credentials
    pub fn add_verifiable_credential<T: Serialize>(&mut self, data: &T) -> Result<&mut Self> {
        let value = serde_json::to_value(data).map_err(|_err| Error::AssertionEncoding)?;
        match self.credentials.as_mut() {
            Some(credentials) => credentials.push(value),
            None => self.credentials = Some([value].to_vec()),
        }
        Ok(self)
    }

    /// Returns the name of the signature issuer
    pub fn issuer(&self) -> Option<String> {
        self.signature_info.to_owned().and_then(|sig| sig.issuer)
    }

    /// Returns the time that the manifest was signed
    pub fn time(&self) -> Option<String> {
        self.signature_info.to_owned().and_then(|sig| sig.time)
    }

    /// Returns an iterator over [`ResourceRef`][ResourceRef]s.
    pub fn iter_resources(&self) -> impl Iterator<Item = ResourceRef> + '_ {
        self.resources
            .resources()
            .keys()
            .map(|uri| ResourceRef::new(mime_from_uri(uri), uri.to_owned()))
    }

    /// Return an immutable reference to the manifest resources
    pub fn resources(&self) -> &ResourceStore {
        &self.resources
    }

    /// Return a mutable reference to the manifest resources
    pub fn resources_mut(&mut self) -> &mut ResourceStore {
        &mut self.resources
    }

    /// Creates a Manifest from a JSON string formatted as a Manifest
    pub fn from_json(json: &str) -> Result<Self> {
        serde_json::from_slice(json.as_bytes()).map_err(Error::JsonError)
    }

    /// Setting a base path will make the manifest use resource files instead of memory buffers
    ///
    /// The files will be relative to the given base path
    /// Ingredients resources will also be relative to this path
    #[cfg(feature = "file_io")]
    pub fn with_base_path<P: AsRef<Path>>(&mut self, base_path: P) -> Result<&Self> {
        create_dir_all(&base_path)?;
        self.resources.set_base_path(base_path.as_ref());
        for i in 0..self.ingredients.len() {
            // todo: create different subpath for each ingredient?
            self.ingredients[i].with_base_path(base_path.as_ref())?;
        }
        Ok(self)
    }

    // Generates a Manifest given a store and a manifest label
    #[async_generic]
    pub(crate) fn from_store(
        store: &Store,
        manifest_label: &str,
        #[cfg(feature = "file_io")] resource_path: Option<&Path>,
    ) -> Result<Self> {
        let claim = store
            .get_claim(manifest_label)
            .ok_or_else(|| Error::ClaimMissing {
                label: manifest_label.to_owned(),
            })?;

        // extract vendor from claim label
        let claim_generator = claim.claim_generator().to_owned();

        let mut manifest = Manifest::new(claim_generator);

        #[cfg(feature = "file_io")]
        if let Some(base_path) = resource_path {
            manifest.with_base_path(base_path)?;
        }

        if let Some(info_vec) = claim.claim_generator_info() {
            let mut generators = Vec::new();
            for claim_info in info_vec {
                let mut info = claim_info.to_owned();
                if let Some(icon) = claim_info.icon.as_ref() {
                    info.set_icon(icon.to_resource_ref(manifest.resources_mut(), claim)?);
                }
                generators.push(info);
            }
            manifest.claim_generator_info = Some(generators);
        }

        if let Some(metadata_vec) = claim.metadata() {
            if !metadata_vec.is_empty() {
                manifest.metadata = Some(metadata_vec.to_vec())
            }
        }

        manifest.set_label(claim.label());
        manifest.resources.set_label(claim.label()); // default manifest for relative urls
        manifest.claim_generator_hints = claim.get_claim_generator_hint_map().cloned();

        // get credentials converting from AssertionData to Value
        let credentials: Vec<Value> = claim
            .get_verifiable_credentials()
            .iter()
            .filter_map(|d| match d {
                AssertionData::Json(s) => serde_json::from_str(s).ok(),
                _ => None,
            })
            .collect();

        if !credentials.is_empty() {
            manifest.credentials = Some(credentials);
        }

        manifest.redactions = claim.redactions().map(|rs| {
            rs.iter()
                .filter_map(|r| assertion_label_from_uri(r))
                .collect()
        });

        if let Some(title) = claim.title() {
            manifest.set_title(title);
        }
        manifest.set_format(claim.format());
        manifest.set_instance_id(claim.instance_id());

        manifest.assertion_references = claim
            .assertions()
            .iter()
            .map(|h| {
                let alg = h.alg().or_else(|| Some(claim.alg().to_string()));
                let url = to_absolute_uri(claim.label(), &h.url());
                HashedUri::new(url, alg, &h.hash())
            })
            .collect();

        for assertion in claim.assertions() {
            let claim_assertion = store
                .get_claim_assertion_from_uri(&to_absolute_uri(claim.label(), &assertion.url()))?;
            let assertion = claim_assertion.assertion();
            let label = claim_assertion.label();
            let base_label = assertion.label();
            debug!("assertion = {}", &label);
            match base_label.as_ref() {
                base if base.starts_with(labels::ACTIONS) => {
                    let mut actions = Actions::from_assertion(assertion)?;

                    for action in actions.actions_mut() {
                        if let Some(SoftwareAgent::ClaimGeneratorInfo(info)) =
                            action.software_agent_mut()
                        {
                            if let Some(icon) = info.icon.as_mut() {
                                let icon = icon.to_resource_ref(manifest.resources_mut(), claim)?;
                                info.set_icon(icon);
                            }
                        }
                    }

                    // convert icons in templates to resource refs
                    if let Some(templates) = actions.templates.as_mut() {
                        for template in templates {
                            // replace icon with resource ref
                            template.icon = match template.icon.take() {
                                Some(icon) => {
                                    Some(icon.to_resource_ref(manifest.resources_mut(), claim)?)
                                }
                                None => None,
                            };

                            // replace software agent with resource ref
                            template.software_agent = match template.software_agent.take() {
                                Some(SoftwareAgent::ClaimGeneratorInfo(mut info)) => {
                                    if let Some(icon) = info.icon.as_mut() {
                                        let icon =
                                            icon.to_resource_ref(manifest.resources_mut(), claim)?;
                                        info.set_icon(icon);
                                    }
                                    Some(SoftwareAgent::ClaimGeneratorInfo(info))
                                }
                                agent => agent,
                            };
                        }
                    }
                    let manifest_assertion = ManifestAssertion::from_assertion(&actions)?
                        .set_instance(claim_assertion.instance());
                    manifest.assertions.push(manifest_assertion);
                }
                base if base.starts_with(labels::INGREDIENT) => {
                    // note that we use the original label here, not the base label
                    let assertion_uri = to_assertion_uri(claim.label(), &label);
                    let ingredient = Ingredient::from_ingredient_uri(
                        store,
                        manifest_label,
                        &assertion_uri,
                        #[cfg(feature = "file_io")]
                        resource_path,
                    )?;
                    manifest.add_ingredient(ingredient);
                }
                labels::DATA_HASH | labels::BMFF_HASH | labels::BOX_HASH => {
                    // do not include data hash when reading manifests
                }
                label if label.starts_with(labels::CLAIM_THUMBNAIL) => {
                    let thumbnail = Thumbnail::from_assertion(assertion)?;
                    let id = to_assertion_uri(claim.label(), label);
                    //let id = jumbf::labels::to_relative_uri(&id);
                    manifest.thumbnail = Some(manifest.resources.add_uri(
                        &id,
                        &thumbnail.content_type,
                        thumbnail.data,
                    )?);
                }
                _ => {
                    // inject assertions for all other assertions
                    match assertion.decode_data() {
                        AssertionData::Cbor(_) => {
                            let value = assertion.as_json_object()?;
                            let ma = ManifestAssertion::new(base_label, value)
                                .set_instance(claim_assertion.instance());

                            manifest.assertions.push(ma);
                        }
                        AssertionData::Json(_) => {
                            let value = assertion.as_json_object()?;
                            let ma = ManifestAssertion::new(base_label, value)
                                .set_instance(claim_assertion.instance())
                                .set_kind(ManifestAssertionKind::Json);

                            manifest.assertions.push(ma);
                        }

                        // todo: support binary forms
                        AssertionData::Binary(_x) => {}
                        AssertionData::Uuid(_, _) => {}
                    }
                }
            }
        }

        // get verified signing info
        let si = if _sync {
            claim.signature_info()
        } else {
            claim.signature_info_async().await
        };

        manifest.signature_info = match si {
            Some(signature_info) => Some(SignatureInfo {
                alg: signature_info.alg,
                issuer: signature_info.issuer_org,
                time: signature_info.date.map(|d| d.to_rfc3339()),
                cert_serial_number: signature_info.cert_serial_number.map(|s| s.to_string()),
                cert_chain: String::from_utf8(signature_info.cert_chain)
                    .map_err(|_e| Error::CoseInvalidCert)?,
                revocation_status: signature_info.revocation_status,
            }),
            None => None,
        };

        Ok(manifest)
    }

    /// Sets the asset field from data in a file
    /// the information in the claim should reflect the state of the asset it is embedded in
    /// this method can be used to ensure that data is correct
    /// it will extract filename,format and xmp info and generate a thumbnail
    #[cfg(feature = "file_io")]
    pub fn set_asset_from_path<P: AsRef<Path>>(&mut self, path: P) -> Result<()> {
        // Gather the information we need from the target path
        let ingredient = Ingredient::from_file_info(path.as_ref());

        self.set_format(ingredient.format());
        self.set_instance_id(ingredient.instance_id());

        // if there is already an asset title preserve it
        if self.title().is_none() {
            self.set_title(ingredient.title());
        }

        // if a thumbnail is not already defined, create one here
        if self.thumbnail_ref().is_none() {
            #[cfg(feature = "add_thumbnails")]
            if let Ok((format, image)) = crate::utils::thumbnail::make_thumbnail(path.as_ref()) {
                // Do not write this as a file when reading from files
                let base_path = self.resources_mut().take_base_path();
                self.set_thumbnail(format, image)?;
                if let Some(path) = base_path {
                    self.resources_mut().set_base_path(path)
                }
            }
        }
        Ok(())
    }

    // Convert a Manifest into a Claim
    pub(crate) fn to_claim(&self) -> Result<Claim> {
        // add library identifier to claim_generator
        let generator = format!(
            "{} {}/{}",
            &self.claim_generator,
            crate::NAME,
            crate::VERSION
        );

        let mut claim = match self.label() {
            Some(label) => Claim::new_with_user_guid(&generator, &label.to_string(), 1)?,
            None => Claim::new(&generator, self.vendor.as_deref(), 1),
        };

        if let Some(info_vec) = self.claim_generator_info.as_ref() {
            for info in info_vec {
                let mut claim_info = info.to_owned();
                if let Some(icon) = claim_info.icon.as_ref() {
                    claim_info.icon = Some(icon.to_hashed_uri(self.resources(), &mut claim)?);
                }
                claim.add_claim_generator_info(claim_info);
            }
        }

        if let Some(metadata_vec) = self.metadata.as_ref() {
            for metadata in metadata_vec {
                claim.add_claim_metadata(metadata.to_owned());
            }
        }

        if let Some(remote_op) = &self.remote_manifest {
            match remote_op {
                RemoteManifest::NoRemote => (),
                RemoteManifest::SideCar => claim.set_external_manifest(),
                RemoteManifest::Remote(r) => claim.set_remote_manifest(r)?,
                RemoteManifest::EmbedWithRemote(r) => claim.set_embed_remote_manifest(r)?,
            };
        }

        if let Some(title) = self.title() {
            claim.set_title(Some(title.to_owned()));
        }
        self.format().clone_into(&mut claim.format);
        self.instance_id().clone_into(&mut claim.instance_id);

        if let Some(thumb_ref) = self.thumbnail_ref() {
            // Setting the format to "none" will ensure that no claim thumbnail is added
            if thumb_ref.format != "none" {
                let data = self.resources.get(&thumb_ref.identifier)?;
                claim.add_assertion(&Thumbnail::new(
                    &labels::add_thumbnail_format(labels::CLAIM_THUMBNAIL, &thumb_ref.format),
                    data.into_owned(),
                ))?;
            }
        }

        // add any verified credentials - needs to happen early so we can reference them
        let mut vc_table = HashMap::new();
        if let Some(verified_credentials) = self.credentials.as_ref() {
            for vc in verified_credentials {
                let vc_str = &vc.to_string();
                let id = Claim::vc_id(vc_str)?;
                vc_table.insert(id, claim.add_verifiable_credential(vc_str)?);
            }
        }

        let mut ingredient_map = HashMap::new();
        // add all ingredients to the claim
        for ingredient in &self.ingredients {
            let uri = ingredient.add_to_claim(&mut claim, self.redactions.clone(), None)?;
            ingredient_map.insert(ingredient.instance_id(), uri);
        }

        let salt = DefaultSalt::default();

        // add any additional assertions
        for manifest_assertion in &self.assertions {
            match manifest_assertion.label() {
                l if l.starts_with(Actions::LABEL) => {
                    let version = labels::version(l);

                    let mut actions: Actions = manifest_assertion.to_assertion()?;

                    let ingredients_key = match version {
                        None | Some(1) => "ingredient",
                        Some(2) => "ingredients",
                        _ => return Err(Error::AssertionUnsupportedVersion),
                    };

                    // fixup parameters field from instance_id to ingredient uri
                    let needs_ingredient: Vec<(usize, crate::assertions::Action)> = actions
                        .actions()
                        .iter()
                        .enumerate()
                        .filter_map(|(i, a)| {
                            #[allow(deprecated)]
                            if a.instance_id().is_some()
                                && a.get_parameter(ingredients_key).is_none()
                            {
                                Some((i, a.clone()))
                            } else {
                                None
                            }
                        })
                        .collect();

                    for (index, action) in needs_ingredient {
                        #[allow(deprecated)]
                        if let Some(id) = action.instance_id() {
                            if let Some(hash_url) = ingredient_map.get(id) {
                                let update = match ingredients_key {
                                    "ingredient" => {
                                        action.set_parameter(ingredients_key, hash_url.clone())
                                    }
                                    _ => {
                                        // we only support on instanceId for actions, so only one ingredient on writing
                                        action.set_parameter(ingredients_key, [hash_url.clone()])
                                    }
                                }?;
                                actions = actions.update_action(index, update);
                            }
                        }
                    }

                    if let Some(templates) = actions.templates.as_mut() {
                        for template in templates {
                            // replace icon with hashed_uri
                            template.icon = match template.icon.take() {
                                Some(icon) => {
                                    Some(icon.to_hashed_uri(self.resources(), &mut claim)?)
                                }
                                None => None,
                            };

                            // replace software agent with hashed_uri
                            template.software_agent = match template.software_agent.take() {
                                Some(SoftwareAgent::ClaimGeneratorInfo(mut info)) => {
                                    if let Some(icon) = info.icon.as_mut() {
                                        let icon =
                                            icon.to_hashed_uri(self.resources(), &mut claim)?;
                                        info.set_icon(icon);
                                    }
                                    Some(SoftwareAgent::ClaimGeneratorInfo(info))
                                }
                                agent => agent,
                            };
                        }
                    }

                    // convert icons in software agents to hashed uris
                    let actions_mut = actions.actions_mut();
                    #[allow(clippy::needless_range_loop)]
                    // clippy is wrong here, we reference index twice
                    for index in 0..actions_mut.len() {
                        let action = &actions_mut[index];
                        if let Some(SoftwareAgent::ClaimGeneratorInfo(info)) =
                            action.software_agent()
                        {
                            if let Some(icon) = info.icon.as_ref() {
                                let mut info = info.to_owned();
                                let icon_uri = icon.to_hashed_uri(self.resources(), &mut claim)?;
                                let update = info.set_icon(icon_uri);
                                let mut action = action.to_owned();
                                action = action.set_software_agent(update.to_owned());
                                actions_mut[index] = action;
                            }
                        }
                    }

                    claim.add_assertion(&actions)
                }
                CreativeWork::LABEL => {
                    let mut cw: CreativeWork = manifest_assertion.to_assertion()?;
                    // insert a credentials field if we have a vc that matches the identifier
                    // todo: this should apply to any person, not just author
                    if let Some(cw_authors) = cw.author() {
                        let mut authors = Vec::new();
                        for a in cw_authors {
                            authors.push(
                                a.identifier()
                                    .and_then(|i| {
                                        vc_table
                                            .get(&i)
                                            .map(|uri| a.clone().add_credential(uri.clone()))
                                    })
                                    .unwrap_or_else(|| Ok(a.clone()))?,
                            );
                        }
                        cw = cw.set_author(&authors)?;
                    }
                    claim.add_assertion_with_salt(&cw, &salt)
                }
                Exif::LABEL => {
                    let exif: Exif = manifest_assertion.to_assertion()?;
                    claim.add_assertion_with_salt(&exif, &salt)
                }
                _ => match manifest_assertion.kind() {
                    ManifestAssertionKind::Cbor => {
                        let cbor = match manifest_assertion.value() {
                            Ok(value) => serde_cbor::to_vec(value)?,
                            Err(_) => manifest_assertion.binary()?.to_vec(),
                        };

                        claim.add_assertion_with_salt(
                            &UserCbor::new(manifest_assertion.label(), cbor),
                            &salt,
                        )
                    }
                    ManifestAssertionKind::Json => claim.add_assertion_with_salt(
                        &User::new(
                            manifest_assertion.label(),
                            &serde_json::to_string(&manifest_assertion.value()?)?,
                        ),
                        &salt,
                    ),
                    ManifestAssertionKind::Binary => {
                        // todo: Support binary kinds
                        return Err(Error::AssertionEncoding);
                    }
                    ManifestAssertionKind::Uri => {
                        // todo: Support binary kinds
                        return Err(Error::AssertionEncoding);
                    }
                },
            }?;
        }

        Ok(claim)
    }

    // Convert a Manifest into a Store
    pub(crate) fn to_store(&self) -> Result<Store> {
        let claim = self.to_claim()?;
        // commit the claim
        let mut store = Store::new();
        let _provenance = store.commit_claim(claim)?;
        Ok(store)
    }

    // factor out this code to set up the destination path with a file
    // so we can use set_asset_from_path to initialize the right fields in Manifest
    #[cfg(feature = "file_io")]
    fn embed_prep<P: AsRef<Path>>(&mut self, source_path: P, dest_path: P) -> Result<P> {
        let mut copied = false;

        if !source_path.as_ref().exists() {
            let path = source_path.as_ref().to_string_lossy().into_owned();
            return Err(Error::FileNotFound(path));
        }
        // we need to copy the source to target before setting the asset info
        if !dest_path.as_ref().exists() {
            // ensure the path to the file exists
            if let Some(output_dir) = dest_path.as_ref().parent() {
                create_dir_all(output_dir)?;
            }
            std::fs::copy(&source_path, &dest_path)?;
            copied = true;
        }
        // first add the information about the target file
        self.set_asset_from_path(dest_path.as_ref())?;

        if copied {
            Ok(dest_path)
        } else {
            Ok(source_path)
        }
    }

    /// Embed a signed manifest into the target file using a supplied signer.
    ///
    /// # Example: Embed a manifest in a file
    ///
    /// ```
    /// # use c2pa::Result;
    /// use c2pa::{create_signer, Manifest, SigningAlg};
    /// use serde::Serialize;
    ///
    /// #[derive(Serialize)]
    /// struct Test {
    ///     my_tag: usize,
    /// }
    ///
    /// # fn main() -> Result<()> {
    /// let mut manifest = Manifest::new("my_app".to_owned());
    /// manifest.add_labeled_assertion("org.contentauth.test", &Test { my_tag: 42 })?;
    ///
    /// // Create a PS256 signer using certs and public key files.
    /// let signcert_path = "tests/fixtures/certs/ps256.pub";
    /// let pkey_path = "tests/fixtures/certs/ps256.pem";
    /// let signer = create_signer::from_files(signcert_path, pkey_path, SigningAlg::Ps256, None)?;
    ///
    /// // Embed a manifest using the signer.
    /// manifest.embed("tests/fixtures/C.jpg", "../target/test_file.jpg", &*signer)?;
    /// # Ok(())
    /// # }
    /// ```
    #[cfg(feature = "file_io")]
    #[deprecated(since = "0.35.0", note = "use Builder.sign_file instead")]
    pub fn embed<P: AsRef<Path>>(
        &mut self,
        source_path: P,
        dest_path: P,
        signer: &dyn Signer,
    ) -> Result<Vec<u8>> {
        // Add manifest info for this target file
        let source_path = self.embed_prep(source_path.as_ref(), dest_path.as_ref())?;

        // convert the manifest to a store
        let mut store = self.to_store()?;

        // sign and write our store to to the output image file
        store.save_to_asset(source_path.as_ref(), signer, dest_path.as_ref())
    }

    /// Embed a signed manifest into a stream using a supplied signer.
    /// returns the bytes of the  manifest that was embedded
    #[allow(deprecated)]
    #[deprecated(since = "0.35.0", note = "use Builder.sign with Cursor instead")]
    #[async_generic(async_signature(
        &mut self,
        format: &str,
        asset: &[u8],
        signer: &dyn AsyncSigner,
    ))]
    pub fn embed_from_memory(
        &mut self,
        format: &str,
        asset: &[u8],
        signer: &dyn Signer,
    ) -> Result<Vec<u8>> {
        // first make a copy of the asset that will contain our modified result
        // todo:: see if we can pass a trait with to_vec support like we to for Strings
        let asset = asset.to_vec();
        let mut stream = std::io::Cursor::new(asset);
        let mut output_stream = Cursor::new(Vec::new());
        if _sync {
            self.embed_to_stream(format, &mut stream, &mut output_stream, signer)?;
        } else {
            self.embed_to_stream_async(format, &mut stream, &mut output_stream, signer)
                .await?;
        }
        Ok(output_stream.into_inner())
    }

    /// Embed a signed manifest into a stream using a supplied signer.
    ///
    /// Returns the bytes of the new asset
    #[deprecated(since = "0.35.0", note = "obsolete test")]
    pub fn embed_stream(
        &mut self,
        format: &str,
        stream: &mut dyn CAIRead,
        signer: &dyn Signer,
    ) -> Result<Vec<u8>> {
        // sign and write our store to to the output image file
        let output_vec: Vec<u8> = Vec::new();
        let mut output_stream = Cursor::new(output_vec);

        self.embed_to_stream(format, stream, &mut output_stream, signer)?;

        Ok(output_stream.into_inner())
    }

    /// Embed a signed manifest into a stream using a supplied signer.
    ///
    /// Returns the bytes of c2pa_manifest that was embedded.
    #[allow(deprecated)]
    #[async_generic(async_signature(
        &mut self,
        format: &str,
        source: &mut dyn CAIRead,
        dest: &mut dyn CAIReadWrite,
        signer: &dyn AsyncSigner,
    ))]
    pub fn embed_to_stream(
        &mut self,
        format: &str,
        source: &mut dyn CAIRead,
        dest: &mut dyn CAIReadWrite,
        signer: &dyn Signer,
    ) -> Result<Vec<u8>> {
        self.set_format(format);
        // todo:: read instance_id from xmp from stream
        self.set_instance_id(format!("xmp:iid:{}", Uuid::new_v4()));

        // generate thumbnail if we don't already have one
        #[cfg(feature = "add_thumbnails")]
        {
            if self.thumbnail_ref().is_none() {
                if let Ok((format, image)) =
                    crate::utils::thumbnail::make_thumbnail_from_stream(format, source)
                {
                    self.set_thumbnail(format, image)?;
                }
            }
        }

        // convert the manifest to a store
        let mut store = self.to_store()?;

        // sign and write our store to to the output image file
        if _sync {
            store.save_to_stream(format, source, dest, signer)
        } else {
            store
                .save_to_stream_async(format, source, dest, signer)
                .await
        }
    }

    /// Embed a signed manifest into a stream using a supplied signer.
    /// returns the  asset generated and bytes of the manifest that was embedded
    //#[cfg(feature = "remote_wasm_sign")]
    #[deprecated(
        since = "0.35.0",
        note = "use Builder.sign with memory Cursor and direct_cose_handling signer instead"
    )]
    pub async fn embed_from_memory_remote_signed(
        &mut self,
        format: &str,
        asset: &[u8],
        signer: &dyn RemoteSigner,
    ) -> Result<(Vec<u8>, Vec<u8>)> {
        self.set_format(format);
        // todo:: read instance_id from xmp from stream
        self.set_instance_id(format!("xmp:iid:{}", Uuid::new_v4()));

        // generate thumbnail if we don't already have one
        #[allow(unused_mut)] // so that this builds with WASM
        let mut stream = std::io::Cursor::new(asset);
        #[cfg(feature = "add_thumbnails")]
        {
            if self.thumbnail_ref().is_none() {
                if let Ok((format, image)) =
                    crate::utils::thumbnail::make_thumbnail_from_stream(format, &mut stream)
                {
                    self.set_thumbnail(format, image)?;
                }
            }
        }
        let asset = stream.into_inner();

        // convert the manifest to a store
        let mut store = self.to_store()?;

        // sign and write our store to to the output image file
        let (output_asset, output_manifest) = store
            .save_to_memory_remote_signed(format, asset, signer)
            .await?;

        Ok((output_asset, output_manifest))
    }

    /// Embed a signed manifest into the target file using a supplied [`AsyncSigner`].
    #[cfg(feature = "file_io")]
    #[deprecated(since = "0.35.0", note = "use Builder.sign_file_async instead")]
    pub async fn embed_async_signed<P: AsRef<Path>>(
        &mut self,
        source_path: P,
        dest_path: P,
        signer: &dyn AsyncSigner,
    ) -> Result<Vec<u8>> {
        // Add manifest info for this target file
        let source_path = self.embed_prep(source_path.as_ref(), dest_path.as_ref())?;
        // convert the manifest to a store
        let mut store = self.to_store()?;
        // sign and write our store to to the output image file
        store
            .save_to_asset_async(source_path.as_ref(), signer, dest_path.as_ref())
            .await
    }

    /// Embed a signed manifest into the target file using a supplied [`RemoteSigner`].
    #[cfg(feature = "file_io")]
    #[deprecated(
        since = "0.35.0",
        note = "use Builder.sign_file with cose_handling enabled signer."
    )]
    pub async fn embed_remote_signed<P: AsRef<Path>>(
        &mut self,
        source_path: P,
        dest_path: P,
        signer: &dyn RemoteSigner,
    ) -> Result<Vec<u8>> {
        // Add manifest info for this target file
        let source_path = self.embed_prep(source_path.as_ref(), dest_path.as_ref())?;
        // convert the manifest to a store
        let mut store = self.to_store()?;
        // sign and write our store to to the output image file
        store
            .save_to_asset_remote_signed(source_path.as_ref(), signer, dest_path.as_ref())
            .await
    }

    /// Embed a signed manifest into fragmented BMFF content (i.e. DASH) assets using a supplied signer.
    #[cfg(feature = "file_io")]
    #[deprecated(since = "0.35.0", note = "use Builder.sign_fragmented_files.")]
    pub fn embed_to_bmff_fragmented<P: AsRef<Path>>(
        &mut self,
        asset_path: P,
        fragment_paths: &Vec<std::path::PathBuf>,
        output_path: P,
        signer: &dyn Signer,
    ) -> Result<()> {
        self.set_asset_from_path(asset_path.as_ref())?;

        // convert the manifest to a store
        let mut store = self.to_store()?;

        // sign and write our store to DASH content
        store.save_to_bmff_fragmented(
            asset_path.as_ref(),
            fragment_paths,
            output_path.as_ref(),
            signer,
        )
    }

    /// Removes any existing manifest from a file
    ///
    /// This should only be used for special cases, such as converting an embedded manifest
    /// to a cloud manifest
    #[cfg(feature = "file_io")]
    pub fn remove_manifest<P: AsRef<Path>>(asset_path: P) -> Result<()> {
        use crate::jumbf_io::remove_jumbf_from_file;
        remove_jumbf_from_file(asset_path.as_ref())
    }

    /// Generates a data hashed placeholder manifest for a file
    ///
    /// The return value is pre-formatted for insertion into a file of the given format
    /// For JPEG it is a series of App11 JPEG segments containing space for a manifest
    /// This is used to create a properly formatted file ready for signing.
    /// The reserve_size is the amount of space to reserve for the signature box.  This
    /// value is fixed once set and must be sufficient to hold the completed signature
    #[deprecated(
        since = "0.35.0",
        note = "use Builder.sign_data_hashed_placeholder instead"
    )]
    pub fn data_hash_placeholder(&mut self, reserve_size: usize, format: &str) -> Result<Vec<u8>> {
        let dh: Result<DataHash> = self.find_assertion(DataHash::LABEL);
        if dh.is_err() {
            let mut ph = DataHash::new("jumbf manifest", "sha256");
            for _ in 0..10 {
                ph.add_exclusion(HashRange::new(0, 2));
            }
            self.add_assertion(&ph)?;
        }

        let mut store = self.to_store()?;
        let placeholder = store.get_data_hashed_manifest_placeholder(reserve_size, format)?;
        Ok(placeholder)
    }

    /// Generates an data hashed embeddable manifest for a file
    ///
    /// The return value is pre-formatted for insertion into a file of the given format
    /// For JPEG it is a series of App11 JPEG segments containing a signed manifest
    /// This can directly replace a placeholder manifest to create a properly signed asset
    /// The data hash must contain exclusions and may contain pre-calculated hashes
    /// if an asset reader is provided, it will be used to calculate the data hash
    #[deprecated(
        since = "0.35.0",
        note = "use Builder.sign_data_hashed_embeddable instead"
    )]
    #[async_generic(async_signature(
        &mut self,
        dh: &DataHash,
        signer: &dyn AsyncSigner,
        format: &str,
        mut asset_reader: Option<&mut dyn CAIRead>,
    ))]
    pub fn data_hash_embeddable_manifest(
        &mut self,
        dh: &DataHash,
        signer: &dyn Signer,
        format: &str,
        mut asset_reader: Option<&mut dyn CAIRead>,
    ) -> Result<Vec<u8>> {
        let mut store = self.to_store()?;
        if let Some(asset_reader) = asset_reader.as_deref_mut() {
            asset_reader.rewind()?;
        }
        if _sync {
            store.get_data_hashed_embeddable_manifest(dh, signer, format, asset_reader)
        } else {
            store
                .get_data_hashed_embeddable_manifest_async(dh, signer, format, asset_reader)
                .await
        }
    }

    /// Generates an data hashed embeddable manifest for a file
    ///
    /// The return value is pre-formatted for insertion into a file of the given format
    /// For JPEG it is a series of App11 JPEG segments containing a signed manifest
    /// This can directly replace a placeholder manifest to create a properly signed asset
    /// The data hash must contain exclusions and may contain pre-calculated hashes
    /// if an asset reader is provided, it will be used to calculate the data hash
    #[deprecated(
        since = "0.35.0",
        note = "use Builder.sign_data_hashed_embeddable instead"
    )]
    pub async fn data_hash_embeddable_manifest_remote(
        &mut self,
        dh: &DataHash,
        signer: &dyn RemoteSigner,
        format: &str,
        mut asset_reader: Option<&mut dyn CAIRead>,
    ) -> Result<Vec<u8>> {
        let mut store = self.to_store()?;
        if let Some(asset_reader) = asset_reader.as_deref_mut() {
            asset_reader.rewind()?;
        }
        store
            .get_data_hashed_embeddable_manifest_remote(dh, signer, format, asset_reader)
            .await
    }

    /// Generates a signed box hashed manifest, optionally preformatted for embedding
    ///
    /// The manifest must include a box hash assertion with correct hashes
    #[deprecated(
        since = "0.35.0",
        note = "use Builder.sign_box_hashed_embeddable instead"
    )]
    #[async_generic(async_signature(
        &mut self,
        signer: &dyn AsyncSigner,
        format: Option<&str>,
    ))]
    pub fn box_hash_embeddable_manifest(
        &mut self,
        signer: &dyn Signer,
        format: Option<&str>,
    ) -> Result<Vec<u8>> {
        let mut store = self.to_store()?;
        let mut cm = if _sync {
            store.get_box_hashed_embeddable_manifest(signer)
        } else {
            store.get_box_hashed_embeddable_manifest_async(signer).await
        }?;
        if let Some(format) = format {
            cm = Store::get_composed_manifest(&cm, format)?;
        }
        Ok(cm)
    }

    /// Formats a signed manifest for embedding in the given format
    ///
    /// For instance, this would return one or JPEG App11 segments containing the manifest
    pub fn composed_manifest(manifest_bytes: &[u8], format: &str) -> Result<Vec<u8>> {
        Store::get_composed_manifest(manifest_bytes, format)
    }

    /// Generate a placed manifest.  The returned manifest is complete
    /// as if it were inserted into the asset specified by input_stream
    /// expect that it has not been placed into an output asset and has not
    /// been signed.  Use embed_placed_manifest to insert into the asset
    /// referenced by input_stream
    #[deprecated(since = "0.35.0", note = "use Builder.sign with dynamic assertions.")]
    pub fn get_placed_manifest(
        &mut self,
        reserve_size: usize,
        format: &str,
        input_stream: &mut dyn CAIRead,
    ) -> Result<(Vec<u8>, String)> {
        let mut store = self.to_store()?;

        Ok((
            store.get_placed_manifest(reserve_size, format, input_stream)?,
            store.provenance_label().ok_or(Error::NotFound)?,
        ))
    }

    /// Signs and embeds the manifest specified by manifest_bytes into output_stream. format
    /// specifies the format of the asset. The input_stream should point to the same asset
    /// used in get_placed_manifest.  The caller can supply list of ManifestPathCallback
    /// traits to make any modifications to assertions.  The callbacks are processed before
    /// the manifest is signed.  
    #[deprecated(since = "0.38.0", note = "use Builder.sign with dynamic assertions.")]
    pub fn embed_placed_manifest(
        manifest_bytes: &[u8],
        format: &str,
        input_stream: &mut dyn CAIRead,
        output_stream: &mut dyn CAIReadWrite,
        signer: &dyn Signer,
        manifest_callbacks: &[Box<dyn ManifestPatchCallback>],
    ) -> Result<Vec<u8>> {
        Store::embed_placed_manifest(
            manifest_bytes,
            format,
            input_stream,
            output_stream,
            signer,
            manifest_callbacks,
        )
    }
}

impl std::fmt::Display for Manifest {
    fn fmt(&self, f: &mut std::fmt::Formatter<'_>) -> std::fmt::Result {
        let json = serde_json::to_string_pretty(self).unwrap_or_default();
        f.write_str(&json)
    }
}
#[derive(Clone, Debug, Deserialize, Serialize)]
#[cfg_attr(feature = "json_schema", derive(JsonSchema))]
/// Holds information about a signature
pub struct SignatureInfo {
    /// Human-readable issuing authority for this signature.
    #[serde(skip_serializing_if = "Option::is_none")]
    pub alg: Option<SigningAlg>,
    /// Human-readable issuing authority for this signature.
    #[serde(skip_serializing_if = "Option::is_none")]
    pub issuer: Option<String>,

    /// The serial number of the certificate.
    #[serde(skip_serializing_if = "Option::is_none")]
    pub cert_serial_number: Option<String>,

    /// The time the signature was created.
    #[serde(skip_serializing_if = "Option::is_none")]
    pub time: Option<String>,

    /// Revocation status of the certificate.
    #[serde(skip_serializing_if = "Option::is_none")]
    pub revocation_status: Option<bool>,

    /// The cert chain for this claim.
    #[serde(skip)] // don't serialize this, let someone ask for it
    cert_chain: String,
}

impl SignatureInfo {
    // returns the cert chain for this signature
    pub fn cert_chain(&self) -> &str {
        &self.cert_chain
    }
}

#[cfg(test)]
pub(crate) mod tests {
    #![allow(clippy::expect_used)]
    #![allow(clippy::unwrap_used)]

    use std::io::Cursor;

    #[cfg(any(feature = "file_io", target_arch = "wasm32"))]
    use c2pa_crypto::SigningAlg;
    #[cfg(feature = "file_io")]
    use c2pa_status_tracker::{DetailedStatusTracker, StatusTracker};
    #[cfg(feature = "file_io")]
    use tempfile::tempdir;
    #[cfg(target_arch = "wasm32")]
    use wasm_bindgen_test::*;

    #[cfg(target_arch = "wasm32")]
    wasm_bindgen_test::wasm_bindgen_test_configure!(run_in_browser);

    #[allow(unused_imports)]
    use crate::{
        assertions::{c2pa_action, Action, Actions},
        ingredient::Ingredient,
        reader::Reader,
        store::Store,
<<<<<<< HEAD
        utils::test::{static_test_uuid, temp_remote_signer, temp_signer, TEST_VC},
=======
        utils::test::{temp_remote_signer, TEST_VC},
        utils::test_signer::{async_test_signer, test_signer},
>>>>>>> 11e2c0da
        Manifest, Result,
    };
    #[cfg(feature = "file_io")]
    use crate::{
        assertions::{labels::ACTIONS, DataHash},
        error::Error,
        hash_utils::HashRange,
        resource_store::ResourceRef,
        utils::test::{
            fixture_path, temp_dir_path, temp_fixture_path, write_jpeg_placeholder_file,
            TEST_SMALL_JPEG,
        },
        validation_status,
    };

    // example of random data structure as an assertion
    #[derive(serde::Serialize)]
    #[allow(dead_code)] // this here for wasm builds to pass clippy  (todo: remove)
    struct MyStruct {
        l1: String,
        l2: u32,
    }

    fn test_manifest() -> Manifest {
        Manifest::new("test".to_owned())
    }

    #[test]
    #[cfg(feature = "file_io")]
    #[allow(deprecated)]
    fn from_file() {
        let mut manifest = test_manifest();
        let source_path = fixture_path(TEST_SMALL_JPEG);
        manifest
            .set_vendor("vendor".to_owned())
            .set_parent(Ingredient::from_file(&source_path).expect("from_file"))
            .expect("set_parent");

        let vc: serde_json::Value = serde_json::from_str(TEST_VC).unwrap();
        manifest
            .add_verifiable_credential(&vc)
            .expect("verifiable_credential");

        manifest
            .add_labeled_assertion(
                "my.assertion",
                &MyStruct {
                    l1: "some data".to_owned(),
                    l2: 5,
                },
            )
            .expect("add_assertion");

        let actions = Actions::new().add_action(
            Action::new(c2pa_action::EDITED)
                .set_parameter("name".to_owned(), "gaussian_blur")
                .unwrap(),
        );

        manifest.add_assertion(&actions).expect("add_assertion");

        manifest.add_ingredient(Ingredient::from_file(&source_path).expect("from_file"));

        // generate json and omit binary thumbnails for printout
        let mut json = serde_json::to_string_pretty(&manifest).expect("error to json");
        while let Some(index) = json.find("\"thumbnail\": [") {
            if let Some(idx2) = json[index..].find(']') {
                json = format!(
                    "{}\"thumbnail\": \"<omitted>\"{}",
                    &json[..index],
                    &json[index + idx2 + 1..]
                );
            }
        }

        // copy an image to use as our target
        let dir = tempdir().expect("temp dir");
        let test_output = dir.path().join("wc_embed_test.jpg");

        //embed a claim generated from this manifest
        let signer = test_signer(SigningAlg::Ps256);

        let _store = manifest
            .embed(&source_path, &test_output, signer.as_ref())
            .expect("embed");

        assert_eq!(manifest.format(), "image/jpeg");
        assert_eq!(manifest.title(), Some("wc_embed_test.jpg"));
        if cfg!(feature = "add_thumbnails") {
            assert!(manifest.thumbnail().is_some());
        } else {
            assert_eq!(manifest.thumbnail(), None);
        }
        let ingredient = Ingredient::from_file(&test_output).expect("load_from_asset");
        assert!(ingredient.active_manifest().is_some());
    }

    #[test]
    #[cfg(feature = "file_io")]
    /// test assertion validation on actions, should generate an error
    fn ws_bad_assertion() {
        // copy an image to use as our target for embedding
        let ap = fixture_path(TEST_SMALL_JPEG);
        let temp_dir = tempdir().expect("temp dir");
        let test_output = temp_dir_path(&temp_dir, "ws_bad_assertion.jpg");
        std::fs::copy(ap, test_output).expect("copy");

        let mut manifest = test_manifest();

        manifest
            .add_labeled_assertion(
                "c2pa.actions",
                &MyStruct {
                    // add something that isn't an actions struct
                    l1: "some data".to_owned(),
                    l2: 5,
                },
            )
            .expect("add_assertion");

        // convert to store
        let result = manifest.to_store();

        println!("{result:?}");
        assert!(result.is_err())
    }

    #[test]
    #[cfg(feature = "file_io")]
    /// test assertion validation on actions, should generate an error
    fn ws_valid_labeled_assertion() {
        // copy an image to use as our target for embedding
        let ap = fixture_path(TEST_SMALL_JPEG);
        let temp_dir = tempdir().expect("temp dir");
        let test_output = temp_dir_path(&temp_dir, "ws_bad_assertion.jpg");
        std::fs::copy(ap, test_output).expect("copy");

        let mut manifest = test_manifest();

        manifest
            .add_labeled_assertion(
                "c2pa.actions",
                &serde_json::json!({
                    "actions": [
                        {
                            "action": "c2pa.edited",
                            "parameters": {
                                "description": "gradient",
                                "name": "any value"
                            },
                            "softwareAgent": "TestApp"
                        },
                        {
                            "action": "c2pa.dubbed",
                            "changes": [
                                {
                                    "description": "translated to klingon",
                                    "region": [
                                        {
                                            "type": "temporal",
                                            "time": {}
                                        }
                                    ]
                                }
                            ]
                        }
                    ]
                }),
            )
            .expect("add_assertion");

        // convert to store
        let store = manifest.to_store().expect("valid action to_store");
        let m2 = Manifest::from_store(&store, &store.provenance_label().unwrap(), None)
            .expect("from_store");
        let actions: Actions = m2
            .find_assertion("c2pa.actions.v2")
            .expect("find_assertion");
        assert_eq!(actions.actions()[0].action(), "c2pa.edited");
        assert_eq!(actions.actions()[1].action(), "c2pa.dubbed");
    }

    #[test]
    fn test_verifiable_credential() {
        let mut manifest = test_manifest();
        let vc: serde_json::Value = serde_json::from_str(TEST_VC).unwrap();
        manifest
            .add_verifiable_credential(&vc)
            .expect("verifiable_credential");
        let store = manifest.to_store().expect("to_store");
        let claim = store.provenance_claim().unwrap();
        assert!(!claim.get_verifiable_credentials().is_empty());
    }

    #[test]
    fn test_assertion_user_cbor() {
        use crate::{assertions::UserCbor, Manifest};

        const LABEL: &str = "org.cai.test";
        const DATA: &str = r#"{ "l1":"some data", "l2":"some other data" }"#;
        let json: serde_json::Value = serde_json::from_str(DATA).unwrap();
        let data = serde_cbor::to_vec(&json).unwrap();
        let cbor = UserCbor::new(LABEL, data);
        let mut manifest = test_manifest();
        manifest.add_assertion(&cbor).expect("add_assertion");
        manifest.add_assertion(&cbor).expect("add_assertion");
        let store = manifest.to_store().expect("to_store");

        let _manifest2 = Manifest::from_store(
            &store,
            &store.provenance_label().unwrap(),
            #[cfg(feature = "file_io")]
            None,
        )
        .expect("from_store");
        println!("{store}");
        println!("{_manifest2:?}");
        let cbor2: UserCbor = manifest.find_assertion(LABEL).expect("get_assertion");
        assert_eq!(cbor, cbor2);
    }

    #[test]
    #[cfg(feature = "file_io")]
    #[allow(deprecated)]
    fn test_redaction() {
        const ASSERTION_LABEL: &str = "stds.schema-org.CreativeWork";

        let temp_dir = tempdir().expect("temp dir");
        let output = temp_fixture_path(&temp_dir, TEST_SMALL_JPEG);
        let output2 = temp_fixture_path(&temp_dir, TEST_SMALL_JPEG);

        let mut manifest = test_manifest();

        manifest
            .add_labeled_assertion(
                ASSERTION_LABEL,
                &serde_json::json! (
                {
                    "@context": "https://schema.org",
                    "@type": "CreativeWork",
                    "author": [
                      {
                        "@type": "Person",
                        "name": "Joe Bloggs"
                      },

                    ]
                  }),
            )
            .expect("add_assertion");

        let signer = test_signer(SigningAlg::Ps256);

        let c2pa_data = manifest
            .embed(&output, &output, signer.as_ref())
            .expect("embed");
        let mut validation_log = DetailedStatusTracker::default();

        let store1 = Store::load_from_memory("c2pa", &c2pa_data, true, &mut validation_log)
            .expect("load from memory");
        let claim1_label = store1.provenance_label().unwrap();
        let claim = store1.provenance_claim().unwrap();
        assert!(claim.get_claim_assertion(ASSERTION_LABEL, 0).is_some()); // verify the assertion is there

        // create a new claim and make the previous file a parent
        let mut manifest2 = test_manifest();
        manifest2
            .set_parent(Ingredient::from_file(&output).expect("from_file"))
            .expect("set_parent");

        // redact the assertion
        manifest2
            .add_redaction(ASSERTION_LABEL)
            .expect("add_redaction");

        //embed a claim in output2
        let signer = test_signer(SigningAlg::Ps256);
        let _store2 = manifest2
            .embed(&output2, &output2, signer.as_ref())
            .expect("embed");

        let mut report = DetailedStatusTracker::default();
        let store3 = Store::load_from_asset(&output2, true, &mut report).unwrap();
        let claim2 = store3.provenance_claim().unwrap();

        // assert!(!claim2.get_verifiable_credentials().is_empty());

        // test that the redaction is in the new claim and the assertion is removed from the first one

        assert!(claim2.redactions().is_some());
        assert!(!claim2.redactions().unwrap().is_empty());
        assert!(!report.logged_items().is_empty());
        let redacted_uri = &claim2.redactions().unwrap()[0];

        let claim1 = store3.get_claim(&claim1_label).unwrap();
        assert_eq!(claim1.get_claim_assertion(redacted_uri, 0), None);
    }

    #[test]
    #[cfg(feature = "file_io")]
    #[allow(deprecated)]
    fn test_action_assertion_redaction_error() {
        let temp_dir = tempdir().expect("temp dir");
        let parent_output = temp_fixture_path(&temp_dir, TEST_SMALL_JPEG);

        // Create parent with a c2pa_action type assertion.
        let mut parent_manifest = test_manifest();
        let actions = Actions::new().add_action(
            Action::new(c2pa_action::FILTERED)
                .set_parameter("name".to_owned(), "gaussian blur")
                .unwrap()
                .set_when("2015-06-26T16:43:23+0200"),
        );
        parent_manifest
            .add_assertion(&actions)
            .expect("add_assertion");

        let signer = test_signer(SigningAlg::Ps256);
        parent_manifest
            .embed(&parent_output, &parent_output, signer.as_ref())
            .expect("embed");

        // Add parent_manifest as an ingredient of the new manifest and redact the assertion `c2pa.actions`.
        let mut manifest = test_manifest();
        manifest
            .set_parent(Ingredient::from_file(&parent_output).expect("from_file"))
            .expect("set_parent");
        assert!(manifest.add_redaction(ACTIONS).is_ok());

        // Attempt embedding the manifest with the invalid redaction.
        let redact_output = temp_fixture_path(&temp_dir, TEST_SMALL_JPEG);
        let embed_result = manifest.embed(&redact_output, &redact_output, signer.as_ref());
        assert!(matches!(
            embed_result.err().unwrap(),
            Error::AssertionInvalidRedaction
        ));
    }

    #[test]
    fn manifest_assertion_instances() {
        let mut manifest = Manifest::new("test".to_owned());
        let actions = Actions::new().add_action(Action::new(c2pa_action::EDITED));
        // add three assertions with the same label
        manifest.add_assertion(&actions).expect("add_assertion");
        manifest.add_assertion(&actions).expect("add_assertion");
        manifest.add_assertion(&actions).expect("add_assertion");

        // convert to a store and read back again
        let store = manifest.to_store().expect("to_store");
        println!("{store}");
        let active_label = store.provenance_label().unwrap();

        let manifest2 = Manifest::from_store(
            &store,
            &active_label,
            #[cfg(feature = "file_io")]
            None,
        )
        .expect("from_store");
        println!("{manifest2}");

        // now check to see if we have three separate assertions with different instances
        let action2: Result<Actions> = manifest2.find_assertion_with_instance(Actions::LABEL, 2);
        assert!(action2.is_ok());
        assert_eq!(action2.unwrap().actions()[0].action(), c2pa_action::EDITED);
    }

    #[cfg(all(feature = "file_io", feature = "openssl_sign"))]
    #[actix::test]
    #[allow(deprecated)]
    async fn test_embed_async_sign() {
        let temp_dir = tempdir().expect("temp dir");
        let output = temp_fixture_path(&temp_dir, TEST_SMALL_JPEG);

        let async_signer = async_test_signer(SigningAlg::Ps256);

        let mut manifest = test_manifest();
        manifest
            .embed_async_signed(&output, &output, &async_signer)
            .await
            .expect("embed");
        let reader = Reader::from_file_async(&output).await.expect("from_file");
        assert_eq!(
            reader.active_manifest().unwrap().title().unwrap(),
            TEST_SMALL_JPEG
        );
    }

    #[cfg(all(feature = "file_io", feature = "openssl_sign"))]
    #[actix::test]
    #[allow(deprecated)]
    async fn test_embed_remote_sign() {
        let temp_dir = tempdir().expect("temp dir");
        let output = temp_fixture_path(&temp_dir, TEST_SMALL_JPEG);

        let remote_signer = temp_remote_signer();

        let mut manifest = test_manifest();
        manifest
            .embed_remote_signed(&output, &output, remote_signer.as_ref())
            .await
            .expect("embed");
        let manifest_store = Reader::from_file_async(&output).await.expect("from_file");
        assert_eq!(
            manifest_store.active_manifest().unwrap().title().unwrap(),
            TEST_SMALL_JPEG
        );
    }

    #[cfg(feature = "file_io")]
    #[test]
    #[allow(deprecated)]
    fn test_embed_user_label() {
        let temp_dir = tempdir().expect("temp dir");
        let output = temp_fixture_path(&temp_dir, TEST_SMALL_JPEG);

<<<<<<< HEAD
        let my_guid = static_test_uuid();

        let signer = temp_signer();
=======
        let signer = test_signer(SigningAlg::Ps256);
>>>>>>> 11e2c0da

        let mut manifest = test_manifest();
        manifest.set_label(my_guid);
        manifest
            .embed(&output, &output, signer.as_ref())
            .expect("embed");

        let reader = Reader::from_file(&output).expect("from_file");
        assert_eq!(
            reader.active_manifest().unwrap().title().unwrap(),
            TEST_SMALL_JPEG
        );
    }

    #[cfg(feature = "file_io")]
    #[test]
    #[allow(deprecated)]
    fn test_embed_sidecar_user_label() {
        let temp_dir = tempdir().expect("temp dir");
        let output = temp_fixture_path(&temp_dir, TEST_SMALL_JPEG);
        let sidecar = output.with_extension("c2pa");
        let fp = format!("file:/{}", sidecar.to_str().unwrap());
        let url = url::Url::parse(&fp).unwrap();

        let signer = test_signer(SigningAlg::Ps256);

        let mut manifest = test_manifest();
        manifest.set_label(static_test_uuid());
        manifest.set_remote_manifest(url);
        let c2pa_data = manifest
            .embed(&output, &output, signer.as_ref())
            .expect("embed");

        let manifest_store =
            Reader::from_stream("application/c2pa", Cursor::new(c2pa_data)).expect("from_bytes");
        assert_eq!(
            manifest_store.active_manifest().unwrap().title().unwrap(),
            TEST_SMALL_JPEG
        );
    }

    #[cfg_attr(not(target_arch = "wasm32"), actix::test)]
    #[cfg_attr(target_arch = "wasm32", wasm_bindgen_test)]
    #[allow(deprecated)]
    async fn test_embed_jpeg_stream_wasm() {
        use crate::assertions::User;
        let image = include_bytes!("../tests/fixtures/earth_apollo17.jpg");
        // convert buffer to cursor with Read/Write/Seek capability

        let mut manifest = Manifest::new("my_app".to_owned());
        manifest.set_title("EmbedStream");
        manifest
            .add_assertion(&User::new(
                "org.contentauth.mylabel",
                r#"{"my_tag":"Anything I want"}"#,
            ))
            .unwrap();

        // add a parent ingredient
        let mut ingredient = Ingredient::from_memory_async("jpeg", image)
            .await
            .expect("from_stream_async");
        ingredient.set_title("parent.jpg");
        manifest.set_parent(ingredient).expect("set_parent");

        let signer = temp_remote_signer();

        // Embed a manifest using the signer.
        let (out_vec, _out_manifest) = manifest
            .embed_from_memory_remote_signed("jpeg", image, signer.as_ref())
            .await
            .expect("embed_stream");

        // try to load the image
        let manifest_store = Reader::from_stream_async("image/jpeg", Cursor::new(out_vec))
            .await
            .unwrap();

        println!("It worked: {manifest_store}\n");
    }

    #[cfg_attr(not(target_arch = "wasm32"), actix::test)]
    #[cfg_attr(target_arch = "wasm32", wasm_bindgen_test)]
    #[allow(deprecated)]
    async fn test_embed_png_stream_wasm() {
        use crate::assertions::User;
        let image = include_bytes!("../tests/fixtures/libpng-test.png");
        // convert buffer to cursor with Read/Write/Seek capability

        let mut manifest = Manifest::new("my_app".to_owned());
        manifest.set_title("EmbedStream");
        manifest
            .add_assertion(&User::new(
                "org.contentauth.mylabel",
                r#"{"my_tag":"Anything I want"}"#,
            ))
            .unwrap();

        let signer = temp_remote_signer();

        // Embed a manifest using the signer.
        let (out_vec, _out_manifest) = manifest
            .embed_from_memory_remote_signed("png", image, signer.as_ref())
            .await
            .expect("embed_stream");

        // try to load the image
        let manifest_store = Reader::from_stream_async("image/png", Cursor::new(out_vec))
            .await
            .unwrap();

        println!("It worked: {manifest_store}\n");
    }

    #[cfg_attr(not(target_arch = "wasm32"), actix::test)]
    #[cfg_attr(target_arch = "wasm32", wasm_bindgen_test)]
    #[allow(deprecated)]
    async fn test_embed_webp_stream_wasm() {
        use crate::assertions::User;
        let image = include_bytes!("../tests/fixtures/mars.webp");
        // convert buffer to cursor with Read/Write/Seek capability

        let mut manifest = Manifest::new("my_app".to_owned());
        manifest.set_title("EmbedStream");
        manifest
            .add_assertion(&User::new(
                "org.contentauth.mylabel",
                r#"{"my_tag":"Anything I want"}"#,
            ))
            .unwrap();

        let signer = temp_remote_signer();

        // Embed a manifest using the signer.
        let (out_vec, _out_manifest) = manifest
            .embed_from_memory_remote_signed("image/webp", image, signer.as_ref())
            .await
            .expect("embed_stream");

        // try to load the image
        let manifest_store = Reader::from_stream_async("image/webp", Cursor::new(out_vec))
            .await
            .unwrap();

        println!("It worked: {manifest_store}\n");
    }

    #[test]
    fn test_embed_stream() {
        use crate::assertions::User;
        let image = include_bytes!("../tests/fixtures/earth_apollo17.jpg");
        // convert buffer to cursor with Read/Write/Seek capability
        let mut stream = std::io::Cursor::new(image.to_vec());
        // let mut image = image.to_vec();
        // let mut stream = std::io::Cursor::new(image.as_mut_slice());

        let mut manifest = Manifest::new("my_app".to_owned());
        manifest.set_title("EmbedStream");
        manifest
            .add_assertion(&User::new(
                "org.contentauth.mylabel",
                r#"{"my_tag":"Anything I want"}"#,
            ))
            .unwrap();

        let signer = test_signer(SigningAlg::Ps256);

        let mut output = Cursor::new(Vec::new());
        // Embed a manifest using the signer.
        manifest
            .embed_to_stream("jpeg", &mut stream, &mut output, signer.as_ref())
            .expect("embed_stream");

        stream.set_position(0);
        let reader = Reader::from_stream("jpeg", &mut output).expect("from_bytes");
        assert_eq!(
            reader.active_manifest().unwrap().title().unwrap(),
            "EmbedStream"
        );
        #[cfg(feature = "add_thumbnails")]
        assert!(reader.active_manifest().unwrap().thumbnail().is_some());
        //println!("{manifest_store}");main
    }

    #[cfg(any(target_arch = "wasm32", feature = "openssl_sign"))]
    #[cfg_attr(feature = "openssl_sign", actix::test)]
    #[cfg_attr(target_arch = "wasm32", wasm_bindgen_test)]
    async fn test_embed_from_memory_async() {
        use crate::assertions::User;
        let image = include_bytes!("../tests/fixtures/earth_apollo17.jpg");
        // convert buffer to cursor with Read/Write/Seek capability
        let mut stream = std::io::Cursor::new(image.to_vec());
        // let mut image = image.to_vec();
        // let mut stream = std::io::Cursor::new(image.as_mut_slice());

        let mut manifest = Manifest::new("my_app".to_owned());
        manifest.set_title("EmbedStream");
        manifest
            .add_assertion(&User::new(
                "org.contentauth.mylabel",
                r#"{"my_tag":"Anything I want"}"#,
            ))
            .unwrap();

        let signer = async_test_signer(SigningAlg::Ed25519);
        let mut output = Cursor::new(Vec::new());

        // Embed a manifest using the signer.
        manifest
            .embed_to_stream_async("jpeg", &mut stream, &mut output, signer.as_ref())
            .await
            .expect("embed_stream");

        output.set_position(0);
        let reader = Reader::from_stream_async("jpeg", &mut output)
            .await
            .expect("from_bytes");
        assert_eq!(
            reader.active_manifest().unwrap().title().unwrap(),
            "EmbedStream"
        );
        #[cfg(feature = "add_thumbnails")]
        assert!(reader.active_manifest().unwrap().thumbnail().is_some());
        //println!("{manifest_store}");main
    }

    #[cfg(feature = "file_io")]
    #[actix::test]
    #[allow(deprecated)]
    /// Verify that an ingredient with error is reported on the ingredient and not on the manifest_store
    async fn test_embed_with_ingredient_error() {
        let temp_dir = tempdir().expect("temp dir");
        let output = temp_fixture_path(&temp_dir, TEST_SMALL_JPEG);

        let signer = test_signer(SigningAlg::Ps256);

        let mut manifest = test_manifest();
        let ingredient =
            Ingredient::from_file(fixture_path("XCA.jpg")).expect("getting ingredient");
        assert!(ingredient.validation_status().is_some());
        assert_eq!(
            ingredient.validation_status().unwrap()[0].code(),
            validation_status::ASSERTION_DATAHASH_MISMATCH
        );
        manifest.add_ingredient(ingredient);
        manifest
            .embed(&output, &output, signer.as_ref())
            .expect("embed");
        let manifest_store = Reader::from_file_async(&output).await.expect("from_file");
        println!("{manifest_store}");
        let manifest = manifest_store.active_manifest().unwrap();
        let ingredient_status = manifest.ingredients()[0].validation_status();
        assert_eq!(
            ingredient_status.unwrap()[0].code(),
            validation_status::ASSERTION_DATAHASH_MISMATCH
        );
        assert_eq!(manifest.title().unwrap(), TEST_SMALL_JPEG);
        assert!(manifest_store.validation_status().is_none())
    }

    #[cfg(feature = "file_io")]
    #[test]
    #[allow(deprecated)]
    fn test_embed_sidecar_with_parent_manifest() {
        let temp_dir = tempdir().expect("temp dir");
        let source = fixture_path("XCA.jpg");
        let output = temp_dir.path().join("XCAplus.jpg");
        let sidecar = output.with_extension("c2pa");
        let fp = format!("file:/{}", sidecar.to_str().unwrap());
        let url = url::Url::parse(&fp).unwrap();

        let signer = test_signer(SigningAlg::Ps256);

        let parent = Ingredient::from_file(fixture_path("XCA.jpg")).expect("getting parent");
        let mut manifest = test_manifest();
        manifest.set_parent(parent).expect("setting parent");
        manifest.set_remote_manifest(url.clone());
        let _c2pa_data = manifest
            .embed(&source, &output, signer.as_ref())
            .expect("embed");

        assert_eq!(manifest.remote_manifest_url().unwrap(), url.to_string());

        //let manifest_store = crate::ManifestStore::from_file(&sidecar).expect("from_file");
        let manifest_store = Reader::from_file(&output).expect("from_file");
        assert_eq!(
            manifest_store.active_manifest().unwrap().title().unwrap(),
            "XCAplus.jpg"
        );
    }

    #[cfg(feature = "file_io")]
    #[test]
    #[allow(deprecated)]
    fn test_embed_user_thumbnail() {
        let temp_dir = tempdir().expect("temp dir");
        let output = temp_fixture_path(&temp_dir, TEST_SMALL_JPEG);

        let signer = test_signer(SigningAlg::Ps256);

        let mut manifest = test_manifest();
        let thumb_data = vec![1, 2, 3];
        manifest
            .set_thumbnail("image/jpeg", thumb_data.clone())
            .expect("set_thumbnail");
        manifest
            .embed(&output, &output, signer.as_ref())
            .expect("embed");
        let manifest_store = Reader::from_file(&output).expect("from_file");
        let active_manifest = manifest_store.active_manifest().unwrap();
        let (format, image) = active_manifest.thumbnail().unwrap();
        assert_eq!(format, "image/jpeg");
        assert_eq!(image.into_owned(), thumb_data);
    }

    #[cfg(feature = "file_io")]
    const MANIFEST_JSON: &str = r#"{
        "claim_generator": "test",
        "claim_generator_info": [
            {
                "name": "test",
                "version": "1.0",
                "icon": {
                    "format": "image/svg+xml",
                    "identifier": "sample1.svg"
                }
            }
        ],
        "metadata": [
            {
                "dateTime": "1985-04-12T23:20:50.52Z",
                "my_metadata": "some custom response"
            }
        ],
        "format" : "image/jpeg",
        "thumbnail": {
            "format": "image/jpeg",
            "identifier": "IMG_0003.jpg"
        },
        "assertions": [
            {
                "label": "c2pa.actions.v2",
                "data": {
                    "actions": [
                        {
                            "action": "c2pa.opened",
                            "instanceId": "xmp.iid:7b57930e-2f23-47fc-affe-0400d70b738d",
                            "parameters": {
                                "description": "import"
                            },
                            "digitalSourceType": "http://cv.iptc.org/newscodes/digitalsourcetype/algorithmicMedia",
                            "softwareAgent": {
                                "name": "TestApp",
                                "version": "1.0",
                                "icon": {
                                    "format": "image/svg+xml",
                                    "identifier": "sample1.svg"
                                },
                                "something": "else"
                            },
                            "changes": [
                                {
                                    "region" : [
                                        {
                                            "type" : "temporal",
                                            "time" : {}
                                        }
                                    ],
                                    "description": "lip synced area"
                                }
                            ]
                        }
                    ],
                    "templates": [
                        {
                            "action": "c2pa.opened",
                            "softwareAgent": {
                                "name": "TestApp",
                                "version": "1.0",
                                "icon": {
                                    "format": "image/svg+xml",
                                    "identifier": "sample1.svg"
                                },
                                "something": "else"
                            },
                            "icon": {
                                "format": "image/svg+xml",
                                "identifier": "sample1.svg"
                            }
                        }
                    ]
                }
            }
        ],
        "ingredients": [{
            "title": "A.jpg",
            "format": "image/jpeg",
            "document_id": "xmp.did:813ee422-9736-4cdc-9be6-4e35ed8e41cb",
            "relationship": "parentOf",
            "thumbnail": {
                "format": "image/png",
                "identifier": "exp-test1.png"
            }
        },
        {
            "title": "prompt",
            "format": "text/plain",
            "relationship": "inputTo",
            "data": {
                "format": "text/plain",
                "identifier": "prompt.txt",
                "data_types": [
                    {
                    "type": "c2pa.types.generator.prompt"
                    }
                ]
            }
        },
        {
            "title": "Custom AI Model",
            "format": "application/octet-stream",
            "relationship": "inputTo",
            "data_types": [
                {
                    "type": "c2pa.types.model"
                }
            ]
          }
        ]
    }"#;

    #[test]
    #[cfg(feature = "openssl_sign")]
    /// tests and illustrates how to add assets to a non-file based manifest by using a stream
    fn from_json_with_stream() {
        use crate::assertions::Relationship;

        let mut manifest = Manifest::from_json(MANIFEST_JSON).unwrap();
        // add binary resources to manifest and ingredients giving matching the identifiers given in JSON
        manifest
            .resources_mut()
            .add("IMG_0003.jpg", *b"my value")
            .unwrap()
            .add("sample1.svg", *b"my value")
            .expect("add resource");
        manifest.ingredients_mut()[0]
            .resources_mut()
            .add("exp-test1.png", *b"my value")
            .expect("add_resource");
        manifest.ingredients_mut()[1]
            .resources_mut()
            .add("prompt.txt", *b"pirate with bird on shoulder")
            .expect("add_resource");

        println!("{manifest}");

        let image = include_bytes!("../tests/fixtures/earth_apollo17.jpg");
        // convert buffer to cursor with Read/Write/Seek capability
        let mut input = std::io::Cursor::new(image.to_vec());

        let signer = test_signer(SigningAlg::Ps256);

        // Embed a manifest using the signer.
        let mut output = Cursor::new(Vec::new());
        manifest
            .embed_to_stream("jpeg", &mut input, &mut output, signer.as_ref())
            .expect("embed_stream");

        output.set_position(0);
        let reader = Reader::from_stream("jpeg", &mut output).expect("from_bytes");
        println!("manifest_store = {reader}");
        let m = reader.active_manifest().unwrap();

        //println!("after = {m}");

        assert!(m.thumbnail().is_some());
        let (format, image) = m.thumbnail().unwrap();
        assert_eq!(format, "image/jpeg");
        assert_eq!(image.to_vec(), b"my value");
        assert_eq!(m.ingredients().len(), 3);
        // Validate a prompt ingredient (with data field)
        assert_eq!(m.ingredients()[1].relationship(), &Relationship::InputTo);
        assert!(m.ingredients()[1].data_ref().is_some());
        assert_eq!(m.ingredients()[1].data_ref().unwrap().format, "text/plain");
        let id = m.ingredients()[1].data_ref().unwrap().identifier.as_str();
        assert_eq!(
            m.ingredients()[1].resources().get(id).unwrap().into_owned(),
            b"pirate with bird on shoulder"
        );
        // Validate a custom AI model ingredient.
        assert_eq!(m.ingredients()[2].title(), "Custom AI Model");
        assert_eq!(m.ingredients()[2].relationship(), &Relationship::InputTo);
        assert_eq!(
            m.ingredients()[2].data_types().unwrap()[0].asset_type,
            "c2pa.types.model"
        );

        // println!("{manifest_store}");
    }

    #[test]
    #[cfg(feature = "openssl_sign")]
    #[allow(deprecated)]
    /// tests and illustrates how to add assets to a non-file based manifest by using a memory buffer
    fn from_json_with_memory() {
        use crate::assertions::Relationship;

        let mut manifest = Manifest::from_json(MANIFEST_JSON).unwrap();
        // add binary resources to manifest and ingredients giving matching the identifiers given in JSON
        manifest
            .resources_mut()
            .add("IMG_0003.jpg", *b"my value")
            .unwrap()
            .add("sample1.svg", *b"my value")
            .expect("add resource");
        manifest.ingredients_mut()[0]
            .resources_mut()
            .add("exp-test1.png", *b"my value")
            .expect("add_resource");
        manifest.ingredients_mut()[1]
            .resources_mut()
            .add("prompt.txt", *b"pirate with bird on shoulder")
            .expect("add_resource");

        println!("{manifest}");

        let image = include_bytes!("../tests/fixtures/earth_apollo17.jpg");

        let signer = test_signer(SigningAlg::Ps256);

        // Embed a manifest using the signer.
        let output_image = manifest
            .embed_from_memory("jpeg", image, signer.as_ref())
            .expect("embed_stream");

        let reader = Reader::from_stream("jpeg", Cursor::new(output_image)).expect("from_bytes");
        println!("manifest_store = {reader}");
        let m = reader.active_manifest().unwrap();

        assert!(m.thumbnail().is_some());
        let (format, image) = m.thumbnail().unwrap();
        assert_eq!(format, "image/jpeg");
        assert_eq!(image.to_vec(), b"my value");
        assert_eq!(m.ingredients().len(), 3);
        assert_eq!(m.ingredients()[1].relationship(), &Relationship::InputTo);
        assert!(m.ingredients()[1].data_ref().is_some());
        assert_eq!(m.ingredients()[1].data_ref().unwrap().format, "text/plain");
        let id = m.ingredients()[1].data_ref().unwrap().identifier.as_str();
        assert_eq!(
            m.ingredients()[1].resources().get(id).unwrap().into_owned(),
            b"pirate with bird on shoulder"
        );
        // Validate a custom AI model ingredient.
        assert_eq!(m.ingredients()[2].title(), "Custom AI Model");
        assert_eq!(m.ingredients()[2].relationship(), &Relationship::InputTo);
        assert_eq!(
            m.ingredients()[2].data_types().unwrap()[0].asset_type,
            "c2pa.types.model"
        );
        // println!("{manifest_store}");
    }

    #[test]
    #[cfg(feature = "file_io")]
    fn from_json_with_files() {
        let mut manifest = Manifest::from_json(MANIFEST_JSON).unwrap();
        let mut path = std::path::PathBuf::from(env!("CARGO_MANIFEST_DIR"));
        path.push("tests/fixtures"); // the path we want to read files from
        manifest.with_base_path(path).expect("with_files");
        // convert the manifest to a store
        let store = manifest.to_store().expect("to store");
        let mut resource_path = std::path::PathBuf::from(env!("CARGO_MANIFEST_DIR"));
        resource_path.push("../target/tmp/manifest");
        let m2 = Manifest::from_store(
            &store,
            &store.provenance_label().unwrap(),
            Some(&resource_path),
        )
        .expect("from store");
        println!("{m2}");
        assert!(m2.thumbnail().is_some());
        assert!(m2.ingredients()[0].thumbnail().is_some());
    }

    #[cfg(feature = "file_io")]
    #[test]
    #[allow(deprecated)]
    fn test_embed_from_json() {
        let mut fixtures = std::path::PathBuf::from(env!("CARGO_MANIFEST_DIR"));
        fixtures.push("tests/fixtures"); // the path we want to read files from

        let temp_dir = tempdir().expect("temp dir");
        let output = temp_fixture_path(&temp_dir, TEST_SMALL_JPEG);

        let signer = test_signer(SigningAlg::Ps256);

        let mut manifest = Manifest::from_json(MANIFEST_JSON).expect("from_json");
        manifest.with_base_path(fixtures).expect("with_base");
        manifest
            .embed(&output, &output, signer.as_ref())
            .expect("embed");

        let reader = Reader::from_file(&output).expect("from_file");
        println!("{reader}");
        let active_manifest = reader.active_manifest().unwrap();
        let (format, _) = active_manifest.thumbnail().unwrap();
        assert_eq!(format, "image/jpeg");
    }

    #[cfg(feature = "file_io")]
    #[test]
    #[allow(deprecated)]
    fn test_embed_webp_from_json() {
        use crate::utils::test::TEST_WEBP;

        let mut fixtures = std::path::PathBuf::from(env!("CARGO_MANIFEST_DIR"));
        fixtures.push("tests/fixtures"); // the path we want to read files from

        let temp_dir = tempdir().expect("temp dir");
        let output = temp_fixture_path(&temp_dir, TEST_WEBP);

        let signer = test_signer(SigningAlg::Ps256);

        let mut manifest = Manifest::from_json(MANIFEST_JSON).expect("from_json");
        manifest.with_base_path(fixtures).expect("with_base");
        manifest
            .embed(&output, &output, signer.as_ref())
            .expect("embed");

        let manifest_store = Reader::from_file(&output).expect("from_file");
        println!("{manifest_store}");
        let active_manifest = manifest_store.active_manifest().unwrap();
        let (format, _) = active_manifest.thumbnail().unwrap();
        assert_eq!(format, "image/jpeg");
    }

    #[test]
    #[cfg(feature = "file_io")]
    #[allow(deprecated)]
    fn test_create_file_based_ingredient() {
        let mut fixtures = std::path::PathBuf::from(env!("CARGO_MANIFEST_DIR"));
        fixtures.push("tests/fixtures");

        let temp_dir = tempdir().expect("temp dir");
        let output = temp_fixture_path(&temp_dir, TEST_SMALL_JPEG);

        let mut manifest = Manifest::new("claim_generator");
        manifest.with_base_path(fixtures).expect("with_base");
        // verify we can't set a references that don't exist
        assert!(manifest
            .set_thumbnail_ref(ResourceRef::new("image/jpg", "foo"))
            .is_err());
        assert_eq!(manifest.thumbnail_ref(), None);
        // verify we can set a references that do exist
        assert!(manifest
            .set_thumbnail_ref(ResourceRef::new("image/jpeg", "C.jpg"))
            .is_ok());
        assert!(manifest.thumbnail_ref().is_some());

        let signer = test_signer(SigningAlg::Ps256);
        manifest
            .embed(&output, &output, signer.as_ref())
            .expect("embed");
    }

    #[test]
    #[cfg(all(feature = "file_io", feature = "add_thumbnails"))]
    #[allow(deprecated)]
    fn test_create_no_claim_thumbnail() {
        let mut fixtures = std::path::PathBuf::from(env!("CARGO_MANIFEST_DIR"));
        fixtures.push("tests/fixtures");

        let temp_dir = tempdir().expect("temp dir");
        let output = temp_fixture_path(&temp_dir, TEST_SMALL_JPEG);

        let mut manifest = Manifest::new("claim_generator");

        // Set format to none to force no claim thumbnail generated
        assert!(manifest
            .set_thumbnail_ref(ResourceRef::new("none", "none"))
            .is_ok());
        // verify there is a thumbnail ref
        assert!(manifest.thumbnail_ref().is_some());
        // verify there is no thumbnail
        assert_eq!(manifest.thumbnail(), None);

        let signer = test_signer(SigningAlg::Ps256);
        manifest
            .embed(&output, &output, signer.as_ref())
            .expect("embed");

        let manifest_store = Reader::from_file(&output).expect("from_file");
        println!("{manifest_store}");
        let active_manifest = manifest_store.active_manifest().unwrap();
        assert_eq!(active_manifest.thumbnail_ref(), None);
        assert_eq!(active_manifest.thumbnail(), None);
    }

    #[test]
    fn test_missing_thumbnail() {
        const MANIFEST_JSON: &str = r#"
            {
                "claim_generator": "test",
                "format" : "image/jpeg",
                "thumbnail": {
                    "format": "image/jpeg",
                    "identifier": "does_not_exist.jpg"
                }
            }
        "#;

        let mut manifest = Manifest::from_json(MANIFEST_JSON).expect("from_json");

        let mut source = std::io::Cursor::new(vec![1, 2, 3]);
        let mut dest = std::io::Cursor::new(Vec::new());
        let signer = test_signer(SigningAlg::Ps256);

        let result =
            manifest.embed_to_stream("image/jpeg", &mut source, &mut dest, signer.as_ref());

        assert!(result.is_err());
        assert!(result
            .unwrap_err()
            .to_string()
            .contains("resource not found: does_not_exist.jpg"));
    }

    #[test]
    #[cfg(feature = "file_io")]
    #[allow(deprecated)]
    fn test_data_hash_embeddable_manifest() {
        let ap = fixture_path("cloud.jpg");

        let signer = test_signer(SigningAlg::Ps256);

        let mut manifest = Manifest::new("claim_generator");

        // get a placeholder the manifest
        let placeholder = manifest
            .data_hash_placeholder(signer.reserve_size(), "jpeg")
            .unwrap();

        let temp_dir = tempfile::tempdir().unwrap();
        let output = temp_dir_path(&temp_dir, "boxhash-out.jpg");
        let mut output_file = std::fs::OpenOptions::new()
            .read(true)
            .write(true)
            .create(true)
            .truncate(true)
            .open(&output)
            .unwrap();

        // write a jpeg file with a placeholder for the manifest (returns offset of the placeholder)
        let offset =
            write_jpeg_placeholder_file(&placeholder, &ap, &mut output_file, None).unwrap();

        // build manifest to insert in the hole

        // create an hash exclusion for the manifest
        let exclusion = HashRange::new(offset, placeholder.len());
        let exclusions = vec![exclusion];

        let mut dh = DataHash::new("source_hash", "sha256");
        dh.exclusions = Some(exclusions);

        let signed_manifest = manifest
            .data_hash_embeddable_manifest(
                &dh,
                signer.as_ref(),
                "image/jpeg",
                Some(&mut output_file),
            )
            .unwrap();

        use std::io::{Seek, SeekFrom, Write};

        // path in new composed manifest
        output_file.seek(SeekFrom::Start(offset as u64)).unwrap();
        output_file.write_all(&signed_manifest).unwrap();

        let manifest_store = Reader::from_file(&output).expect("from_file");
        println!("{manifest_store}");
        assert_eq!(manifest_store.validation_status(), None);
    }

    #[cfg(all(feature = "file_io", feature = "openssl_sign"))]
    #[actix::test]
    #[allow(deprecated)]
    async fn test_data_hash_embeddable_manifest_remote_signed() {
        let ap = fixture_path("cloud.jpg");

        let signer = temp_remote_signer();

        let mut manifest = Manifest::new("claim_generator");

        // get a placeholder the manifest
        let placeholder = manifest
            .data_hash_placeholder(signer.reserve_size(), "jpeg")
            .unwrap();

        let temp_dir = tempfile::tempdir().unwrap();
        let output = temp_dir_path(&temp_dir, "boxhash-out.jpg");
        let mut output_file = std::fs::OpenOptions::new()
            .read(true)
            .write(true)
            .create(true)
            .truncate(true)
            .open(&output)
            .unwrap();

        // write a jpeg file with a placeholder for the manifest (returns offset of the placeholder)
        let offset =
            write_jpeg_placeholder_file(&placeholder, &ap, &mut output_file, None).unwrap();

        // build manifest to insert in the hole

        // create an hash exclusion for the manifest
        let exclusion = HashRange::new(offset, placeholder.len());
        let exclusions = vec![exclusion];

        let mut dh = DataHash::new("source_hash", "sha256");
        dh.exclusions = Some(exclusions);

        let signed_manifest = manifest
            .data_hash_embeddable_manifest_remote(
                &dh,
                signer.as_ref(),
                "image/jpeg",
                Some(&mut output_file),
            )
            .await
            .unwrap();

        use std::io::{Seek, SeekFrom, Write};

        // path in new composed manifest
        output_file.seek(SeekFrom::Start(offset as u64)).unwrap();
        output_file.write_all(&signed_manifest).unwrap();

        let manifest_store = Reader::from_file(&output).expect("from_file");
        println!("{manifest_store}");
        assert_eq!(manifest_store.validation_status(), None);
    }

    #[test]
    #[cfg(feature = "file_io")]
    #[allow(deprecated)]
    fn test_box_hash_embeddable_manifest() {
        let asset_bytes = include_bytes!("../tests/fixtures/boxhash.jpg");
        let box_hash_data = include_bytes!("../tests/fixtures/boxhash.json");
        let box_hash: crate::assertions::BoxHash = serde_json::from_slice(box_hash_data).unwrap();

        let mut manifest = Manifest::new("test_app".to_owned());
        manifest.set_title("BoxHashTest").set_format("image/jpeg");

        manifest
            .add_labeled_assertion(crate::assertions::labels::BOX_HASH, &box_hash)
            .unwrap();

        let signer = test_signer(SigningAlg::Ps256);

        let embeddable = manifest
            .box_hash_embeddable_manifest(signer.as_ref(), None)
            .expect("embeddable_manifest");

        // Validate the embeddable manifest against the asset bytes
        let reader = Reader::from_manifest_data_and_stream(
            &embeddable,
            "image/jpeg",
            Cursor::new(asset_bytes),
        )
        .unwrap();
        println!("{reader}");
        assert!(reader.active_manifest().is_some());
        assert_eq!(reader.validation_status(), None);
    }
}<|MERGE_RESOLUTION|>--- conflicted
+++ resolved
@@ -1522,12 +1522,8 @@
         ingredient::Ingredient,
         reader::Reader,
         store::Store,
-<<<<<<< HEAD
-        utils::test::{static_test_uuid, temp_remote_signer, temp_signer, TEST_VC},
-=======
-        utils::test::{temp_remote_signer, TEST_VC},
+        utils::test::{static_test_uuid, temp_remote_signer, TEST_VC},
         utils::test_signer::{async_test_signer, test_signer},
->>>>>>> 11e2c0da
         Manifest, Result,
     };
     #[cfg(feature = "file_io")]
@@ -1943,14 +1939,8 @@
     fn test_embed_user_label() {
         let temp_dir = tempdir().expect("temp dir");
         let output = temp_fixture_path(&temp_dir, TEST_SMALL_JPEG);
-
-<<<<<<< HEAD
         let my_guid = static_test_uuid();
-
-        let signer = temp_signer();
-=======
         let signer = test_signer(SigningAlg::Ps256);
->>>>>>> 11e2c0da
 
         let mut manifest = test_manifest();
         manifest.set_label(my_guid);
