// Copyright 2022 Adobe. All rights reserved.
// This file is licensed to you under the Apache License,
// Version 2.0 (http://www.apache.org/licenses/LICENSE-2.0)
// or the MIT license (http://opensource.org/licenses/MIT),
// at your option.

// Unless required by applicable law or agreed to in writing,
// this software is distributed on an "AS IS" BASIS, WITHOUT
// WARRANTIES OR REPRESENTATIONS OF ANY KIND, either express or
// implied. See the LICENSE-MIT and LICENSE-APACHE files for the
// specific language governing permissions and limitations under
// each license.

use std::{borrow::Cow, path::PathBuf, slice::Iter};
#[cfg(feature = "file_io")]
use std::{fs::create_dir_all, path::Path};

use async_generic::async_generic;
use log::debug;
#[cfg(feature = "json_schema")]
use schemars::JsonSchema;
use serde::{de::DeserializeOwned, Deserialize, Serialize};
use serde_json::Value;
use uuid::Uuid;

use crate::{
    assertion::{AssertionBase, AssertionData},
<<<<<<< HEAD
    assertions::{labels, Actions, AssertionMetadata, EmbeddedData, SoftwareAgent},
    claim::{ClaimAssertionType, RemoteManifest},
=======
    assertions::{labels, Actions, AssertionMetadata, EmbeddedData, Metadata, SoftwareAgent},
    claim::RemoteManifest,
>>>>>>> d38dec91
    crypto::raw_signature::SigningAlg,
    error::{Error, Result},
    hashed_uri::HashedUri,
    ingredient::Ingredient,
    jumbf::labels::{to_absolute_uri, to_assertion_uri},
    manifest_assertion::ManifestAssertion,
    resource_store::{mime_from_uri, skip_serializing_resources, ResourceRef, ResourceStore},
    store::Store,
    ClaimGeneratorInfo, ManifestAssertionKind,
};

/// This is used internally when generating manifests from a Store
#[derive(Debug, Default)]
pub(crate) struct StoreOptions {
    /// Optional alternate path for resources (can reference builder resources)
    #[allow(dead_code)] // never used in some builds (i.e. wasm)
    pub(crate) resource_path: Option<PathBuf>,
    /// List of assertions that were listed and not found
    pub(crate) missing_assertions: Vec<String>,
    /// List of all assertions declared as redacted
    pub(crate) redacted_assertions: Vec<String>,
}

/// A Manifest represents all the information in a c2pa manifest
#[derive(Debug, Default, Deserialize, Serialize)]
#[cfg_attr(feature = "json_schema", derive(JsonSchema))]
pub struct Manifest {
    /// Optional prefix added to the generated Manifest label.
    /// This is typically an internet domain name for the vendor (i.e. `adobe`).
    #[serde(skip_serializing_if = "Option::is_none")]
    vendor: Option<String>,

    /// A User Agent formatted string identifying the software/hardware/system produced this claim
    /// Spaces are not allowed in names, versions can be specified with product/1.0 syntax.
    #[serde(skip_serializing_if = "Option::is_none")]
    pub claim_generator: Option<String>,

    /// A list of claim generator info data identifying the software/hardware/system produced this claim.
    #[serde(skip_serializing_if = "Option::is_none")]
    pub claim_generator_info: Option<Vec<ClaimGeneratorInfo>>,

    /// A list of user metadata for this claim.
    #[serde(skip_serializing_if = "Option::is_none")]
    pub metadata: Option<Vec<AssertionMetadata>>,

    /// A human-readable title, generally source filename.
    #[serde(skip_serializing_if = "Option::is_none")]
    title: Option<String>,

    /// The format of the source file as a MIME type.
    #[serde(skip_serializing_if = "Option::is_none")]
    format: Option<String>,

    /// Instance ID from `xmpMM:InstanceID` in XMP metadata.
    #[serde(default = "default_instance_id")]
    instance_id: String,

    #[serde(skip_serializing_if = "Option::is_none")]
    thumbnail: Option<ResourceRef>,

    /// A List of ingredients
    #[serde(default = "default_vec::<Ingredient>")]
    ingredients: Vec<Ingredient>,

    /// A List of verified credentials
    #[serde(skip_serializing_if = "Option::is_none")]
    credentials: Option<Vec<Value>>,

    /// A list of assertions
    #[serde(default = "default_vec::<ManifestAssertion>")]
    assertions: Vec<ManifestAssertion>,

    /// A list of assertion hash references.
    #[serde(skip)]
    assertion_references: Vec<HashedUri>,

    /// A list of redactions - URIs to a redacted assertions
    #[serde(skip_serializing_if = "Option::is_none")]
    redactions: Option<Vec<String>>,

    /// Signature data (only used for reporting)
    #[serde(skip_serializing_if = "Option::is_none")]
    signature_info: Option<SignatureInfo>,

    #[serde(skip_serializing_if = "Option::is_none")]
    label: Option<String>,

    /// Indicates where a generated manifest goes
    #[serde(skip)]
    remote_manifest: Option<RemoteManifest>,

    /// container for binary assets (like thumbnails)
    #[serde(skip_deserializing)]
    #[serde(skip_serializing_if = "skip_serializing_resources")]
    resources: ResourceStore,
}

fn default_instance_id() -> String {
    format!("xmp:iid:{}", Uuid::new_v4())
}

fn default_format() -> String {
    "application/octet-stream".to_owned()
}

fn default_vec<T>() -> Vec<T> {
    Vec::new()
}

impl Manifest {
    /// Create a new Manifest
    /// requires a claim_generator string (User Agent))
    pub fn new<S: Into<String>>(claim_generator: S) -> Self {
        // treat an empty string as None
        let claim_generator = claim_generator.into();
        let claim_generator = if claim_generator.is_empty() {
            None
        } else {
            Some(claim_generator)
        };
        Self {
            claim_generator,
            format: Some(default_format()),
            instance_id: default_instance_id(),
            ..Default::default()
        }
    }

    /// Returns a User Agent formatted string identifying the software/hardware/system produced this claim.
    pub fn claim_generator(&self) -> Option<&str> {
        self.claim_generator.as_deref()
    }

    /// Returns the manifest label for this Manifest, as referenced in a ManifestStore.
    pub fn label(&self) -> Option<&str> {
        self.label.as_deref()
    }

    /// Returns a MIME content_type for the asset associated with this manifest.
    pub fn format(&self) -> Option<&str> {
        self.format.as_deref()
    }

    /// Returns the instance identifier.
    pub fn instance_id(&self) -> &str {
        &self.instance_id
    }

    /// Returns a user-displayable title for this manifest.
    pub fn title(&self) -> Option<&str> {
        self.title.as_deref()
    }

    /// Returns thumbnail tuple with Some((format, bytes)) or `None`.
    pub fn thumbnail(&self) -> Option<(&str, Cow<'_, Vec<u8>>)> {
        self.thumbnail
            .as_ref()
            .and_then(|t| Some(t.format.as_str()).zip(self.resources.get(&t.identifier).ok()))
    }

    /// Returns a thumbnail ResourceRef or `None`.
    pub fn thumbnail_ref(&self) -> Option<&ResourceRef> {
        self.thumbnail.as_ref()
    }

    /// Returns immutable [Ingredient]s used by this Manifest.
    /// This can include a parent as well as any placed assets.
    pub fn ingredients(&self) -> &[Ingredient] {
        &self.ingredients
    }

    /// Returns mutable [Ingredient]s used by this Manifest.
    /// This can include a parent as well as any placed assets.
    pub fn ingredients_mut(&mut self) -> &mut [Ingredient] {
        &mut self.ingredients
    }

    /// Returns Assertions for this Manifest.
    pub fn assertions(&self) -> &[ManifestAssertion] {
        &self.assertions
    }

    /// Returns raw assertion references.
    pub fn assertion_references(&self) -> Iter<'_, HashedUri> {
        self.assertion_references.iter()
    }

    /// Returns Verifiable Credentials.
    pub fn credentials(&self) -> Option<&[Value]> {
        self.credentials.as_deref()
    }

    /// Returns the remote_manifest URL if there is one.
    /// This is only used when creating a manifest, it will always be None when reading,
    pub fn remote_manifest_url(&self) -> Option<&str> {
        match self.remote_manifest.as_ref() {
            Some(RemoteManifest::Remote(url)) => Some(url.as_str()),
            Some(RemoteManifest::EmbedWithRemote(url)) => Some(url.as_str()),
            _ => None,
        }
    }

    pub fn signature_info(&self) -> Option<&SignatureInfo> {
        self.signature_info.as_ref()
    }

    /// Returns the parent ingredient if it exists.
    pub fn parent(&self) -> Option<&Ingredient> {
        self.ingredients.iter().find(|i| i.is_parent())
    }

    /// Add an ingredient removing duplicates (consumes the asset).
    pub fn add_ingredient(&mut self, ingredient: Ingredient) -> &mut Self {
        self.ingredients.push(ingredient);
        self
    }

    /// Retrieves an assertion by label if it exists or Error::NotFound
    ///
    /// Example: Find an Actions Assertion
    /// ```
    /// # use c2pa::Result;
    /// use c2pa::{assertions::Actions, Manifest, Reader};
    /// # fn main() -> Result<()> {
    /// #[cfg(feature = "file_io")]
    /// {
    ///     let reader = Reader::from_file("tests/fixtures/CA.jpg")?;
    ///     let manifest = reader.active_manifest().unwrap();
    ///     let actions: Actions = manifest.find_assertion(Actions::LABEL)?;
    ///     for action in actions.actions {
    ///         println!("{}", action.action());
    ///     }
    /// }
    /// # Ok(())
    /// # }
    /// ```
    pub fn find_assertion<T: DeserializeOwned>(&self, label: &str) -> Result<T> {
        if let Some(manifest_assertion) = self
            .assertions
            .iter()
            .find(|a| a.label().starts_with(label))
        {
            manifest_assertion.to_assertion()
        } else {
            Err(Error::NotFound)
        }
    }

    /// Retrieves an assertion by label and instance if it exists or `Error::NotFound`.
    pub fn find_assertion_with_instance<T: DeserializeOwned>(
        &self,
        label: &str,
        instance: usize,
    ) -> Result<T> {
        if let Some(manifest_assertion) = self
            .assertions
            .iter()
            .find(|a| a.label().starts_with(label) && a.instance() == instance)
        {
            manifest_assertion.to_assertion()
        } else {
            Err(Error::NotFound)
        }
    }

    /// Returns the name of the signature issuer
    pub fn issuer(&self) -> Option<String> {
        self.signature_info.to_owned().and_then(|sig| sig.issuer)
    }

    /// Returns the common name of the certificate
    pub fn common_name(&self) -> Option<String> {
        self.signature_info
            .to_owned()
            .and_then(|sig| sig.common_name)
    }

    /// Returns the time that the manifest was signed
    pub fn time(&self) -> Option<String> {
        self.signature_info.to_owned().and_then(|sig| sig.time)
    }

    /// Returns an iterator over [`ResourceRef`][ResourceRef]s.
    pub fn iter_resources(&self) -> impl Iterator<Item = ResourceRef> + '_ {
        self.resources
            .resources()
            .keys()
            .map(|uri| ResourceRef::new(mime_from_uri(uri), uri.to_owned()))
    }

    /// Return an immutable reference to the manifest resources
    #[doc(hidden)]
    pub fn resources(&self) -> &ResourceStore {
        &self.resources
    }

    /// Return a mutable reference to the manifest resources
    #[doc(hidden)]
    pub fn resources_mut(&mut self) -> &mut ResourceStore {
        &mut self.resources
    }

    /// Set a base path to make the manifest use resource files instead of memory buffers.
    ///
    /// The files will be relative to the given base path.
    /// Ingredients' resources will also be relative to this path.
    #[cfg(feature = "file_io")]
    pub fn with_base_path<P: AsRef<Path>>(&mut self, base_path: P) -> Result<&Self> {
        create_dir_all(&base_path)?;
        self.resources.set_base_path(base_path.as_ref());
        for i in 0..self.ingredients.len() {
            // todo: create different subpath for each ingredient?
            self.ingredients[i].with_base_path(base_path.as_ref())?;
        }
        Ok(self)
    }

    // Generates a Manifest given a store and a manifest label.
    #[async_generic]
    pub(crate) fn from_store(
        store: &Store,
        manifest_label: &str,
        options: &mut StoreOptions,
    ) -> Result<Self> {
        let claim = store
            .get_claim(manifest_label)
            .ok_or_else(|| Error::ClaimMissing {
                label: manifest_label.to_owned(),
            })?;

        let mut manifest = Manifest {
            claim_generator: claim.claim_generator().map(|s| s.to_owned()),
            title: claim.title().map(|s| s.to_owned()),
            format: claim.format().map(|s| s.to_owned()),
            instance_id: claim.instance_id().to_owned(),
            label: Some(claim.label().to_owned()),
            ..Default::default()
        };

        #[cfg(feature = "file_io")]
        if let Some(base_path) = options.resource_path.as_deref() {
            manifest.with_base_path(base_path)?;
        }

        if let Some(info_vec) = claim.claim_generator_info() {
            let mut generators = Vec::new();
            for claim_info in info_vec {
                let mut info = claim_info.to_owned();
                if let Some(icon) = claim_info.icon.as_ref() {
                    info.set_icon(icon.to_resource_ref(manifest.resources_mut(), claim)?);
                }
                generators.push(info);
            }
            manifest.claim_generator_info = Some(generators);
        }

        if let Some(metadata_vec) = claim.metadata() {
            if !metadata_vec.is_empty() {
                manifest.metadata = Some(metadata_vec.to_vec())
            }
        }

        manifest.resources.set_label(claim.label()); // default manifest for relative urls

        // get credentials converting from AssertionData to Value
        let credentials: Vec<Value> = claim
            .get_verifiable_credentials()
            .iter()
            .filter_map(|d| match d {
                AssertionData::Json(s) => serde_json::from_str(s).ok(),
                _ => None,
            })
            .collect();

        if !credentials.is_empty() {
            manifest.credentials = Some(credentials);
        }

        manifest.redactions = claim.redactions().and_then(|rs| {
            let v: Vec<_> = rs
                .iter()
                .map(|r| {
                    if !options.redacted_assertions.contains(r) {
                        options
                            .redacted_assertions
                            .push(to_absolute_uri(claim.label(), r));
                    }
                    r.to_owned()
                })
                .collect();
            if v.is_empty() {
                None
            } else {
                Some(v)
            }
        });

        manifest.assertion_references = claim
            .assertions()
            .iter()
            .map(|h| {
                let alg = h.alg().or_else(|| Some(claim.alg().to_string()));
                let url = to_absolute_uri(claim.label(), &h.url());
                HashedUri::new(url, alg, &h.hash())
            })
            .collect();

        for assertion in claim.assertions() {
            let claim_assertion = match store
                .get_claim_assertion_from_uri(&to_absolute_uri(claim.label(), &assertion.url()))
            {
                Ok(a) => a,
                Err(Error::AssertionMissing { url }) => {
                    // if we are missing an assertion, add it to the list
                    if !options.missing_assertions.contains(&url) {
                        options.missing_assertions.push(url);
                    }
                    continue;
                }
                Err(e) => return Err(e),
            };
            let assertion = claim_assertion.assertion();
            let label = claim_assertion.label();
            let base_label = assertion.label();
            let created = claim_assertion.assertion_type() == ClaimAssertionType::Created;
            debug!("assertion = {}", &label);
            match base_label.as_ref() {
                base if base.starts_with(labels::ACTIONS) => {
                    let mut actions = Actions::from_assertion(assertion)?;

                    for action in actions.actions_mut() {
                        if let Some(SoftwareAgent::ClaimGeneratorInfo(info)) =
                            action.software_agent_mut()
                        {
                            if let Some(icon) = info.icon.as_mut() {
                                let icon = icon.to_resource_ref(manifest.resources_mut(), claim)?;
                                info.set_icon(icon);
                            }
                        }
                    }

                    // convert icons in templates to resource refs
                    if let Some(templates) = actions.templates.as_mut() {
                        for template in templates {
                            // replace icon with resource ref
                            template.icon = match template.icon.take() {
                                Some(icon) => {
                                    Some(icon.to_resource_ref(manifest.resources_mut(), claim)?)
                                }
                                None => None,
                            };

                            // replace software agent with resource ref
                            template.software_agent = match template.software_agent.take() {
                                Some(mut info) => {
                                    if let Some(icon) = info.icon.as_mut() {
                                        let icon =
                                            icon.to_resource_ref(manifest.resources_mut(), claim)?;
                                        info.set_icon(icon);
                                    }
                                    Some(info)
                                }
                                agent => agent,
                            };
                        }
                    }
                    let manifest_assertion = ManifestAssertion::from_assertion(&actions)?
                        .set_instance(claim_assertion.instance())
                        .set_created(created);
                    manifest.assertions.push(manifest_assertion);
                }
                base if base.starts_with(labels::INGREDIENT) => {
                    // note that we use the original label here, not the base label
                    let assertion_uri = to_assertion_uri(claim.label(), &label);
                    let ingredient = Ingredient::from_ingredient_uri(
                        store,
                        manifest_label,
                        &assertion_uri,
                        #[cfg(feature = "file_io")]
                        options.resource_path.as_deref(),
                    )?;
                    manifest.add_ingredient(ingredient);
                }
                labels::DATA_HASH | labels::BMFF_HASH | labels::BOX_HASH => {
                    // do not include data hash when reading manifests
                }
                label if label.starts_with(labels::CLAIM_THUMBNAIL) => {
                    let thumbnail = EmbeddedData::from_assertion(assertion)?;
                    let id = to_assertion_uri(claim.label(), label);
                    //let id = jumbf::labels::to_relative_uri(&id);
                    manifest.thumbnail = Some(manifest.resources.add_uri(
                        &id,
                        &thumbnail.content_type,
                        thumbnail.data,
                    )?);
                } // handle special case for AssertionMetadata
                labels::ASSERTION_METADATA => {
                    let assertion_metadata = AssertionMetadata::from_assertion(assertion)?;
                    let manifest_assertion =
                        ManifestAssertion::from_assertion(&assertion_metadata)?
                            .set_instance(claim_assertion.instance());
                    manifest.assertions.push(manifest_assertion);
                } // all other labels that end in .metadata are Metadata assertions
                label if label.ends_with(".metadata") => {
                    let metadata = Metadata::from_assertion(assertion)?;
                    let manifest_assertion = ManifestAssertion::from_assertion(&metadata)?
                        .set_kind(ManifestAssertionKind::Json)
                        .set_instance(claim_assertion.instance());
                    manifest.assertions.push(manifest_assertion);
                }
                _ => {
                    // inject assertions for all other assertions
                    match assertion.decode_data() {
                        AssertionData::Cbor(_) => {
                            let value = assertion.as_json_object()?;
                            let ma = ManifestAssertion::new(label, value)
                                .set_instance(claim_assertion.instance())
                                .set_created(created);

                            manifest.assertions.push(ma);
                        }
                        AssertionData::Json(_) => {
                            let value = assertion.as_json_object()?;
                            let ma = ManifestAssertion::new(label, value)
                                .set_instance(claim_assertion.instance())
                                .set_kind(ManifestAssertionKind::Json)
                                .set_created(created);

                            manifest.assertions.push(ma);
                        }

                        // todo: support binary forms
                        AssertionData::Binary(_x) => {}
                        AssertionData::Uuid(_, _) => {}
                    }
                }
            }
        }

        // get verified signing info
        let si = if _sync {
            claim.signature_info()
        } else {
            claim.signature_info_async().await
        };

        manifest.signature_info = match si {
            Some(signature_info) => Some(SignatureInfo {
                alg: signature_info.alg,
                issuer: signature_info.issuer_org,
                common_name: signature_info.common_name,
                time: signature_info.date.map(|d| d.to_rfc3339()),
                cert_serial_number: signature_info.cert_serial_number.map(|s| s.to_string()),
                cert_chain: String::from_utf8(signature_info.cert_chain)
                    .map_err(|_e| Error::CoseInvalidCert)?,
                revocation_status: signature_info.revocation_status,
            }),
            None => None,
        };

        Ok(manifest)
    }
}

impl std::fmt::Display for Manifest {
    fn fmt(&self, f: &mut std::fmt::Formatter<'_>) -> std::fmt::Result {
        let json = serde_json::to_string_pretty(self).unwrap_or_default();
        f.write_str(&json)
    }
}
#[derive(Clone, Debug, Deserialize, Serialize)]
#[cfg_attr(feature = "json_schema", derive(JsonSchema))]
/// Holds information about a signature
pub struct SignatureInfo {
    /// Human-readable issuing authority for this signature.
    #[serde(skip_serializing_if = "Option::is_none")]
    pub alg: Option<SigningAlg>,
    /// Human-readable issuing authority for this signature.
    #[serde(skip_serializing_if = "Option::is_none")]
    pub issuer: Option<String>,

    /// Human-readable for common name of this certificate.
    #[serde(skip_serializing_if = "Option::is_none")]
    pub common_name: Option<String>,

    /// The serial number of the certificate.
    #[serde(skip_serializing_if = "Option::is_none")]
    pub cert_serial_number: Option<String>,

    /// The time the signature was created.
    #[serde(skip_serializing_if = "Option::is_none")]
    pub time: Option<String>,

    /// Revocation status of the certificate.
    #[serde(skip_serializing_if = "Option::is_none")]
    pub revocation_status: Option<bool>,

    /// The cert chain for this claim.
    #[serde(skip)] // don't serialize this, let someone ask for it
    pub cert_chain: String,
}

impl SignatureInfo {
    // returns the cert chain for this signature
    pub fn cert_chain(&self) -> &str {
        &self.cert_chain
    }
}

// #[cfg(test)]
// todo: convert/move some of these to builder
/*
pub(crate) mod tests {
    #![allow(clippy::expect_used)]
    #![allow(clippy::unwrap_used)]

    use std::io::Cursor;

    use c2pa_macros::c2pa_test_async;
    #[cfg(all(target_arch = "wasm32", not(target_os = "wasi")))]
    use wasm_bindgen_test::*;

    use super::*;
    use crate::crypto::raw_signature::SigningAlg;
    #[cfg(feature = "file_io")]
    use crate::status_tracker::StatusTracker;
    #[cfg(feature = "file_io")]
    use crate::utils::io_utils::tempdirectory;

    #[cfg(all(target_arch = "wasm32", not(target_os = "wasi")))]
    wasm_bindgen_test::wasm_bindgen_test_configure!(run_in_browser);

    #[cfg(feature = "file_io")]
    use crate::{
        assertions::DataHash,
        error::Error,
        hash_utils::HashRange,
        resource_store::ResourceRef,
        utils::test::{
            fixture_path, temp_dir_path, temp_fixture_path, write_jpeg_placeholder_file,
            TEST_SMALL_JPEG,
        },
        validation_status,
    };
    #[allow(unused_imports)]
    use crate::{
        assertions::{c2pa_action, Action, Actions},
        ingredient::Ingredient,
        reader::Reader,
        store::Store,
        utils::test::{static_test_v1_uuid, TEST_VC},
        utils::test_signer::{async_test_signer, test_signer},
        Manifest, Result,
    };

    // example of random data structure as an assertion
    #[derive(serde::Serialize)]
    #[allow(dead_code)] // this here for wasm builds to pass clippy  (todo: remove)
    struct MyStruct {
        l1: String,
        l2: u32,
    }

    fn test_manifest() -> Manifest {
        Manifest::new("test".to_owned())
    }

    #[test]
    #[cfg(feature = "file_io")]
    /// test assertion validation on actions, should generate an error
    fn ws_valid_labeled_assertion() {
        // copy an image to use as our target for embedding
        let ap = fixture_path(TEST_SMALL_JPEG);
        let temp_dir = tempdirectory().expect("temp dir");
        let test_output = temp_dir_path(&temp_dir, "ws_bad_assertion.jpg");
        std::fs::copy(ap, test_output).expect("copy");

        let mut manifest = test_manifest();

        manifest
            .add_labeled_assertion(
                "c2pa.actions",
                &serde_json::json!({
                    "actions": [
                        {
                            "action": "c2pa.edited",
                            "parameters": {
                                "description": "gradient",
                                "name": "any value"
                            },
                            "softwareAgent": "TestApp"
                        },
                        {
                            "action": "c2pa.dubbed",
                            "changes": [
                                {
                                    "description": "translated to klingon",
                                    "region": [
                                        {
                                            "type": "temporal",
                                            "time": {}
                                        }
                                    ]
                                }
                            ]
                        }
                    ]
                }),
            )
            .expect("add_assertion");

        // convert to store
        let store = manifest.to_store().expect("valid action to_store");
        let m2 = Manifest::from_store(
            &store,
            &store.provenance_label().unwrap(),
            &mut StoreOptions::default(),
        )
        .expect("from_store");
        let actions: Actions = m2
            .find_assertion("c2pa.actions.v2")
            .expect("find_assertion");
        assert_eq!(actions.actions()[0].action(), "c2pa.edited");
        assert_eq!(actions.actions()[1].action(), "c2pa.dubbed");
    }

    #[test]
    fn test_verifiable_credential() {
        let mut manifest = test_manifest();
        let vc: serde_json::Value = serde_json::from_str(TEST_VC).unwrap();
        manifest
            .add_verifiable_credential(&vc)
            .expect("verifiable_credential");
        let store = manifest.to_store().expect("to_store");
        let claim = store.provenance_claim().unwrap();
        assert!(!claim.get_verifiable_credentials().is_empty());
    }

    #[test]
    fn test_assertion_user_cbor() {
        use crate::{assertions::UserCbor, Manifest};

        const LABEL: &str = "org.cai.test";
        const DATA: &str = r#"{ "l1":"some data", "l2":"some other data" }"#;
        let json: serde_json::Value = serde_json::from_str(DATA).unwrap();
        let data = serde_cbor::to_vec(&json).unwrap();
        let cbor = UserCbor::new(LABEL, data);
        let mut manifest = test_manifest();
        manifest.add_assertion(&cbor).expect("add_assertion");
        manifest.add_assertion(&cbor).expect("add_assertion");
        let store = manifest.to_store().expect("to_store");

        let _manifest2 = Manifest::from_store(
            &store,
            &store.provenance_label().unwrap(),
            #[cfg(feature = "file_io")]
            &mut StoreOptions::default(),
        )
        .expect("from_store");
        println!("{store}");
        println!("{_manifest2:?}");
        let cbor2: UserCbor = manifest.find_assertion(LABEL).expect("get_assertion");
        assert_eq!(cbor, cbor2);
    }

    #[test]
    #[cfg(feature = "file_io")]
    #[allow(deprecated)]
    fn test_redaction() {
        const ASSERTION_LABEL: &str = "stds.schema-org.CreativeWork";

        let temp_dir = tempdirectory().expect("temp dir");
        let output = temp_fixture_path(&temp_dir, TEST_SMALL_JPEG);
        let output2 = temp_fixture_path(&temp_dir, TEST_SMALL_JPEG);

        let mut manifest = test_manifest();

        manifest
            .add_labeled_assertion(
                ASSERTION_LABEL,
                &serde_json::json! (
                {
                    "@context": "https://schema.org",
                    "@type": "CreativeWork",
                    "author": [
                      {
                        "@type": "Person",
                        "name": "Joe Bloggs"
                      },

                    ]
                  }),
            )
            .expect("add_assertion");

        let signer = test_signer(SigningAlg::Ps256);

        let c2pa_data = manifest
            .embed(&output, &output, signer.as_ref())
            .expect("embed");
        let mut validation_log = StatusTracker::default();

        let store1 = Store::load_from_memory("c2pa", &c2pa_data, true, &mut validation_log)
            .expect("load from memory");
        let claim1_label = store1.provenance_label().unwrap();
        let claim = store1.provenance_claim().unwrap();
        assert!(claim.get_claim_assertion(ASSERTION_LABEL, 0).is_some()); // verify the assertion is there

        // Add parent_manifest as an ingredient of the new manifest and redact the assertion `c2pa.actions`.
        let parent_ingredient = Ingredient::from_file(&output).expect("from_file");

        // get the active manifest label from the parent and add the actions label
        let ingredient_active_manifest = parent_ingredient
            .active_manifest()
            .expect("active_manifest");
        let redacted_uri =
            crate::jumbf::labels::to_assertion_uri(ingredient_active_manifest, ASSERTION_LABEL);

        let mut manifest2 = test_manifest();
        assert!(manifest2.add_redaction(redacted_uri).is_ok());
        // create a new claim and make the previous file a parent

        manifest2.set_parent(parent_ingredient).expect("set_parent");

        //embed a claim in output2
        let signer = test_signer(SigningAlg::Ps256);
        let _store2 = manifest2
            .embed(&output2, &output2, signer.as_ref())
            .expect("embed");

        let mut report = StatusTracker::default();
        let store3 = Store::load_from_asset(&output2, true, &mut report).unwrap();
        let claim2 = store3.provenance_claim().unwrap();

        // assert!(!claim2.get_verifiable_credentials().is_empty());

        // test that the redaction is in the new claim and the assertion is removed from the first one

        assert!(claim2.redactions().is_some());
        assert!(!claim2.redactions().unwrap().is_empty());
        assert!(!report.logged_items().is_empty());
        let redacted_uri = &claim2.redactions().unwrap()[0];

        let claim1 = store3.get_claim(&claim1_label).unwrap();
        assert_eq!(claim1.get_claim_assertion(redacted_uri, 0), None);
    }

    #[test]
    #[cfg(feature = "file_io")]
    #[allow(deprecated)]
    /// Actions assertions cannot be redacted, even though the redaction reference is valid
    fn test_action_assertion_redaction_error() {
        let temp_dir = tempdirectory().expect("temp dir");
        let parent_output = temp_fixture_path(&temp_dir, TEST_SMALL_JPEG);

        // Create parent with a c2pa_action type assertion.
        let mut parent_manifest = test_manifest();
        let actions = Actions::new().add_action(
            Action::new(c2pa_action::FILTERED)
                .set_parameter("name".to_owned(), "gaussian blur")
                .unwrap()
                .set_when("2015-06-26T16:43:23+0200"),
        );
        parent_manifest
            .add_assertion(&actions)
            .expect("add_assertion");

        let signer = test_signer(SigningAlg::Ps256);
        parent_manifest
            .embed(&parent_output, &parent_output, signer.as_ref())
            .expect("embed");

        // Add parent_manifest as an ingredient of the new manifest and redact the assertion `c2pa.actions`.
        let parent_ingredient = Ingredient::from_file(&parent_output).expect("from_file");

        // get the active manifest label from the parent and add the actions label
        let ingredient_active_manifest = parent_ingredient
            .active_manifest()
            .expect("active_manifest");
        let ingredient_actions_uri =
            crate::jumbf::labels::to_assertion_uri(ingredient_active_manifest, Actions::LABEL);

        let mut manifest = test_manifest();
        assert!(manifest.add_redaction(ingredient_actions_uri).is_ok());
        manifest.set_parent(parent_ingredient).expect("set_parent");

        // Attempt embedding the manifest with the invalid redaction.
        let redact_output = temp_fixture_path(&temp_dir, TEST_SMALL_JPEG);
        let embed_result = manifest.embed(&redact_output, &redact_output, signer.as_ref());
        assert!(matches!(
            embed_result.err().unwrap(),
            Error::AssertionInvalidRedaction
        ));
    }

    #[test]
    fn manifest_assertion_instances() {
        let mut manifest = Manifest::new("test".to_owned());
        let actions = Actions::new().add_action(Action::new(c2pa_action::EDITED));
        // add three assertions with the same label
        manifest.add_assertion(&actions).expect("add_assertion");
        manifest.add_assertion(&actions).expect("add_assertion");
        manifest.add_assertion(&actions).expect("add_assertion");

        // convert to a store and read back again
        let store = manifest.to_store().expect("to_store");
        println!("{store}");
        let active_label = store.provenance_label().unwrap();

        let manifest2 = Manifest::from_store(&store, &active_label, &mut StoreOptions::default())
            .expect("from_store");
        println!("{manifest2}");

        // now check to see if we have three separate assertions with different instances
        let action2: Result<Actions> = manifest2.find_assertion_with_instance(Actions::LABEL, 2);
        assert!(action2.is_ok());
        assert_eq!(action2.unwrap().actions()[0].action(), c2pa_action::EDITED);
    }

    #[cfg(feature = "file_io")]
    #[c2pa_test_async]
    #[allow(deprecated)]
    async fn test_embed_async_sign() {
        let temp_dir = tempdirectory().expect("temp dir");
        let output = temp_fixture_path(&temp_dir, TEST_SMALL_JPEG);

        let async_signer = async_test_signer(SigningAlg::Ps256);

        let mut manifest = test_manifest();
        manifest
            .embed_async_signed(&output, &output, &async_signer)
            .await
            .expect("embed");
        let reader = Reader::from_file_async(&output).await.expect("from_file");
        assert_eq!(
            reader.active_manifest().unwrap().title().unwrap(),
            TEST_SMALL_JPEG
        );
    }

    #[cfg(feature = "file_io")]
    #[test]
    #[allow(deprecated)]
    fn test_embed_user_label() {
        let temp_dir = tempdirectory().expect("temp dir");
        let output = temp_fixture_path(&temp_dir, TEST_SMALL_JPEG);
        let my_guid = static_test_v1_uuid();
        let signer = test_signer(SigningAlg::Ps256);

        let mut manifest = test_manifest();
        manifest.set_label(my_guid);
        manifest
            .embed(&output, &output, signer.as_ref())
            .expect("embed");

        let reader = Reader::from_file(&output).expect("from_file");
        assert_eq!(
            reader.active_manifest().unwrap().title().unwrap(),
            TEST_SMALL_JPEG
        );
    }

    #[cfg(feature = "file_io")]
    #[test]
    #[allow(deprecated)]
    fn test_embed_sidecar_user_label() {
        let temp_dir = tempdirectory().expect("temp dir");
        let output = temp_fixture_path(&temp_dir, TEST_SMALL_JPEG);
        let sidecar = output.with_extension("c2pa");
        let fp = format!("file:/{}", sidecar.to_str().unwrap());
        let url = url::Url::parse(&fp).unwrap();

        let signer = test_signer(SigningAlg::Ps256);

        let mut manifest = test_manifest();
        manifest.set_label(static_test_v1_uuid());
        manifest.set_remote_manifest(url);
        let c2pa_data = manifest
            .embed(&output, &output, signer.as_ref())
            .expect("embed");

        let manifest_store =
            Reader::from_stream("application/c2pa", Cursor::new(c2pa_data)).expect("from_bytes");
        assert_eq!(
            manifest_store.active_manifest().unwrap().title().unwrap(),
            TEST_SMALL_JPEG
        );
    }

    #[c2pa_test_async]
    #[allow(deprecated)]
    async fn test_embed_jpeg_stream_wasm() {
        use crate::assertions::User;
        let image = include_bytes!("../tests/fixtures/earth_apollo17.jpg");
        // convert buffer to cursor with Read/Write/Seek capability

        let mut manifest = Manifest::new("my_app".to_owned());
        manifest.set_title("EmbedStream");
        manifest
            .add_assertion(&User::new(
                "org.contentauth.mylabel",
                r#"{"my_tag":"Anything I want"}"#,
            ))
            .unwrap();

        // add a parent ingredient
        let mut ingredient = Ingredient::from_memory_async("jpeg", image)
            .await
            .expect("from_stream_async");
        ingredient.set_title("parent.jpg");
        manifest.set_parent(ingredient).expect("set_parent");

        let signer = temp_remote_signer();

        // Embed a manifest using the signer.
        let (out_vec, _out_manifest) = manifest
            .embed_from_memory_remote_signed("jpeg", image, signer.as_ref())
            .await
            .expect("embed_stream");

        // try to load the image
        let manifest_store = Reader::from_stream_async("image/jpeg", Cursor::new(out_vec))
            .await
            .unwrap();

        println!("It worked: {manifest_store}\n");
    }

    #[c2pa_test_async]
    #[allow(deprecated)]
    async fn test_embed_png_stream_wasm() {
        use crate::assertions::User;
        let image = include_bytes!("../tests/fixtures/libpng-test.png");
        // convert buffer to cursor with Read/Write/Seek capability

        let mut manifest = Manifest::new("my_app".to_owned());
        manifest.set_title("EmbedStream");
        manifest
            .add_assertion(&User::new(
                "org.contentauth.mylabel",
                r#"{"my_tag":"Anything I want"}"#,
            ))
            .unwrap();

        let signer = temp_remote_signer();

        // Embed a manifest using the signer.
        let (out_vec, _out_manifest) = manifest
            .embed_from_memory_remote_signed("png", image, signer.as_ref())
            .await
            .expect("embed_stream");

        // try to load the image
        let manifest_store = Reader::from_stream_async("image/png", Cursor::new(out_vec))
            .await
            .unwrap();

        println!("It worked: {manifest_store}\n");
    }

    #[c2pa_test_async]
    #[allow(deprecated)]
    async fn test_embed_webp_stream_wasm() {
        use crate::assertions::User;
        let image = include_bytes!("../tests/fixtures/mars.webp");
        // convert buffer to cursor with Read/Write/Seek capability

        let mut manifest = Manifest::new("my_app".to_owned());
        manifest.set_title("EmbedStream");
        manifest
            .add_assertion(&User::new(
                "org.contentauth.mylabel",
                r#"{"my_tag":"Anything I want"}"#,
            ))
            .unwrap();

        let signer = temp_remote_signer();

        // Embed a manifest using the signer.
        let (out_vec, _out_manifest) = manifest
            .embed_from_memory_remote_signed("image/webp", image, signer.as_ref())
            .await
            .expect("embed_stream");

        // try to load the image
        let manifest_store = Reader::from_stream_async("image/webp", Cursor::new(out_vec))
            .await
            .unwrap();

        println!("It worked: {manifest_store}\n");
    }

    #[test]
    fn test_embed_stream() {
        use crate::assertions::User;
        let image = include_bytes!("../tests/fixtures/earth_apollo17.jpg");
        // convert buffer to cursor with Read/Write/Seek capability
        let mut stream = std::io::Cursor::new(image.to_vec());
        // let mut image = image.to_vec();
        // let mut stream = std::io::Cursor::new(image.as_mut_slice());

        let mut manifest = Manifest::new("my_app".to_owned());
        manifest.set_title("EmbedStream");
        manifest
            .add_assertion(&User::new(
                "org.contentauth.mylabel",
                r#"{"my_tag":"Anything I want"}"#,
            ))
            .unwrap();

        let signer = test_signer(SigningAlg::Ps256);

        let mut output = Cursor::new(Vec::new());
        // Embed a manifest using the signer.
        manifest
            .embed_to_stream("jpeg", &mut stream, &mut output, signer.as_ref())
            .expect("embed_stream");

        stream.set_position(0);
        let reader = Reader::from_stream("jpeg", &mut output).expect("from_bytes");
        assert_eq!(
            reader.active_manifest().unwrap().title().unwrap(),
            "EmbedStream"
        );
        #[cfg(feature = "add_thumbnails")]
        assert!(reader.active_manifest().unwrap().thumbnail().is_some());
        //println!("{manifest_store}");main
    }

    #[cfg(feature = "file_io")]
    #[c2pa_test_async]
    async fn test_embed_from_memory_async() {
        use crate::assertions::User;
        let image = include_bytes!("../tests/fixtures/earth_apollo17.jpg");
        // convert buffer to cursor with Read/Write/Seek capability
        let mut stream = std::io::Cursor::new(image.to_vec());
        // let mut image = image.to_vec();
        // let mut stream = std::io::Cursor::new(image.as_mut_slice());

        let mut manifest = Manifest::new("my_app".to_owned());
        manifest.set_title("EmbedStream");
        manifest
            .add_assertion(&User::new(
                "org.contentauth.mylabel",
                r#"{"my_tag":"Anything I want"}"#,
            ))
            .unwrap();

        let signer = async_test_signer(SigningAlg::Ed25519);
        let mut output = Cursor::new(Vec::new());

        // Embed a manifest using the signer.
        manifest
            .embed_to_stream_async("jpeg", &mut stream, &mut output, signer.as_ref())
            .await
            .expect("embed_stream");

        output.set_position(0);
        let reader = Reader::from_stream_async("jpeg", &mut output)
            .await
            .expect("from_bytes");
        assert_eq!(
            reader.active_manifest().unwrap().title().unwrap(),
            "EmbedStream"
        );
        #[cfg(feature = "add_thumbnails")]
        assert!(reader.active_manifest().unwrap().thumbnail().is_some());
        //println!("{manifest_store}");main
    }

    #[cfg(feature = "file_io")]
    #[c2pa_test_async]
    #[allow(deprecated)]
    /// Verify that an ingredient with error is reported on the ingredient and not on the manifest_store
    async fn test_embed_with_ingredient_error() {
        let temp_dir = tempdirectory().expect("temp dir");
        let output = temp_fixture_path(&temp_dir, TEST_SMALL_JPEG);

        let signer = test_signer(SigningAlg::Ps256);

        let mut manifest = test_manifest();
        let ingredient =
            Ingredient::from_file(fixture_path("XCA.jpg")).expect("getting ingredient");
        assert!(ingredient.validation_status().is_some());
        assert_eq!(
            ingredient.validation_status().unwrap()[0].code(),
            validation_status::ASSERTION_DATAHASH_MISMATCH
        );
        manifest.add_ingredient(ingredient);
        manifest
            .embed(&output, &output, signer.as_ref())
            .expect("embed");
        let manifest_store = Reader::from_file_async(&output).await.expect("from_file");
        println!("{manifest_store}");
        let manifest = manifest_store.active_manifest().unwrap();
        let ingredient_status = manifest.ingredients()[0].validation_status();
        assert_eq!(
            ingredient_status.unwrap()[0].code(),
            validation_status::ASSERTION_DATAHASH_MISMATCH
        );
        assert_eq!(manifest.title().unwrap(), TEST_SMALL_JPEG);
        assert!(manifest_store.validation_status().is_none())
    }

    #[cfg(feature = "file_io")]
    #[test]
    #[allow(deprecated)]
    fn test_embed_sidecar_with_parent_manifest() {
        let temp_dir = tempdirectory().expect("temp dir");
        let source = fixture_path("XCA.jpg");
        let output = temp_dir.path().join("XCAplus.jpg");
        let sidecar = output.with_extension("c2pa");
        let fp = format!("file:/{}", sidecar.to_str().unwrap());
        let url = url::Url::parse(&fp).unwrap();

        let signer = test_signer(SigningAlg::Ps256);

        let parent = Ingredient::from_file(fixture_path("XCA.jpg")).expect("getting parent");
        let mut manifest = test_manifest();
        manifest.set_parent(parent).expect("setting parent");
        manifest.set_remote_manifest(url.clone());
        let _c2pa_data = manifest
            .embed(&source, &output, signer.as_ref())
            .expect("embed");

        assert_eq!(manifest.remote_manifest_url().unwrap(), url.to_string());

        //let manifest_store = crate::ManifestStore::from_file(&sidecar).expect("from_file");
        let manifest_store = Reader::from_file(&output).expect("from_file");
        assert_eq!(
            manifest_store.active_manifest().unwrap().title().unwrap(),
            "XCAplus.jpg"
        );
    }

    #[cfg(feature = "file_io")]
    #[test]
    #[allow(deprecated)]
    fn test_embed_user_thumbnail() {
        let temp_dir = tempdirectory().expect("temp dir");
        let output = temp_fixture_path(&temp_dir, TEST_SMALL_JPEG);

        let signer = test_signer(SigningAlg::Ps256);

        let mut manifest = test_manifest();
        let thumb_data = vec![1, 2, 3];
        manifest
            .set_thumbnail("image/jpeg", thumb_data.clone())
            .expect("set_thumbnail");
        manifest
            .embed(&output, &output, signer.as_ref())
            .expect("embed");
        let manifest_store = Reader::from_file(&output).expect("from_file");
        let active_manifest = manifest_store.active_manifest().unwrap();
        let (format, image) = active_manifest.thumbnail().unwrap();
        assert_eq!(format, "image/jpeg");
        assert_eq!(image.into_owned(), thumb_data);
    }

    // This is only used for testing obsolete v1 manifest creation code
    const MANIFEST_JSON: &str = r#"{

        "claim_version": 1,
        "claim_generator": "test",
        "claim_generator_info": [
            {
                "name": "test",
                "version": "1.0",
                "icon": {
                    "format": "image/svg+xml",
                    "identifier": "sample1.svg"
                }
            }
        ],
        "metadata": [
            {
                "dateTime": "1985-04-12T23:20:50.52Z",
                "my_metadata": "some custom response"
            }
        ],
        "format" : "image/jpeg",
        "thumbnail": {
            "format": "image/jpeg",
            "identifier": "IMG_0003.jpg"
        },
        "assertions": [
            {
                "label": "c2pa.actions.v2",
                "data": {
                    "actions": [
                        {
                            "action": "c2pa.opened",
                            "instanceId": "xmp.iid:7b57930e-2f23-47fc-affe-0400d70b738d",
                            "parameters": {
                                "description": "import"
                            },
                            "digitalSourceType": "http://cv.iptc.org/newscodes/digitalsourcetype/algorithmicMedia",
                            "softwareAgent": {
                                "name": "TestApp",
                                "version": "1.0",
                                "icon": {
                                    "format": "image/svg+xml",
                                    "identifier": "sample1.svg"
                                },
                                "something": "else"
                            },
                            "changes": [
                                {
                                    "region" : [
                                        {
                                            "type" : "temporal",
                                            "time" : {}
                                        }
                                    ],
                                    "description": "lip synced area"
                                }
                            ]
                        }
                    ],
                    "templates": [
                        {
                            "action": "c2pa.opened",
                            "softwareAgent": {
                                "name": "TestApp",
                                "version": "1.0",
                                "icon": {
                                    "format": "image/svg+xml",
                                    "identifier": "sample1.svg"
                                },
                                "something": "else"
                            },
                            "icon": {
                                "format": "image/svg+xml",
                                "identifier": "sample1.svg"
                            }
                        }
                    ]
                }
            }
        ],
        "ingredients": [{
            "title": "A.jpg",
            "format": "image/jpeg",
            "document_id": "xmp.did:813ee422-9736-4cdc-9be6-4e35ed8e41cb",
            "relationship": "parentOf",
            "thumbnail": {
                "format": "image/png",
                "identifier": "exp-test1.png"
            }
        },
        {
            "title": "prompt",
            "format": "text/plain",
            "relationship": "inputTo",
            "data": {
                "format": "text/plain",
                "identifier": "prompt.txt",
                "data_types": [
                    {
                    "type": "c2pa.types.generator.prompt"
                    }
                ]
            }
        },
        {
            "title": "Custom AI Model",
            "format": "application/octet-stream",
            "relationship": "inputTo",
            "data_types": [
                {
                    "type": "c2pa.types.model"
                }
            ]
          }
        ]
    }"#;

    #[test]
    /// tests and illustrates how to add assets to a non-file based manifest by using a stream
    fn from_json_with_stream() {
        use crate::assertions::Relationship;

        let mut manifest = Manifest::from_json(MANIFEST_JSON).unwrap();
        // add binary resources to manifest and ingredients giving matching the identifiers given in JSON
        manifest
            .resources_mut()
            .add("IMG_0003.jpg", *b"my value")
            .unwrap()
            .add("sample1.svg", *b"my value")
            .expect("add resource");
        manifest.ingredients_mut()[0]
            .resources_mut()
            .add("exp-test1.png", *b"my value")
            .expect("add_resource");
        manifest.ingredients_mut()[1]
            .resources_mut()
            .add("prompt.txt", *b"pirate with bird on shoulder")
            .expect("add_resource");

        println!("{manifest}");

        let image = include_bytes!("../tests/fixtures/earth_apollo17.jpg");
        // convert buffer to cursor with Read/Write/Seek capability
        let mut input = std::io::Cursor::new(image.to_vec());

        let signer = test_signer(SigningAlg::Ps256);

        // Embed a manifest using the signer.
        let mut output = Cursor::new(Vec::new());
        manifest
            .embed_to_stream("jpeg", &mut input, &mut output, signer.as_ref())
            .expect("embed_stream");

        output.set_position(0);
        let reader = Reader::from_stream("jpeg", &mut output).expect("from_bytes");
        println!("manifest_store = {reader}");
        let m = reader.active_manifest().unwrap();

        //println!("after = {m}");

        assert!(m.thumbnail().is_some());
        let (format, image) = m.thumbnail().unwrap();
        assert_eq!(format, "image/jpeg");
        assert_eq!(image.to_vec(), b"my value");
        assert_eq!(m.ingredients().len(), 3);
        // Validate a prompt ingredient (with data field)
        assert_eq!(m.ingredients()[1].relationship(), &Relationship::InputTo);
        assert!(m.ingredients()[1].data_ref().is_some());
        assert_eq!(m.ingredients()[1].data_ref().unwrap().format, "text/plain");
        let id = m.ingredients()[1].data_ref().unwrap().identifier.as_str();
        assert_eq!(
            m.ingredients()[1].resources().get(id).unwrap().into_owned(),
            b"pirate with bird on shoulder"
        );
        // Validate a custom AI model ingredient.
        assert_eq!(m.ingredients()[2].title(), Some("Custom AI Model"));
        assert_eq!(m.ingredients()[2].relationship(), &Relationship::InputTo);
        assert_eq!(
            m.ingredients()[2].data_types().unwrap()[0].asset_type,
            "c2pa.types.model"
        );

        // println!("{manifest_store}");
    }

    #[test]
    #[allow(deprecated)]
    /// tests and illustrates how to add assets to a non-file based manifest by using a memory buffer
    fn from_json_with_memory() {
        use crate::assertions::Relationship;

        let mut manifest = Manifest::from_json(MANIFEST_JSON).unwrap();
        // add binary resources to manifest and ingredients giving matching the identifiers given in JSON
        manifest
            .resources_mut()
            .add("IMG_0003.jpg", *b"my value")
            .unwrap()
            .add("sample1.svg", *b"my value")
            .expect("add resource");
        manifest.ingredients_mut()[0]
            .resources_mut()
            .add("exp-test1.png", *b"my value")
            .expect("add_resource");
        manifest.ingredients_mut()[1]
            .resources_mut()
            .add("prompt.txt", *b"pirate with bird on shoulder")
            .expect("add_resource");

        println!("{manifest}");

        let image = include_bytes!("../tests/fixtures/earth_apollo17.jpg");

        let signer = test_signer(SigningAlg::Ps256);

        // Embed a manifest using the signer.
        let output_image = manifest
            .embed_from_memory("jpeg", image, signer.as_ref())
            .expect("embed_stream");

        let reader = Reader::from_stream("jpeg", Cursor::new(output_image)).expect("from_bytes");
        println!("manifest_store = {reader}");
        let m = reader.active_manifest().unwrap();

        assert!(m.thumbnail().is_some());
        let (format, image) = m.thumbnail().unwrap();
        assert_eq!(format, "image/jpeg");
        assert_eq!(image.to_vec(), b"my value");
        assert_eq!(m.ingredients().len(), 3);
        assert_eq!(m.ingredients()[1].relationship(), &Relationship::InputTo);
        assert!(m.ingredients()[1].data_ref().is_some());
        assert_eq!(m.ingredients()[1].data_ref().unwrap().format, "text/plain");
        let id = m.ingredients()[1].data_ref().unwrap().identifier.as_str();
        assert_eq!(
            m.ingredients()[1].resources().get(id).unwrap().into_owned(),
            b"pirate with bird on shoulder"
        );
        // Validate a custom AI model ingredient.
        assert_eq!(m.ingredients()[2].title(), Some("Custom AI Model"));
        assert_eq!(m.ingredients()[2].relationship(), &Relationship::InputTo);
        assert_eq!(
            m.ingredients()[2].data_types().unwrap()[0].asset_type,
            "c2pa.types.model"
        );
        // println!("{manifest_store}");
    }

    // WASI cannot read files in the target directory
    #[test]
    #[cfg(all(feature = "file_io", not(target_arch = "wasm32")))]
    fn from_json_with_files() {
        let mut manifest = Manifest::from_json(MANIFEST_JSON).unwrap();
        #[cfg(target_os = "wasi")]
        let mut path = std::path::PathBuf::from("/");
        #[cfg(not(target_os = "wasi"))]
        let mut path = std::path::PathBuf::from(env!("CARGO_MANIFEST_DIR"));
        path.push("tests/fixtures"); // the path we want to read files from
        manifest.with_base_path(path).expect("with_files");
        // convert the manifest to a store
        let store = manifest.to_store().expect("to store");
        #[cfg(target_os = "wasi")]
        let mut resource_path = std::path::PathBuf::from("/");
        #[cfg(not(target_os = "wasi"))]
        let mut resource_path = std::path::PathBuf::from(env!("CARGO_MANIFEST_DIR"));
        resource_path.push("../target/tmp/manifest");
        let m2 = Manifest::from_store(
            &store,
            &store.provenance_label().unwrap(),
            &mut StoreOptions {
                resource_path: Some(resource_path),
                ..Default::default()
            },
        )
        .expect("from store");
        println!("{m2}");
        assert!(m2.thumbnail().is_some());
        assert!(m2.ingredients()[0].thumbnail().is_some());
    }

    #[cfg(feature = "file_io")]
    #[test]
    #[allow(deprecated)]
    fn test_embed_from_json() {
        #[cfg(target_os = "wasi")]
        let mut fixtures = std::path::PathBuf::from("/");
        #[cfg(not(target_os = "wasi"))]
        let mut fixtures = std::path::PathBuf::from(env!("CARGO_MANIFEST_DIR"));
        fixtures.push("tests/fixtures"); // the path we want to read files from

        let temp_dir = tempdirectory().expect("temp dir");
        let output = temp_fixture_path(&temp_dir, TEST_SMALL_JPEG);

        let signer = test_signer(SigningAlg::Ps256);

        let mut manifest = Manifest::from_json(MANIFEST_JSON).expect("from_json");
        manifest.with_base_path(fixtures).expect("with_base");
        manifest
            .embed(&output, &output, signer.as_ref())
            .expect("embed");

        let reader = Reader::from_file(&output).expect("from_file");
        println!("{reader}");
        let active_manifest = reader.active_manifest().unwrap();
        let (format, _) = active_manifest.thumbnail().unwrap();
        assert_eq!(format, "image/jpeg");
    }

    #[cfg(feature = "file_io")]
    #[test]
    #[allow(deprecated)]
    fn test_embed_webp_from_json() {
        use crate::utils::test::TEST_WEBP;

        #[cfg(target_os = "wasi")]
        let mut fixtures = std::path::PathBuf::from("/");
        #[cfg(not(target_os = "wasi"))]
        let mut fixtures = std::path::PathBuf::from(env!("CARGO_MANIFEST_DIR"));
        fixtures.push("tests/fixtures"); // the path we want to read files from

        let temp_dir = tempdirectory().expect("temp dir");
        let output = temp_fixture_path(&temp_dir, TEST_WEBP);

        let signer = test_signer(SigningAlg::Ps256);

        let mut manifest = Manifest::from_json(MANIFEST_JSON).expect("from_json");
        manifest.with_base_path(fixtures).expect("with_base");
        manifest
            .embed(&output, &output, signer.as_ref())
            .expect("embed");

        let manifest_store = Reader::from_file(&output).expect("from_file");
        println!("{manifest_store}");
        let active_manifest = manifest_store.active_manifest().unwrap();
        let (format, _) = active_manifest.thumbnail().unwrap();
        assert_eq!(format, "image/jpeg");
    }

    #[test]
    #[cfg(feature = "file_io")]
    #[allow(deprecated)]
    fn test_create_file_based_ingredient() {
        #[cfg(target_os = "wasi")]
        let mut fixtures = std::path::PathBuf::from("/");
        #[cfg(not(target_os = "wasi"))]
        let mut fixtures = std::path::PathBuf::from(env!("CARGO_MANIFEST_DIR"));
        fixtures.push("tests/fixtures");

        let temp_dir = tempdirectory().expect("temp dir");
        let output = temp_fixture_path(&temp_dir, TEST_SMALL_JPEG);

        let mut manifest = Manifest::new("claim_generator");
        manifest.with_base_path(fixtures).expect("with_base");
        // verify we can't set a references that don't exist
        assert!(manifest
            .set_thumbnail_ref(ResourceRef::new("image/jpeg", "foo"))
            .is_err());
        assert_eq!(manifest.thumbnail_ref(), None);
        // verify we can set a references that do exist
        assert!(manifest
            .set_thumbnail_ref(ResourceRef::new("image/jpeg", "C.jpg"))
            .is_ok());
        assert!(manifest.thumbnail_ref().is_some());

        let signer = test_signer(SigningAlg::Ps256);
        manifest
            .embed(&output, &output, signer.as_ref())
            .expect("embed");
    }

    #[test]
    #[cfg(all(feature = "file_io", feature = "add_thumbnails"))]
    #[allow(deprecated)]
    fn test_create_no_claim_thumbnail() {
        let mut fixtures = std::path::PathBuf::from(env!("CARGO_MANIFEST_DIR"));
        fixtures.push("tests/fixtures");

        let temp_dir = tempdirectory().expect("temp dir");
        let output = temp_fixture_path(&temp_dir, TEST_SMALL_JPEG);

        let mut manifest = Manifest::new("claim_generator");

        // Set format to none to force no claim thumbnail generated
        assert!(manifest
            .set_thumbnail_ref(ResourceRef::new("none", "none"))
            .is_ok());
        // verify there is a thumbnail ref
        assert!(manifest.thumbnail_ref().is_some());
        // verify there is no thumbnail
        assert_eq!(manifest.thumbnail(), None);

        let signer = test_signer(SigningAlg::Ps256);
        manifest
            .embed(&output, &output, signer.as_ref())
            .expect("embed");

        let manifest_store = Reader::from_file(&output).expect("from_file");
        println!("{manifest_store}");
        let active_manifest = manifest_store.active_manifest().unwrap();
        assert_eq!(active_manifest.thumbnail_ref(), None);
        assert_eq!(active_manifest.thumbnail(), None);
    }

    #[test]
    fn test_missing_thumbnail() {
        const MANIFEST_JSON: &str = r#"
            {
                "claim_generator": "test",
                "format" : "image/jpeg",
                "thumbnail": {
                    "format": "image/jpeg",
                    "identifier": "does_not_exist.jpg"
                }
            }
        "#;

        let mut manifest = Manifest::from_json(MANIFEST_JSON).expect("from_json");

        let mut source = std::io::Cursor::new(vec![1, 2, 3]);
        let mut dest = std::io::Cursor::new(Vec::new());
        let signer = test_signer(SigningAlg::Ps256);

        let result =
            manifest.embed_to_stream("image/jpeg", &mut source, &mut dest, signer.as_ref());

        assert!(result.is_err());
        assert!(result
            .unwrap_err()
            .to_string()
            .contains("resource not found: does_not_exist.jpg"));
    }

    #[test]
    #[cfg(feature = "file_io")]
    #[allow(deprecated)]
    fn test_data_hash_embeddable_manifest() {
        let ap = fixture_path("cloud.jpg");

        let signer = test_signer(SigningAlg::Ps256);

        let mut manifest = Manifest::new("claim_generator");

        // get a placeholder the manifest
        let placeholder = manifest
            .data_hash_placeholder(signer.reserve_size(), "jpeg")
            .unwrap();

        let temp_dir = tempdirectory().unwrap();
        let output = temp_dir_path(&temp_dir, "boxhash-out.jpg");
        let mut output_file = std::fs::OpenOptions::new()
            .read(true)
            .write(true)
            .create(true)
            .truncate(true)
            .open(&output)
            .unwrap();

        // write a jpeg file with a placeholder for the manifest (returns offset of the placeholder)
        let offset =
            write_jpeg_placeholder_file(&placeholder, &ap, &mut output_file, None).unwrap();

        // build manifest to insert in the hole

        // create an hash exclusion for the manifest
        let exclusion = HashRange::new(offset as u64, placeholder.len() as u64);
        let exclusions = vec![exclusion];

        let mut dh = DataHash::new("source_hash", "sha256");
        dh.exclusions = Some(exclusions);

        let signed_manifest = manifest
            .data_hash_embeddable_manifest(
                &dh,
                signer.as_ref(),
                "image/jpeg",
                Some(&mut output_file),
            )
            .unwrap();

        use std::io::{Seek, SeekFrom, Write};

        // path in new composed manifest
        output_file.seek(SeekFrom::Start(offset as u64)).unwrap();
        output_file.write_all(&signed_manifest).unwrap();

        let manifest_store = Reader::from_file(&output).expect("from_file");
        println!("{manifest_store}");
        assert_eq!(manifest_store.validation_status(), None);
    }

    #[test]
    #[cfg(feature = "file_io")]
    #[allow(deprecated)]
    fn test_box_hash_embeddable_manifest() {
        let asset_bytes = include_bytes!("../tests/fixtures/boxhash.jpg");
        let box_hash_data = include_bytes!("../tests/fixtures/boxhash.json");
        let box_hash: crate::assertions::BoxHash = serde_json::from_slice(box_hash_data).unwrap();

        let mut manifest = Manifest::new("test_app".to_owned());
        manifest.set_title("BoxHashTest").set_format("image/jpeg");

        manifest
            .add_labeled_assertion(crate::assertions::labels::BOX_HASH, &box_hash)
            .unwrap();

        let signer = test_signer(SigningAlg::Ps256);

        let embeddable = manifest
            .box_hash_embeddable_manifest(signer.as_ref(), None)
            .expect("embeddable_manifest");

        // Validate the embeddable manifest against the asset bytes
        let reader = Reader::from_manifest_data_and_stream(
            &embeddable,
            "image/jpeg",
            Cursor::new(asset_bytes),
        )
        .unwrap();
        println!("{reader}");
        assert!(reader.active_manifest().is_some());
        assert_eq!(reader.validation_status(), None);
    }

    #[test]
    #[cfg(feature = "file_io")]
    #[allow(deprecated)]
    fn test_claimv2_redaction() {
        const ASSERTION_LABEL: &str = "my.test.assertion";

        let temp_dir = tempdirectory().expect("temp dir");
        let output = temp_fixture_path(&temp_dir, TEST_SMALL_JPEG);
        let output2 = temp_fixture_path(&temp_dir, TEST_SMALL_JPEG);

        let mut manifest = test_manifest();

        manifest
            .add_labeled_assertion(
                ASSERTION_LABEL,
                &serde_json::json! (
                {
                   "my_test_key":  "my_sample_data",
                  }),
            )
            .expect("add_assertion");

        let signer = test_signer(SigningAlg::Ps256);

        let c2pa_data = manifest
            .embed(&output, &output, signer.as_ref())
            .expect("embed");
        let mut validation_log = StatusTracker::default();

        let store1 = Store::load_from_memory("c2pa", &c2pa_data, true, &mut validation_log)
            .expect("load from memory");
        let claim1_label = store1.provenance_label().unwrap();
        let claim = store1.provenance_claim().unwrap();
        assert!(claim.get_claim_assertion(ASSERTION_LABEL, 0).is_some()); // verify the assertion is there

        // create a new claim and make the previous file a parent
        let mut manifest2 = test_manifest();
        manifest2
            .set_parent(Ingredient::from_file(&output).expect("from_file"))
            .expect("set_parent");

        // redact the assertion
        manifest2
            .add_redaction(to_assertion_uri(&claim1_label, ASSERTION_LABEL)) // must be full uri
            .expect("add_redaction");

        //embed a claim in output2
        let signer = test_signer(SigningAlg::Ps256);
        let _store2 = manifest2
            .embed(&output2, &output2, signer.as_ref())
            .expect("embed");

        let mut report = StatusTracker::default();
        let store3 = Store::load_from_asset(&output2, true, &mut report).unwrap();
        let claim2 = store3.provenance_claim().unwrap();

        // assert!(!claim2.get_verifiable_credentials().is_empty());

        // test that the redaction is in the new claim and the assertion is removed from the first one

        assert!(claim2.redactions().is_some());
        assert!(!claim2.redactions().unwrap().is_empty());
        assert!(!report.logged_items().is_empty());
        let redacted_uri = &claim2.redactions().unwrap()[0];

        let claim1 = store3.get_claim(&claim1_label).unwrap();
        assert_eq!(claim1.get_claim_assertion(redacted_uri, 0), None);
    }
}
*/<|MERGE_RESOLUTION|>--- conflicted
+++ resolved
@@ -25,13 +25,8 @@
 
 use crate::{
     assertion::{AssertionBase, AssertionData},
-<<<<<<< HEAD
-    assertions::{labels, Actions, AssertionMetadata, EmbeddedData, SoftwareAgent},
+    assertions::{labels, Actions, AssertionMetadata, EmbeddedData, Metadata, SoftwareAgent},
     claim::{ClaimAssertionType, RemoteManifest},
-=======
-    assertions::{labels, Actions, AssertionMetadata, EmbeddedData, Metadata, SoftwareAgent},
-    claim::RemoteManifest,
->>>>>>> d38dec91
     crypto::raw_signature::SigningAlg,
     error::{Error, Result},
     hashed_uri::HashedUri,
