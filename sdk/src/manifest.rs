// Copyright 2022 Adobe. All rights reserved.
// This file is licensed to you under the Apache License,
// Version 2.0 (http://www.apache.org/licenses/LICENSE-2.0)
// or the MIT license (http://opensource.org/licenses/MIT),
// at your option.

// Unless required by applicable law or agreed to in writing,
// this software is distributed on an "AS IS" BASIS, WITHOUT
// WARRANTIES OR REPRESENTATIONS OF ANY KIND, either express or
// implied. See the LICENSE-MIT and LICENSE-APACHE files for the
// specific language governing permissions and limitations under
// each license.

use std::{borrow::Cow, path::PathBuf, slice::Iter};
#[cfg(feature = "file_io")]
use std::{fs::create_dir_all, path::Path};

use async_generic::async_generic;
use log::debug;
#[cfg(feature = "json_schema")]
use schemars::JsonSchema;
use serde::{de::DeserializeOwned, Deserialize, Serialize};
use serde_json::Value;
use uuid::Uuid;

use crate::{
    assertion::{AssertionBase, AssertionData},
    assertions::{labels, Actions, AssertionMetadata, EmbeddedData, SoftwareAgent},
    claim::RemoteManifest,
    crypto::raw_signature::SigningAlg,
    error::{Error, Result},
    hashed_uri::HashedUri,
    ingredient::Ingredient,
    jumbf::labels::{to_absolute_uri, to_assertion_uri},
    manifest_assertion::ManifestAssertion,
    resource_store::{mime_from_uri, skip_serializing_resources, ResourceRef, ResourceStore},
    store::Store,
    ClaimGeneratorInfo, ManifestAssertionKind,
};

/// This is used internally when generating manifests from a Store
#[derive(Debug, Default)]
pub(crate) struct StoreOptions {
    /// Optional alternate path for resources (can reference builder resources)
    #[allow(dead_code)] // never used in some builds (i.e. wasm)
    pub(crate) resource_path: Option<PathBuf>,
    /// List of assertions that were listed and not found
    pub(crate) missing_assertions: Vec<String>,
    /// List of all assertions declared as redacted
    pub(crate) redacted_assertions: Vec<String>,
}

/// A Manifest represents all the information in a c2pa manifest
#[derive(Debug, Default, Deserialize, Serialize)]
#[cfg_attr(feature = "json_schema", derive(JsonSchema))]
pub struct Manifest {
    /// Optional prefix added to the generated Manifest label.
    /// This is typically an internet domain name for the vendor (i.e. `adobe`).
    #[serde(skip_serializing_if = "Option::is_none")]
    vendor: Option<String>,

    /// A User Agent formatted string identifying the software/hardware/system produced this claim
    /// Spaces are not allowed in names, versions can be specified with product/1.0 syntax.
    #[serde(skip_serializing_if = "Option::is_none")]
    pub claim_generator: Option<String>,

    /// A list of claim generator info data identifying the software/hardware/system produced this claim.
    #[serde(skip_serializing_if = "Option::is_none")]
    pub claim_generator_info: Option<Vec<ClaimGeneratorInfo>>,

    /// A list of user metadata for this claim.
    #[serde(skip_serializing_if = "Option::is_none")]
    pub metadata: Option<Vec<AssertionMetadata>>,

    /// A human-readable title, generally source filename.
    #[serde(skip_serializing_if = "Option::is_none")]
    title: Option<String>,

    /// The format of the source file as a MIME type.
    #[serde(skip_serializing_if = "Option::is_none")]
    format: Option<String>,

    /// Instance ID from `xmpMM:InstanceID` in XMP metadata.
    #[serde(default = "default_instance_id")]
    instance_id: String,

    #[serde(skip_serializing_if = "Option::is_none")]
    thumbnail: Option<ResourceRef>,

    /// A List of ingredients
    #[serde(default = "default_vec::<Ingredient>")]
    ingredients: Vec<Ingredient>,

    /// A List of verified credentials
    #[serde(skip_serializing_if = "Option::is_none")]
    credentials: Option<Vec<Value>>,

    /// A list of assertions
    #[serde(default = "default_vec::<ManifestAssertion>")]
    assertions: Vec<ManifestAssertion>,

    /// A list of assertion hash references.
    #[serde(skip)]
    assertion_references: Vec<HashedUri>,

    /// A list of redactions - URIs to a redacted assertions
    #[serde(skip_serializing_if = "Option::is_none")]
    redactions: Option<Vec<String>>,

    /// Signature data (only used for reporting)
    #[serde(skip_serializing_if = "Option::is_none")]
    signature_info: Option<SignatureInfo>,

    #[serde(skip_serializing_if = "Option::is_none")]
    label: Option<String>,

    /// Indicates where a generated manifest goes
    #[serde(skip)]
    remote_manifest: Option<RemoteManifest>,

    /// container for binary assets (like thumbnails)
    #[serde(skip_deserializing)]
    #[serde(skip_serializing_if = "skip_serializing_resources")]
    resources: ResourceStore,
}

fn default_instance_id() -> String {
    format!("xmp:iid:{}", Uuid::new_v4())
}

fn default_format() -> String {
    "application/octet-stream".to_owned()
}

fn default_vec<T>() -> Vec<T> {
    Vec::new()
}

impl Manifest {
    /// Create a new Manifest
    /// requires a claim_generator string (User Agent))
    pub fn new<S: Into<String>>(claim_generator: S) -> Self {
        // treat an empty string as None
        let claim_generator = claim_generator.into();
        let claim_generator = if claim_generator.is_empty() {
            None
        } else {
            Some(claim_generator)
        };
        Self {
            claim_generator,
            format: Some(default_format()),
            instance_id: default_instance_id(),
            ..Default::default()
        }
    }

    /// Returns a User Agent formatted string identifying the software/hardware/system produced this claim.
    pub fn claim_generator(&self) -> Option<&str> {
        self.claim_generator.as_deref()
    }

    /// Returns the manifest label for this Manifest, as referenced in a ManifestStore.
    pub fn label(&self) -> Option<&str> {
        self.label.as_deref()
    }

    /// Returns a MIME content_type for the asset associated with this manifest.
    pub fn format(&self) -> Option<&str> {
        self.format.as_deref()
    }

    /// Returns the instance identifier.
    pub fn instance_id(&self) -> &str {
        &self.instance_id
    }

    /// Returns a user-displayable title for this manifest.
    pub fn title(&self) -> Option<&str> {
        self.title.as_deref()
    }

    /// Returns thumbnail tuple with Some((format, bytes)) or `None`.
    pub fn thumbnail(&self) -> Option<(&str, Cow<'_, Vec<u8>>)> {
        self.thumbnail
            .as_ref()
            .and_then(|t| Some(t.format.as_str()).zip(self.resources.get(&t.identifier).ok()))
    }

    /// Returns a thumbnail ResourceRef or `None`.
    pub fn thumbnail_ref(&self) -> Option<&ResourceRef> {
        self.thumbnail.as_ref()
    }

    /// Returns immutable [Ingredient]s used by this Manifest.
    /// This can include a parent as well as any placed assets.
    pub fn ingredients(&self) -> &[Ingredient] {
        &self.ingredients
    }

    /// Returns mutable [Ingredient]s used by this Manifest.
    /// This can include a parent as well as any placed assets.
    pub fn ingredients_mut(&mut self) -> &mut [Ingredient] {
        &mut self.ingredients
    }

    /// Returns Assertions for this Manifest.
    pub fn assertions(&self) -> &[ManifestAssertion] {
        &self.assertions
    }

    /// Returns raw assertion references.
    pub fn assertion_references(&self) -> Iter<'_, HashedUri> {
        self.assertion_references.iter()
    }

    /// Returns Verifiable Credentials.
    pub fn credentials(&self) -> Option<&[Value]> {
        self.credentials.as_deref()
    }

    /// Returns the remote_manifest URL if there is one.
    /// This is only used when creating a manifest, it will always be None when reading,
    pub fn remote_manifest_url(&self) -> Option<&str> {
        match self.remote_manifest.as_ref() {
            Some(RemoteManifest::Remote(url)) => Some(url.as_str()),
            Some(RemoteManifest::EmbedWithRemote(url)) => Some(url.as_str()),
            _ => None,
        }
    }

    pub fn signature_info(&self) -> Option<&SignatureInfo> {
        self.signature_info.as_ref()
    }

    /// Returns the parent ingredient if it exists.
    pub fn parent(&self) -> Option<&Ingredient> {
        self.ingredients.iter().find(|i| i.is_parent())
    }

    /// Add an ingredient removing duplicates (consumes the asset).
    pub fn add_ingredient(&mut self, ingredient: Ingredient) -> &mut Self {
        self.ingredients.push(ingredient);
        self
    }

    /// Retrieves an assertion by label if it exists or Error::NotFound
    ///
    /// Example: Find an Actions Assertion
    /// ```
    /// # use c2pa::Result;
    /// use c2pa::{assertions::Actions, Manifest, Reader};
    /// # fn main() -> Result<()> {
    /// #[cfg(feature = "file_io")]
    /// {
    ///     let reader = Reader::from_file("tests/fixtures/CA.jpg")?;
    ///     let manifest = reader.active_manifest().unwrap();
    ///     let actions: Actions = manifest.find_assertion(Actions::LABEL)?;
    ///     for action in actions.actions {
    ///         println!("{}", action.action());
    ///     }
    /// }
    /// # Ok(())
    /// # }
    /// ```
    pub fn find_assertion<T: DeserializeOwned>(&self, label: &str) -> Result<T> {
        if let Some(manifest_assertion) = self
            .assertions
            .iter()
            .find(|a| a.label().starts_with(label))
        {
            manifest_assertion.to_assertion()
        } else {
            Err(Error::NotFound)
        }
    }

    /// Retrieves an assertion by label and instance if it exists or `Error::NotFound`.
    pub fn find_assertion_with_instance<T: DeserializeOwned>(
        &self,
        label: &str,
        instance: usize,
    ) -> Result<T> {
        if let Some(manifest_assertion) = self
            .assertions
            .iter()
            .find(|a| a.label().starts_with(label) && a.instance() == instance)
        {
            manifest_assertion.to_assertion()
        } else {
            Err(Error::NotFound)
        }
    }

    /// Returns the name of the signature issuer
    pub fn issuer(&self) -> Option<String> {
        self.signature_info.to_owned().and_then(|sig| sig.issuer)
    }

    /// Returns the common name of the certificate
    pub fn common_name(&self) -> Option<String> {
        self.signature_info
            .to_owned()
            .and_then(|sig| sig.common_name)
    }

    /// Returns the time that the manifest was signed
    pub fn time(&self) -> Option<String> {
        self.signature_info.to_owned().and_then(|sig| sig.time)
    }

    /// Returns an iterator over [`ResourceRef`][ResourceRef]s.
    pub fn iter_resources(&self) -> impl Iterator<Item = ResourceRef> + '_ {
        self.resources
            .resources()
            .keys()
            .map(|uri| ResourceRef::new(mime_from_uri(uri), uri.to_owned()))
    }

    /// Return an immutable reference to the manifest resources
    #[doc(hidden)]
    pub fn resources(&self) -> &ResourceStore {
        &self.resources
    }

    /// Return a mutable reference to the manifest resources
    #[doc(hidden)]
    pub fn resources_mut(&mut self) -> &mut ResourceStore {
        &mut self.resources
    }

    /// Set a base path to make the manifest use resource files instead of memory buffers.
    ///
    /// The files will be relative to the given base path.
    /// Ingredients' resources will also be relative to this path.
    #[cfg(feature = "file_io")]
    pub fn with_base_path<P: AsRef<Path>>(&mut self, base_path: P) -> Result<&Self> {
        create_dir_all(&base_path)?;
        self.resources.set_base_path(base_path.as_ref());
        for i in 0..self.ingredients.len() {
            // todo: create different subpath for each ingredient?
            self.ingredients[i].with_base_path(base_path.as_ref())?;
        }
        Ok(self)
    }

    // Generates a Manifest given a store and a manifest label.
    #[async_generic]
    pub(crate) fn from_store(
        store: &Store,
        manifest_label: &str,
        options: &mut StoreOptions,
    ) -> Result<Self> {
        let claim = store
            .get_claim(manifest_label)
            .ok_or_else(|| Error::ClaimMissing {
                label: manifest_label.to_owned(),
            })?;

        let mut manifest = Manifest {
            claim_generator: claim.claim_generator().map(|s| s.to_owned()),
            title: claim.title().map(|s| s.to_owned()),
            format: claim.format().map(|s| s.to_owned()),
            instance_id: claim.instance_id().to_owned(),
            label: Some(claim.label().to_owned()),
            ..Default::default()
        };

        #[cfg(feature = "file_io")]
        if let Some(base_path) = options.resource_path.as_deref() {
            manifest.with_base_path(base_path)?;
        }

        if let Some(info_vec) = claim.claim_generator_info() {
            let mut generators = Vec::new();
            for claim_info in info_vec {
                let mut info = claim_info.to_owned();
                if let Some(icon) = claim_info.icon.as_ref() {
                    info.set_icon(icon.to_resource_ref(manifest.resources_mut(), claim)?);
                }
                generators.push(info);
            }
            manifest.claim_generator_info = Some(generators);
        }

        if let Some(metadata_vec) = claim.metadata() {
            if !metadata_vec.is_empty() {
                manifest.metadata = Some(metadata_vec.to_vec())
            }
        }

        manifest.resources.set_label(claim.label()); // default manifest for relative urls

        // get credentials converting from AssertionData to Value
        let credentials: Vec<Value> = claim
            .get_verifiable_credentials()
            .iter()
            .filter_map(|d| match d {
                AssertionData::Json(s) => serde_json::from_str(s).ok(),
                _ => None,
            })
            .collect();

        if !credentials.is_empty() {
            manifest.credentials = Some(credentials);
        }

        manifest.redactions = claim.redactions().and_then(|rs| {
            let v: Vec<_> = rs
                .iter()
                .map(|r| {
                    if !options.redacted_assertions.contains(r) {
                        options
                            .redacted_assertions
                            .push(to_absolute_uri(claim.label(), r));
                    }
                    r.to_owned()
                })
                .collect();
            if v.is_empty() {
                None
            } else {
                Some(v)
            }
        });

        manifest.assertion_references = claim
            .assertions()
            .iter()
            .map(|h| {
                let alg = h.alg().or_else(|| Some(claim.alg().to_string()));
                let url = to_absolute_uri(claim.label(), &h.url());
                HashedUri::new(url, alg, &h.hash())
            })
            .collect();

        for assertion in claim.assertions() {
            let claim_assertion = match store
                .get_claim_assertion_from_uri(&to_absolute_uri(claim.label(), &assertion.url()))
            {
                Ok(a) => a,
                Err(Error::AssertionMissing { url }) => {
                    // if we are missing an assertion, add it to the list
                    if !options.missing_assertions.contains(&url) {
                        options.missing_assertions.push(url);
                    }
                    continue;
                }
                Err(e) => return Err(e),
            };
            let assertion = claim_assertion.assertion();
            let label = claim_assertion.label();
            let base_label = assertion.label();
            debug!("assertion = {}", &label);
            match base_label.as_ref() {
                base if base.starts_with(labels::ACTIONS) => {
                    let mut actions = Actions::from_assertion(assertion)?;

                    for action in actions.actions_mut() {
                        if let Some(SoftwareAgent::ClaimGeneratorInfo(info)) =
                            action.software_agent_mut()
                        {
                            if let Some(icon) = info.icon.as_mut() {
                                let icon = icon.to_resource_ref(manifest.resources_mut(), claim)?;
                                info.set_icon(icon);
                            }
                        }
                    }

                    // convert icons in templates to resource refs
                    if let Some(templates) = actions.templates.as_mut() {
                        for template in templates {
                            // replace icon with resource ref
                            template.icon = match template.icon.take() {
                                Some(icon) => {
                                    Some(icon.to_resource_ref(manifest.resources_mut(), claim)?)
                                }
                                None => None,
                            };

                            // replace software agent with resource ref
                            template.software_agent = match template.software_agent.take() {
                                Some(mut info) => {
                                    if let Some(icon) = info.icon.as_mut() {
                                        let icon =
                                            icon.to_resource_ref(manifest.resources_mut(), claim)?;
                                        info.set_icon(icon);
                                    }
                                    Some(info)
                                }
                                agent => agent,
                            };
                        }
                    }
                    let manifest_assertion = ManifestAssertion::from_assertion(&actions)?
                        .set_instance(claim_assertion.instance());
                    manifest.assertions.push(manifest_assertion);
                }
                base if base.starts_with(labels::INGREDIENT) => {
                    // note that we use the original label here, not the base label
                    let assertion_uri = to_assertion_uri(claim.label(), &label);
                    let ingredient = Ingredient::from_ingredient_uri(
                        store,
                        manifest_label,
                        &assertion_uri,
                        #[cfg(feature = "file_io")]
                        options.resource_path.as_deref(),
                    )?;
                    manifest.add_ingredient(ingredient);
                }
                labels::DATA_HASH | labels::BMFF_HASH | labels::BOX_HASH => {
                    // do not include data hash when reading manifests
                }
                label if label.starts_with(labels::CLAIM_THUMBNAIL) => {
                    let thumbnail = EmbeddedData::from_assertion(assertion)?;
                    let id = to_assertion_uri(claim.label(), label);
                    //let id = jumbf::labels::to_relative_uri(&id);
                    manifest.thumbnail = Some(manifest.resources.add_uri(
                        &id,
                        &thumbnail.content_type,
                        thumbnail.data,
                    )?);
                }
                _ => {
                    // inject assertions for all other assertions
                    match assertion.decode_data() {
                        AssertionData::Cbor(_) => {
                            let value = assertion.as_json_object()?;
                            let ma = ManifestAssertion::new(label, value)
                                .set_instance(claim_assertion.instance());

                            manifest.assertions.push(ma);
                        }
                        AssertionData::Json(_) => {
                            let value = assertion.as_json_object()?;
                            let ma = ManifestAssertion::new(label, value)
                                .set_instance(claim_assertion.instance())
                                .set_kind(ManifestAssertionKind::Json);

                            manifest.assertions.push(ma);
                        }

                        // todo: support binary forms
                        AssertionData::Binary(_x) => {}
                        AssertionData::Uuid(_, _) => {}
                    }
                }
            }
        }

        // get verified signing info
        let si = if _sync {
            claim.signature_info()
        } else {
            claim.signature_info_async().await
        };

        manifest.signature_info = match si {
            Some(signature_info) => Some(SignatureInfo {
                alg: signature_info.alg,
                issuer: signature_info.issuer_org,
                common_name: signature_info.common_name,
                time: signature_info.date.map(|d| d.to_rfc3339()),
                cert_serial_number: signature_info.cert_serial_number.map(|s| s.to_string()),
                cert_chain: String::from_utf8(signature_info.cert_chain)
                    .map_err(|_e| Error::CoseInvalidCert)?,
                revocation_status: signature_info.revocation_status,
            }),
            None => None,
        };

        Ok(manifest)
    }
}

impl std::fmt::Display for Manifest {
    fn fmt(&self, f: &mut std::fmt::Formatter<'_>) -> std::fmt::Result {
        let json = serde_json::to_string_pretty(self).unwrap_or_default();
        f.write_str(&json)
    }
}
#[derive(Clone, Debug, Deserialize, Serialize)]
#[cfg_attr(feature = "json_schema", derive(JsonSchema))]
/// Holds information about a signature
pub struct SignatureInfo {
    /// Human-readable issuing authority for this signature.
    #[serde(skip_serializing_if = "Option::is_none")]
    pub alg: Option<SigningAlg>,
    /// Human-readable issuing authority for this signature.
    #[serde(skip_serializing_if = "Option::is_none")]
    pub issuer: Option<String>,

    /// Human-readable for common name of this certificate.
    #[serde(skip_serializing_if = "Option::is_none")]
    pub common_name: Option<String>,

    /// The serial number of the certificate.
    #[serde(skip_serializing_if = "Option::is_none")]
    pub cert_serial_number: Option<String>,

    /// The time the signature was created.
    #[serde(skip_serializing_if = "Option::is_none")]
    pub time: Option<String>,

    /// Revocation status of the certificate.
    #[serde(skip_serializing_if = "Option::is_none")]
    pub revocation_status: Option<bool>,

    /// The cert chain for this claim.
    #[serde(skip)] // don't serialize this, let someone ask for it
    pub cert_chain: String,
}

impl SignatureInfo {
    // returns the cert chain for this signature
    pub fn cert_chain(&self) -> &str {
        &self.cert_chain
    }
}

// #[cfg(test)]
// todo: convert/move some of these to builder
/*
pub(crate) mod tests {
    #![allow(clippy::expect_used)]
    #![allow(clippy::unwrap_used)]

    use std::io::Cursor;

    use c2pa_macros::c2pa_test_async;
    #[cfg(all(target_arch = "wasm32", not(target_os = "wasi")))]
    use wasm_bindgen_test::*;

    use super::*;
    use crate::crypto::raw_signature::SigningAlg;
    #[cfg(feature = "file_io")]
    use crate::status_tracker::StatusTracker;
    #[cfg(feature = "file_io")]
    use crate::utils::io_utils::tempdirectory;

    #[cfg(all(target_arch = "wasm32", not(target_os = "wasi")))]
    wasm_bindgen_test::wasm_bindgen_test_configure!(run_in_browser);

    #[cfg(feature = "file_io")]
    use crate::{
        assertions::DataHash,
        error::Error,
        hash_utils::HashRange,
        resource_store::ResourceRef,
        utils::test::{
            fixture_path, temp_dir_path, temp_fixture_path, write_jpeg_placeholder_file,
            TEST_SMALL_JPEG,
        },
        validation_status,
    };
    #[allow(unused_imports)]
    use crate::{
        assertions::{c2pa_action, Action, Actions},
        ingredient::Ingredient,
        reader::Reader,
        store::Store,
        utils::test::{static_test_v1_uuid, TEST_VC},
        utils::test_signer::{async_test_signer, test_signer},
        Manifest, Result,
    };

    // example of random data structure as an assertion
    #[derive(serde::Serialize)]
    #[allow(dead_code)] // this here for wasm builds to pass clippy  (todo: remove)
    struct MyStruct {
        l1: String,
        l2: u32,
    }

    fn test_manifest() -> Manifest {
        Manifest::new("test".to_owned())
    }

    #[test]
    #[cfg(feature = "file_io")]
    /// test assertion validation on actions, should generate an error
    fn ws_valid_labeled_assertion() {
        // copy an image to use as our target for embedding
        let ap = fixture_path(TEST_SMALL_JPEG);
        let temp_dir = tempdirectory().expect("temp dir");
        let test_output = temp_dir_path(&temp_dir, "ws_bad_assertion.jpg");
        std::fs::copy(ap, test_output).expect("copy");

        let mut manifest = test_manifest();

        manifest
            .add_labeled_assertion(
                "c2pa.actions",
                &serde_json::json!({
                    "actions": [
                        {
                            "action": "c2pa.edited",
                            "parameters": {
                                "description": "gradient",
                                "name": "any value"
                            },
                            "softwareAgent": "TestApp"
                        },
                        {
                            "action": "c2pa.dubbed",
                            "changes": [
                                {
                                    "description": "translated to klingon",
                                    "region": [
                                        {
                                            "type": "temporal",
                                            "time": {}
                                        }
                                    ]
                                }
                            ]
                        }
                    ]
                }),
            )
            .expect("add_assertion");

        // convert to store
        let store = manifest.to_store().expect("valid action to_store");
        let m2 = Manifest::from_store(
            &store,
            &store.provenance_label().unwrap(),
            &mut StoreOptions::default(),
        )
        .expect("from_store");
        let actions: Actions = m2
            .find_assertion("c2pa.actions.v2")
            .expect("find_assertion");
        assert_eq!(actions.actions()[0].action(), "c2pa.edited");
        assert_eq!(actions.actions()[1].action(), "c2pa.dubbed");
    }

    #[test]
    fn test_verifiable_credential() {
        let mut manifest = test_manifest();
        let vc: serde_json::Value = serde_json::from_str(TEST_VC).unwrap();
        manifest
            .add_verifiable_credential(&vc)
            .expect("verifiable_credential");
        let store = manifest.to_store().expect("to_store");
        let claim = store.provenance_claim().unwrap();
        assert!(!claim.get_verifiable_credentials().is_empty());
    }

    #[test]
    fn test_assertion_user_cbor() {
        use crate::{assertions::UserCbor, Manifest};

        const LABEL: &str = "org.cai.test";
        const DATA: &str = r#"{ "l1":"some data", "l2":"some other data" }"#;
        let json: serde_json::Value = serde_json::from_str(DATA).unwrap();
        let data = serde_cbor::to_vec(&json).unwrap();
        let cbor = UserCbor::new(LABEL, data);
        let mut manifest = test_manifest();
        manifest.add_assertion(&cbor).expect("add_assertion");
        manifest.add_assertion(&cbor).expect("add_assertion");
        let store = manifest.to_store().expect("to_store");

        let _manifest2 = Manifest::from_store(
            &store,
            &store.provenance_label().unwrap(),
            #[cfg(feature = "file_io")]
            &mut StoreOptions::default(),
        )
        .expect("from_store");
        println!("{store}");
        println!("{_manifest2:?}");
        let cbor2: UserCbor = manifest.find_assertion(LABEL).expect("get_assertion");
        assert_eq!(cbor, cbor2);
    }

    #[test]
    #[cfg(feature = "file_io")]
    #[allow(deprecated)]
    fn test_redaction() {
        const ASSERTION_LABEL: &str = "stds.schema-org.CreativeWork";

        let temp_dir = tempdirectory().expect("temp dir");
        let output = temp_fixture_path(&temp_dir, TEST_SMALL_JPEG);
        let output2 = temp_fixture_path(&temp_dir, TEST_SMALL_JPEG);

        let mut manifest = test_manifest();

        manifest
            .add_labeled_assertion(
                ASSERTION_LABEL,
                &serde_json::json! (
                {
                    "@context": "https://schema.org",
                    "@type": "CreativeWork",
                    "author": [
                      {
                        "@type": "Person",
                        "name": "Joe Bloggs"
                      },

                    ]
                  }),
            )
            .expect("add_assertion");

        let signer = test_signer(SigningAlg::Ps256);

        let c2pa_data = manifest
            .embed(&output, &output, signer.as_ref())
            .expect("embed");
        let mut validation_log = StatusTracker::default();

        let store1 = Store::load_from_memory("c2pa", &c2pa_data, true, &mut validation_log)
            .expect("load from memory");
        let claim1_label = store1.provenance_label().unwrap();
        let claim = store1.provenance_claim().unwrap();
        assert!(claim.get_claim_assertion(ASSERTION_LABEL, 0).is_some()); // verify the assertion is there

        // Add parent_manifest as an ingredient of the new manifest and redact the assertion `c2pa.actions`.
        let parent_ingredient = Ingredient::from_file(&output).expect("from_file");

        // get the active manifest label from the parent and add the actions label
        let ingredient_active_manifest = parent_ingredient
            .active_manifest()
            .expect("active_manifest");
        let redacted_uri =
            crate::jumbf::labels::to_assertion_uri(ingredient_active_manifest, ASSERTION_LABEL);

        let mut manifest2 = test_manifest();
        assert!(manifest2.add_redaction(redacted_uri).is_ok());
        // create a new claim and make the previous file a parent

        manifest2.set_parent(parent_ingredient).expect("set_parent");

        //embed a claim in output2
        let signer = test_signer(SigningAlg::Ps256);
        let _store2 = manifest2
            .embed(&output2, &output2, signer.as_ref())
            .expect("embed");

        let mut report = StatusTracker::default();
        let store3 = Store::load_from_asset(&output2, true, &mut report).unwrap();
        let claim2 = store3.provenance_claim().unwrap();

        // assert!(!claim2.get_verifiable_credentials().is_empty());

        // test that the redaction is in the new claim and the assertion is removed from the first one

        assert!(claim2.redactions().is_some());
        assert!(!claim2.redactions().unwrap().is_empty());
        assert!(!report.logged_items().is_empty());
        let redacted_uri = &claim2.redactions().unwrap()[0];

        let claim1 = store3.get_claim(&claim1_label).unwrap();
        assert_eq!(claim1.get_claim_assertion(redacted_uri, 0), None);
    }

    #[test]
    #[cfg(feature = "file_io")]
    #[allow(deprecated)]
    /// Actions assertions cannot be redacted, even though the redaction reference is valid
    fn test_action_assertion_redaction_error() {
        let temp_dir = tempdirectory().expect("temp dir");
        let parent_output = temp_fixture_path(&temp_dir, TEST_SMALL_JPEG);

        // Create parent with a c2pa_action type assertion.
        let mut parent_manifest = test_manifest();
        let actions = Actions::new().add_action(
            Action::new(c2pa_action::FILTERED)
                .set_parameter("name".to_owned(), "gaussian blur")
                .unwrap()
                .set_when("2015-06-26T16:43:23+0200"),
        );
        parent_manifest
            .add_assertion(&actions)
            .expect("add_assertion");

        let signer = test_signer(SigningAlg::Ps256);
        parent_manifest
            .embed(&parent_output, &parent_output, signer.as_ref())
            .expect("embed");

        // Add parent_manifest as an ingredient of the new manifest and redact the assertion `c2pa.actions`.
        let parent_ingredient = Ingredient::from_file(&parent_output).expect("from_file");

        // get the active manifest label from the parent and add the actions label
        let ingredient_active_manifest = parent_ingredient
            .active_manifest()
            .expect("active_manifest");
        let ingredient_actions_uri =
            crate::jumbf::labels::to_assertion_uri(ingredient_active_manifest, Actions::LABEL);

        let mut manifest = test_manifest();
        assert!(manifest.add_redaction(ingredient_actions_uri).is_ok());
        manifest.set_parent(parent_ingredient).expect("set_parent");

        // Attempt embedding the manifest with the invalid redaction.
        let redact_output = temp_fixture_path(&temp_dir, TEST_SMALL_JPEG);
        let embed_result = manifest.embed(&redact_output, &redact_output, signer.as_ref());
        assert!(matches!(
            embed_result.err().unwrap(),
            Error::AssertionInvalidRedaction
        ));
    }

    #[test]
    fn manifest_assertion_instances() {
        let mut manifest = Manifest::new("test".to_owned());
        let actions = Actions::new().add_action(Action::new(c2pa_action::EDITED));
        // add three assertions with the same label
        manifest.add_assertion(&actions).expect("add_assertion");
        manifest.add_assertion(&actions).expect("add_assertion");
        manifest.add_assertion(&actions).expect("add_assertion");

        // convert to a store and read back again
        let store = manifest.to_store().expect("to_store");
        println!("{store}");
        let active_label = store.provenance_label().unwrap();

        let manifest2 = Manifest::from_store(&store, &active_label, &mut StoreOptions::default())
            .expect("from_store");
        println!("{manifest2}");

        // now check to see if we have three separate assertions with different instances
        let action2: Result<Actions> = manifest2.find_assertion_with_instance(Actions::LABEL, 2);
        assert!(action2.is_ok());
        assert_eq!(action2.unwrap().actions()[0].action(), c2pa_action::EDITED);
    }

    #[cfg(feature = "file_io")]
    #[c2pa_test_async]
    #[allow(deprecated)]
    async fn test_embed_async_sign() {
        let temp_dir = tempdirectory().expect("temp dir");
        let output = temp_fixture_path(&temp_dir, TEST_SMALL_JPEG);

        let async_signer = async_test_signer(SigningAlg::Ps256);

        let mut manifest = test_manifest();
        manifest
            .embed_async_signed(&output, &output, &async_signer)
            .await
            .expect("embed");
        let reader = Reader::from_file_async(&output).await.expect("from_file");
        assert_eq!(
            reader.active_manifest().unwrap().title().unwrap(),
            TEST_SMALL_JPEG
        );
    }

    #[cfg(feature = "file_io")]
    #[test]
    #[allow(deprecated)]
    fn test_embed_user_label() {
        let temp_dir = tempdirectory().expect("temp dir");
        let output = temp_fixture_path(&temp_dir, TEST_SMALL_JPEG);
        let my_guid = static_test_v1_uuid();
        let signer = test_signer(SigningAlg::Ps256);

        let mut manifest = test_manifest();
        manifest.set_label(my_guid);
        manifest
            .embed(&output, &output, signer.as_ref())
            .expect("embed");

        let reader = Reader::from_file(&output).expect("from_file");
        assert_eq!(
            reader.active_manifest().unwrap().title().unwrap(),
            TEST_SMALL_JPEG
        );
    }

    #[cfg(feature = "file_io")]
    #[test]
    #[allow(deprecated)]
    fn test_embed_sidecar_user_label() {
        let temp_dir = tempdirectory().expect("temp dir");
        let output = temp_fixture_path(&temp_dir, TEST_SMALL_JPEG);
        let sidecar = output.with_extension("c2pa");
        let fp = format!("file:/{}", sidecar.to_str().unwrap());
        let url = url::Url::parse(&fp).unwrap();

        let signer = test_signer(SigningAlg::Ps256);

        let mut manifest = test_manifest();
        manifest.set_label(static_test_v1_uuid());
        manifest.set_remote_manifest(url);
        let c2pa_data = manifest
            .embed(&output, &output, signer.as_ref())
            .expect("embed");

        let manifest_store =
            Reader::from_stream("application/c2pa", Cursor::new(c2pa_data)).expect("from_bytes");
        assert_eq!(
            manifest_store.active_manifest().unwrap().title().unwrap(),
            TEST_SMALL_JPEG
        );
    }

    #[c2pa_test_async]
    #[allow(deprecated)]
    async fn test_embed_jpeg_stream_wasm() {
        use crate::assertions::User;
        let image = include_bytes!("../tests/fixtures/earth_apollo17.jpg");
        // convert buffer to cursor with Read/Write/Seek capability

        let mut manifest = Manifest::new("my_app".to_owned());
        manifest.set_title("EmbedStream");
        manifest
            .add_assertion(&User::new(
                "org.contentauth.mylabel",
                r#"{"my_tag":"Anything I want"}"#,
            ))
            .unwrap();

        // add a parent ingredient
        let mut ingredient = Ingredient::from_memory_async("jpeg", image)
            .await
            .expect("from_stream_async");
        ingredient.set_title("parent.jpg");
        manifest.set_parent(ingredient).expect("set_parent");

        let signer = temp_remote_signer();

        // Embed a manifest using the signer.
        let (out_vec, _out_manifest) = manifest
            .embed_from_memory_remote_signed("jpeg", image, signer.as_ref())
            .await
            .expect("embed_stream");

        // try to load the image
        let manifest_store = Reader::from_stream_async("image/jpeg", Cursor::new(out_vec))
            .await
            .unwrap();

        println!("It worked: {manifest_store}\n");
    }

    #[c2pa_test_async]
    #[allow(deprecated)]
    async fn test_embed_png_stream_wasm() {
        use crate::assertions::User;
        let image = include_bytes!("../tests/fixtures/libpng-test.png");
        // convert buffer to cursor with Read/Write/Seek capability

        let mut manifest = Manifest::new("my_app".to_owned());
        manifest.set_title("EmbedStream");
        manifest
            .add_assertion(&User::new(
                "org.contentauth.mylabel",
                r#"{"my_tag":"Anything I want"}"#,
            ))
            .unwrap();

        let signer = temp_remote_signer();

        // Embed a manifest using the signer.
        let (out_vec, _out_manifest) = manifest
            .embed_from_memory_remote_signed("png", image, signer.as_ref())
            .await
            .expect("embed_stream");

        // try to load the image
        let manifest_store = Reader::from_stream_async("image/png", Cursor::new(out_vec))
            .await
            .unwrap();

        println!("It worked: {manifest_store}\n");
    }

    #[c2pa_test_async]
    #[allow(deprecated)]
    async fn test_embed_webp_stream_wasm() {
        use crate::assertions::User;
        let image = include_bytes!("../tests/fixtures/mars.webp");
        // convert buffer to cursor with Read/Write/Seek capability

        let mut manifest = Manifest::new("my_app".to_owned());
        manifest.set_title("EmbedStream");
        manifest
            .add_assertion(&User::new(
                "org.contentauth.mylabel",
                r#"{"my_tag":"Anything I want"}"#,
            ))
            .unwrap();

        let signer = temp_remote_signer();

        // Embed a manifest using the signer.
        let (out_vec, _out_manifest) = manifest
            .embed_from_memory_remote_signed("image/webp", image, signer.as_ref())
            .await
            .expect("embed_stream");

        // try to load the image
        let manifest_store = Reader::from_stream_async("image/webp", Cursor::new(out_vec))
            .await
            .unwrap();

        println!("It worked: {manifest_store}\n");
    }

    #[test]
    fn test_embed_stream() {
        use crate::assertions::User;
        let image = include_bytes!("../tests/fixtures/earth_apollo17.jpg");
        // convert buffer to cursor with Read/Write/Seek capability
        let mut stream = std::io::Cursor::new(image.to_vec());
        // let mut image = image.to_vec();
        // let mut stream = std::io::Cursor::new(image.as_mut_slice());

        let mut manifest = Manifest::new("my_app".to_owned());
        manifest.set_title("EmbedStream");
        manifest
            .add_assertion(&User::new(
                "org.contentauth.mylabel",
                r#"{"my_tag":"Anything I want"}"#,
            ))
            .unwrap();

        let signer = test_signer(SigningAlg::Ps256);

        let mut output = Cursor::new(Vec::new());
        // Embed a manifest using the signer.
        manifest
            .embed_to_stream("jpeg", &mut stream, &mut output, signer.as_ref())
            .expect("embed_stream");

        stream.set_position(0);
        let reader = Reader::from_stream("jpeg", &mut output).expect("from_bytes");
        assert_eq!(
            reader.active_manifest().unwrap().title().unwrap(),
            "EmbedStream"
        );
        #[cfg(feature = "add_thumbnails")]
        assert!(reader.active_manifest().unwrap().thumbnail().is_some());
        //println!("{manifest_store}");main
    }

    #[cfg(feature = "file_io")]
    #[c2pa_test_async]
    async fn test_embed_from_memory_async() {
        use crate::assertions::User;
        let image = include_bytes!("../tests/fixtures/earth_apollo17.jpg");
        // convert buffer to cursor with Read/Write/Seek capability
        let mut stream = std::io::Cursor::new(image.to_vec());
        // let mut image = image.to_vec();
        // let mut stream = std::io::Cursor::new(image.as_mut_slice());

        let mut manifest = Manifest::new("my_app".to_owned());
        manifest.set_title("EmbedStream");
        manifest
            .add_assertion(&User::new(
                "org.contentauth.mylabel",
                r#"{"my_tag":"Anything I want"}"#,
            ))
            .unwrap();

        let signer = async_test_signer(SigningAlg::Ed25519);
        let mut output = Cursor::new(Vec::new());

        // Embed a manifest using the signer.
        manifest
            .embed_to_stream_async("jpeg", &mut stream, &mut output, signer.as_ref())
            .await
            .expect("embed_stream");

        output.set_position(0);
        let reader = Reader::from_stream_async("jpeg", &mut output)
            .await
            .expect("from_bytes");
        assert_eq!(
            reader.active_manifest().unwrap().title().unwrap(),
            "EmbedStream"
        );
        #[cfg(feature = "add_thumbnails")]
        assert!(reader.active_manifest().unwrap().thumbnail().is_some());
        //println!("{manifest_store}");main
    }

    #[cfg(feature = "file_io")]
    #[c2pa_test_async]
    #[allow(deprecated)]
    /// Verify that an ingredient with error is reported on the ingredient and not on the manifest_store
    async fn test_embed_with_ingredient_error() {
        let temp_dir = tempdirectory().expect("temp dir");
        let output = temp_fixture_path(&temp_dir, TEST_SMALL_JPEG);

        let signer = test_signer(SigningAlg::Ps256);

        let mut manifest = test_manifest();
        let ingredient =
            Ingredient::from_file(fixture_path("XCA.jpg")).expect("getting ingredient");
        assert!(ingredient.validation_status().is_some());
        assert_eq!(
            ingredient.validation_status().unwrap()[0].code(),
            validation_status::ASSERTION_DATAHASH_MISMATCH
        );
        manifest.add_ingredient(ingredient);
        manifest
            .embed(&output, &output, signer.as_ref())
            .expect("embed");
        let manifest_store = Reader::from_file_async(&output).await.expect("from_file");
        println!("{manifest_store}");
        let manifest = manifest_store.active_manifest().unwrap();
        let ingredient_status = manifest.ingredients()[0].validation_status();
        assert_eq!(
            ingredient_status.unwrap()[0].code(),
            validation_status::ASSERTION_DATAHASH_MISMATCH
        );
        assert_eq!(manifest.title().unwrap(), TEST_SMALL_JPEG);
        assert!(manifest_store.validation_status().is_none())
    }

    #[cfg(feature = "file_io")]
    #[test]
    #[allow(deprecated)]
    fn test_embed_sidecar_with_parent_manifest() {
        let temp_dir = tempdirectory().expect("temp dir");
        let source = fixture_path("XCA.jpg");
        let output = temp_dir.path().join("XCAplus.jpg");
        let sidecar = output.with_extension("c2pa");
        let fp = format!("file:/{}", sidecar.to_str().unwrap());
        let url = url::Url::parse(&fp).unwrap();

        let signer = test_signer(SigningAlg::Ps256);

        let parent = Ingredient::from_file(fixture_path("XCA.jpg")).expect("getting parent");
        let mut manifest = test_manifest();
        manifest.set_parent(parent).expect("setting parent");
        manifest.set_remote_manifest(url.clone());
        let _c2pa_data = manifest
            .embed(&source, &output, signer.as_ref())
            .expect("embed");

        assert_eq!(manifest.remote_manifest_url().unwrap(), url.to_string());

        //let manifest_store = crate::ManifestStore::from_file(&sidecar).expect("from_file");
        let manifest_store = Reader::from_file(&output).expect("from_file");
        assert_eq!(
            manifest_store.active_manifest().unwrap().title().unwrap(),
            "XCAplus.jpg"
        );
    }

    #[cfg(feature = "file_io")]
    #[test]
    #[allow(deprecated)]
    fn test_embed_user_thumbnail() {
        let temp_dir = tempdirectory().expect("temp dir");
        let output = temp_fixture_path(&temp_dir, TEST_SMALL_JPEG);

        let signer = test_signer(SigningAlg::Ps256);

        let mut manifest = test_manifest();
        let thumb_data = vec![1, 2, 3];
        manifest
            .set_thumbnail("image/jpeg", thumb_data.clone())
            .expect("set_thumbnail");
        manifest
            .embed(&output, &output, signer.as_ref())
            .expect("embed");
        let manifest_store = Reader::from_file(&output).expect("from_file");
        let active_manifest = manifest_store.active_manifest().unwrap();
        let (format, image) = active_manifest.thumbnail().unwrap();
        assert_eq!(format, "image/jpeg");
        assert_eq!(image.into_owned(), thumb_data);
    }

    // This is only used for testing obsolete v1 manifest creation code
    const MANIFEST_JSON: &str = r#"{
<<<<<<< HEAD
=======

>>>>>>> f7989927
        "claim_version": 1,
        "claim_generator": "test",
        "claim_generator_info": [
            {
                "name": "test",
                "version": "1.0",
                "icon": {
                    "format": "image/svg+xml",
                    "identifier": "sample1.svg"
                }
            }
        ],
        "metadata": [
            {
                "dateTime": "1985-04-12T23:20:50.52Z",
                "my_metadata": "some custom response"
            }
        ],
        "format" : "image/jpeg",
        "thumbnail": {
            "format": "image/jpeg",
            "identifier": "IMG_0003.jpg"
        },
        "assertions": [
            {
                "label": "c2pa.actions.v2",
                "data": {
                    "actions": [
                        {
                            "action": "c2pa.opened",
                            "instanceId": "xmp.iid:7b57930e-2f23-47fc-affe-0400d70b738d",
                            "parameters": {
                                "description": "import"
                            },
                            "digitalSourceType": "http://cv.iptc.org/newscodes/digitalsourcetype/algorithmicMedia",
                            "softwareAgent": {
                                "name": "TestApp",
                                "version": "1.0",
                                "icon": {
                                    "format": "image/svg+xml",
                                    "identifier": "sample1.svg"
                                },
                                "something": "else"
                            },
                            "changes": [
                                {
                                    "region" : [
                                        {
                                            "type" : "temporal",
                                            "time" : {}
                                        }
                                    ],
                                    "description": "lip synced area"
                                }
                            ]
                        }
                    ],
                    "templates": [
                        {
                            "action": "c2pa.opened",
                            "softwareAgent": {
                                "name": "TestApp",
                                "version": "1.0",
                                "icon": {
                                    "format": "image/svg+xml",
                                    "identifier": "sample1.svg"
                                },
                                "something": "else"
                            },
                            "icon": {
                                "format": "image/svg+xml",
                                "identifier": "sample1.svg"
                            }
                        }
                    ]
                }
            }
        ],
        "ingredients": [{
            "title": "A.jpg",
            "format": "image/jpeg",
            "document_id": "xmp.did:813ee422-9736-4cdc-9be6-4e35ed8e41cb",
            "relationship": "parentOf",
            "thumbnail": {
                "format": "image/png",
                "identifier": "exp-test1.png"
            }
        },
        {
            "title": "prompt",
            "format": "text/plain",
            "relationship": "inputTo",
            "data": {
                "format": "text/plain",
                "identifier": "prompt.txt",
                "data_types": [
                    {
                    "type": "c2pa.types.generator.prompt"
                    }
                ]
            }
        },
        {
            "title": "Custom AI Model",
            "format": "application/octet-stream",
            "relationship": "inputTo",
            "data_types": [
                {
                    "type": "c2pa.types.model"
                }
            ]
          }
        ]
    }"#;

    #[test]
    /// tests and illustrates how to add assets to a non-file based manifest by using a stream
    fn from_json_with_stream() {
        use crate::assertions::Relationship;

        let mut manifest = Manifest::from_json(MANIFEST_JSON).unwrap();
        // add binary resources to manifest and ingredients giving matching the identifiers given in JSON
        manifest
            .resources_mut()
            .add("IMG_0003.jpg", *b"my value")
            .unwrap()
            .add("sample1.svg", *b"my value")
            .expect("add resource");
        manifest.ingredients_mut()[0]
            .resources_mut()
            .add("exp-test1.png", *b"my value")
            .expect("add_resource");
        manifest.ingredients_mut()[1]
            .resources_mut()
            .add("prompt.txt", *b"pirate with bird on shoulder")
            .expect("add_resource");

        println!("{manifest}");

        let image = include_bytes!("../tests/fixtures/earth_apollo17.jpg");
        // convert buffer to cursor with Read/Write/Seek capability
        let mut input = std::io::Cursor::new(image.to_vec());

        let signer = test_signer(SigningAlg::Ps256);

        // Embed a manifest using the signer.
        let mut output = Cursor::new(Vec::new());
        manifest
            .embed_to_stream("jpeg", &mut input, &mut output, signer.as_ref())
            .expect("embed_stream");

        output.set_position(0);
        let reader = Reader::from_stream("jpeg", &mut output).expect("from_bytes");
        println!("manifest_store = {reader}");
        let m = reader.active_manifest().unwrap();

        //println!("after = {m}");

        assert!(m.thumbnail().is_some());
        let (format, image) = m.thumbnail().unwrap();
        assert_eq!(format, "image/jpeg");
        assert_eq!(image.to_vec(), b"my value");
        assert_eq!(m.ingredients().len(), 3);
        // Validate a prompt ingredient (with data field)
        assert_eq!(m.ingredients()[1].relationship(), &Relationship::InputTo);
        assert!(m.ingredients()[1].data_ref().is_some());
        assert_eq!(m.ingredients()[1].data_ref().unwrap().format, "text/plain");
        let id = m.ingredients()[1].data_ref().unwrap().identifier.as_str();
        assert_eq!(
            m.ingredients()[1].resources().get(id).unwrap().into_owned(),
            b"pirate with bird on shoulder"
        );
        // Validate a custom AI model ingredient.
        assert_eq!(m.ingredients()[2].title(), Some("Custom AI Model"));
        assert_eq!(m.ingredients()[2].relationship(), &Relationship::InputTo);
        assert_eq!(
            m.ingredients()[2].data_types().unwrap()[0].asset_type,
            "c2pa.types.model"
        );

        // println!("{manifest_store}");
    }

    #[test]
    #[allow(deprecated)]
    /// tests and illustrates how to add assets to a non-file based manifest by using a memory buffer
    fn from_json_with_memory() {
        use crate::assertions::Relationship;

        let mut manifest = Manifest::from_json(MANIFEST_JSON).unwrap();
        // add binary resources to manifest and ingredients giving matching the identifiers given in JSON
        manifest
            .resources_mut()
            .add("IMG_0003.jpg", *b"my value")
            .unwrap()
            .add("sample1.svg", *b"my value")
            .expect("add resource");
        manifest.ingredients_mut()[0]
            .resources_mut()
            .add("exp-test1.png", *b"my value")
            .expect("add_resource");
        manifest.ingredients_mut()[1]
            .resources_mut()
            .add("prompt.txt", *b"pirate with bird on shoulder")
            .expect("add_resource");

        println!("{manifest}");

        let image = include_bytes!("../tests/fixtures/earth_apollo17.jpg");

        let signer = test_signer(SigningAlg::Ps256);

        // Embed a manifest using the signer.
        let output_image = manifest
            .embed_from_memory("jpeg", image, signer.as_ref())
            .expect("embed_stream");

        let reader = Reader::from_stream("jpeg", Cursor::new(output_image)).expect("from_bytes");
        println!("manifest_store = {reader}");
        let m = reader.active_manifest().unwrap();

        assert!(m.thumbnail().is_some());
        let (format, image) = m.thumbnail().unwrap();
        assert_eq!(format, "image/jpeg");
        assert_eq!(image.to_vec(), b"my value");
        assert_eq!(m.ingredients().len(), 3);
        assert_eq!(m.ingredients()[1].relationship(), &Relationship::InputTo);
        assert!(m.ingredients()[1].data_ref().is_some());
        assert_eq!(m.ingredients()[1].data_ref().unwrap().format, "text/plain");
        let id = m.ingredients()[1].data_ref().unwrap().identifier.as_str();
        assert_eq!(
            m.ingredients()[1].resources().get(id).unwrap().into_owned(),
            b"pirate with bird on shoulder"
        );
        // Validate a custom AI model ingredient.
        assert_eq!(m.ingredients()[2].title(), Some("Custom AI Model"));
        assert_eq!(m.ingredients()[2].relationship(), &Relationship::InputTo);
        assert_eq!(
            m.ingredients()[2].data_types().unwrap()[0].asset_type,
            "c2pa.types.model"
        );
        // println!("{manifest_store}");
    }

    // WASI cannot read files in the target directory
    #[test]
    #[cfg(all(feature = "file_io", not(target_arch = "wasm32")))]
    fn from_json_with_files() {
        let mut manifest = Manifest::from_json(MANIFEST_JSON).unwrap();
        #[cfg(target_os = "wasi")]
        let mut path = std::path::PathBuf::from("/");
        #[cfg(not(target_os = "wasi"))]
        let mut path = std::path::PathBuf::from(env!("CARGO_MANIFEST_DIR"));
        path.push("tests/fixtures"); // the path we want to read files from
        manifest.with_base_path(path).expect("with_files");
        // convert the manifest to a store
        let store = manifest.to_store().expect("to store");
        #[cfg(target_os = "wasi")]
        let mut resource_path = std::path::PathBuf::from("/");
        #[cfg(not(target_os = "wasi"))]
        let mut resource_path = std::path::PathBuf::from(env!("CARGO_MANIFEST_DIR"));
        resource_path.push("../target/tmp/manifest");
        let m2 = Manifest::from_store(
            &store,
            &store.provenance_label().unwrap(),
            &mut StoreOptions {
                resource_path: Some(resource_path),
                ..Default::default()
            },
        )
        .expect("from store");
        println!("{m2}");
        assert!(m2.thumbnail().is_some());
        assert!(m2.ingredients()[0].thumbnail().is_some());
    }

    #[cfg(feature = "file_io")]
    #[test]
    #[allow(deprecated)]
    fn test_embed_from_json() {
        #[cfg(target_os = "wasi")]
        let mut fixtures = std::path::PathBuf::from("/");
        #[cfg(not(target_os = "wasi"))]
        let mut fixtures = std::path::PathBuf::from(env!("CARGO_MANIFEST_DIR"));
        fixtures.push("tests/fixtures"); // the path we want to read files from

        let temp_dir = tempdirectory().expect("temp dir");
        let output = temp_fixture_path(&temp_dir, TEST_SMALL_JPEG);

        let signer = test_signer(SigningAlg::Ps256);

        let mut manifest = Manifest::from_json(MANIFEST_JSON).expect("from_json");
        manifest.with_base_path(fixtures).expect("with_base");
        manifest
            .embed(&output, &output, signer.as_ref())
            .expect("embed");

        let reader = Reader::from_file(&output).expect("from_file");
        println!("{reader}");
        let active_manifest = reader.active_manifest().unwrap();
        let (format, _) = active_manifest.thumbnail().unwrap();
        assert_eq!(format, "image/jpeg");
    }

    #[cfg(feature = "file_io")]
    #[test]
    #[allow(deprecated)]
    fn test_embed_webp_from_json() {
        use crate::utils::test::TEST_WEBP;

        #[cfg(target_os = "wasi")]
        let mut fixtures = std::path::PathBuf::from("/");
        #[cfg(not(target_os = "wasi"))]
        let mut fixtures = std::path::PathBuf::from(env!("CARGO_MANIFEST_DIR"));
        fixtures.push("tests/fixtures"); // the path we want to read files from

        let temp_dir = tempdirectory().expect("temp dir");
        let output = temp_fixture_path(&temp_dir, TEST_WEBP);

        let signer = test_signer(SigningAlg::Ps256);

        let mut manifest = Manifest::from_json(MANIFEST_JSON).expect("from_json");
        manifest.with_base_path(fixtures).expect("with_base");
        manifest
            .embed(&output, &output, signer.as_ref())
            .expect("embed");

        let manifest_store = Reader::from_file(&output).expect("from_file");
        println!("{manifest_store}");
        let active_manifest = manifest_store.active_manifest().unwrap();
        let (format, _) = active_manifest.thumbnail().unwrap();
        assert_eq!(format, "image/jpeg");
    }

    #[test]
    #[cfg(feature = "file_io")]
    #[allow(deprecated)]
    fn test_create_file_based_ingredient() {
        #[cfg(target_os = "wasi")]
        let mut fixtures = std::path::PathBuf::from("/");
        #[cfg(not(target_os = "wasi"))]
        let mut fixtures = std::path::PathBuf::from(env!("CARGO_MANIFEST_DIR"));
        fixtures.push("tests/fixtures");

        let temp_dir = tempdirectory().expect("temp dir");
        let output = temp_fixture_path(&temp_dir, TEST_SMALL_JPEG);

        let mut manifest = Manifest::new("claim_generator");
        manifest.with_base_path(fixtures).expect("with_base");
        // verify we can't set a references that don't exist
        assert!(manifest
            .set_thumbnail_ref(ResourceRef::new("image/jpeg", "foo"))
            .is_err());
        assert_eq!(manifest.thumbnail_ref(), None);
        // verify we can set a references that do exist
        assert!(manifest
            .set_thumbnail_ref(ResourceRef::new("image/jpeg", "C.jpg"))
            .is_ok());
        assert!(manifest.thumbnail_ref().is_some());

        let signer = test_signer(SigningAlg::Ps256);
        manifest
            .embed(&output, &output, signer.as_ref())
            .expect("embed");
    }

    #[test]
    #[cfg(all(feature = "file_io", feature = "add_thumbnails"))]
    #[allow(deprecated)]
    fn test_create_no_claim_thumbnail() {
        let mut fixtures = std::path::PathBuf::from(env!("CARGO_MANIFEST_DIR"));
        fixtures.push("tests/fixtures");

        let temp_dir = tempdirectory().expect("temp dir");
        let output = temp_fixture_path(&temp_dir, TEST_SMALL_JPEG);

        let mut manifest = Manifest::new("claim_generator");

        // Set format to none to force no claim thumbnail generated
        assert!(manifest
            .set_thumbnail_ref(ResourceRef::new("none", "none"))
            .is_ok());
        // verify there is a thumbnail ref
        assert!(manifest.thumbnail_ref().is_some());
        // verify there is no thumbnail
        assert_eq!(manifest.thumbnail(), None);

        let signer = test_signer(SigningAlg::Ps256);
        manifest
            .embed(&output, &output, signer.as_ref())
            .expect("embed");

        let manifest_store = Reader::from_file(&output).expect("from_file");
        println!("{manifest_store}");
        let active_manifest = manifest_store.active_manifest().unwrap();
        assert_eq!(active_manifest.thumbnail_ref(), None);
        assert_eq!(active_manifest.thumbnail(), None);
    }

    #[test]
    fn test_missing_thumbnail() {
        const MANIFEST_JSON: &str = r#"
            {
                "claim_generator": "test",
                "format" : "image/jpeg",
                "thumbnail": {
                    "format": "image/jpeg",
                    "identifier": "does_not_exist.jpg"
                }
            }
        "#;

        let mut manifest = Manifest::from_json(MANIFEST_JSON).expect("from_json");

        let mut source = std::io::Cursor::new(vec![1, 2, 3]);
        let mut dest = std::io::Cursor::new(Vec::new());
        let signer = test_signer(SigningAlg::Ps256);

        let result =
            manifest.embed_to_stream("image/jpeg", &mut source, &mut dest, signer.as_ref());

        assert!(result.is_err());
        assert!(result
            .unwrap_err()
            .to_string()
            .contains("resource not found: does_not_exist.jpg"));
    }

    #[test]
    #[cfg(feature = "file_io")]
    #[allow(deprecated)]
    fn test_data_hash_embeddable_manifest() {
        let ap = fixture_path("cloud.jpg");

        let signer = test_signer(SigningAlg::Ps256);

        let mut manifest = Manifest::new("claim_generator");

        // get a placeholder the manifest
        let placeholder = manifest
            .data_hash_placeholder(signer.reserve_size(), "jpeg")
            .unwrap();

        let temp_dir = tempdirectory().unwrap();
        let output = temp_dir_path(&temp_dir, "boxhash-out.jpg");
        let mut output_file = std::fs::OpenOptions::new()
            .read(true)
            .write(true)
            .create(true)
            .truncate(true)
            .open(&output)
            .unwrap();

        // write a jpeg file with a placeholder for the manifest (returns offset of the placeholder)
        let offset =
            write_jpeg_placeholder_file(&placeholder, &ap, &mut output_file, None).unwrap();

        // build manifest to insert in the hole

        // create an hash exclusion for the manifest
        let exclusion = HashRange::new(offset as u64, placeholder.len() as u64);
        let exclusions = vec![exclusion];

        let mut dh = DataHash::new("source_hash", "sha256");
        dh.exclusions = Some(exclusions);

        let signed_manifest = manifest
            .data_hash_embeddable_manifest(
                &dh,
                signer.as_ref(),
                "image/jpeg",
                Some(&mut output_file),
            )
            .unwrap();

        use std::io::{Seek, SeekFrom, Write};

        // path in new composed manifest
        output_file.seek(SeekFrom::Start(offset as u64)).unwrap();
        output_file.write_all(&signed_manifest).unwrap();

        let manifest_store = Reader::from_file(&output).expect("from_file");
        println!("{manifest_store}");
        assert_eq!(manifest_store.validation_status(), None);
    }

    #[test]
    #[cfg(feature = "file_io")]
    #[allow(deprecated)]
    fn test_box_hash_embeddable_manifest() {
        let asset_bytes = include_bytes!("../tests/fixtures/boxhash.jpg");
        let box_hash_data = include_bytes!("../tests/fixtures/boxhash.json");
        let box_hash: crate::assertions::BoxHash = serde_json::from_slice(box_hash_data).unwrap();

        let mut manifest = Manifest::new("test_app".to_owned());
        manifest.set_title("BoxHashTest").set_format("image/jpeg");

        manifest
            .add_labeled_assertion(crate::assertions::labels::BOX_HASH, &box_hash)
            .unwrap();

        let signer = test_signer(SigningAlg::Ps256);

        let embeddable = manifest
            .box_hash_embeddable_manifest(signer.as_ref(), None)
            .expect("embeddable_manifest");

        // Validate the embeddable manifest against the asset bytes
        let reader = Reader::from_manifest_data_and_stream(
            &embeddable,
            "image/jpeg",
            Cursor::new(asset_bytes),
        )
        .unwrap();
        println!("{reader}");
        assert!(reader.active_manifest().is_some());
        assert_eq!(reader.validation_status(), None);
    }

    #[test]
    #[cfg(feature = "file_io")]
    #[allow(deprecated)]
    fn test_claimv2_redaction() {
        const ASSERTION_LABEL: &str = "my.test.assertion";

        let temp_dir = tempdirectory().expect("temp dir");
        let output = temp_fixture_path(&temp_dir, TEST_SMALL_JPEG);
        let output2 = temp_fixture_path(&temp_dir, TEST_SMALL_JPEG);

        let mut manifest = test_manifest();

        manifest
            .add_labeled_assertion(
                ASSERTION_LABEL,
                &serde_json::json! (
                {
                   "my_test_key":  "my_sample_data",
                  }),
            )
            .expect("add_assertion");

        let signer = test_signer(SigningAlg::Ps256);

        let c2pa_data = manifest
            .embed(&output, &output, signer.as_ref())
            .expect("embed");
        let mut validation_log = StatusTracker::default();

        let store1 = Store::load_from_memory("c2pa", &c2pa_data, true, &mut validation_log)
            .expect("load from memory");
        let claim1_label = store1.provenance_label().unwrap();
        let claim = store1.provenance_claim().unwrap();
        assert!(claim.get_claim_assertion(ASSERTION_LABEL, 0).is_some()); // verify the assertion is there

        // create a new claim and make the previous file a parent
        let mut manifest2 = test_manifest();
        manifest2
            .set_parent(Ingredient::from_file(&output).expect("from_file"))
            .expect("set_parent");

        // redact the assertion
        manifest2
            .add_redaction(to_assertion_uri(&claim1_label, ASSERTION_LABEL)) // must be full uri
            .expect("add_redaction");

        //embed a claim in output2
        let signer = test_signer(SigningAlg::Ps256);
        let _store2 = manifest2
            .embed(&output2, &output2, signer.as_ref())
            .expect("embed");

        let mut report = StatusTracker::default();
        let store3 = Store::load_from_asset(&output2, true, &mut report).unwrap();
        let claim2 = store3.provenance_claim().unwrap();

        // assert!(!claim2.get_verifiable_credentials().is_empty());

        // test that the redaction is in the new claim and the assertion is removed from the first one

        assert!(claim2.redactions().is_some());
        assert!(!claim2.redactions().unwrap().is_empty());
        assert!(!report.logged_items().is_empty());
        let redacted_uri = &claim2.redactions().unwrap()[0];

        let claim1 = store3.get_claim(&claim1_label).unwrap();
        assert_eq!(claim1.get_claim_assertion(redacted_uri, 0), None);
    }
}
*/<|MERGE_RESOLUTION|>--- conflicted
+++ resolved
@@ -1270,10 +1270,6 @@
 
     // This is only used for testing obsolete v1 manifest creation code
     const MANIFEST_JSON: &str = r#"{
-<<<<<<< HEAD
-=======
-
->>>>>>> f7989927
         "claim_version": 1,
         "claim_generator": "test",
         "claim_generator_info": [
