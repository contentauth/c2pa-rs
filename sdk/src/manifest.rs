// Copyright 2022 Adobe. All rights reserved.
// This file is licensed to you under the Apache License,
// Version 2.0 (http://www.apache.org/licenses/LICENSE-2.0)
// or the MIT license (http://opensource.org/licenses/MIT),
// at your option.

// Unless required by applicable law or agreed to in writing,
// this software is distributed on an "AS IS" BASIS, WITHOUT
// WARRANTIES OR REPRESENTATIONS OF ANY KIND, either express or
// implied. See the LICENSE-MIT and LICENSE-APACHE files for the
// specific language governing permissions and limitations under
// each license.

use std::{borrow::Cow, collections::HashMap, io::Cursor, slice::Iter};
#[cfg(feature = "file_io")]
use std::{fs::create_dir_all, path::Path};

use async_generic::async_generic;
use log::{debug, error};
#[cfg(feature = "json_schema")]
use schemars::JsonSchema;
use serde::{de::DeserializeOwned, Deserialize, Serialize};
use serde_json::Value;
use uuid::Uuid;

use crate::{
    assertion::{AssertionBase, AssertionData},
    assertions::{
        labels, Actions, CreativeWork, DataHash, Exif, Metadata, SoftwareAgent, Thumbnail, User,
        UserCbor,
    },
    asset_io::{CAIRead, CAIReadWrite},
    claim::{Claim, RemoteManifest},
    error::{Error, Result},
    hashed_uri::HashedUri,
    ingredient::Ingredient,
    jumbf,
    manifest_assertion::ManifestAssertion,
    resource_store::{mime_from_uri, skip_serializing_resources, ResourceRef, ResourceStore},
    salt::DefaultSalt,
    store::Store,
    AsyncSigner, ClaimGeneratorInfo, HashRange, ManifestAssertionKind, ManifestPatchCallback,
    RemoteSigner, Signer, SigningAlg,
};

/// A Manifest represents all the information in a c2pa manifest
#[derive(Debug, Default, Deserialize, Serialize)]
#[cfg_attr(feature = "json_schema", derive(JsonSchema))]
pub struct Manifest {
    /// Optional prefix added to the generated Manifest Label
    /// This is typically Internet domain name for the vendor (i.e. `adobe`)
    #[serde(skip_serializing_if = "Option::is_none")]
    vendor: Option<String>,

    /// A User Agent formatted string identifying the software/hardware/system produced this claim
    /// Spaces are not allowed in names, versions can be specified with product/1.0 syntax
    #[serde(default = "default_claim_generator")]
    pub claim_generator: String,

    /// A list of claim generator info data identifying the software/hardware/system produced this claim
    #[serde(skip_serializing_if = "Option::is_none")]
    pub claim_generator_info: Option<Vec<ClaimGeneratorInfo>>,

    /// A list of user metadata for this claim
    #[serde(skip_serializing_if = "Option::is_none")]
    pub metadata: Option<Vec<Metadata>>,

    /// A human-readable title, generally source filename.
    #[serde(skip_serializing_if = "Option::is_none")]
    title: Option<String>,

    /// The format of the source file as a MIME type.
    #[serde(default = "default_format")]
    format: String,

    /// Instance ID from `xmpMM:InstanceID` in XMP metadata.
    #[serde(default = "default_instance_id")]
    instance_id: String,

    #[serde(skip_serializing_if = "Option::is_none")]
    claim_generator_hints: Option<HashMap<String, Value>>,

    #[serde(skip_serializing_if = "Option::is_none")]
    thumbnail: Option<ResourceRef>,

    /// A List of ingredients
    #[serde(default = "default_vec::<Ingredient>")]
    ingredients: Vec<Ingredient>,

    /// A List of verified credentials
    #[serde(skip_serializing_if = "Option::is_none")]
    credentials: Option<Vec<Value>>,

    /// A list of assertions
    #[serde(default = "default_vec::<ManifestAssertion>")]
    assertions: Vec<ManifestAssertion>,

    /// A list of assertion hash references.
    #[serde(skip)]
    assertion_references: Vec<HashedUri>,

    /// A list of redactions - URIs to a redacted assertions
    #[serde(skip_serializing_if = "Option::is_none")]
    redactions: Option<Vec<String>>,

    /// Signature data (only used for reporting)
    #[serde(skip_serializing_if = "Option::is_none")]
    signature_info: Option<SignatureInfo>,

    #[serde(skip_serializing_if = "Option::is_none")]
    label: Option<String>,

    /// Indicates where a generated manifest goes
    #[serde(skip)]
    remote_manifest: Option<RemoteManifest>,

    /// container for binary assets (like thumbnails)
    #[serde(skip_deserializing)]
    #[serde(skip_serializing_if = "skip_serializing_resources")]
    resources: ResourceStore,
}

fn default_claim_generator() -> String {
    format!("{}/{}", env!("CARGO_PKG_NAME"), env!("CARGO_PKG_VERSION"))
}

fn default_instance_id() -> String {
    format!("xmp:iid:{}", Uuid::new_v4())
}

fn default_format() -> String {
    "application/octet-stream".to_owned()
}

fn default_vec<T>() -> Vec<T> {
    Vec::new()
}

impl Manifest {
    /// Create a new Manifest
    /// requires a claim_generator string (User Agent))
    pub fn new<S: Into<String>>(claim_generator: S) -> Self {
        Self {
            claim_generator: claim_generator.into(),
            format: default_format(),
            instance_id: default_instance_id(),
            ..Default::default()
        }
    }

    /// Returns a User Agent formatted string identifying the software/hardware/system produced this claim
    pub fn claim_generator(&self) -> &str {
        self.claim_generator.as_str()
    }

    /// returns the manifest label for this Manifest, as referenced in a ManifestStore
    pub fn label(&self) -> Option<&str> {
        self.label.as_deref()
    }

    /// Returns a MIME content_type for the asset associated with this manifest.
    pub fn format(&self) -> &str {
        &self.format
    }

    /// Returns the instance identifier.
    pub fn instance_id(&self) -> &str {
        &self.instance_id
    }

    /// Returns a user-displayable title for this manifest
    pub fn title(&self) -> Option<&str> {
        self.title.as_deref()
    }

    /// Returns thumbnail tuple with Some((format, bytes)) or None
    pub fn thumbnail(&self) -> Option<(&str, Cow<Vec<u8>>)> {
        self.thumbnail
            .as_ref()
            .and_then(|t| Some(t.format.as_str()).zip(self.resources.get(&t.identifier).ok()))
    }

    /// Returns a thumbnail ResourceRef or `None`.
    pub fn thumbnail_ref(&self) -> Option<&ResourceRef> {
        self.thumbnail.as_ref()
    }

    /// Returns immutable [Ingredient]s used by this Manifest
    /// This can include a parent as well as any placed assets
    pub fn ingredients(&self) -> &[Ingredient] {
        &self.ingredients
    }

    /// Returns mutable [Ingredient]s used by this Manifest
    /// This can include a parent as well as any placed assets
    pub fn ingredients_mut(&mut self) -> &mut [Ingredient] {
        &mut self.ingredients
    }

    /// Returns Assertions for this Manifest
    pub fn assertions(&self) -> &[ManifestAssertion] {
        &self.assertions
    }

    /// Returns raw assertion references
    pub fn assertion_references(&self) -> Iter<HashedUri> {
        self.assertion_references.iter()
    }

    /// Returns Verifiable Credentials
    pub fn credentials(&self) -> Option<&[Value]> {
        self.credentials.as_deref()
    }

    /// Returns the remote_manifest Url if there is one
    /// This is only used when creating a manifest, it will always be None when reading
    pub fn remote_manifest_url(&self) -> Option<&str> {
        match self.remote_manifest.as_ref() {
            Some(RemoteManifest::Remote(url)) => Some(url.as_str()),
            Some(RemoteManifest::EmbedWithRemote(url)) => Some(url.as_str()),
            _ => None,
        }
    }

    /// Sets the vendor prefix to be used when generating manifest labels
    /// Optional prefix added to the generated Manifest Label
    /// This is typically a lower case Internet domain name for the vendor (i.e. `adobe`)
    pub fn set_vendor<S: Into<String>>(&mut self, vendor: S) -> &mut Self {
        self.vendor = Some(vendor.into());
        self
    }

    /// Sets the label for this manifest
    /// A label will be generated if this is not called
    /// This is needed if embedding a URL that references the manifest label
    pub fn set_label<S: Into<String>>(&mut self, label: S) -> &mut Self {
        self.label = Some(label.into());
        self
    }

    /// Sets a human readable name for the product that created this manifest
    pub fn set_claim_generator<S: Into<String>>(&mut self, generator: S) -> &mut Self {
        self.claim_generator = generator.into();
        self
    }

    /// Sets a human-readable title for this ingredient.
    pub fn set_format<S: Into<String>>(&mut self, format: S) -> &mut Self {
        self.format = format.into();
        self
    }

    /// Sets a human-readable title for this ingredient.
    pub fn set_instance_id<S: Into<String>>(&mut self, instance_id: S) -> &mut Self {
        self.instance_id = instance_id.into();
        self
    }

    /// Sets a human-readable title for this ingredient.
    pub fn set_title<S: Into<String>>(&mut self, title: S) -> &mut Self {
        self.title = Some(title.into());
        self
    }

    /// Sets the thumbnail from a ResourceRef.
    pub fn set_thumbnail_ref(&mut self, thumbnail: ResourceRef) -> Result<&mut Self> {
        // verify the resource referenced exists
        if thumbnail.format != "none" && !self.resources.exists(&thumbnail.identifier) {
            return Err(Error::NotFound);
        };
        self.thumbnail = Some(thumbnail);
        Ok(self)
    }

    /// Sets the thumbnail format and image data.
    pub fn set_thumbnail<S: Into<String>, B: Into<Vec<u8>>>(
        &mut self,
        format: S,
        thumbnail: B,
    ) -> Result<&mut Self> {
        let base_id = self
            .label()
            .unwrap_or_else(|| self.instance_id())
            .to_string();
        self.thumbnail = Some(
            self.resources
                .add_with(&base_id, &format.into(), thumbnail)?,
        );
        Ok(self)
    }

    /// If set, the embed calls will create a sidecar .c2pa manifest file next to the output file
    /// No change will be made to the output file
    pub fn set_sidecar_manifest(&mut self) -> &mut Self {
        self.remote_manifest = Some(RemoteManifest::SideCar);
        self
    }

    /// If set, the embed calls will put the remote url into the output file xmp provenance
    /// and create a c2pa manifest file next to the output file
    pub fn set_remote_manifest<S: Into<String>>(&mut self, remote_url: S) -> &mut Self {
        self.remote_manifest = Some(RemoteManifest::Remote(remote_url.into()));
        self
    }

    /// If set, the embed calls will put the remote url into the output file xmp provenance
    /// and will embed the manifest into the output file
    pub fn set_embedded_manifest_with_remote_ref<S: Into<String>>(
        &mut self,
        remote_url: S,
    ) -> &mut Self {
        self.remote_manifest = Some(RemoteManifest::EmbedWithRemote(remote_url.into()));
        self
    }

    pub fn signature_info(&self) -> Option<&SignatureInfo> {
        self.signature_info.as_ref()
    }

    /// Returns the parent ingredient if it exists
    pub fn parent(&self) -> Option<&Ingredient> {
        self.ingredients.iter().find(|i| i.is_parent())
    }

    /// Sets the parent ingredient, assuring it is first and setting the is_parent flag
    pub fn set_parent(&mut self, mut ingredient: Ingredient) -> Result<&mut Self> {
        // there should only be one parent so return an error if we already have one
        if self.parent().is_some() {
            error!("parent already added");
            return Err(Error::BadParam("Parent parent already added".to_owned()));
        }
        ingredient.set_is_parent();
        self.ingredients.insert(0, ingredient);

        Ok(self)
    }

    /// Add an ingredient removing duplicates (consumes the asset)
    pub fn add_ingredient(&mut self, ingredient: Ingredient) -> &mut Self {
        self.ingredients.push(ingredient);
        self
    }

    /// Adds assertion using given label and any serde serializable
    /// The data for predefined assertions must be in correct format
    ///
    /// # Example: Creating a custom assertion from a serde_json object.
    ///```
    /// # use c2pa::Result;
    /// use c2pa::Manifest;
    /// use serde_json::json;
    /// # fn main() -> Result<()> {
    /// let mut manifest = Manifest::new("my_app");
    /// let value = json!({"my_tag": "Anything I want"});
    /// manifest.add_labeled_assertion("org.contentauth.foo", &value)?;
    /// # Ok(())
    /// # }
    /// ```
    pub fn add_labeled_assertion<S: Into<String>, T: Serialize>(
        &mut self,
        label: S,
        data: &T,
    ) -> Result<&mut Self> {
        self.assertions
            .push(ManifestAssertion::from_labeled_assertion(label, data)?);
        Ok(self)
    }

    /// TO DO: Add docs
    pub fn add_cbor_assertion<S: Into<String>, T: Serialize>(
        &mut self,
        label: S,
        data: &T,
    ) -> Result<&mut Self> {
        self.assertions
            .push(ManifestAssertion::from_cbor_assertion(label, data)?);
        Ok(self)
    }

    /// Adds ManifestAssertions from existing assertions
    /// The data for standard assertions must be in correct format
    ///
    /// # Example: Creating a from an Actions object.
    ///```
    /// # use c2pa::Result;
    /// use c2pa::{
    ///     assertions::{c2pa_action, Action, Actions},
    ///     Manifest,
    /// };
    /// # fn main() -> Result<()> {
    /// let mut manifest = Manifest::new("my_app");
    /// let actions = Actions::new().add_action(Action::new(c2pa_action::EDITED));
    /// manifest.add_assertion(&actions)?;
    /// # Ok(())
    /// # }
    /// ```
    pub fn add_assertion<T: Serialize + AssertionBase>(&mut self, data: &T) -> Result<&mut Self> {
        self.assertions
            .push(ManifestAssertion::from_assertion(data)?);
        Ok(self)
    }

    /// Retrieves an assertion by label if it exists or Error::NotFound
    ///
    /// Example: Find an Actions Assertion
    /// ```
    /// # use c2pa::Result;
    /// use c2pa::{
    ///     assertions::{c2pa_action, Action, Actions},
    ///     Manifest,
    /// };
    /// # fn main() -> Result<()> {
    /// let mut manifest = Manifest::new("my_app");
    /// let actions = Actions::new().add_action(Action::new(c2pa_action::EDITED));
    /// manifest.add_assertion(&actions)?;
    ///
    /// let actions: Actions = manifest.find_assertion(Actions::LABEL)?;
    /// for action in actions.actions {
    ///     println!("{}", action.action());
    /// }
    /// # Ok(())
    /// # }
    /// ```
    pub fn find_assertion<T: DeserializeOwned>(&self, label: &str) -> Result<T> {
        if let Some(manifest_assertion) = self.assertions.iter().find(|a| a.label() == label) {
            manifest_assertion.to_assertion()
        } else {
            Err(Error::NotFound)
        }
    }

    /// Retrieves an assertion by label and instance if it exists or Error::NotFound
    pub fn find_assertion_with_instance<T: DeserializeOwned>(
        &self,
        label: &str,
        instance: usize,
    ) -> Result<T> {
        if let Some(manifest_assertion) = self
            .assertions
            .iter()
            .find(|a| a.label() == label && a.instance() == instance)
        {
            manifest_assertion.to_assertion()
        } else {
            Err(Error::NotFound)
        }
    }

    /// Redacts an assertion from the parent [Ingredient] of this manifest using the provided
    /// assertion label.
    pub fn add_redaction<S: Into<String>>(&mut self, label: S) -> Result<&mut Self> {
        // todo: any way to verify if this assertion exists in the parent claim here?
        match self.redactions.as_mut() {
            Some(redactions) => redactions.push(label.into()),
            None => self.redactions = Some([label.into()].to_vec()),
        }
        Ok(self)
    }

    /// Add verifiable credentials
    pub fn add_verifiable_credential<T: Serialize>(&mut self, data: &T) -> Result<&mut Self> {
        let value = serde_json::to_value(data).map_err(|_err| Error::AssertionEncoding)?;
        match self.credentials.as_mut() {
            Some(credentials) => credentials.push(value),
            None => self.credentials = Some([value].to_vec()),
        }
        Ok(self)
    }

    /// Returns the name of the signature issuer
    pub fn issuer(&self) -> Option<String> {
        self.signature_info.to_owned().and_then(|sig| sig.issuer)
    }

    /// Returns the time that the manifest was signed
    pub fn time(&self) -> Option<String> {
        self.signature_info.to_owned().and_then(|sig| sig.time)
    }

    /// Returns an iterator over [`ResourceRef`][ResourceRef]s.
    pub fn iter_resources(&self) -> impl Iterator<Item = ResourceRef> + '_ {
        self.resources
            .resources()
            .keys()
            .map(|uri| ResourceRef::new(mime_from_uri(uri), uri.to_owned()))
    }

    /// Return an immutable reference to the manifest resources
    pub fn resources(&self) -> &ResourceStore {
        &self.resources
    }

    /// Return a mutable reference to the manifest resources
    pub fn resources_mut(&mut self) -> &mut ResourceStore {
        &mut self.resources
    }

    /// Creates a Manifest from a JSON string formatted as a Manifest
    pub fn from_json(json: &str) -> Result<Self> {
        serde_json::from_slice(json.as_bytes()).map_err(Error::JsonError)
    }

    /// Setting a base path will make the manifest use resource files instead of memory buffers
    ///
    /// The files will be relative to the given base path
    /// Ingredients resources will also be relative to this path
    #[cfg(feature = "file_io")]
    pub fn with_base_path<P: AsRef<Path>>(&mut self, base_path: P) -> Result<&Self> {
        create_dir_all(&base_path)?;
        self.resources.set_base_path(base_path.as_ref());
        for i in 0..self.ingredients.len() {
            // todo: create different subpath for each ingredient?
            self.ingredients[i].with_base_path(base_path.as_ref())?;
        }
        Ok(self)
    }

    // Generates a Manifest given a store and a manifest label
    pub(crate) fn from_store(
        store: &Store,
        manifest_label: &str,
        #[cfg(feature = "file_io")] resource_path: Option<&Path>,
    ) -> Result<Self> {
        let claim = store
            .get_claim(manifest_label)
            .ok_or_else(|| Error::ClaimMissing {
                label: manifest_label.to_owned(),
            })?;

        // extract vendor from claim label
        let claim_generator = claim.claim_generator().to_owned();

        let mut manifest = Manifest::new(claim_generator);

        #[cfg(feature = "file_io")]
        if let Some(base_path) = resource_path {
            manifest.with_base_path(base_path)?;
        }

        if let Some(info_vec) = claim.claim_generator_info() {
            let mut generators = Vec::new();
            for claim_info in info_vec {
                let mut info = claim_info.to_owned();
                if let Some(icon) = claim_info.icon.as_ref() {
                    info.set_icon(icon.to_resource_ref(manifest.resources_mut(), claim)?);
                }
                generators.push(info);
            }
            manifest.claim_generator_info = Some(generators);
        }

        if let Some(metadata_vec) = claim.metadata() {
            if !metadata_vec.is_empty() {
                manifest.metadata = Some(metadata_vec.to_vec())
            }
        }

        manifest.set_label(claim.label());
        manifest.resources.set_label(claim.label()); // default manifest for relative urls
        manifest.claim_generator_hints = claim.get_claim_generator_hint_map().cloned();

        // get credentials converting from AssertionData to Value
        let credentials: Vec<Value> = claim
            .get_verifiable_credentials()
            .iter()
            .filter_map(|d| match d {
                AssertionData::Json(s) => serde_json::from_str(s).ok(),
                _ => None,
            })
            .collect();

        if !credentials.is_empty() {
            manifest.credentials = Some(credentials);
        }

        manifest.redactions = claim.redactions().map(|rs| {
            rs.iter()
                .filter_map(|r| jumbf::labels::assertion_label_from_uri(r))
                .collect()
        });

        if let Some(title) = claim.title() {
            manifest.set_title(title);
        }
        manifest.set_format(claim.format());
        manifest.set_instance_id(claim.instance_id());

        manifest.assertion_references = claim
            .assertions()
            .iter()
            .map(|h| {
                let alg = h.alg().or_else(|| Some(claim.alg().to_string()));
                HashedUri::new(h.url(), alg, &h.hash())
            })
            .collect();

        for assertion in claim.assertions() {
            let claim_assertion = store.get_claim_assertion_from_uri(
                &jumbf::labels::to_absolute_uri(claim.label(), &assertion.url()),
            )?;
            let assertion = claim_assertion.assertion();
            let label = claim_assertion.label();
            let base_label = assertion.label();
            debug!("assertion = {}", &label);
            match base_label.as_ref() {
                base if base.starts_with(labels::ACTIONS) => {
                    let mut actions = Actions::from_assertion(assertion)?;

                    for action in actions.actions_mut() {
                        if let Some(SoftwareAgent::ClaimGeneratorInfo(info)) =
                            action.software_agent_mut()
                        {
                            if let Some(icon) = info.icon.as_mut() {
                                let icon = icon.to_resource_ref(manifest.resources_mut(), claim)?;
                                info.set_icon(icon);
                            }
                        }
                    }

                    // convert icons in templates to resource refs
                    if let Some(templates) = actions.templates.as_mut() {
                        for template in templates {
                            // replace icon with resource ref
                            template.icon = match template.icon.take() {
                                Some(icon) => {
                                    Some(icon.to_resource_ref(manifest.resources_mut(), claim)?)
                                }
                                None => None,
                            };

                            // replace software agent with resource ref
                            template.software_agent = match template.software_agent.take() {
                                Some(SoftwareAgent::ClaimGeneratorInfo(mut info)) => {
                                    if let Some(icon) = info.icon.as_mut() {
                                        let icon =
                                            icon.to_resource_ref(manifest.resources_mut(), claim)?;
                                        info.set_icon(icon);
                                    }
                                    Some(SoftwareAgent::ClaimGeneratorInfo(info))
                                }
                                agent => agent,
                            };
                        }
                    }
                    let manifest_assertion = ManifestAssertion::from_assertion(&actions)?
                        .set_instance(claim_assertion.instance());
                    manifest.assertions.push(manifest_assertion);
                }
                base if base.starts_with(labels::INGREDIENT) => {
                    // note that we use the original label here, not the base label
                    let assertion_uri = jumbf::labels::to_assertion_uri(claim.label(), &label);
                    let ingredient = Ingredient::from_ingredient_uri(
                        store,
                        manifest_label,
                        &assertion_uri,
                        #[cfg(feature = "file_io")]
                        resource_path,
                    )?;
                    manifest.add_ingredient(ingredient);
                }
                labels::DATA_HASH | labels::BMFF_HASH | labels::BOX_HASH => {
                    // do not include data hash when reading manifests
                }
                label if label.starts_with(labels::CLAIM_THUMBNAIL) => {
                    let thumbnail = Thumbnail::from_assertion(assertion)?;
                    let id = jumbf::labels::to_assertion_uri(claim.label(), label);
                    let id = jumbf::labels::to_relative_uri(&id);
                    manifest.thumbnail = Some(manifest.resources.add_uri(
                        &id,
                        &thumbnail.content_type,
                        thumbnail.data,
                    )?);
                }
                _ => {
                    // inject assertions for all other assertions
                    match assertion.decode_data() {
                        AssertionData::Cbor(_) => {
                            let value = assertion.as_json_object()?;
                            let ma = ManifestAssertion::new(base_label, value)
                                .set_instance(claim_assertion.instance());

                            manifest.assertions.push(ma);
                        }
                        AssertionData::Json(_) => {
                            let value = assertion.as_json_object()?;
                            let ma = ManifestAssertion::new(base_label, value)
                                .set_instance(claim_assertion.instance())
                                .set_kind(ManifestAssertionKind::Json);

                            manifest.assertions.push(ma);
                        }

                        // todo: support binary forms
                        AssertionData::Binary(_x) => {}
                        AssertionData::Uuid(_, _) => {}
                    }
                }
            }
        }

        manifest.signature_info = match claim.signature_info() {
            Some(signature_info) => Some(SignatureInfo {
                alg: signature_info.alg,
                issuer: signature_info.issuer_org,
                time: signature_info.date.map(|d| d.to_rfc3339()),
                cert_serial_number: signature_info.cert_serial_number.map(|s| s.to_string()),
                cert_chain: String::from_utf8(signature_info.cert_chain)
                    .map_err(|_e| Error::CoseInvalidCert)?,
                revocation_status: signature_info.revocation_status,
            }),
            None => None,
        };

        Ok(manifest)
    }

    /// Sets the asset field from data in a file
    /// the information in the claim should reflect the state of the asset it is embedded in
    /// this method can be used to ensure that data is correct
    /// it will extract filename,format and xmp info and generate a thumbnail
    #[cfg(feature = "file_io")]
    pub fn set_asset_from_path<P: AsRef<Path>>(&mut self, path: P) -> Result<()> {
        // Gather the information we need from the target path
        let ingredient = Ingredient::from_file_info(path.as_ref());

        self.set_format(ingredient.format());
        self.set_instance_id(ingredient.instance_id());

        // if there is already an asset title preserve it
        if self.title().is_none() {
            self.set_title(ingredient.title());
        }

        // if a thumbnail is not already defined, create one here
        if self.thumbnail_ref().is_none() {
            #[cfg(feature = "add_thumbnails")]
            if let Ok((format, image)) = crate::utils::thumbnail::make_thumbnail(path.as_ref()) {
                // Do not write this as a file when reading from files
                let base_path = self.resources_mut().take_base_path();
                self.set_thumbnail(format, image)?;
                if let Some(path) = base_path {
                    self.resources_mut().set_base_path(path)
                }
            }
        }
        Ok(())
    }

    // Convert a Manifest into a Claim
    pub(crate) fn to_claim(&self) -> Result<Claim> {
        // add library identifier to claim_generator
        let generator = format!(
            "{} {}/{}",
            &self.claim_generator,
            crate::NAME,
            crate::VERSION
        );

        let mut claim = match self.label() {
            Some(label) => Claim::new_with_user_guid(&generator, &label.to_string()),
            None => Claim::new(&generator, self.vendor.as_deref()),
        };

        if let Some(info_vec) = self.claim_generator_info.as_ref() {
            for info in info_vec {
                let mut claim_info = info.to_owned();
                if let Some(icon) = claim_info.icon.as_ref() {
                    claim_info.icon = Some(icon.to_hashed_uri(self.resources(), &mut claim)?);
                }
                claim.add_claim_generator_info(claim_info);
            }
        }

        if let Some(metadata_vec) = self.metadata.as_ref() {
            for metadata in metadata_vec {
                claim.add_claim_metadata(metadata.to_owned());
            }
        }

        if let Some(remote_op) = &self.remote_manifest {
            match remote_op {
                RemoteManifest::NoRemote => (),
                RemoteManifest::SideCar => claim.set_external_manifest(),
                RemoteManifest::Remote(r) => claim.set_remote_manifest(r)?,
                RemoteManifest::EmbedWithRemote(r) => claim.set_embed_remote_manifest(r)?,
            };
        }

        if let Some(title) = self.title() {
            claim.set_title(Some(title.to_owned()));
        }
        self.format().clone_into(&mut claim.format);
        self.instance_id().clone_into(&mut claim.instance_id);

        if let Some(thumb_ref) = self.thumbnail_ref() {
            // Setting the format to "none" will ensure that no claim thumbnail is added
            if thumb_ref.format != "none" {
                let data = self.resources.get(&thumb_ref.identifier)?;
                claim.add_assertion(&Thumbnail::new(
                    &labels::add_thumbnail_format(labels::CLAIM_THUMBNAIL, &thumb_ref.format),
                    data.into_owned(),
                ))?;
            }
        }

        // add any verified credentials - needs to happen early so we can reference them
        let mut vc_table = HashMap::new();
        if let Some(verified_credentials) = self.credentials.as_ref() {
            for vc in verified_credentials {
                let vc_str = &vc.to_string();
                let id = Claim::vc_id(vc_str)?;
                vc_table.insert(id, claim.add_verifiable_credential(vc_str)?);
            }
        }

        let mut ingredient_map = HashMap::new();
        // add all ingredients to the claim
        for ingredient in &self.ingredients {
            let uri = ingredient.add_to_claim(&mut claim, self.redactions.clone(), None)?;
            ingredient_map.insert(ingredient.instance_id(), uri);
        }

        let salt = DefaultSalt::default();

        // add any additional assertions
        for manifest_assertion in &self.assertions {
            match manifest_assertion.label() {
                l if l.starts_with(Actions::LABEL) => {
                    let version = labels::version(l);

                    let mut actions: Actions = manifest_assertion.to_assertion()?;

                    let ingredients_key = match version {
                        None | Some(1) => "ingredient",
                        Some(2) => "ingredients",
                        _ => return Err(Error::AssertionUnsupportedVersion),
                    };

                    // fixup parameters field from instance_id to ingredient uri
                    let needs_ingredient: Vec<(usize, crate::assertions::Action)> = actions
                        .actions()
                        .iter()
                        .enumerate()
                        .filter_map(|(i, a)| {
                            if a.instance_id().is_some()
                                && a.get_parameter(ingredients_key).is_none()
                            {
                                Some((i, a.clone()))
                            } else {
                                None
                            }
                        })
                        .collect();

                    for (index, action) in needs_ingredient {
                        if let Some(id) = action.instance_id() {
                            if let Some(hash_url) = ingredient_map.get(id) {
                                let update = match ingredients_key {
                                    "ingredient" => {
                                        action.set_parameter(ingredients_key, hash_url.clone())
                                    }
                                    _ => {
                                        // we only support on instanceId for actions, so only one ingredient on writing
                                        action.set_parameter(ingredients_key, [hash_url.clone()])
                                    }
                                }?;
                                actions = actions.update_action(index, update);
                            }
                        }
                    }

                    if let Some(templates) = actions.templates.as_mut() {
                        for template in templates {
                            // replace icon with hashed_uri
                            template.icon = match template.icon.take() {
                                Some(icon) => {
                                    Some(icon.to_hashed_uri(self.resources(), &mut claim)?)
                                }
                                None => None,
                            };

                            // replace software agent with hashed_uri
                            template.software_agent = match template.software_agent.take() {
                                Some(SoftwareAgent::ClaimGeneratorInfo(mut info)) => {
                                    if let Some(icon) = info.icon.as_mut() {
                                        let icon =
                                            icon.to_hashed_uri(self.resources(), &mut claim)?;
                                        info.set_icon(icon);
                                    }
                                    Some(SoftwareAgent::ClaimGeneratorInfo(info))
                                }
                                agent => agent,
                            };
                        }
                    }

                    // convert icons in software agents to hashed uris
                    let actions_mut = actions.actions_mut();
                    #[allow(clippy::needless_range_loop)]
                    // clippy is wrong here, we reference index twice
                    for index in 0..actions_mut.len() {
                        let action = &actions_mut[index];
                        if let Some(SoftwareAgent::ClaimGeneratorInfo(info)) =
                            action.software_agent()
                        {
                            if let Some(icon) = info.icon.as_ref() {
                                let mut info = info.to_owned();
                                let icon_uri = icon.to_hashed_uri(self.resources(), &mut claim)?;
                                let update = info.set_icon(icon_uri);
                                let mut action = action.to_owned();
                                action = action.set_software_agent(update.to_owned());
                                actions_mut[index] = action;
                            }
                        }
                    }

                    claim.add_assertion(&actions)
                }
                CreativeWork::LABEL => {
                    let mut cw: CreativeWork = manifest_assertion.to_assertion()?;
                    // insert a credentials field if we have a vc that matches the identifier
                    // todo: this should apply to any person, not just author
                    if let Some(cw_authors) = cw.author() {
                        let mut authors = Vec::new();
                        for a in cw_authors {
                            authors.push(
                                a.identifier()
                                    .and_then(|i| {
                                        vc_table
                                            .get(&i)
                                            .map(|uri| a.clone().add_credential(uri.clone()))
                                    })
                                    .unwrap_or_else(|| Ok(a.clone()))?,
                            );
                        }
                        cw = cw.set_author(&authors)?;
                    }
                    claim.add_assertion_with_salt(&cw, &salt)
                }
                Exif::LABEL => {
                    let exif: Exif = manifest_assertion.to_assertion()?;
                    claim.add_assertion_with_salt(&exif, &salt)
                }
                _ => match manifest_assertion.kind() {
                    ManifestAssertionKind::Cbor => {
                        let cbor = match manifest_assertion.value() {
                            Ok(value) => serde_cbor::to_vec(value)?,
                            Err(_) => manifest_assertion.binary()?.to_vec(),
                        };

                        claim.add_assertion_with_salt(
                            &UserCbor::new(manifest_assertion.label(), cbor),
                            &salt,
                        )
                    }
                    ManifestAssertionKind::Json => claim.add_assertion_with_salt(
                        &User::new(
                            manifest_assertion.label(),
                            &serde_json::to_string(&manifest_assertion.value()?)?,
                        ),
                        &salt,
                    ),
                    ManifestAssertionKind::Binary => {
                        // todo: Support binary kinds
                        return Err(Error::AssertionEncoding);
                    }
                    ManifestAssertionKind::Uri => {
                        // todo: Support binary kinds
                        return Err(Error::AssertionEncoding);
                    }
                },
            }?;
        }

        Ok(claim)
    }

    // Convert a Manifest into a Store
    pub(crate) fn to_store(&self) -> Result<Store> {
        let claim = self.to_claim()?;
        // commit the claim
        let mut store = Store::new();
        let _provenance = store.commit_claim(claim)?;
        Ok(store)
    }

    // factor out this code to set up the destination path with a file
    // so we can use set_asset_from_path to initialize the right fields in Manifest
    #[cfg(feature = "file_io")]
    fn embed_prep<P: AsRef<Path>>(&mut self, source_path: P, dest_path: P) -> Result<P> {
        let mut copied = false;

        if !source_path.as_ref().exists() {
            let path = source_path.as_ref().to_string_lossy().into_owned();
            return Err(Error::FileNotFound(path));
        }
        // we need to copy the source to target before setting the asset info
        if !dest_path.as_ref().exists() {
            // ensure the path to the file exists
            if let Some(output_dir) = dest_path.as_ref().parent() {
                create_dir_all(output_dir)?;
            }
            std::fs::copy(&source_path, &dest_path)?;
            copied = true;
        }
        // first add the information about the target file
        self.set_asset_from_path(dest_path.as_ref())?;

        if copied {
            Ok(dest_path)
        } else {
            Ok(source_path)
        }
    }

    /// Embed a signed manifest into the target file using a supplied signer.
    ///
    /// # Example: Embed a manifest in a file
    ///
    /// ```
    /// # use c2pa::Result;
    /// use c2pa::{create_signer, Manifest, SigningAlg};
    /// use serde::Serialize;
    ///
    /// #[derive(Serialize)]
    /// struct Test {
    ///     my_tag: usize,
    /// }
    ///
    /// # fn main() -> Result<()> {
    /// let mut manifest = Manifest::new("my_app".to_owned());
    /// manifest.add_labeled_assertion("org.contentauth.test", &Test { my_tag: 42 })?;
    ///
    /// // Create a PS256 signer using certs and public key files.
    /// let signcert_path = "tests/fixtures/certs/ps256.pub";
    /// let pkey_path = "tests/fixtures/certs/ps256.pem";
    /// let signer = create_signer::from_files(signcert_path, pkey_path, SigningAlg::Ps256, None)?;
    ///
    /// // Embed a manifest using the signer.
    /// manifest.embed("tests/fixtures/C.jpg", "../target/test_file.jpg", &*signer)?;
    /// # Ok(())
    /// # }
    /// ```
    #[cfg(feature = "file_io")]
    pub fn embed<P: AsRef<Path>>(
        &mut self,
        source_path: P,
        dest_path: P,
        signer: &dyn Signer,
    ) -> Result<Vec<u8>> {
        // Add manifest info for this target file
        let source_path = self.embed_prep(source_path.as_ref(), dest_path.as_ref())?;

        // convert the manifest to a store
        let mut store = self.to_store()?;

        // sign and write our store to to the output image file
        store.save_to_asset(source_path.as_ref(), signer, dest_path.as_ref())
    }

    /// Embed a signed manifest into a stream using a supplied signer.
    /// returns the bytes of the  manifest that was embedded
    #[async_generic(async_signature(
        &mut self,
        format: &str,
        asset: &[u8],
        signer: &dyn AsyncSigner,
    ))]
    pub fn embed_from_memory(
        &mut self,
        format: &str,
        asset: &[u8],
        signer: &dyn Signer,
    ) -> Result<Vec<u8>> {
        // first make a copy of the asset that will contain our modified result
        // todo:: see if we can pass a trait with to_vec support like we to for Strings
        let asset = asset.to_vec();
        let mut stream = std::io::Cursor::new(asset);
        let mut output_stream = Cursor::new(Vec::new());
        if _sync {
            self.embed_to_stream(format, &mut stream, &mut output_stream, signer)?;
        } else {
            self.embed_to_stream_async(format, &mut stream, &mut output_stream, signer)
                .await?;
        }
        Ok(output_stream.into_inner())
    }

    /// Embed a signed manifest into a stream using a supplied signer.
    ///
    /// Returns the bytes of the new asset
    #[deprecated(since = "0.27.2", note = "use embed_to_stream instead")]
    pub fn embed_stream(
        &mut self,
        format: &str,
        stream: &mut dyn CAIRead,
        signer: &dyn Signer,
    ) -> Result<Vec<u8>> {
        // sign and write our store to to the output image file
        let output_vec: Vec<u8> = Vec::new();
        let mut output_stream = Cursor::new(output_vec);

        self.embed_to_stream(format, stream, &mut output_stream, signer)?;

        Ok(output_stream.into_inner())
    }

    /// Embed a signed manifest into a stream using a supplied signer.
    ///
    /// Returns the bytes of c2pa_manifest that was embedded.
    #[async_generic(async_signature(
        &mut self,
        format: &str,
        source: &mut dyn CAIRead,
        dest: &mut dyn CAIReadWrite,
        signer: &dyn AsyncSigner,
    ))]
    pub fn embed_to_stream(
        &mut self,
        format: &str,
        source: &mut dyn CAIRead,
        dest: &mut dyn CAIReadWrite,
        signer: &dyn Signer,
    ) -> Result<Vec<u8>> {
        self.set_format(format);
        // todo:: read instance_id from xmp from stream
        self.set_instance_id(format!("xmp:iid:{}", Uuid::new_v4()));

        // generate thumbnail if we don't already have one
        #[cfg(feature = "add_thumbnails")]
        {
            if self.thumbnail_ref().is_none() {
                if let Ok((format, image)) =
                    crate::utils::thumbnail::make_thumbnail_from_stream(format, source)
                {
                    self.set_thumbnail(format, image)?;
                }
            }
        }

        // convert the manifest to a store
        let mut store = self.to_store()?;

        // sign and write our store to to the output image file
        if _sync {
            store.save_to_stream(format, source, dest, signer)
        } else {
            store
                .save_to_stream_async(format, source, dest, signer)
                .await
        }
    }

    /// Embed a signed manifest into a stream using a supplied signer.
    /// returns the  asset generated and bytes of the manifest that was embedded
    //#[cfg(feature = "remote_wasm_sign")]
    pub async fn embed_from_memory_remote_signed(
        &mut self,
        format: &str,
        asset: &[u8],
        signer: &dyn RemoteSigner,
    ) -> Result<(Vec<u8>, Vec<u8>)> {
        self.set_format(format);
        // todo:: read instance_id from xmp from stream
        self.set_instance_id(format!("xmp:iid:{}", Uuid::new_v4()));

        // generate thumbnail if we don't already have one
        #[allow(unused_mut)] // so that this builds with WASM
        let mut stream = std::io::Cursor::new(asset);
        #[cfg(feature = "add_thumbnails")]
        {
            if self.thumbnail_ref().is_none() {
                if let Ok((format, image)) =
                    crate::utils::thumbnail::make_thumbnail_from_stream(format, &mut stream)
                {
                    self.set_thumbnail(format, image)?;
                }
            }
        }
        let asset = stream.into_inner();

        // convert the manifest to a store
        let mut store = self.to_store()?;

        // sign and write our store to to the output image file
        let (output_asset, output_manifest) = store
            .save_to_memory_remote_signed(format, asset, signer)
            .await?;

        Ok((output_asset, output_manifest))
    }

    /// Embed a signed manifest into the target file using a supplied [`AsyncSigner`].
    #[cfg(feature = "file_io")]
    pub async fn embed_async_signed<P: AsRef<Path>>(
        &mut self,
        source_path: P,
        dest_path: P,
        signer: &dyn AsyncSigner,
    ) -> Result<Vec<u8>> {
        // Add manifest info for this target file
        let source_path = self.embed_prep(source_path.as_ref(), dest_path.as_ref())?;
        // convert the manifest to a store
        let mut store = self.to_store()?;
        // sign and write our store to to the output image file
        store
            .save_to_asset_async(source_path.as_ref(), signer, dest_path.as_ref())
            .await
    }

    /// Embed a signed manifest into the target file using a supplied [`RemoteSigner`].
    #[cfg(feature = "file_io")]
    pub async fn embed_remote_signed<P: AsRef<Path>>(
        &mut self,
        source_path: P,
        dest_path: P,
        signer: &dyn RemoteSigner,
    ) -> Result<Vec<u8>> {
        // Add manifest info for this target file
        let source_path = self.embed_prep(source_path.as_ref(), dest_path.as_ref())?;
        // convert the manifest to a store
        let mut store = self.to_store()?;
        // sign and write our store to to the output image file
        store
            .save_to_asset_remote_signed(source_path.as_ref(), signer, dest_path.as_ref())
            .await
    }

    /// Removes any existing manifest from a file
    ///
    /// This should only be used for special cases, such as converting an embedded manifest
    /// to a cloud manifest
    #[cfg(feature = "file_io")]
    pub fn remove_manifest<P: AsRef<Path>>(asset_path: P) -> Result<()> {
        use crate::jumbf_io::remove_jumbf_from_file;
        remove_jumbf_from_file(asset_path.as_ref())
    }

    /// Generates a data hashed placeholder manifest for a file
    ///
    /// The return value is pre-formatted for insertion into a file of the given format
    /// For JPEG it is a series of App11 JPEG segments containing space for a manifest
    /// This is used to create a properly formatted file ready for signing.
    /// The reserve_size is the amount of space to reserve for the signature box.  This
    /// value is fixed once set and must be sufficient to hold the completed signature
    pub fn data_hash_placeholder(&mut self, reserve_size: usize, format: &str) -> Result<Vec<u8>> {
        let dh: Result<DataHash> = self.find_assertion(DataHash::LABEL);
        if dh.is_err() {
            let mut ph = DataHash::new("jumbf manifest", "sha256");
            for _ in 0..10 {
                ph.add_exclusion(HashRange::new(0, 2));
            }
            self.add_assertion(&ph)?;
        }

        let mut store = self.to_store()?;
<<<<<<< HEAD
        let placeholder =
            store.get_data_hashed_manifest_placeholder(signer.reserve_size(), format)?;
=======
        let placeholder = store.get_data_hashed_manifest_placeholder(reserve_size, format)?;
>>>>>>> 5d336f78
        Ok(placeholder)
    }

    /// Generates an data hashed embeddable manifest for a file
    ///
    /// The return value is pre-formatted for insertion into a file of the given format
    /// For JPEG it is a series of App11 JPEG segments containing a signed manifest
    /// This can directly replace a placeholder manifest to create a properly signed asset
    /// The data hash must contain exclusions and may contain pre-calculated hashes
    /// if an asset reader is provided, it will be used to calculate the data hash
    #[async_generic(async_signature(
        &mut self,
        dh: &DataHash,
        signer: &dyn AsyncSigner,
        format: &str,
        mut asset_reader: Option<&mut dyn CAIRead>,
    ))]
    pub fn data_hash_embeddable_manifest(
        &mut self,
        dh: &DataHash,
        signer: &dyn Signer,
        format: &str,
        mut asset_reader: Option<&mut dyn CAIRead>,
    ) -> Result<Vec<u8>> {
        let mut store = self.to_store()?;
        if let Some(asset_reader) = asset_reader.as_deref_mut() {
            asset_reader.rewind()?;
        }
        if _sync {
            store.get_data_hashed_embeddable_manifest(dh, signer, format, asset_reader)
        } else {
            store
                .get_data_hashed_embeddable_manifest_async(dh, signer, format, asset_reader)
                .await
        }
    }

    /// Generates an data hashed embeddable manifest for a file
    ///
    /// The return value is pre-formatted for insertion into a file of the given format
    /// For JPEG it is a series of App11 JPEG segments containing a signed manifest
    /// This can directly replace a placeholder manifest to create a properly signed asset
    /// The data hash must contain exclusions and may contain pre-calculated hashes
    /// if an asset reader is provided, it will be used to calculate the data hash
    pub async fn data_hash_embeddable_manifest_remote(
        &mut self,
        dh: &DataHash,
        signer: &dyn RemoteSigner,
        format: &str,
        mut asset_reader: Option<&mut dyn CAIRead>,
    ) -> Result<Vec<u8>> {
        let mut store = self.to_store()?;
        if let Some(asset_reader) = asset_reader.as_deref_mut() {
            asset_reader.rewind()?;
        }
        store
            .get_data_hashed_embeddable_manifest_remote(dh, signer, format, asset_reader)
            .await
    }

    /// Generates a signed box hashed manifest, optionally preformatted for embedding
    ///
    /// The manifest must include a box hash assertion with correct hashes
    #[async_generic(async_signature(
        &mut self,
        signer: &dyn AsyncSigner,
        format: Option<&str>,
    ))]
    pub fn box_hash_embeddable_manifest(
        &mut self,
        signer: &dyn Signer,
        format: Option<&str>,
    ) -> Result<Vec<u8>> {
        let mut store = self.to_store()?;
        let mut cm = if _sync {
            store.get_box_hashed_embeddable_manifest(signer)
        } else {
            store.get_box_hashed_embeddable_manifest_async(signer).await
        }?;
        if let Some(format) = format {
            cm = Store::get_composed_manifest(&cm, format)?;
        }
        Ok(cm)
    }

    /// Formats a signed manifest for embedding in the given format
    ///
    /// For instance, this would return one or JPEG App11 segments containing the manifest
    pub fn composed_manifest(manifest_bytes: &[u8], format: &str) -> Result<Vec<u8>> {
        Store::get_composed_manifest(manifest_bytes, format)
    }

    /// Generate a placed manifest.  The returned manifest is complete
    /// as if it were inserted into the asset specified by input_stream
    /// expect that it has not been placed into an output asset and has not
    /// been signed.  Use embed_placed_manifest to insert into the asset
    /// referenced by input_stream
    pub fn get_placed_manifest(
        &mut self,
        reserve_size: usize,
        format: &str,
        input_stream: &mut dyn CAIRead,
    ) -> Result<(Vec<u8>, String)> {
        let mut store = self.to_store()?;

        Ok((
            store.get_placed_manifest(reserve_size, format, input_stream)?,
            store.provenance_label().ok_or(Error::NotFound)?,
        ))
    }

    /// Signs and embeds the manifest specified by manifest_bytes into output_stream. format
    /// specifies the format of the asset. The input_stream should point to the same asset
    /// used in get_placed_manifest.  The caller can supply list of ManifestPathCallback
    /// traits to make any modifications to assertions.  The callbacks are processed before
    /// the manifest is signed.  
    pub fn embed_placed_manifest(
        manifest_bytes: &[u8],
        format: &str,
        input_stream: &mut dyn CAIRead,
        output_stream: &mut dyn CAIReadWrite,
        signer: &dyn Signer,
        manifest_callbacks: &[Box<dyn ManifestPatchCallback>],
    ) -> Result<Vec<u8>> {
        Store::embed_placed_manifest(
            manifest_bytes,
            format,
            input_stream,
            output_stream,
            signer,
            manifest_callbacks,
        )
    }
}

impl std::fmt::Display for Manifest {
    fn fmt(&self, f: &mut std::fmt::Formatter<'_>) -> std::fmt::Result {
        let json = serde_json::to_string_pretty(self).unwrap_or_default();
        f.write_str(&json)
    }
}
#[derive(Clone, Debug, Deserialize, Serialize)]
#[cfg_attr(feature = "json_schema", derive(JsonSchema))]
/// Holds information about a signature
pub struct SignatureInfo {
    /// human readable issuing authority for this signature
    #[serde(skip_serializing_if = "Option::is_none")]
    pub alg: Option<SigningAlg>,
    /// human readable issuing authority for this signature
    #[serde(skip_serializing_if = "Option::is_none")]
    pub issuer: Option<String>,

    /// The serial number of the certificate
    #[serde(skip_serializing_if = "Option::is_none")]
    pub cert_serial_number: Option<String>,

    /// the time the signature was created
    #[serde(skip_serializing_if = "Option::is_none")]
    pub time: Option<String>,

    /// revocation status of the certificate
    #[serde(skip_serializing_if = "Option::is_none")]
    pub revocation_status: Option<bool>,

    /// the cert chain for this claim
    #[serde(skip)] // don't serialize this, let someone ask for it
    cert_chain: String,
}

impl SignatureInfo {
    // returns the cert chain for this signature
    pub fn cert_chain(&self) -> &str {
        &self.cert_chain
    }
}

#[cfg(test)]
pub(crate) mod tests {
    #![allow(clippy::expect_used)]
    #![allow(clippy::unwrap_used)]

    use std::io::Cursor;

    #[cfg(feature = "file_io")]
    use tempfile::tempdir;
    #[cfg(target_arch = "wasm32")]
    use wasm_bindgen_test::*;

    #[cfg(target_arch = "wasm32")]
    wasm_bindgen_test::wasm_bindgen_test_configure!(run_in_browser);

    use crate::{
        assertions::{c2pa_action, Action, Actions},
        ingredient::Ingredient,
        reader::Reader,
        utils::test::{temp_remote_signer, temp_signer, TEST_VC},
        Manifest, Result,
    };
    #[cfg(feature = "file_io")]
    use crate::{
        assertions::{labels::ACTIONS, DataHash},
        error::Error,
        hash_utils::HashRange,
        resource_store::ResourceRef,
        status_tracker::{DetailedStatusTracker, StatusTracker},
        store::Store,
        utils::test::{
            fixture_path, temp_dir_path, temp_fixture_path, write_jpeg_placeholder_file,
            TEST_SMALL_JPEG,
        },
        validation_status,
    };

    // example of random data structure as an assertion
    #[derive(serde::Serialize)]
    #[allow(dead_code)] // this here for wasm builds to pass clippy  (todo: remove)
    struct MyStruct {
        l1: String,
        l2: u32,
    }

    fn test_manifest() -> Manifest {
        Manifest::new("test".to_owned())
    }

    #[test]
    #[cfg(feature = "file_io")]
    fn from_file() {
        let mut manifest = test_manifest();
        let source_path = fixture_path(TEST_SMALL_JPEG);
        manifest
            .set_vendor("vendor".to_owned())
            .set_parent(Ingredient::from_file(&source_path).expect("from_file"))
            .expect("set_parent");

        let vc: serde_json::Value = serde_json::from_str(TEST_VC).unwrap();
        manifest
            .add_verifiable_credential(&vc)
            .expect("verifiable_credential");

        manifest
            .add_labeled_assertion(
                "my.assertion",
                &MyStruct {
                    l1: "some data".to_owned(),
                    l2: 5,
                },
            )
            .expect("add_assertion");

        let actions = Actions::new().add_action(
            Action::new(c2pa_action::EDITED)
                .set_parameter("name".to_owned(), "gaussian_blur")
                .unwrap(),
        );

        manifest.add_assertion(&actions).expect("add_assertion");

        manifest.add_ingredient(Ingredient::from_file(&source_path).expect("from_file"));

        // generate json and omit binary thumbnails for printout
        let mut json = serde_json::to_string_pretty(&manifest).expect("error to json");
        while let Some(index) = json.find("\"thumbnail\": [") {
            if let Some(idx2) = json[index..].find(']') {
                json = format!(
                    "{}\"thumbnail\": \"<omitted>\"{}",
                    &json[..index],
                    &json[index + idx2 + 1..]
                );
            }
        }

        // copy an image to use as our target
        let dir = tempdir().expect("temp dir");
        let test_output = dir.path().join("wc_embed_test.jpg");

        //embed a claim generated from this manifest
        let signer = temp_signer();

        let _store = manifest
            .embed(&source_path, &test_output, signer.as_ref())
            .expect("embed");

        assert_eq!(manifest.format(), "image/jpeg");
        assert_eq!(manifest.title(), Some("wc_embed_test.jpg"));
        if cfg!(feature = "add_thumbnails") {
            assert!(manifest.thumbnail().is_some());
        } else {
            assert!(manifest.thumbnail().is_none());
        }
        let ingredient = Ingredient::from_file(&test_output).expect("load_from_asset");
        assert!(ingredient.active_manifest().is_some());
    }

    #[test]
    #[cfg(feature = "file_io")]
    /// test assertion validation on actions, should generate an error
    fn ws_bad_assertion() {
        // copy an image to use as our target for embedding
        let ap = fixture_path(TEST_SMALL_JPEG);
        let temp_dir = tempdir().expect("temp dir");
        let test_output = temp_dir_path(&temp_dir, "ws_bad_assertion.jpg");
        std::fs::copy(ap, test_output).expect("copy");

        let mut manifest = test_manifest();

        manifest
            .add_labeled_assertion(
                "c2pa.actions",
                &MyStruct {
                    // add something that isn't an actions struct
                    l1: "some data".to_owned(),
                    l2: 5,
                },
            )
            .expect("add_assertion");

        // convert to store
        let result = manifest.to_store();

        println!("{result:?}");
        assert!(result.is_err())
    }

    #[test]
    #[cfg(feature = "file_io")]
    /// test assertion validation on actions, should generate an error
    fn ws_valid_labeled_assertion() {
        // copy an image to use as our target for embedding
        let ap = fixture_path(TEST_SMALL_JPEG);
        let temp_dir = tempdir().expect("temp dir");
        let test_output = temp_dir_path(&temp_dir, "ws_bad_assertion.jpg");
        std::fs::copy(ap, test_output).expect("copy");

        let mut manifest = test_manifest();

        manifest
            .add_labeled_assertion(
                "c2pa.actions",
                &serde_json::json!({
                    "actions": [
                        {
                            "action": "c2pa.edited",
                            "parameters": {
                                "description": "gradient",
                                "name": "any value"
                            },
                            "softwareAgent": "TestApp"
                        },
                        {
                            "action": "c2pa.dubbed",
                            "changes": [
                                {
                                    "description": "translated to klingon",
                                    "region": [
                                        {
                                            "type": "temporal",
                                            "time": {}
                                        },
                                        {
                                            "type": "identified",
                                            "item": {
                                                "identifier": "https://bioportal.bioontology.org/ontologies/FMA",
                                                "value": "lips"
                                            }
                                        }
                                    ]
                                }
                            ]
                        }
                    ]
                }),
            )
            .expect("add_assertion");

        // convert to store
        let store = manifest.to_store().expect("valid action to_store");
        let m2 = Manifest::from_store(&store, &store.provenance_label().unwrap(), None)
            .expect("from_store");
        let actions: Actions = m2
            .find_assertion("c2pa.actions.v2")
            .expect("find_assertion");
        assert_eq!(actions.actions()[0].action(), "c2pa.edited");
        assert_eq!(actions.actions()[1].action(), "c2pa.dubbed");
    }

    #[test]
    fn test_verifiable_credential() {
        let mut manifest = test_manifest();
        let vc: serde_json::Value = serde_json::from_str(TEST_VC).unwrap();
        manifest
            .add_verifiable_credential(&vc)
            .expect("verifiable_credential");
        let store = manifest.to_store().expect("to_store");
        let claim = store.provenance_claim().unwrap();
        assert!(!claim.get_verifiable_credentials().is_empty());
    }

    #[test]
    fn test_assertion_user_cbor() {
        use crate::{assertions::UserCbor, Manifest};

        const LABEL: &str = "org.cai.test";
        const DATA: &str = r#"{ "l1":"some data", "l2":"some other data" }"#;
        let json: serde_json::Value = serde_json::from_str(DATA).unwrap();
        let data = serde_cbor::to_vec(&json).unwrap();
        let cbor = UserCbor::new(LABEL, data);
        let mut manifest = test_manifest();
        manifest.add_assertion(&cbor).expect("add_assertion");
        manifest.add_assertion(&cbor).expect("add_assertion");
        let store = manifest.to_store().expect("to_store");

        let _manifest2 = Manifest::from_store(
            &store,
            &store.provenance_label().unwrap(),
            #[cfg(feature = "file_io")]
            None,
        )
        .expect("from_store");
        println!("{store}");
        println!("{_manifest2:?}");
        let cbor2: UserCbor = manifest.find_assertion(LABEL).expect("get_assertion");
        assert_eq!(cbor, cbor2);
    }

    #[test]
    #[cfg(feature = "file_io")]
    fn test_redaction() {
        const ASSERTION_LABEL: &str = "stds.schema-org.CreativeWork";

        let temp_dir = tempdir().expect("temp dir");
        let output = temp_fixture_path(&temp_dir, TEST_SMALL_JPEG);
        let output2 = temp_fixture_path(&temp_dir, TEST_SMALL_JPEG);

        let mut manifest = test_manifest();

        manifest
            .add_labeled_assertion(
                ASSERTION_LABEL,
                &serde_json::json! (
                {
                    "@context": "https://schema.org",
                    "@type": "CreativeWork",
                    "author": [
                      {
                        "@type": "Person",
                        "name": "Joe Bloggs"
                      },

                    ]
                  }),
            )
            .expect("add_assertion");

        let signer = temp_signer();

        let c2pa_data = manifest
            .embed(&output, &output, signer.as_ref())
            .expect("embed");
        let mut validation_log = DetailedStatusTracker::new();

        let store1 = Store::load_from_memory("c2pa", &c2pa_data, true, &mut validation_log)
            .expect("load from memory");
        let claim1_label = store1.provenance_label().unwrap();
        let claim = store1.provenance_claim().unwrap();
        assert!(claim.get_claim_assertion(ASSERTION_LABEL, 0).is_some()); // verify the assertion is there

        // create a new claim and make the previous file a parent
        let mut manifest2 = test_manifest();
        manifest2
            .set_parent(Ingredient::from_file(&output).expect("from_file"))
            .expect("set_parent");

        // redact the assertion
        manifest2
            .add_redaction(ASSERTION_LABEL)
            .expect("add_redaction");

        //embed a claim in output2
        let signer = temp_signer();
        let _store2 = manifest2
            .embed(&output2, &output2, signer.as_ref())
            .expect("embed");

        let mut report = DetailedStatusTracker::new();
        let store3 = Store::load_from_asset(&output2, true, &mut report).unwrap();
        let claim2 = store3.provenance_claim().unwrap();

        // assert!(!claim2.get_verifiable_credentials().is_empty());

        // test that the redaction is in the new claim and the assertion is removed from the first one

        assert!(claim2.redactions().is_some());
        assert!(!claim2.redactions().unwrap().is_empty());
        assert!(!report.get_log().is_empty());
        let redacted_uri = &claim2.redactions().unwrap()[0];

        let claim1 = store3.get_claim(&claim1_label).unwrap();
        assert!(claim1.get_claim_assertion(redacted_uri, 0).is_none());
    }

    #[test]
    #[cfg(feature = "file_io")]
    fn test_action_assertion_redaction_error() {
        let temp_dir = tempdir().expect("temp dir");
        let parent_output = temp_fixture_path(&temp_dir, TEST_SMALL_JPEG);

        // Create parent with a c2pa_action type assertion.
        let mut parent_manifest = test_manifest();
        let actions = Actions::new().add_action(
            Action::new(c2pa_action::FILTERED)
                .set_parameter("name".to_owned(), "gaussian blur")
                .unwrap()
                .set_when("2015-06-26T16:43:23+0200"),
        );
        parent_manifest
            .add_assertion(&actions)
            .expect("add_assertion");

        let signer = temp_signer();
        parent_manifest
            .embed(&parent_output, &parent_output, signer.as_ref())
            .expect("embed");

        // Add parent_manifest as an ingredient of the new manifest and redact the assertion `c2pa.actions`.
        let mut manifest = test_manifest();
        manifest
            .set_parent(Ingredient::from_file(&parent_output).expect("from_file"))
            .expect("set_parent");
        assert!(manifest.add_redaction(ACTIONS).is_ok());

        // Attempt embedding the manifest with the invalid redaction.
        let redact_output = temp_fixture_path(&temp_dir, TEST_SMALL_JPEG);
        let embed_result = manifest.embed(&redact_output, &redact_output, signer.as_ref());
        assert!(matches!(
            embed_result.err().unwrap(),
            Error::AssertionInvalidRedaction
        ));
    }

    #[test]
    fn manifest_assertion_instances() {
        let mut manifest = Manifest::new("test".to_owned());
        let actions = Actions::new().add_action(Action::new(c2pa_action::EDITED));
        // add three assertions with the same label
        manifest.add_assertion(&actions).expect("add_assertion");
        manifest.add_assertion(&actions).expect("add_assertion");
        manifest.add_assertion(&actions).expect("add_assertion");

        // convert to a store and read back again
        let store = manifest.to_store().expect("to_store");
        println!("{store}");
        let active_label = store.provenance_label().unwrap();

        let manifest2 = Manifest::from_store(
            &store,
            &active_label,
            #[cfg(feature = "file_io")]
            None,
        )
        .expect("from_store");
        println!("{manifest2}");

        // now check to see if we have three separate assertions with different instances
        let action2: Result<Actions> = manifest2.find_assertion_with_instance(Actions::LABEL, 2);
        assert!(action2.is_ok());
        assert_eq!(action2.unwrap().actions()[0].action(), c2pa_action::EDITED);
    }

    #[cfg(all(feature = "file_io", feature = "openssl_sign"))]
    #[actix::test]
    async fn test_embed_async_sign() {
        let temp_dir = tempdir().expect("temp dir");
        let output = temp_fixture_path(&temp_dir, TEST_SMALL_JPEG);

        let async_signer =
            crate::openssl::temp_signer_async::AsyncSignerAdapter::new(crate::SigningAlg::Ps256);

        let mut manifest = test_manifest();
        manifest
            .embed_async_signed(&output, &output, &async_signer)
            .await
            .expect("embed");
        let reader = Reader::from_file(&output).expect("from_file");
        assert_eq!(
            reader.active_manifest().unwrap().title().unwrap(),
            TEST_SMALL_JPEG
        );
    }

    #[cfg(all(feature = "file_io", feature = "openssl_sign"))]
    #[actix::test]
    async fn test_embed_remote_sign() {
        let temp_dir = tempdir().expect("temp dir");
        let output = temp_fixture_path(&temp_dir, TEST_SMALL_JPEG);

        let remote_signer = temp_remote_signer();

        let mut manifest = test_manifest();
        manifest
            .embed_remote_signed(&output, &output, remote_signer.as_ref())
            .await
            .expect("embed");
        let manifest_store = Reader::from_file(&output).expect("from_file");
        assert_eq!(
            manifest_store.active_manifest().unwrap().title().unwrap(),
            TEST_SMALL_JPEG
        );
    }

    #[cfg(feature = "file_io")]
    #[test]
    fn test_embed_user_label() {
        let temp_dir = tempdir().expect("temp dir");
        let output = temp_fixture_path(&temp_dir, TEST_SMALL_JPEG);

        let signer = temp_signer();

        let mut manifest = test_manifest();
        manifest.set_label("MyLabel");
        manifest
            .embed(&output, &output, signer.as_ref())
            .expect("embed");

        let reader = Reader::from_file(&output).expect("from_file");
        assert_eq!(
            reader.active_manifest().unwrap().title().unwrap(),
            TEST_SMALL_JPEG
        );
    }

    #[cfg(feature = "file_io")]
    #[test]
    fn test_embed_sidecar_user_label() {
        let temp_dir = tempdir().expect("temp dir");
        let output = temp_fixture_path(&temp_dir, TEST_SMALL_JPEG);
        let sidecar = output.with_extension("c2pa");
        let fp = format!("file:/{}", sidecar.to_str().unwrap());
        let url = url::Url::parse(&fp).unwrap();

        let signer = temp_signer();

        let mut manifest = test_manifest();
        manifest.set_label("MyLabel");
        manifest.set_remote_manifest(url);
        let c2pa_data = manifest
            .embed(&output, &output, signer.as_ref())
            .expect("embed");

        let manifest_store =
            Reader::from_stream("application/c2pa", Cursor::new(c2pa_data)).expect("from_bytes");
        assert_eq!(
            manifest_store.active_manifest().unwrap().title().unwrap(),
            TEST_SMALL_JPEG
        );
    }

    #[cfg_attr(not(target_arch = "wasm32"), actix::test)]
    #[cfg_attr(target_arch = "wasm32", wasm_bindgen_test)]
    async fn test_embed_jpeg_stream_wasm() {
        use crate::assertions::User;
        let image = include_bytes!("../tests/fixtures/earth_apollo17.jpg");
        // convert buffer to cursor with Read/Write/Seek capability

        let mut manifest = Manifest::new("my_app".to_owned());
        manifest.set_title("EmbedStream");
        manifest
            .add_assertion(&User::new(
                "org.contentauth.mylabel",
                r#"{"my_tag":"Anything I want"}"#,
            ))
            .unwrap();

        // add a parent ingredient
        let mut ingredient = Ingredient::from_memory_async("jpeg", image)
            .await
            .expect("from_stream_async");
        ingredient.set_title("parent.jpg");
        manifest.set_parent(ingredient).expect("set_parent");

        let signer = temp_remote_signer();

        // Embed a manifest using the signer.
        let (out_vec, _out_manifest) = manifest
            .embed_from_memory_remote_signed("jpeg", image, signer.as_ref())
            .await
            .expect("embed_stream");

        // try to load the image
        let manifest_store = Reader::from_stream("image/jpeg", Cursor::new(out_vec)).unwrap();

        /* to be enabled later
                // try to load the manifest
                let mut validation_log = DetailedStatusTracker::new();
                Store::from_jumbf(&out_manifest, &mut validation_log).expect("manifest_load_error");
        */
        println!("It worked: {manifest_store}\n");
    }

    #[cfg_attr(not(target_arch = "wasm32"), actix::test)]
    #[cfg_attr(target_arch = "wasm32", wasm_bindgen_test)]
    async fn test_embed_png_stream_wasm() {
        use crate::assertions::User;
        let image = include_bytes!("../tests/fixtures/libpng-test.png");
        // convert buffer to cursor with Read/Write/Seek capability

        let mut manifest = Manifest::new("my_app".to_owned());
        manifest.set_title("EmbedStream");
        manifest
            .add_assertion(&User::new(
                "org.contentauth.mylabel",
                r#"{"my_tag":"Anything I want"}"#,
            ))
            .unwrap();

        let signer = temp_remote_signer();

        // Embed a manifest using the signer.
        let (out_vec, _out_manifest) = manifest
            .embed_from_memory_remote_signed("png", image, signer.as_ref())
            .await
            .expect("embed_stream");

        // try to load the image
        let manifest_store = Reader::from_stream("image/png", Cursor::new(out_vec)).unwrap();

        /* to be enabled later
                // try to load the manifest
                let mut validation_log = DetailedStatusTracker::new();
                Store::from_jumbf(&out_manifest, &mut validation_log).expect("manifest_load_error");
        */

        println!("It worked: {manifest_store}\n");
    }

    #[cfg_attr(not(target_arch = "wasm32"), actix::test)]
    #[cfg_attr(target_arch = "wasm32", wasm_bindgen_test)]
    async fn test_embed_webp_stream_wasm() {
        use crate::assertions::User;
        let image = include_bytes!("../tests/fixtures/mars.webp");
        // convert buffer to cursor with Read/Write/Seek capability

        let mut manifest = Manifest::new("my_app".to_owned());
        manifest.set_title("EmbedStream");
        manifest
            .add_assertion(&User::new(
                "org.contentauth.mylabel",
                r#"{"my_tag":"Anything I want"}"#,
            ))
            .unwrap();

        let signer = temp_remote_signer();

        // Embed a manifest using the signer.
        let (out_vec, _out_manifest) = manifest
            .embed_from_memory_remote_signed("image/webp", image, signer.as_ref())
            .await
            .expect("embed_stream");

        // try to load the image
        let manifest_store = Reader::from_stream("image/webp", Cursor::new(out_vec)).unwrap();

        /* to be enabled later
                // try to load the manifest
                let mut validation_log = DetailedStatusTracker::new();
                Store::from_jumbf(&out_manifest, &mut validation_log).expect("manifest_load_error");
        */

        println!("It worked: {manifest_store}\n");
    }

    #[test]
    fn test_embed_stream() {
        use crate::assertions::User;
        let image = include_bytes!("../tests/fixtures/earth_apollo17.jpg");
        // convert buffer to cursor with Read/Write/Seek capability
        let mut stream = std::io::Cursor::new(image.to_vec());
        // let mut image = image.to_vec();
        // let mut stream = std::io::Cursor::new(image.as_mut_slice());

        let mut manifest = Manifest::new("my_app".to_owned());
        manifest.set_title("EmbedStream");
        manifest
            .add_assertion(&User::new(
                "org.contentauth.mylabel",
                r#"{"my_tag":"Anything I want"}"#,
            ))
            .unwrap();

        let signer = temp_signer();
        let mut output = Cursor::new(Vec::new());
        // Embed a manifest using the signer.
        manifest
            .embed_to_stream("jpeg", &mut stream, &mut output, signer.as_ref())
            .expect("embed_stream");

        stream.set_position(0);
        let reader = Reader::from_stream("jpeg", &mut output).expect("from_bytes");
        assert_eq!(
            reader.active_manifest().unwrap().title().unwrap(),
            "EmbedStream"
        );
        #[cfg(feature = "add_thumbnails")]
        assert!(reader.active_manifest().unwrap().thumbnail().is_some());
        //println!("{manifest_store}");main
    }

    #[cfg(any(target_arch = "wasm32", feature = "openssl_sign"))]
    #[cfg_attr(feature = "openssl_sign", actix::test)]
    #[cfg_attr(target_arch = "wasm32", wasm_bindgen_test)]
    async fn test_embed_from_memory_async() {
        use crate::{assertions::User, utils::test::temp_async_signer};
        let image = include_bytes!("../tests/fixtures/earth_apollo17.jpg");
        // convert buffer to cursor with Read/Write/Seek capability
        let mut stream = std::io::Cursor::new(image.to_vec());
        // let mut image = image.to_vec();
        // let mut stream = std::io::Cursor::new(image.as_mut_slice());

        let mut manifest = Manifest::new("my_app".to_owned());
        manifest.set_title("EmbedStream");
        manifest
            .add_assertion(&User::new(
                "org.contentauth.mylabel",
                r#"{"my_tag":"Anything I want"}"#,
            ))
            .unwrap();

        let signer = temp_async_signer();
        let mut output = Cursor::new(Vec::new());
        // Embed a manifest using the signer.
        manifest
            .embed_to_stream_async("jpeg", &mut stream, &mut output, signer.as_ref())
            .await
            .expect("embed_stream");

        let manifest_store = crate::ManifestStore::from_bytes("jpeg", &output.into_inner(), true)
            .expect("from_bytes");
        assert_eq!(
            manifest_store.get_active().unwrap().title().unwrap(),
            "EmbedStream"
        );
        #[cfg(feature = "add_thumbnails")]
        assert!(manifest_store.get_active().unwrap().thumbnail().is_some());
        //println!("{manifest_store}");main
    }

    #[cfg(feature = "file_io")]
    #[actix::test]
    /// Verify that an ingredient with error is reported on the ingredient and not on the manifest_store
    async fn test_embed_with_ingredient_error() {
        let temp_dir = tempdir().expect("temp dir");
        let output = temp_fixture_path(&temp_dir, TEST_SMALL_JPEG);

        let signer = temp_signer();

        let mut manifest = test_manifest();
        let ingredient =
            Ingredient::from_file(fixture_path("XCA.jpg")).expect("getting ingredient");
        assert!(ingredient.validation_status().is_some());
        assert_eq!(
            ingredient.validation_status().unwrap()[0].code(),
            validation_status::ASSERTION_DATAHASH_MISMATCH
        );
        manifest.add_ingredient(ingredient);
        manifest
            .embed(&output, &output, signer.as_ref())
            .expect("embed");
        let manifest_store = Reader::from_file(&output).expect("from_file");
        println!("{manifest_store}");
        let manifest = manifest_store.active_manifest().unwrap();
        let ingredient_status = manifest.ingredients()[0].validation_status();
        assert_eq!(
            ingredient_status.unwrap()[0].code(),
            validation_status::ASSERTION_DATAHASH_MISMATCH
        );
        assert_eq!(manifest.title().unwrap(), TEST_SMALL_JPEG);
        assert!(manifest_store.validation_status().is_none())
    }

    #[cfg(feature = "file_io")]
    #[test]
    fn test_embed_sidecar_with_parent_manifest() {
        let temp_dir = tempdir().expect("temp dir");
        let source = fixture_path("XCA.jpg");
        let output = temp_dir.path().join("XCAplus.jpg");
        let sidecar = output.with_extension("c2pa");
        let fp = format!("file:/{}", sidecar.to_str().unwrap());
        let url = url::Url::parse(&fp).unwrap();

        let signer = temp_signer();

        let parent = Ingredient::from_file(fixture_path("XCA.jpg")).expect("getting parent");
        let mut manifest = test_manifest();
        manifest.set_parent(parent).expect("setting parent");
        manifest.set_remote_manifest(url.clone());
        let _c2pa_data = manifest
            .embed(&source, &output, signer.as_ref())
            .expect("embed");

        assert_eq!(manifest.remote_manifest_url().unwrap(), url.to_string());

        //let manifest_store = crate::ManifestStore::from_file(&sidecar).expect("from_file");
        let manifest_store = Reader::from_file(&output).expect("from_file");
        assert_eq!(
            manifest_store.active_manifest().unwrap().title().unwrap(),
            "XCAplus.jpg"
        );
    }

    #[cfg(feature = "file_io")]
    #[test]
    fn test_embed_user_thumbnail() {
        let temp_dir = tempdir().expect("temp dir");
        let output = temp_fixture_path(&temp_dir, TEST_SMALL_JPEG);

        let signer = temp_signer();

        let mut manifest = test_manifest();
        let thumb_data = vec![1, 2, 3];
        manifest
            .set_thumbnail("image/jpeg", thumb_data.clone())
            .expect("set_thumbnail");
        manifest
            .embed(&output, &output, signer.as_ref())
            .expect("embed");
        let manifest_store = Reader::from_file(&output).expect("from_file");
        let active_manifest = manifest_store.active_manifest().unwrap();
        let (format, image) = active_manifest.thumbnail().unwrap();
        assert_eq!(format, "image/jpeg");
        assert_eq!(image.into_owned(), thumb_data);
    }

    #[cfg(feature = "file_io")]
    const MANIFEST_JSON: &str = r#"{
        "claim_generator": "test",
        "claim_generator_info": [
            {
                "name": "test",
                "version": "1.0",
                "icon": {
                    "format": "image/svg+xml",
                    "identifier": "sample1.svg"
                }
            }
        ],
        "metadata": [
            {
                "dateTime": "1985-04-12T23:20:50.52Z",
                "my_metadata": "some custom response"
            }
        ],
        "format" : "image/jpeg",
        "thumbnail": {
            "format": "image/jpeg",
            "identifier": "IMG_0003.jpg"
        },
        "assertions": [
            {
                "label": "c2pa.actions.v2",
                "data": {
                    "actions": [
                        {
                            "action": "c2pa.opened",
                            "instanceId": "xmp.iid:7b57930e-2f23-47fc-affe-0400d70b738d",
                            "parameters": {
                                "description": "import"
                            },
                            "digitalSourceType": "http://cv.iptc.org/newscodes/digitalsourcetype/algorithmicMedia",
                            "softwareAgent": {
                                "name": "TestApp",
                                "version": "1.0",
                                "icon": {
                                    "format": "image/svg+xml",
                                    "identifier": "sample1.svg"
                                },
                                "something": "else"
                            },
                            "changes": [
                                {
                                    "region" : [
                                        {
                                            "type" : "temporal",
                                            "time" : {}
                                        },
                                        {
                                            "type" : "identified",
                                            "item" : {
                                              "identifier" : "https://bioportal.bioontology.org/ontologies/FMA",
                                              "value" : "lips"
                                            }
                                        }
                                    ],
                                    "description": "lip synced area"
                                }
                            ]
                        }
                    ],
                    "templates": [
                        {
                            "action": "c2pa.opened",
                            "softwareAgent": {
                                "name": "TestApp",
                                "version": "1.0",
                                "icon": {
                                    "format": "image/svg+xml",
                                    "identifier": "sample1.svg"
                                },
                                "something": "else"
                            },
                            "icon": {
                                "format": "image/svg+xml",
                                "identifier": "sample1.svg"
                            }
                        }
                    ]
                }
            }
        ],
        "ingredients": [{
            "title": "A.jpg",
            "format": "image/jpeg",
            "document_id": "xmp.did:813ee422-9736-4cdc-9be6-4e35ed8e41cb",
            "relationship": "parentOf",
            "thumbnail": {
                "format": "image/png",
                "identifier": "exp-test1.png"
            }
        },
        {
            "title": "prompt",
            "format": "text/plain",
            "relationship": "inputTo",
            "data": {
                "format": "text/plain",
                "identifier": "prompt.txt",
                "data_types": [
                    {
                    "type": "c2pa.types.generator.prompt"
                    }
                ]
            }
        },
        {
            "title": "Custom AI Model",
            "format": "application/octet-stream",
            "relationship": "inputTo",
            "data_types": [
                {
                    "type": "c2pa.types.model"
                }
            ]
          }
        ]
    }"#;

    #[test]
    #[cfg(feature = "openssl_sign")]
    /// tests and illustrates how to add assets to a non-file based manifest by using a stream
    fn from_json_with_stream() {
        use crate::assertions::Relationship;

        let mut manifest = Manifest::from_json(MANIFEST_JSON).unwrap();
        // add binary resources to manifest and ingredients giving matching the identifiers given in JSON
        manifest
            .resources_mut()
            .add("IMG_0003.jpg", *b"my value")
            .unwrap()
            .add("sample1.svg", *b"my value")
            .expect("add resource");
        manifest.ingredients_mut()[0]
            .resources_mut()
            .add("exp-test1.png", *b"my value")
            .expect("add_resource");
        manifest.ingredients_mut()[1]
            .resources_mut()
            .add("prompt.txt", *b"pirate with bird on shoulder")
            .expect("add_resource");

        println!("{manifest}");

        let image = include_bytes!("../tests/fixtures/earth_apollo17.jpg");
        // convert buffer to cursor with Read/Write/Seek capability
        let mut input = std::io::Cursor::new(image.to_vec());

        let signer = temp_signer();
        // Embed a manifest using the signer.
        let mut output = Cursor::new(Vec::new());
        manifest
            .embed_to_stream("jpeg", &mut input, &mut output, signer.as_ref())
            .expect("embed_stream");

        output.set_position(0);
        let reader = Reader::from_stream("jpeg", &mut output).expect("from_bytes");
        println!("manifest_store = {reader}");
        let m = reader.active_manifest().unwrap();

        //println!("after = {m}");

        assert!(m.thumbnail().is_some());
        let (format, image) = m.thumbnail().unwrap();
        assert_eq!(format, "image/jpeg");
        assert_eq!(image.to_vec(), b"my value");
        assert_eq!(m.ingredients().len(), 3);
        // Validate a prompt ingredient (with data field)
        assert_eq!(m.ingredients()[1].relationship(), &Relationship::InputTo);
        assert!(m.ingredients()[1].data_ref().is_some());
        assert_eq!(m.ingredients()[1].data_ref().unwrap().format, "text/plain");
        let id = m.ingredients()[1].data_ref().unwrap().identifier.as_str();
        assert_eq!(
            m.ingredients()[1].resources().get(id).unwrap().into_owned(),
            b"pirate with bird on shoulder"
        );
        // Validate a custom AI model ingredient.
        assert_eq!(m.ingredients()[2].title(), "Custom AI Model");
        assert_eq!(m.ingredients()[2].relationship(), &Relationship::InputTo);
        assert_eq!(
            m.ingredients()[2].data_types().unwrap()[0].asset_type,
            "c2pa.types.model"
        );

        // println!("{manifest_store}");
    }

    #[test]
    #[cfg(feature = "openssl_sign")]
    /// tests and illustrates how to add assets to a non-file based manifest by using a memory buffer
    fn from_json_with_memory() {
        use crate::assertions::Relationship;

        let mut manifest = Manifest::from_json(MANIFEST_JSON).unwrap();
        // add binary resources to manifest and ingredients giving matching the identifiers given in JSON
        manifest
            .resources_mut()
            .add("IMG_0003.jpg", *b"my value")
            .unwrap()
            .add("sample1.svg", *b"my value")
            .expect("add resource");
        manifest.ingredients_mut()[0]
            .resources_mut()
            .add("exp-test1.png", *b"my value")
            .expect("add_resource");
        manifest.ingredients_mut()[1]
            .resources_mut()
            .add("prompt.txt", *b"pirate with bird on shoulder")
            .expect("add_resource");

        println!("{manifest}");

        let image = include_bytes!("../tests/fixtures/earth_apollo17.jpg");

        let signer = temp_signer();
        // Embed a manifest using the signer.
        let output_image = manifest
            .embed_from_memory("jpeg", image, signer.as_ref())
            .expect("embed_stream");

        let reader = Reader::from_stream("jpeg", Cursor::new(output_image)).expect("from_bytes");
        println!("manifest_store = {reader}");
        let m = reader.active_manifest().unwrap();

        assert!(m.thumbnail().is_some());
        let (format, image) = m.thumbnail().unwrap();
        assert_eq!(format, "image/jpeg");
        assert_eq!(image.to_vec(), b"my value");
        assert_eq!(m.ingredients().len(), 3);
        assert_eq!(m.ingredients()[1].relationship(), &Relationship::InputTo);
        assert!(m.ingredients()[1].data_ref().is_some());
        assert_eq!(m.ingredients()[1].data_ref().unwrap().format, "text/plain");
        let id = m.ingredients()[1].data_ref().unwrap().identifier.as_str();
        assert_eq!(
            m.ingredients()[1].resources().get(id).unwrap().into_owned(),
            b"pirate with bird on shoulder"
        );
        // Validate a custom AI model ingredient.
        assert_eq!(m.ingredients()[2].title(), "Custom AI Model");
        assert_eq!(m.ingredients()[2].relationship(), &Relationship::InputTo);
        assert_eq!(
            m.ingredients()[2].data_types().unwrap()[0].asset_type,
            "c2pa.types.model"
        );
        // println!("{manifest_store}");
    }

    #[test]
    #[cfg(feature = "file_io")]
    fn from_json_with_files() {
        let mut manifest = Manifest::from_json(MANIFEST_JSON).unwrap();
        let mut path = std::path::PathBuf::from(env!("CARGO_MANIFEST_DIR"));
        path.push("tests/fixtures"); // the path we want to read files from
        manifest.with_base_path(path).expect("with_files");
        // convert the manifest to a store
        let store = manifest.to_store().expect("to store");
        let mut resource_path = std::path::PathBuf::from(env!("CARGO_MANIFEST_DIR"));
        resource_path.push("../target/tmp/manifest");
        let m2 = Manifest::from_store(
            &store,
            &store.provenance_label().unwrap(),
            Some(&resource_path),
        )
        .expect("from store");
        println!("{m2}");
        assert!(m2.thumbnail().is_some());
        assert!(m2.ingredients()[0].thumbnail().is_some());
    }

    #[cfg(feature = "file_io")]
    #[test]
    fn test_embed_from_json() {
        let mut fixtures = std::path::PathBuf::from(env!("CARGO_MANIFEST_DIR"));
        fixtures.push("tests/fixtures"); // the path we want to read files from

        let temp_dir = tempdir().expect("temp dir");
        let output = temp_fixture_path(&temp_dir, TEST_SMALL_JPEG);

        let signer = temp_signer();

        let mut manifest = Manifest::from_json(MANIFEST_JSON).expect("from_json");
        manifest.with_base_path(fixtures).expect("with_base");
        manifest
            .embed(&output, &output, signer.as_ref())
            .expect("embed");

        let reader = Reader::from_file(&output).expect("from_file");
        println!("{reader}");
        let active_manifest = reader.active_manifest().unwrap();
        let (format, _) = active_manifest.thumbnail().unwrap();
        assert_eq!(format, "image/jpeg");
    }

    #[cfg(feature = "file_io")]
    #[test]
    fn test_embed_webp_from_json() {
        use crate::utils::test::TEST_WEBP;

        let mut fixtures = std::path::PathBuf::from(env!("CARGO_MANIFEST_DIR"));
        fixtures.push("tests/fixtures"); // the path we want to read files from

        let temp_dir = tempdir().expect("temp dir");
        let output = temp_fixture_path(&temp_dir, TEST_WEBP);

        let signer = temp_signer();

        let mut manifest = Manifest::from_json(MANIFEST_JSON).expect("from_json");
        manifest.with_base_path(fixtures).expect("with_base");
        manifest
            .embed(&output, &output, signer.as_ref())
            .expect("embed");

        let manifest_store = Reader::from_file(&output).expect("from_file");
        println!("{manifest_store}");
        let active_manifest = manifest_store.active_manifest().unwrap();
        let (format, _) = active_manifest.thumbnail().unwrap();
        assert_eq!(format, "image/jpeg");
    }

    #[test]
    #[cfg(feature = "file_io")]
    fn test_create_file_based_ingredient() {
        let mut fixtures = std::path::PathBuf::from(env!("CARGO_MANIFEST_DIR"));
        fixtures.push("tests/fixtures");

        let temp_dir = tempdir().expect("temp dir");
        let output = temp_fixture_path(&temp_dir, TEST_SMALL_JPEG);

        let mut manifest = Manifest::new("claim_generator");
        manifest.with_base_path(fixtures).expect("with_base");
        // verify we can't set a references that don't exist
        assert!(manifest
            .set_thumbnail_ref(ResourceRef::new("image/jpg", "foo"))
            .is_err());
        assert!(manifest.thumbnail_ref().is_none());
        // verify we can set a references that do exist
        assert!(manifest
            .set_thumbnail_ref(ResourceRef::new("image/jpeg", "C.jpg"))
            .is_ok());
        assert!(manifest.thumbnail_ref().is_some());

        let signer = temp_signer();
        manifest
            .embed(&output, &output, signer.as_ref())
            .expect("embed");
    }

    #[test]
    #[cfg(all(feature = "file_io", feature = "add_thumbnails"))]
    fn test_create_no_claim_thumbnail() {
        let mut fixtures = std::path::PathBuf::from(env!("CARGO_MANIFEST_DIR"));
        fixtures.push("tests/fixtures");

        let temp_dir = tempdir().expect("temp dir");
        let output = temp_fixture_path(&temp_dir, TEST_SMALL_JPEG);

        let mut manifest = Manifest::new("claim_generator");

        // Set format to none to force no claim thumbnail generated
        assert!(manifest
            .set_thumbnail_ref(ResourceRef::new("none", "none"))
            .is_ok());
        // verify there is a thumbnail ref
        assert!(manifest.thumbnail_ref().is_some());
        // verify there is no thumbnail
        assert!(manifest.thumbnail().is_none());

        let signer = temp_signer();
        manifest
            .embed(&output, &output, signer.as_ref())
            .expect("embed");

        let manifest_store = Reader::from_file(&output).expect("from_file");
        println!("{manifest_store}");
        let active_manifest = manifest_store.active_manifest().unwrap();
        assert!(active_manifest.thumbnail_ref().is_none());
        assert!(active_manifest.thumbnail().is_none());
    }

    #[test]
    fn test_missing_thumbnail() {
        const MANIFEST_JSON: &str = r#"
            {
                "claim_generator": "test",
                "format" : "image/jpeg",
                "thumbnail": {
                    "format": "image/jpeg",
                    "identifier": "does_not_exist.jpg"
                }
            }
        "#;

        let mut manifest = Manifest::from_json(MANIFEST_JSON).expect("from_json");

        let mut source = std::io::Cursor::new(vec![1, 2, 3]);
        let mut dest = std::io::Cursor::new(Vec::new());
        let signer = temp_signer();
        let result =
            manifest.embed_to_stream("image/jpeg", &mut source, &mut dest, signer.as_ref());
        assert!(result.is_err());
        assert!(result
            .unwrap_err()
            .to_string()
            .contains("resource not found: does_not_exist.jpg"));
    }

    #[test]
    #[cfg(feature = "file_io")]
    fn test_data_hash_embeddable_manifest() {
        let ap = fixture_path("cloud.jpg");

        let signer = temp_signer();

        let mut manifest = Manifest::new("claim_generator");

        // get a placeholder the manifest
        let placeholder = manifest
            .data_hash_placeholder(signer.reserve_size(), "jpeg")
            .unwrap();

        let temp_dir = tempfile::tempdir().unwrap();
        let output = temp_dir_path(&temp_dir, "boxhash-out.jpg");
        let mut output_file = std::fs::OpenOptions::new()
            .read(true)
            .write(true)
            .create(true)
            .truncate(true)
            .open(&output)
            .unwrap();

        // write a jpeg file with a placeholder for the manifest (returns offset of the placeholder)
        let offset =
            write_jpeg_placeholder_file(&placeholder, &ap, &mut output_file, None).unwrap();

        // build manifest to insert in the hole

        // create an hash exclusion for the manifest
        let exclusion = HashRange::new(offset, placeholder.len());
        let exclusions = vec![exclusion];

        let mut dh = DataHash::new("source_hash", "sha256");
        dh.exclusions = Some(exclusions);

        let signed_manifest = manifest
            .data_hash_embeddable_manifest(
                &dh,
                signer.as_ref(),
                "image/jpeg",
                Some(&mut output_file),
            )
            .unwrap();

        use std::io::{Seek, SeekFrom, Write};

        // path in new composed manifest
        output_file.seek(SeekFrom::Start(offset as u64)).unwrap();
        output_file.write_all(&signed_manifest).unwrap();

        let manifest_store = Reader::from_file(&output).expect("from_file");
        println!("{manifest_store}");
        assert!(manifest_store.validation_status().is_none());
    }

    #[cfg(all(feature = "file_io", feature = "openssl_sign"))]
    #[actix::test]
    async fn test_data_hash_embeddable_manifest_remote_signed() {
        let ap = fixture_path("cloud.jpg");

        let signer = temp_remote_signer();

        let mut manifest = Manifest::new("claim_generator");

        // get a placeholder the manifest
        let placeholder = manifest
            .data_hash_placeholder(signer.reserve_size(), "jpeg")
            .unwrap();

        let temp_dir = tempfile::tempdir().unwrap();
        let output = temp_dir_path(&temp_dir, "boxhash-out.jpg");
        let mut output_file = std::fs::OpenOptions::new()
            .read(true)
            .write(true)
            .create(true)
            .truncate(true)
            .open(&output)
            .unwrap();

        // write a jpeg file with a placeholder for the manifest (returns offset of the placeholder)
        let offset =
            write_jpeg_placeholder_file(&placeholder, &ap, &mut output_file, None).unwrap();

        // build manifest to insert in the hole

        // create an hash exclusion for the manifest
        let exclusion = HashRange::new(offset, placeholder.len());
        let exclusions = vec![exclusion];

        let mut dh = DataHash::new("source_hash", "sha256");
        dh.exclusions = Some(exclusions);

        let signed_manifest = manifest
            .data_hash_embeddable_manifest_remote(
                &dh,
                signer.as_ref(),
                "image/jpeg",
                Some(&mut output_file),
            )
            .await
            .unwrap();

        use std::io::{Seek, SeekFrom, Write};

        // path in new composed manifest
        output_file.seek(SeekFrom::Start(offset as u64)).unwrap();
        output_file.write_all(&signed_manifest).unwrap();

        let manifest_store = Reader::from_file(&output).expect("from_file");
        println!("{manifest_store}");
        assert!(manifest_store.validation_status().is_none());
    }

    #[test]
    #[cfg(feature = "file_io")]
    fn test_box_hash_embeddable_manifest() {
        let asset_bytes = include_bytes!("../tests/fixtures/boxhash.jpg");
        let box_hash_data = include_bytes!("../tests/fixtures/boxhash.json");
        let box_hash: crate::assertions::BoxHash = serde_json::from_slice(box_hash_data).unwrap();

        let mut manifest = Manifest::new("test_app".to_owned());
        manifest.set_title("BoxHashTest").set_format("image/jpeg");

        manifest
            .add_labeled_assertion(crate::assertions::labels::BOX_HASH, &box_hash)
            .unwrap();

        let signer = temp_signer();

        let embeddable = manifest
            .box_hash_embeddable_manifest(signer.as_ref(), None)
            .expect("embeddable_manifest");

        // Validate the embeddable manifest against the asset bytes
        let reader = Reader::from_manifest_data_and_stream(
            &embeddable,
            "image/jpeg",
            Cursor::new(asset_bytes),
        )
        .unwrap();
        println!("{reader}");
        assert!(reader.active_manifest().is_some());
        assert!(reader.validation_status().is_none());
    }
}<|MERGE_RESOLUTION|>--- conflicted
+++ resolved
@@ -1254,12 +1254,7 @@
         }
 
         let mut store = self.to_store()?;
-<<<<<<< HEAD
-        let placeholder =
-            store.get_data_hashed_manifest_placeholder(signer.reserve_size(), format)?;
-=======
         let placeholder = store.get_data_hashed_manifest_placeholder(reserve_size, format)?;
->>>>>>> 5d336f78
         Ok(placeholder)
     }
 
