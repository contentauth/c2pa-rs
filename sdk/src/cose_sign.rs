// Copyright 2022 Adobe. All rights reserved.
// This file is licensed to you under the Apache License,
// Version 2.0 (http://www.apache.org/licenses/LICENSE-2.0)
// or the MIT license (http://opensource.org/licenses/MIT),
// at your option.

// Unless required by applicable law or agreed to in writing,
// this software is distributed on an "AS IS" BASIS, WITHOUT
// WARRANTIES OR REPRESENTATIONS OF ANY KIND, either express or
// implied. See the LICENSE-MIT and LICENSE-APACHE files for the
// specific language governing permissions and limitations under
// each license.

//! Provides access to COSE signature generation.

#![deny(missing_docs)]

use ciborium::value::Value;
use coset::{
    iana, CoseSign1, CoseSign1Builder, Header, HeaderBuilder, Label, TaggedCborSerializable,
};

use crate::{
    claim::Claim,
    cose_validator::verify_cose,
    status_tracker::OneShotStatusTracker,
    time_stamp::{cose_timestamp_countersign, make_cose_timestamp},
    Error, Result, Signer, SigningAlg,
};

/// Generate a COSE signature for a block of bytes which must be a valid C2PA
/// claim structure.
///
/// Should only be used when the underlying signature mechanism is detached
/// from the generation of the C2PA manifest (and thus the claim embedded in it).
///
/// ## Actions taken
///
/// 1. Verifies that the data supplied is a valid C2PA claim. The function will
///    respond with [`Error::ClaimDecoding`] if not.
/// 2. Signs the data using the provided [`Signer`] instance. Will ensure that
///    the signature is padded to match `box_size`, which should be the number of
///    bytes reserved for the `c2pa.signature` JUMBF box in this claim's manifest.
///    (If `box_size` is too small for the generated signature, this function
///    will respond with an error.)
/// 3. Verifies that the signature is valid COSE. Will respond with an error
///    [`Error::CoseSignature`] if unable to validate.
pub fn sign_claim(claim_bytes: &[u8], signer: &dyn Signer, box_size: usize) -> Result<Vec<u8>> {
    // Must be a valid claim.
    let label = "dummy_label";
    let _claim = Claim::from_data(label, claim_bytes)?;

    // Generate and verify a CoseSign1 representation of the data.
    cose_sign(signer, claim_bytes, box_size).and_then(|sig| {
        // Sanity check: Ensure that this signature is valid.
        let mut cose_log = OneShotStatusTracker::new();

        match verify_cose(&sig, claim_bytes, b"", false, &mut cose_log) {
            Ok(r) => {
                if !r.validated {
                    Err(Error::CoseSignature)
                } else {
                    Ok(sig)
                }
            }
            Err(err) => Err(err),
        }
    })
}

/// Returns signed Cose_Sign1 bytes for `data`.
/// The Cose_Sign1 will be signed with the algorithm from [`Signer`].
pub(crate) fn cose_sign(signer: &dyn Signer, data: &[u8], box_size: usize) -> Result<Vec<u8>> {
    // 13.2.1. X.509 Certificates
    //
    // X.509 Certificates are stored in a header named x5chain draft-ietf-cose-x509.
    // The value is a CBOR array of byte strings, each of which contains the certificate
    // encoded as ASN.1 distinguished encoding rules (DER). This array must contain at
    // least one element. The first element of the array must be the certificate of
    // the signer, and the subjectPublicKeyInfo element of the certificate will be the
    // public key used to validate the signature. The Validity member of the TBSCertificate
    // sequence provides the time validity period of the certificate.

    /*
       This header parameter allows for a single X.509 certificate or a
       chain of X.509 certificates to be carried in the message.

       *  If a single certificate is conveyed, it is placed in a CBOR
           byte string.

       *  If multiple certificates are conveyed, a CBOR array of byte
           strings is used, with each certificate being in its own byte
           string.
    */

    let alg = signer.alg();

    // build complete header
    let (alg_id, unprotected_header) = build_unprotected_header(
        data,
        alg,
        signer.certs()?,
        signer.time_authority_url(),
        signer.ocsp_val(),
    )?;

    let aad = b""; // no additional data required here

    let sign1_builder = CoseSign1Builder::new()
        .protected(alg_id)
        .unprotected(unprotected_header)
        .payload(data.to_vec())
        .try_create_signature(aad, |bytes| signer.sign(bytes))?;

    let mut sign1 = sign1_builder.build();
    sign1.payload = None; // clear the payload since it is known

    let c2pa_sig_data = pad_cose_sig(&mut sign1, box_size)?;

    // println!("sig: {}", Hexlify(&c2pa_sig_data));

    Ok(c2pa_sig_data)
}

/// Returns signed Cose_Sign1 bytes for "data".  The Cose_Sign1 will be signed with the algorithm from `Signer`.
#[cfg(feature = "async_signer")]
pub async fn cose_sign_async(
    signer: &dyn crate::AsyncSigner,
    data: &[u8],
    box_size: usize,
) -> Result<Vec<u8>> {
    // 13.2.1. X.509 Certificates
    //
    // X.509 Certificates are stored in a header named x5chain draft-ietf-cose-x509.
    // The value is a CBOR array of byte strings, each of which contains the certificate
    // encoded as ASN.1 distinguished encoding rules (DER). This array must contain at
    // least one element. The first element of the array must be the certificate of
    // the signer, and the subjectPublicKeyInfo element of the certificate will be the
    // public key used to validate the signature. The Validity member of the TBSCertificate
    // sequence provides the time validity period of the certificate.

    /*
       This header parameter allows for a single X.509 certificate or a
       chain of X.509 certificates to be carried in the message.

       *  If a single certificate is conveyed, it is placed in a CBOR
           byte string.

       *  If multiple certificates are conveyed, a CBOR array of byte
           strings is used, with each certificate being in its own byte
           string.
    */

    let alg = signer.alg();

    // build complete header
    let (alg_id, unprotected_header) = build_unprotected_header(
        data,
        alg,
        signer.certs()?,
        signer.time_authority_url(),
        signer.ocsp_val(),
    )?;

    let aad = b""; // no additional data required here

    let sign1_builder = CoseSign1Builder::new()
        .protected(alg_id)
        .unprotected(unprotected_header)
        .payload(data.to_vec());

    let mut sign1 = sign1_builder.build();

    let tbs = coset::sig_structure_data(
        coset::SignatureContext::CoseSign1,
        sign1.protected.clone(),
        None,
        aad,
        sign1.payload.as_ref().unwrap_or(&vec![]),
    );
    sign1.signature = signer.sign(tbs).await?;

    sign1.payload = None; // clear the payload since it is known

    let c2pa_sig_data = pad_cose_sig(&mut sign1, box_size)?;

    // println!("sig: {}", Hexlify(&c2pa_sig_data));

    Ok(c2pa_sig_data)
}

fn build_unprotected_header(
    data: &[u8],
    alg: SigningAlg,
    certs: Vec<Vec<u8>>,
    ta_url: Option<String>,
    ocsp_val: Option<Vec<u8>>,
) -> Result<(Header, Header)> {
    let alg_id = match alg {
        SigningAlg::Ps256 => HeaderBuilder::new()
            .algorithm(iana::Algorithm::PS256)
            .build(),
        SigningAlg::Ps384 => HeaderBuilder::new()
            .algorithm(iana::Algorithm::PS384)
            .build(),
        SigningAlg::Ps512 => HeaderBuilder::new()
            .algorithm(iana::Algorithm::PS512)
            .build(),
        SigningAlg::Es256 => HeaderBuilder::new()
            .algorithm(iana::Algorithm::ES256)
            .build(),
        SigningAlg::Es384 => HeaderBuilder::new()
            .algorithm(iana::Algorithm::ES384)
            .build(),
        SigningAlg::Es512 => HeaderBuilder::new()
            .algorithm(iana::Algorithm::ES512)
            .build(),
        SigningAlg::Ed25519 => HeaderBuilder::new()
            .algorithm(iana::Algorithm::EdDSA)
            .build(),
    };

    let sc_der_array_or_bytes = match certs.len() {
        1 => Value::Bytes(certs[0].clone()), // single cert
        _ => {
            let mut sc_der_array: Vec<Value> = Vec::new();
            for cert in certs {
                sc_der_array.push(Value::Bytes(cert));
            }
            Value::Array(sc_der_array) // provide vec of certs when required
        }
    };

    let mut unprotected = if let Some(url) = ta_url {
        let cts = cose_timestamp_countersign(data, alg, &url)?;
        let sigtst_vec = serde_cbor::to_vec(&make_cose_timestamp(&cts))?;
        let sigtst_cbor = serde_cbor::from_slice(&sigtst_vec)?;

        HeaderBuilder::new()
            .text_value("x5chain".to_string(), sc_der_array_or_bytes)
            .text_value("sigTst".to_string(), sigtst_cbor)
    } else {
        HeaderBuilder::new().text_value("x5chain".to_string(), sc_der_array_or_bytes)
    };

    // set the ocsp responder response if available
    if let Some(ocsp) = ocsp_val {
        let mut ocsp_vec: Vec<Value> = Vec::new();
        let mut r_vals: Vec<(Value, Value)> = vec![];

        ocsp_vec.push(Value::Bytes(ocsp));
        r_vals.push((Value::Text("ocspVals".to_string()), Value::Array(ocsp_vec)));

        unprotected = unprotected.text_value("rVals".to_string(), Value::Map(r_vals));
    }

    // build complete header
    let unprotected_header = unprotected.build();

    Ok((alg_id, unprotected_header))
}

const PAD: &str = "pad";
const PAD2: &str = "pad2";
const PAD_OFFSET: usize = 7;

// Pad the CoseSign1 structure with 0s to match the reserved box size.
// There are some values lengths that are impossible to hit with a single padding so
// when that happens a second padding is added to change the remaining needed padding.
// The default initial guess works for almost all sizes, without the need for additional loops.
fn pad_cose_sig(sign1: &mut CoseSign1, end_size: usize) -> Result<Vec<u8>> {
    let mut sign1_clone = sign1.clone();
    let cur_vec = sign1_clone
        .to_tagged_vec()
        .map_err(|_e| Error::CoseSignature)?;
    let cur_size = cur_vec.len();

    if cur_size == end_size {
        return Ok(cur_vec);
    }

    // check for box too small and matched size
    if cur_size + PAD_OFFSET > end_size {
        return Err(Error::CoseSigboxTooSmall);
    }

    let mut padding_found = false;
    let mut last_pad = 0;
    let mut target_guess = end_size - cur_size - PAD_OFFSET; // start close to desired end_size accounting for label
    loop {
        // clone to use
        sign1_clone = sign1.clone();

        // replace padding with new estimate
        for header_pair in &mut sign1_clone.unprotected.rest {
            if header_pair.0 == Label::Text("pad".to_string()) {
                if let Value::Bytes(b) = &header_pair.1 {
                    last_pad = b.len();
                }
                header_pair.1 = Value::Bytes(vec![0u8; target_guess]);
                padding_found = true;
                break;
            }
        }

        // if there was no padding add it and call again
        if !padding_found {
            sign1_clone.unprotected.rest.push((
                Label::Text(PAD.to_string()),
                Value::Bytes(vec![0u8; target_guess]),
            ));
            return pad_cose_sig(&mut sign1_clone, end_size);
        }

        // get current cbor vec to size if we reached target size
        let new_cbor = sign1_clone
            .to_tagged_vec()
            .map_err(|_e| Error::CoseSignature)?;

        match new_cbor.len() < end_size {
            true => target_guess += 1,
            false if new_cbor.len() == end_size => return Ok(new_cbor),
            false => break, // we could not match end_size in a single pad so break and add a second
        }
    }

    // if we reach here we need a new second padding object to hit exact size
    sign1.unprotected.rest.push((
        Label::Text(PAD2.to_string()),
        Value::Bytes(vec![0u8; last_pad - 10]),
    ));
    pad_cose_sig(sign1, end_size)
}

#[cfg(test)]
mod tests {
    #![allow(clippy::unwrap_used)]

    use super::sign_claim;

    use crate::{claim::Claim, openssl::RsaSigner, utils::test::temp_signer};

    #[test]
    fn test_sign_claim() {
        let mut claim = Claim::new("extern_sign_test", Some("contentauth"));
        claim.build().unwrap();

        let claim_bytes = claim.data().unwrap();

        let box_size = 10000;

        let signer = temp_signer();

        let cose_sign1 = sign_claim(&claim_bytes, &signer, box_size).unwrap();

        assert_eq!(cose_sign1.len(), box_size);
    }

<<<<<<< HEAD
    struct BogusSigner {}

=======
    struct BogusSigner {
        signer: RsaSigner,
    }

    impl BogusSigner {
        pub fn new() -> Self {
            BogusSigner {
                signer: temp_signer(),
            }
        }
    }
>>>>>>> f9d37fc3
    impl crate::Signer for BogusSigner {
        fn sign(&self, _data: &[u8]) -> crate::error::Result<Vec<u8>> {
            eprintln!("Canary, canary, please cause this deploy to fail!");
            Ok(b"totally bogus signature".to_vec())
        }

        fn alg(&self) -> crate::SigningAlg {
<<<<<<< HEAD
            crate::SigningAlg::Ps256
        }

        fn certs(&self) -> crate::error::Result<Vec<Vec<u8>>> {
            let certs = vec![0u8; 1024];
            let out: Vec<Vec<u8>> = vec![certs];
            Ok(out)
        }

        fn reserve_size(&self) -> usize {
            10000
=======
            self.signer.alg()
        }

        fn certs(&self) -> crate::error::Result<Vec<Vec<u8>>> {
            self.signer.certs()
        }

        fn reserve_size(&self) -> usize {
            self.signer.reserve_size()
>>>>>>> f9d37fc3
        }
    }

    #[test]
    fn test_bogus_signer() {
        let mut claim = Claim::new("bogus_sign_test", Some("contentauth"));
        claim.build().unwrap();

        let claim_bytes = claim.data().unwrap();

        let box_size = 10000;

<<<<<<< HEAD
        let signer = BogusSigner {};
=======
        let signer = BogusSigner::new();
>>>>>>> f9d37fc3

        let cose_sign1 = sign_claim(&claim_bytes, &signer, box_size);

        assert!(cose_sign1.is_err());
    }
}<|MERGE_RESOLUTION|>--- conflicted
+++ resolved
@@ -356,10 +356,6 @@
         assert_eq!(cose_sign1.len(), box_size);
     }
 
-<<<<<<< HEAD
-    struct BogusSigner {}
-
-=======
     struct BogusSigner {
         signer: RsaSigner,
     }
@@ -371,7 +367,7 @@
             }
         }
     }
->>>>>>> f9d37fc3
+
     impl crate::Signer for BogusSigner {
         fn sign(&self, _data: &[u8]) -> crate::error::Result<Vec<u8>> {
             eprintln!("Canary, canary, please cause this deploy to fail!");
@@ -379,19 +375,6 @@
         }
 
         fn alg(&self) -> crate::SigningAlg {
-<<<<<<< HEAD
-            crate::SigningAlg::Ps256
-        }
-
-        fn certs(&self) -> crate::error::Result<Vec<Vec<u8>>> {
-            let certs = vec![0u8; 1024];
-            let out: Vec<Vec<u8>> = vec![certs];
-            Ok(out)
-        }
-
-        fn reserve_size(&self) -> usize {
-            10000
-=======
             self.signer.alg()
         }
 
@@ -401,7 +384,6 @@
 
         fn reserve_size(&self) -> usize {
             self.signer.reserve_size()
->>>>>>> f9d37fc3
         }
     }
 
@@ -414,11 +396,7 @@
 
         let box_size = 10000;
 
-<<<<<<< HEAD
-        let signer = BogusSigner {};
-=======
         let signer = BogusSigner::new();
->>>>>>> f9d37fc3
 
         let cose_sign1 = sign_claim(&claim_bytes, &signer, box_size);
 
