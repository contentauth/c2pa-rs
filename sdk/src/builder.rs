--- conflicted
+++ resolved
@@ -26,11 +26,6 @@
 use uuid::Uuid;
 use zip::{write::SimpleFileOptions, ZipArchive, ZipWriter};
 
-<<<<<<< HEAD
-use crate::Reader;
-=======
-use crate::{assertion::AssertionBase, settings::Settings};
->>>>>>> 2ffde3d1
 #[allow(deprecated)]
 use crate::{
     assertion::{AssertionBase, AssertionDecodeError},
@@ -45,6 +40,7 @@
     jumbf_io,
     resource_store::{ResourceRef, ResourceResolver, ResourceStore},
     salt::DefaultSalt,
+    settings::Settings,
     store::Store,
     utils::{hash_utils::hash_to_b64, mime::format_to_mime},
     AsyncSigner,
@@ -53,6 +49,7 @@
     HashedUri,
     Ingredient,
     ManifestAssertionKind,
+    Reader,
     Relationship,
     Signer,
 };
@@ -815,7 +812,8 @@
     /// # Errors
     /// * Returns an [`Error`] if the archive cannot be written.
     pub fn to_archive(&mut self, mut stream: impl Write + Seek) -> Result<()> {
-        let c2pa_data = self.working_store_sign()?;
+        let settings = crate::settings::get_settings().unwrap_or_default();
+        let c2pa_data = self.working_store_sign(&settings)?;
         stream.write_all(&c2pa_data)?;
         Ok(())
     }
@@ -1721,7 +1719,7 @@
     /// The working store is signed with a BoxHash over an empty string
     /// And is returned as a Vec<u8> of the c2pa_manifest bytes
     /// This works as an archive of the store that can be read back to restore the Builder state
-    fn working_store_sign(&self) -> Result<Vec<u8>> {
+    fn working_store_sign(&self, settings: &Settings) -> Result<Vec<u8>> {
         // first we need to generate a BoxHash over an empty string
         let mut empty_asset = std::io::Cursor::new("");
         let boxes = jumbf_io::get_assetio_handler("application/c2pa")
@@ -1732,7 +1730,7 @@
         let box_hash = BoxHash { boxes };
 
         // then convert the builder to a claim and add the box hash assertion
-        let mut claim = self.to_claim()?;
+        let mut claim = self.to_claim(settings)?;
         claim.add_assertion(&box_hash)?;
 
         // now commit and sign it. The signing will allow us to detect tampering.
@@ -1740,7 +1738,7 @@
         store.commit_claim(claim)?;
 
         let signer = Self::working_store_signer()?;
-        store.get_box_hashed_embeddable_manifest(signer.as_ref())
+        store.get_box_hashed_embeddable_manifest(signer.as_ref(), settings)
     }
 }
 
