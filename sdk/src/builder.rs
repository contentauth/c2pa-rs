--- conflicted
+++ resolved
@@ -34,11 +34,7 @@
     },
     claim::Claim,
     error::{Error, Result},
-<<<<<<< HEAD
     format_from_path,
-=======
-    jumbf_io,
->>>>>>> 346efc51
     resource_store::{ResourceRef, ResourceResolver, ResourceStore},
     salt::DefaultSalt,
     store::Store,
