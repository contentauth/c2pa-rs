--- conflicted
+++ resolved
@@ -40,12 +40,7 @@
     http::{AsyncGenericResolver, SyncGenericResolver},
     jumbf_io,
     resource_store::{ResourceRef, ResourceResolver, ResourceStore},
-<<<<<<< HEAD
-    salt::DefaultSalt,
-    settings::Settings,
-=======
     settings::{self, Settings},
->>>>>>> b4c640fb
     store::Store,
     utils::mime::format_to_mime,
     AsyncSigner, ClaimGeneratorInfo, HashRange, HashedUri, Ingredient, ManifestAssertionKind,
