--- conflicted
+++ resolved
@@ -1968,13 +1968,14 @@
     }
 
     #[test]
-<<<<<<< HEAD
     fn test_composed_manifest() {
         let manifest: &[u8; 4] = b"abcd";
         let format = "image/jpeg";
         let composed = Builder::composed_manifest(manifest, format).unwrap();
         assert_eq!(composed.len(), 16);
-=======
+    }
+  
+    #[test]
     /// example of creating a builder directly with a [`ManifestDefinition`]
     fn test_add_cloud_ingredient() {
         let mut input = Cursor::new(TEST_IMAGE_CLEAN);
@@ -2014,6 +2015,5 @@
         let m = reader.active_manifest().unwrap();
         assert_eq!(m.ingredients().len(), 1);
         assert!(m.ingredients()[0].active_manifest().is_some());
->>>>>>> c5d2ea80
     }
 }