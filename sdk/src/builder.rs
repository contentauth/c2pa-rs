// Copyright 2024 Adobe. All rights reserved.
// This file is licensed to you under the Apache License,
// Version 2.0 (http://www.apache.org/licenses/LICENSE-2.0)
// or the MIT license (http://opensource.org/licenses/MIT),
// at your option.

// Unless required by applicable law or agreed to in writing,
// this software is distributed on an "AS IS" BASIS, WITHOUT
// WARRANTIES OR REPRESENTATIONS OF ANY KIND, either express or
// implied. See the LICENSE-MIT and LICENSE-APACHE files for the
// specific language governing permissions and limitations under
// each license.

#[cfg(feature = "file_io")]
use std::path::{Path, PathBuf};
use std::{
    collections::{HashMap, HashSet},
    io::{Read, Seek, Write},
};

use async_generic::async_generic;
#[cfg(feature = "json_schema")]
use schemars::JsonSchema;
use serde::{de::DeserializeOwned, Deserialize, Serialize};
use serde_with::skip_serializing_none;
use uuid::Uuid;
use zip::{write::SimpleFileOptions, ZipArchive, ZipWriter};

#[allow(deprecated)]
use crate::{
    assertion::{AssertionBase, AssertionDecodeError},
    assertions::{
        c2pa_action, labels, Action, ActionTemplate, Actions, AssertionMetadata, BmffHash, BoxHash,
        CreativeWork, DataHash, DigitalSourceType, EmbeddedData, Exif, Metadata, SoftwareAgent,
        Thumbnail, User, UserCbor,
    },
    claim::Claim,
    error::{Error, Result},
    jumbf_io,
    resource_store::{ResourceRef, ResourceResolver, ResourceStore},
<<<<<<< HEAD
    salt::DefaultSalt,
    settings::Settings,
    store::Store,
    utils::{hash_utils::hash_to_b64, mime::format_to_mime},
    AsyncSigner,
    ClaimGeneratorInfo,
    HashRange,
    HashedUri,
    Ingredient,
    ManifestAssertionKind,
    Reader,
    Relationship,
    Signer,
=======
    settings::{self, Settings},
    store::Store,
    utils::mime::format_to_mime,
    AsyncSigner, ClaimGeneratorInfo, HashRange, HashedUri, Ingredient, ManifestAssertionKind,
    Relationship, Signer,
>>>>>>> b4c640fb
};

/// Version of the Builder Archive file
const ARCHIVE_VERSION: &str = "1";

/// Use a ManifestDefinition to define a manifest and to build a `ManifestStore`.
/// A manifest is a collection of ingredients and assertions
/// used to define a claim that can be signed and embedded into a file.
#[skip_serializing_none]
#[derive(Debug, Default, Deserialize, Serialize)]
#[cfg_attr(feature = "json_schema", derive(JsonSchema))]
#[non_exhaustive]
pub struct ManifestDefinition {
    /// The version of the claim.  Defaults to 2.
    pub claim_version: Option<u8>,

    /// Optional prefix added to the generated Manifest Label
    /// This is typically a reverse domain name.
    pub vendor: Option<String>,

    /// Claim Generator Info is always required with an entry
    #[serde(default = "default_claim_generator_info")]
    pub claim_generator_info: Vec<ClaimGeneratorInfo>,

    /// Optional manifest metadata. This will be deprecated in the future; not recommended to use.
    pub metadata: Option<Vec<AssertionMetadata>>,

    /// A human-readable title, generally source filename.
    pub title: Option<String>,

    /// The format of the source file as a MIME type.
    #[serde(default = "default_format")]
    pub format: String,

    /// Instance ID from `xmpMM:InstanceID` in XMP metadata.
    #[serde(default = "default_instance_id")]
    pub instance_id: String,

    /// An optional ResourceRef to a thumbnail image that represents the asset that was signed.
    /// Must be available when the manifest is signed.
    pub thumbnail: Option<ResourceRef>,

    /// A List of ingredients
    #[serde(default = "default_vec::<Ingredient>")]
    pub ingredients: Vec<Ingredient>,

    /// A list of assertions
    #[serde(default = "default_vec::<AssertionDefinition>")]
    pub assertions: Vec<AssertionDefinition>,

    /// A list of redactions - URIs to redacted assertions.
    pub redactions: Option<Vec<String>>,

    /// Allows you to pre-define the manifest label, which must be unique.
    /// Not intended for general use.  If not set, it will be assigned automatically.
    pub label: Option<String>,
}

fn default_instance_id() -> String {
    format!("xmp:iid:{}", Uuid::new_v4())
}

fn default_claim_generator_info() -> Vec<ClaimGeneratorInfo> {
    [ClaimGeneratorInfo::default()].to_vec()
}

fn default_format() -> String {
    "application/octet-stream".to_owned()
}

fn default_vec<T>() -> Vec<T> {
    Vec::new()
}

/// This allows the assertion to be expressed as CBOR or JSON.
/// The default is CBOR unless you specify that an assertion should be JSON.
#[derive(Debug, Deserialize, Serialize, Clone)]
#[cfg_attr(feature = "json_schema", derive(JsonSchema))]
#[serde(untagged)]
pub enum AssertionData {
    #[cfg_attr(feature = "json_schema", schemars(skip))]
    Cbor(serde_cbor::Value),
    Json(serde_json::Value),
}

/// Defines an assertion that consists of a label that can be either
/// a C2PA-defined assertion label or a custom label in reverse domain format.
#[derive(Debug, Serialize, Clone)]
#[cfg_attr(feature = "json_schema", derive(JsonSchema))]
#[non_exhaustive]
pub struct AssertionDefinition {
    /// An assertion label in reverse domain format
    pub label: String,
    /// The assertion data
    pub data: AssertionData,
    /// The kind of assertion data, either Cbor or Json (defaults to Cbor)
    #[serde(skip_serializing_if = "Option::is_none")]
    pub kind: Option<ManifestAssertionKind>,
    /// True if this assertion is attributed to the signer (defaults to false)
    #[serde(default, skip_serializing_if = "std::ops::Not::not")]
    pub created: bool,
}

impl<'de> Deserialize<'de> for AssertionDefinition {
    fn deserialize<D>(deserializer: D) -> std::result::Result<Self, D::Error>
    where
        D: serde::Deserializer<'de>,
    {
        #[derive(Deserialize)]
        struct Helper {
            label: String,
            data: serde_json::Value,
            #[serde(default)]
            kind: Option<ManifestAssertionKind>,
            #[serde(default)]
            created: bool,
        }

        let helper = Helper::deserialize(deserializer)?;

        let data = match helper.kind {
            Some(ManifestAssertionKind::Json) => AssertionData::Json(helper.data),
            Some(ManifestAssertionKind::Cbor) | None => {
                let cbor_val =
                    serde_cbor::value::to_value(helper.data).map_err(serde::de::Error::custom)?;
                AssertionData::Cbor(cbor_val)
            }
            _ => {
                return Err(serde::de::Error::custom(format!(
                    "Unsupported assertion kind for label {}",
                    helper.label
                )));
            }
        };

        Ok(AssertionDefinition {
            label: helper.label,
            data,
            kind: helper.kind,
            created: helper.created,
        })
    }
}

impl AssertionDefinition {
    pub(crate) fn label(&self) -> &str {
        self.label.as_str()
    }

    pub(crate) fn created(&self) -> bool {
        self.created
    }

    pub(crate) fn to_assertion<T: DeserializeOwned>(&self) -> Result<T> {
        match &self.data {
            AssertionData::Json(value) => serde_json::from_value(value.clone()).map_err(|e| {
                Error::AssertionDecoding(AssertionDecodeError::from_err(
                    self.label.to_owned(),
                    None,
                    "application/json".to_owned(),
                    e,
                ))
            }),
            AssertionData::Cbor(value) => {
                serde_cbor::value::from_value(value.clone()).map_err(|e| {
                    Error::AssertionDecoding(AssertionDecodeError::from_err(
                        self.label.to_owned(),
                        None,
                        "application/cbor".to_owned(),
                        e,
                    ))
                })
            }
        }
    }
}

/// Represents the type of builder flow being used.
///
/// This determines how the builder will be used, such as creating a new asset, opening an existing asset,
/// or updating an existing asset.
#[derive(Debug, Deserialize, Serialize, PartialEq, Clone)]
#[cfg_attr(feature = "json_schema", derive(JsonSchema))]
pub enum BuilderIntent {
    /// This is a new digital creation, a DigitalSourceType is required.
    ///
    /// The Manifest must not have have a parent ingredient.
    /// A `c2pa.created` action will be added if not provided.
    #[serde(rename = "create")]
    Create(DigitalSourceType),

    /// This is an edit of a pre-existing parent asset.
    ///
    /// The Manifest must have a parent ingredient.
    /// A parent ingredient will be generated from the source stream if not otherwise provided.
    /// A `c2pa.opened action will be tied to the parent ingredient.
    #[serde(rename = "edit")]
    Edit,

    /// A restricted version of Edit for non-editorial changes.
    ///
    /// There must be only one ingredient, as a parent.
    /// No changes can be made to the hashed content of the parent.
    /// There are additional restrictions on the types of changes that can be made.
    #[serde(rename = "update")]
    Update,
}

/// Use a Builder to add a signed manifest to an asset.
///
/// # Example: Building and signing a manifest
///
/// ```ignore-wasm32
/// use c2pa::Result;
/// use std::path::PathBuf;
///
/// use c2pa::{create_signer, Builder, SigningAlg};
/// use serde::Serialize;
/// use serde_json::json;
/// use tempfile::tempdir;
///
/// #[derive(Serialize)]
/// struct Test {
///     my_tag: usize,
/// }
///
/// # fn main() -> Result<()> {
/// #[cfg(feature = "file_io")]
/// {
///     let manifest_json = json!({
///        "claim_generator_info": [
///           {
///               "name": "c2pa_test",
///               "version": "1.0.0"
///           }
///        ],
///        "title": "Test_Manifest"
///     }).to_string();
///
///     let mut builder = Builder::from_json(&manifest_json)?;
///     builder.add_assertion("org.contentauth.test", &Test { my_tag: 42 })?;
///
///     let source = PathBuf::from("tests/fixtures/C.jpg");
///     let dir = tempdir()?;
///     let dest = dir.path().join("test_file.jpg");
///
///     // Create a ps256 signer using certs and key files. TO DO: Update example.
///     let signcert_path = "tests/fixtures/certs/ps256.pub";
///     let pkey_path = "tests/fixtures/certs/ps256.pem";
///     let signer = create_signer::from_files(signcert_path, pkey_path, SigningAlg::Ps256, None)?;
///
///     // embed a manifest using the signer
///     builder.sign_file(
///         signer.as_ref(),
///         &source,
///         &dest)?;
///     }
/// # Ok(())
/// # }
/// ```
#[skip_serializing_none]
#[derive(Debug, Default, Deserialize, Serialize)]
#[cfg_attr(feature = "json_schema", derive(JsonSchema))]
pub struct Builder {
    #[serde(flatten)]
    /// A collection of ingredients and assertions used to define a claim that can be signed and embedded into a file.
    /// In most cases, you create this from a JSON manifest definition.
    pub definition: ManifestDefinition,

    /// Optional remote URL for the manifest
    pub remote_url: Option<String>,

    /// If true, the manifest store will not be embedded in the asset on sign
    pub no_embed: bool,

    /// Base path to search for resources.
    #[cfg(feature = "file_io")]
    #[deprecated(note = "Use set_base_path() instead")]
    pub base_path: Option<PathBuf>,

    /// A builder should construct a created, opened or updated manifest.
    pub intent: Option<BuilderIntent>,

    /// Container for binary assets (like thumbnails).
    #[serde(skip)]
<<<<<<< HEAD
    pub(crate) resources: ResourceStore,
=======
    resources: ResourceStore,

    // Contains the builder settings
    #[serde(skip)]
    settings: Settings,
>>>>>>> b4c640fb
}

impl AsRef<Builder> for Builder {
    fn as_ref(&self) -> &Self {
        self
    }
}

impl Builder {
    /// Creates a new [`Builder`] struct.
    /// # Returns
    /// * A new [`Builder`].
    pub fn new() -> Self {
        Self {
            settings: settings::get_settings().unwrap_or_default(),
            ..Default::default()
        }
    }

    /// Sets the [`BuilderIntent`] for this [`Builder`].
    ///
    /// An intent lets the API know what kind of manifest to create.
    /// Intents are `Create`, `Edit`, or `Update`.
    /// This allows the API to check that you are doing the right thing.
    /// It can also do things for you, like add parent ingredients from the source asset
    /// and automatically add required c2pa.created or c2pa.opened actions.
    /// Create requires a `DigitalSourceType`. It is used for assets without a parent ingredient.
    /// Edit requires a parent ingredient and is used for most assets that are being edited.
    /// Update is a special case with many restrictions but is more compact than Edit.
    /// # Arguments
    /// * `intent` - The [`BuilderIntent`] for this [`Builder`].
    /// # Returns
    /// * A mutable reference to the [`Builder`].
    pub fn set_intent(&mut self, intent: BuilderIntent) -> &mut Self {
        self.intent = Some(intent);
        self
    }

    /// Returns the current [`BuilderIntent`] for this [`Builder`], if set.
    /// If not set, it will use the Settings default intent.
    pub(crate) fn intent(&self) -> Option<BuilderIntent> {
        let mut intent = self.intent.clone();
        if intent.is_none() {
            intent = self.settings.builder.intent.clone();
        }
        intent
    }

    /// Creates a new [`Builder`] from a JSON [`ManifestDefinition`] string.
    ///
    /// # Arguments
    /// * `json` - A JSON string representing the [`ManifestDefinition`].
    /// # Returns
    /// * A new [`Builder`].
    /// # Errors
    /// * Returns an [`Error`] if the JSON is malformed or incorrect.
    pub fn from_json(json: &str) -> Result<Self> {
        Ok(Self {
            definition: serde_json::from_str(json).map_err(Error::JsonError)?,
            ..Default::default()
        })
    }

    /// Returns a [Vec] of mime types that [c2pa-rs] is able to sign.
    pub fn supported_mime_types() -> Vec<String> {
        jumbf_io::supported_builder_mime_types()
    }

    /// Returns the claim version for this builder.
    ///
    /// If not set, defaults to 2.
    pub fn claim_version(&self) -> u8 {
        self.definition.claim_version.unwrap_or(2)
    }

    /// Sets the [`ClaimGeneratorInfo`] for this [`Builder`].
    // TODO: Add example of a good ClaimGeneratorInfo.
    pub fn set_claim_generator_info<I>(&mut self, claim_generator_info: I) -> &mut Self
    where
        I: Into<ClaimGeneratorInfo>,
    {
        self.definition.claim_generator_info = [claim_generator_info.into()].to_vec();
        self
    }

    /// Sets the MIME format for this [`Builder`].
    ///
    /// # Arguments
    /// * `format` - The format (MIME type) of the asset associated with this [`Builder`].
    /// # Returns
    /// * A mutable reference to the [`Builder`].
    pub fn set_format<S: Into<String>>(&mut self, format: S) -> &mut Self {
        self.definition.format = format.into();
        self
    }

    /// ⚠️ **Deprecated Soon**
    /// This method is planned to be deprecated in a future release.
    /// Usage should be limited and temporary.
    ///
    /// Sets the resource directory for this [`Builder`]
    ///
    /// # Arguments
    /// * `base_path` - The directory to search in to find the resources.
    /// # Returns
    /// * A mutable reference to the [`Builder`].
    #[cfg(feature = "file_io")]
    #[allow(deprecated)]
    pub fn set_base_path<P: Into<PathBuf>>(&mut self, base_path: P) -> &mut Self {
        let base_path = base_path.into();
        // make sure the resource store is updated to the current base path
        #[cfg(feature = "file_io")]
        self.resources.set_base_path(&base_path);

        self.base_path = Some(base_path);
        self
    }

    /// Sets the remote_url for this [`Builder`].
    ///
    /// The URL must return the manifest data and is injected into the destination asset when signing.
    /// For remote-only manifests, set the `no_embed` flag to `true`.
    ///
    /// # Arguments
    /// * `url` - The URL where the manifest will be available.
    /// # Returns
    /// * A mutable reference to the [`Builder`].
    pub fn set_remote_url<S: Into<String>>(&mut self, url: S) -> &mut Self {
        self.remote_url = Some(url.into());
        self
    }

    /// Sets the `no_embed` flag for this [`Builder`].
    ///
    /// If true, the manifest store will not be embedded in the destination asset on sign.
    /// This is useful for sidecar and remote manifests.
    ///
    /// # Arguments
    /// * `no_embed` - A Boolean flag to set the `no_embed` flag.
    /// # Returns
    /// * A mutable reference to the [`Builder`].
    pub fn set_no_embed(&mut self, no_embed: bool) -> &mut Self {
        self.no_embed = no_embed;
        self
    }

    /// Sets a thumbnail for the [`Builder`].
    ///
    /// The thumbnail should represent the associated asset for this [`Builder`].
    ///
    /// # Arguments
    /// * `format` - The format of the thumbnail.
    /// * `stream` - A stream from which to read the thumbnail.
    /// # Returns
    /// * A mutable reference to the [`Builder`].
    /// # Errors
    /// * Returns an [`Error`] if the thumbnail is not valid.
    pub fn set_thumbnail<S, R>(&mut self, format: S, stream: &mut R) -> Result<&mut Self>
    where
        S: Into<String>,
        R: Read + Seek + ?Sized,
    {
        // just read into a buffer until resource store handles reading streams
        let mut resource = Vec::new();
        stream.read_to_end(&mut resource)?;
        // add the resource and set the resource reference
        self.resources.add(&self.definition.instance_id, resource)?;
        self.definition.thumbnail = Some(ResourceRef::new(
            format,
            self.definition.instance_id.clone(),
        ));
        Ok(self)
    }

    /// Adds a CBOR assertion to the manifest.
    /// In most cases, use this function instead of `add_assertion_json`, unless the assertion must be stored in JSON format.
    ///
    /// # Arguments
    /// * `label` - A label for the assertion.
    /// * `data` - The data for the assertion. The data can be any Serde-serializable type or an AssertionDefinition.
    /// # Returns
    /// * A mutable reference to the [`Builder`].
    /// # Errors
    /// * Returns an [`Error`] if the assertion is not valid.
    pub fn add_assertion<S, T>(&mut self, label: S, data: &T) -> Result<&mut Self>
    where
        S: Into<String>,
        T: Serialize,
    {
        let created = false;
        self.definition.assertions.push(AssertionDefinition {
            label: label.into(),
            data: AssertionData::Cbor(serde_cbor::value::to_value(data)?),
            kind: None, // defaults to cbor
            created,
        });
        Ok(self)
    }

    /// Adds a JSON assertion to the manifest.
    /// Use only when the assertion must be stored in JSON format.
    ///
    /// # Arguments
    /// * `label` - A label for the assertion.
    /// * `data` - The data for the assertion; must be a Serde-serializable type.
    /// # Returns
    /// * A mutable reference to the [`Builder`].
    /// # Errors
    /// * Returns an [`Error`] if the assertion is not valid.
    pub fn add_assertion_json<S, T>(&mut self, label: S, data: &T) -> Result<&mut Self>
    where
        S: Into<String>,
        T: Serialize,
    {
        let created = false;
        self.definition.assertions.push(AssertionDefinition {
            label: label.into(),
            data: AssertionData::Json(serde_json::to_value(data)?),
            kind: Some(ManifestAssertionKind::Json),
            created,
        });
        Ok(self)
    }

    /// Adds a single action to the manifest.
    /// This is a convenience method for adding an action to the `Actions` assertion.
    ///
    /// # Arguments
    /// * `action` - The action name as a string.
    /// * `data` - The data for the action as a Serde-serializable type.
    /// # Returns
    /// * A mutable reference to the [`Builder`].
    /// # Errors
    /// * Returns an [`Error`] if the action is not valid.
    /// # Example
    /// ```rust
    /// use c2pa::Builder;
    /// use serde_json::json;
    /// let created_action = json!({
    ///    "action": "c2pa.placed",
    ///    "digitalSourceType": "http://c2pa.org/digitalsourcetype/empty"
    /// });
    ///
    /// let mut builder = Builder::new();
    /// builder.add_action(created_action);
    /// ```
    pub fn add_action<T>(&mut self, action: T) -> Result<&mut Self>
    where
        T: Serialize,
    {
        // Allow actions to be a Actions struct, or JSON string, or a serde_json::Value.
        let action_value = serde_json::to_value(action)?;
        let action: Action = serde_json::from_value(action_value).map_err(Error::JsonError)?;

        // if an actions assertion already exists, we will append to it
        // if not, we will create a new one
        let actions = if let Some(pos) = self
            .definition
            .assertions
            .iter()
            .position(|a| a.label() == Actions::LABEL)
        {
            // Remove and use the existing actions assertion
            let assertion_def = self.definition.assertions.remove(pos);
            assertion_def.to_assertion()?
        } else {
            Actions::new()
        };

        let actions = actions.add_action(action);

        self.add_assertion(Actions::LABEL, &actions)?;
        Ok(self)
    }

    /// Adds an [`Ingredient`] to the manifest with JSON and a stream.
    // TODO: Add example.
    ///
    /// # Arguments
    /// * `ingredient_json` - A JSON string representing the [`Ingredient`].  This ingredient is merged  with the ingredient specified in the `stream` argument, and these values take precedence.
    /// * `format` - The format of the [`Ingredient`].
    /// * `stream` - A stream from which to read the [`Ingredient`].  This ingredient is merged  with the ingredient specified in the `ingredient_json` argument, whose values take precedence.  You can specify values here that are not specified in `ingredient_json`.
    /// # Returns
    /// * A mutable reference to the [`Ingredient`].
    /// # Errors
    /// * Returns an [`Error`] if the [`Ingredient`] is not valid
    #[async_generic]
    pub fn add_ingredient_from_stream<'a, T, R>(
        &'a mut self,
        ingredient_json: T,
        format: &str,
        stream: &mut R,
    ) -> Result<&'a mut Ingredient>
    where
        T: Into<String>,
        R: Read + Seek + Send,
    {
        let settings = crate::settings::get_settings().unwrap_or_default();

        let ingredient: Ingredient = Ingredient::from_json(&ingredient_json.into())?;

        if format == "c2pa" || format == "application/c2pa" {
            let reader = Reader::from_stream(format, stream)?;
            let parent_ingredient = self.add_ingredient_from_reader(&reader)?;
            parent_ingredient.merge(&ingredient);
            return self.definition.ingredients.last_mut().ok_or(Error::IngredientNotFound);
        }

        let ingredient = if _sync {
            ingredient.with_stream(format, stream, &settings)?
        } else {
            ingredient
                .with_stream_async(format, stream, &settings)
                .await?
        };

        self.definition.ingredients.push(ingredient);

        self.definition.ingredients.last_mut().ok_or(Error::IngredientNotFound)
    }

    /// Adds an [`Ingredient`] to the manifest from an existing Ingredient.
    pub fn add_ingredient<I>(&mut self, ingredient: I) -> &mut Self
    where
        I: Into<Ingredient>,
    {
        self.definition.ingredients.push(ingredient.into());
        self
    }

    /// Adds a resource to the manifest.
    ///
    /// The ID must match an identifier in the manifest.
    ///
    /// # Arguments
    /// * `id` - The identifier for the resource.
    /// * `stream` - A stream to read the resource from.
    /// # Returns
    /// * A mutable reference to the Builder.
    /// # Errors
    /// * Returns an [`Error`] if the resource is not valid.
    pub fn add_resource(
        &mut self,
        id: &str,
        mut stream: impl Read + Seek + Send,
    ) -> Result<&mut Self> {
        if self.resources.exists(id) {
            return Err(Error::BadParam(id.to_string())); // todo add specific error
        }
        let mut buf = Vec::new();
        let _size = stream.read_to_end(&mut buf)?;
        self.resources.add(id, buf)?;
        Ok(self)
    }

    /// Convert the Builder into a archive formatted stream.
    ///
    /// The archive is a stream in zip format containing the manifest JSON, resources, and ingredients.
    /// # Arguments
    /// * `stream` - A stream to write the zip into.
    /// # Errors
    /// * Returns an [`Error`] if the archive cannot be written.
    #[allow(dead_code)]
    fn old_to_archive(&mut self, stream: impl Write + Seek) -> Result<()> {
        drop(
            // this drop seems to be required to force a flush before reading back.
            {
                let mut zip = ZipWriter::new(stream);
                let options =
                    SimpleFileOptions::default().compression_method(zip::CompressionMethod::Stored);
                // write a version file
                zip.start_file("version.txt", options)
                    .map_err(|e| Error::OtherError(Box::new(e)))?;
                zip.write_all(ARCHIVE_VERSION.as_bytes())?;
                // write the manifest.json file
                zip.start_file("manifest.json", options)
                    .map_err(|e| Error::OtherError(Box::new(e)))?;
                zip.write_all(&serde_json::to_vec(self)?)?;
                // add resource files to a resources folder
                zip.start_file("resources/", options)
                    .map_err(|e| Error::OtherError(Box::new(e)))?;
                for (id, data) in self.resources.resources() {
                    zip.start_file(format!("resources/{id}"), options)
                        .map_err(|e| Error::OtherError(Box::new(e)))?;
                    zip.write_all(data)?;
                }
                // Write the manifest_data files
                // The filename is filesystem safe version of the associated manifest_label
                // with a .c2pa extension inside a "manifests" folder.
                zip.start_file("manifests/", options)
                    .map_err(|e| Error::OtherError(Box::new(e)))?;
                for ingredient in self.definition.ingredients.iter() {
                    for (id, data) in ingredient.resources().resources() {
                        zip.start_file(format!("resources/{id}"), options)
                            .map_err(|e| Error::OtherError(Box::new(e)))?;
                        zip.write_all(data)?;
                    }

                    if let Some(manifest_label) = ingredient.active_manifest() {
                        if let Some(manifest_data) = ingredient.manifest_data() {
                            // Convert to valid archive / file path name
                            let manifest_name = manifest_label.replace([':'], "_") + ".c2pa";
                            zip.start_file(format!("manifests/{manifest_name}"), options)
                                .map_err(|e| Error::OtherError(Box::new(e)))?;
                            zip.write_all(&manifest_data)?;
                        }
                    }
                }
                zip.finish()
            }
            .map_err(|e| Error::OtherError(Box::new(e)))?,
        );
        Ok(())
    }

    /// Unpacks an archive stream into a Builder.
    ///
    /// # Arguments
    /// * `stream` - A stream from which to read the archive.
    /// # Returns
    /// * A new Builder.
    /// # Errors
    /// * Returns an [`Error`] if the archive cannot be read.
    fn old_from_archive(stream: impl Read + Seek + Send) -> Result<Self> {
        let mut zip = ZipArchive::new(stream).map_err(|e| Error::OtherError(Box::new(e)))?;
        // First read the manifest.json file.
        let mut manifest_file = zip
            .by_name("manifest.json")
            .map_err(|e| Error::OtherError(Box::new(e)))?;
        let mut manifest_buf = Vec::new();
        manifest_file.read_to_end(&mut manifest_buf)?;
        let mut builder: Builder =
            serde_json::from_slice(&manifest_buf).map_err(|e| Error::OtherError(Box::new(e)))?;
        drop(manifest_file);
        // Load all the files in the resources folder.
        for i in 0..zip.len() {
            let mut file = zip
                .by_index(i)
                .map_err(|e| Error::OtherError(Box::new(e)))?;

            if file.name().starts_with("resources/") && file.name() != "resources/" {
                let mut data = Vec::new();
                file.read_to_end(&mut data)?;
                let id = file
                    .name()
                    .split('/')
                    .nth(1)
                    .ok_or(Error::BadParam("Invalid resource path".to_string()))?;
                //println!("adding resource {}", id);
                builder.resources.add(id, data)?;
            }

            // Load the c2pa_manifests.
            // Adds the manifest data to any ingredient that has a matching active_manfiest label.
            if file.name().starts_with("manifests/") && file.name() != "manifests/" {
                let mut data = Vec::new();
                file.read_to_end(&mut data)?;
                let manifest_label = file
                    .name()
                    .split('/')
                    .nth(1)
                    .ok_or(Error::BadParam("Invalid manifest path".to_string()))?;
                let manifest_label = manifest_label.replace(['_'], ":");
                for ingredient in builder.definition.ingredients.iter_mut() {
                    if let Some(active_manifest) = ingredient.active_manifest() {
                        if manifest_label.starts_with(active_manifest) {
                            ingredient.set_manifest_data(data.clone())?;
                        }
                    }
                }
            }

            // Keep this for temporary unstable api support (un-versioned).
            // Earlier method used numbered library folders instead of manifests.
            if file.name().starts_with("ingredients/") && file.name() != "ingredients/" {
                let mut data = Vec::new();
                file.read_to_end(&mut data)?;
                let index: usize = file
                    .name()
                    .split('/')
                    .nth(1)
                    .ok_or_else(|| Error::BadParam("Invalid ingredient path".to_string()))?
                    .parse::<usize>()
                    .map_err(|_| Error::BadParam("Invalid ingredient path".to_string()))?;
                let id = file.name().split('/').nth(2).unwrap_or_default();
                if index >= builder.definition.ingredients.len() {
                    return Err(Error::OtherError(Box::new(std::io::Error::other(format!(
                        "Invalid ingredient index {index}"
                    )))))?; // todo add specific error
                }
                builder.definition.ingredients[index]
                    .resources_mut()
                    .add(id, data)?;
            }
        }
        Ok(builder)
    }

    /// Convert the Builder into a .c2pa asset.
    ///
    /// This will be stored in the standard application/c2pa .c2pa JUMBF format.
    /// # Arguments
    /// * `stream` - A stream to write the zip into.
    /// # Errors
    /// * Returns an [`Error`] if the archive cannot be written.
    pub fn to_archive(&mut self, mut stream: impl Write + Seek) -> Result<()> {
        let settings = crate::settings::get_settings().unwrap_or_default();
        let c2pa_data = self.working_store_sign(&settings)?;
        stream.write_all(&c2pa_data)?;
        Ok(())
    }

    /// Unpacks an archive stream into a Builder.
    ///
    /// # Arguments
    /// * `stream` - A stream from which to read the archive.
    ///
    /// The stream may either be in the old zip-based archive format, or in the new
    /// application/c2pa JUMBF format.  The function will try to read it
    /// using the old method first, and if that fails, it will try the new method
    /// # Returns
    /// * A new Builder.
    /// # Errors
    /// * Returns an [`Error`] if the archive cannot be read.
    pub fn from_archive(stream: impl Read + Seek + Send) -> Result<Self> {
        let mut stream = stream;
        Self::old_from_archive(&mut stream).or_else(|_| {
            // if the old method fails, try the new method
            stream.rewind()?;
            crate::Reader::from_stream("application/c2pa", stream).and_then(|r| r.into_builder())
        })
    }

    // Convert a Manifest into a Claim
    fn to_claim(&self, settings: &Settings) -> Result<Claim> {
        // utility function to add created or gathered assertions
        fn add_assertion(
            claim: &mut Claim,
            assertion: &impl AssertionBase,
            created: bool,
        ) -> Result<HashedUri> {
            if created {
                claim.add_created_assertion(assertion)
            } else {
                claim.add_assertion(assertion)
            }
        }

        let definition = &self.definition;
        let mut claim_generator_info = definition.claim_generator_info.clone();

        // add the default claim generator info for this library
        if claim_generator_info.is_empty() {
            let claim_generator_info_settings = &settings.builder.claim_generator_info;
            match claim_generator_info_settings {
                Some(claim_generator_info_settings) => {
                    claim_generator_info.push(claim_generator_info_settings.clone().try_into()?);
                }
                _ => {
                    claim_generator_info.push(ClaimGeneratorInfo::default());
                }
            }
        }

        claim_generator_info[0].insert("org.contentauth.c2pa_rs", env!("CARGO_PKG_VERSION"));

        // Build the claim_generator string since this is required
        let claim_generator: String = if self.claim_version() == 1 {
            claim_generator_info
                .iter()
                .map(|s| {
                    let name = s.name.replace(' ', "_");
                    if let Some(version) = s.version.as_deref() {
                        format!("{}/{}", name.to_lowercase(), version)
                    } else {
                        name
                    }
                })
                .collect::<Vec<String>>()
                .join(" ")
        } else {
            "".to_string() // claim_generator is not used in version 2
        };

        let mut claim = match definition.label.as_ref() {
            Some(label) => Claim::new_with_user_guid(
                &claim_generator,
                &label.to_string(),
                self.claim_version().into(),
            )?,
            None => Claim::new(
                &claim_generator,
                definition.vendor.as_deref(),
                self.claim_version().into(),
            ),
        };

        // add claim generator info to claim and resolve icons
        for info in &claim_generator_info {
            let mut claim_info = info.to_owned();
            if let Some(icon) = claim_info.icon.as_ref() {
                claim_info.icon = Some(icon.to_hashed_uri(&self.resources, &mut claim)?);
            }
            claim.add_claim_generator_info(claim_info);
        }

        if let Some(remote_url) = &self.remote_url {
            if self.no_embed {
                claim.set_remote_manifest(remote_url)?;
            } else {
                claim.set_embed_remote_manifest(remote_url)?;
            }
        } else if self.no_embed {
            claim.set_external_manifest()
        }

        if let Some(title) = definition.title.as_ref() {
            claim.set_title(Some(title.to_owned()));
        }
        claim.format = Some(definition.format.clone());
        definition.instance_id.clone_into(&mut claim.instance_id);

        if let Some(thumb_ref) = definition.thumbnail.as_ref() {
            // Setting the format to "none" will ensure that no claim thumbnail is added
            if thumb_ref.format != "none" {
                //let data = self.resources.get(&thumb_ref.identifier)?;
                let mut stream = self.resources.open(thumb_ref)?;
                let mut data = Vec::new();
                stream.read_to_end(&mut data)?;
                let thumbnail = if claim.version() >= 2 {
                    EmbeddedData::new(
                        labels::CLAIM_THUMBNAIL,
                        format_to_mime(&thumb_ref.format),
                        data,
                    )
                } else {
                    Thumbnail::new(
                        &labels::add_thumbnail_format(labels::CLAIM_THUMBNAIL, &thumb_ref.format),
                        data,
                    )
                    .into()
                };
                // todo: add setting for created added thumbnails
                add_assertion(&mut claim, &thumbnail, false)?;
            }
        }
        // add all ingredients to the claim
        // We use a map to track the ingredient IDs and their hashed URIs
        let mut ingredient_map = HashMap::new();

        for ingredient in &definition.ingredients {
            // use the label if it exists and is not empty, otherwise use the instance_id
            let id = ingredient
                .label()
                .filter(|label| !label.is_empty())
                .map(|label| label.to_string())
                .unwrap_or_else(|| ingredient.instance_id().to_string());

            // add it to the claim
            let uri = ingredient.add_to_claim(
                &mut claim,
                definition.redactions.clone(),
                Some(&self.resources),
                settings,
            )?;
            if !id.is_empty() {
                ingredient_map.insert(id, (ingredient.relationship(), uri));
            }
        }

        let mut found_actions = false;
        // add any additional assertions
        for manifest_assertion in &definition.assertions {
            match manifest_assertion.label() {
                l if l.starts_with(Actions::LABEL) => {
                    found_actions = true;

                    let mut actions: Actions = manifest_assertion.to_assertion()?;

                    let mut updates = Vec::new();
                    //#[allow(clippy::explicit_counter_loop)]
                    for (index, action) in actions.actions_mut().iter_mut().enumerate() {
                        // find and remove the temporary ingredientIds parameter
                        let ids = action.extract_ingredient_ids();

                        if let Some(ids) = ids {
                            let mut update = action.clone();
                            let mut uris = Vec::new();
                            for id in ids {
                                if let Some((_relationship, hash_url)) = ingredient_map.get(&id) {
                                    // todo: check for relationship/action mismatches
                                    uris.push(hash_url.clone());
                                } else {
                                    log::error!("Action ingredientId not found: {id}");
                                    if claim.version() >= 2 {
                                        return Err(Error::AssertionSpecificError(format!(
                                            "Action ingredientId not found: {id}"
                                        )));
                                    }
                                }
                            }

                            update = update.set_parameter("ingredients", uris)?;

                            updates.push((index, update));
                        }
                    }
                    for update in updates {
                        actions = actions.update_action(update.0, update.1);
                    }

                    if let Some(templates) = actions.templates.as_mut() {
                        for template in templates {
                            // replace icon with hashed_uri
                            template.icon = match template.icon.take() {
                                Some(icon) => {
                                    Some(icon.to_hashed_uri(&self.resources, &mut claim)?)
                                }
                                None => None,
                            };

                            // replace software agent with hashed_uri
                            template.software_agent = match template.software_agent.take() {
                                Some(mut info) => {
                                    if let Some(icon) = info.icon.as_mut() {
                                        let icon =
                                            icon.to_hashed_uri(&self.resources, &mut claim)?;
                                        info.set_icon(icon);
                                    }
                                    Some(info)
                                }
                                agent => agent,
                            };
                        }
                    }

                    // convert icons in software agents to hashed uris
                    let actions_mut = actions.actions_mut();
                    #[allow(clippy::needless_range_loop)]
                    // clippy is wrong here, we reference index twice
                    for index in 0..actions_mut.len() {
                        let action = &actions_mut[index];
                        if let Some(SoftwareAgent::ClaimGeneratorInfo(info)) =
                            action.software_agent()
                        {
                            if let Some(icon) = info.icon.as_ref() {
                                let mut info = info.to_owned();
                                let icon_uri = icon.to_hashed_uri(&self.resources, &mut claim)?;
                                let update = info.set_icon(icon_uri);
                                let mut action = action.to_owned();
                                action = action.set_software_agent(update.to_owned());
                                actions_mut[index] = action;
                            }
                        }
                    }

                    // Do this at the end of the preprocessing step to ensure all ingredient references
                    // are resolved to their hashed URIs.
                    Self::add_actions_assertion_settings(&ingredient_map, &mut actions, settings)?;

                    claim.add_assertion(&actions)
                }
                #[allow(deprecated)]
                CreativeWork::LABEL => {
                    let cw: CreativeWork = manifest_assertion.to_assertion()?;
                    claim.add_assertion(&cw)
                }
                Exif::LABEL => {
                    let exif: Exif = manifest_assertion.to_assertion()?;
                    add_assertion(&mut claim, &exif, manifest_assertion.created())
                }
                BoxHash::LABEL => {
                    let box_hash: BoxHash = manifest_assertion.to_assertion()?;
                    claim.add_assertion(&box_hash)
                }
                DataHash::LABEL => {
                    let data_hash: DataHash = manifest_assertion.to_assertion()?;
                    claim.add_assertion(&data_hash)
                }
                BmffHash::LABEL => {
                    let bmff_hash: BmffHash = manifest_assertion.to_assertion()?;
                    claim.add_assertion(&bmff_hash)
                }
                Metadata::LABEL => {
                    // user metadata will go through the fallback path
                    let metadata: Metadata = manifest_assertion.to_assertion()?;
                    add_assertion(&mut claim, &metadata, manifest_assertion.created())
                }
                _ => match &manifest_assertion.data {
                    AssertionData::Json(value) => add_assertion(
                        &mut claim,
                        &User::new(manifest_assertion.label(), &serde_json::to_string(&value)?),
                        manifest_assertion.created(),
                    ),
                    AssertionData::Cbor(value) => add_assertion(
                        &mut claim,
                        &UserCbor::new(manifest_assertion.label(), serde_cbor::to_vec(value)?),
                        manifest_assertion.created(),
                    ),
                },
            }?;
        }

        if !found_actions {
            let mut actions = Actions::new();
            Self::add_actions_assertion_settings(&ingredient_map, &mut actions, settings)?;

            if !actions.actions().is_empty() {
                // todo: add setting for created added actions
                add_assertion(&mut claim, &actions, false)?;
            }
        }

        Ok(claim)
    }

    /// Adds [ActionsSettings][crate::settings::ActionsSettings] to an
    /// [Actions][crate::assertions::Actions] assertion.
    ///
    /// This function takes into account the [Settings][crate::Settings]:
    /// * `builder.actions.auto_opened_action`
    /// * `builder.actions.templates`
    /// * `builder.actions.actions`
    /// * For more, see [Builder::add_auto_actions_assertions]
    fn add_actions_assertion_settings(
        ingredient_map: &HashMap<String, (&Relationship, HashedUri)>,
        actions: &mut Actions,
        settings: &Settings,
    ) -> Result<()> {
        if actions.all_actions_included.is_none() {
            actions.all_actions_included = settings.builder.actions.all_actions_included;
        }

        let action_templates = &settings.builder.actions.templates;

        if let Some(action_templates) = action_templates {
            let action_templates = action_templates
                .iter()
                .map(|template| template.clone().try_into())
                .collect::<Result<Vec<ActionTemplate>>>()?;
            match actions.templates {
                Some(ref mut templates) => {
                    templates.extend_from_slice(&action_templates);
                }
                None => actions.templates = Some(action_templates),
            }
        }

        let additional_actions = &settings.builder.actions.actions;

        if let Some(additional_actions) = additional_actions {
            let additional_actions = additional_actions
                .iter()
                .map(|action| action.clone().try_into())
                .collect::<Result<Vec<Action>>>()?;

            match actions.actions.is_empty() {
                false => {
                    actions.actions.extend(additional_actions);
                }
                true => actions.actions = additional_actions,
            }
        }
        Self::add_auto_actions_assertions_settings(ingredient_map, actions, settings)
    }

    /// Adds c2pa.created, c2pa.opened, and c2pa.placed actions for the specified [Actions][crate::assertions::Actions]
    /// assertion if the condiitons are applicable as defined in the spec.
    ///
    /// This function takes into account the [Settings][crate::Settings]:
    /// * `builder.actions.auto_created_action`
    /// * `builder.actions.auto_opened_action`
    /// * `builder.actions.auto_placed_action`
    fn add_auto_actions_assertions_settings(
        ingredient_map: &HashMap<String, (&Relationship, HashedUri)>,
        actions: &mut Actions,
        settings: &Settings,
    ) -> Result<()> {
        // https://spec.c2pa.org/specifications/specifications/2.2/specs/C2PA_Specification.html#_mandatory_presence_of_at_least_one_actions_assertion
        let auto_created = settings.builder.actions.auto_created_action.enabled;
        let auto_opened = settings.builder.actions.auto_opened_action.enabled;

        if auto_created || auto_opened {
            // look for a parentOf relationship ingredient in the ingredient map and return a copy of the hashed URI if found.
            let parent_ingredient_uri = ingredient_map
                .iter()
                .find(|(_, (relationship, _))| *relationship == &Relationship::ParentOf)
                .map(|(_, (_, uri))| uri.clone());

            let action = match (parent_ingredient_uri, auto_created, auto_opened) {
                (Some(parent_ingredient_uri), _, true) => {
                    let action = Action::new(c2pa_action::OPENED);

                    let action =
                        action.set_parameter("ingredients", vec![parent_ingredient_uri])?;

                    let source_type = &settings.builder.actions.auto_opened_action.source_type;
                    match source_type {
                        Some(source_type) => Some(action.set_source_type(source_type.clone())),
                        _ => Some(action),
                    }
                }
                (None, true, _) => {
                    // The settings ensures this field always exists for the "c2pa.created" action.
                    let source_type = &settings.builder.actions.auto_created_action.source_type;

                    match source_type {
                        Some(source_type) => {
                            let action = {
                                let action = Action::new(c2pa_action::CREATED);
                                action.set_source_type(source_type.clone())
                            };
                            Some(action)
                        }
                        _ => None,
                    }
                }
                _ => None,
            };

            // If the first action isn't "c2pa.created" or "c2pa.opened" then add ours,
            // or if there are no actions then add our action.
            if let Some(action) = action {
                if let Some(first_action) = actions.actions.first() {
                    if first_action.action() != c2pa_action::CREATED
                        && first_action.action() != c2pa_action::OPENED
                    {
                        actions.actions.insert(0, action);
                    }
                } else if actions.actions.is_empty() {
                    actions.actions.push(action);
                }
            }
        }

        // https://spec.c2pa.org/specifications/specifications/2.2/specs/C2PA_Specification.html#_relationship
        let auto_placed = settings.builder.actions.auto_placed_action.enabled;
        if auto_placed {
            // Get a list of ingredient URIs referenced by "c2pa.placed" actions.
            let mut referenced_uris = HashSet::new();
            for action in &actions.actions {
                if action.action() == c2pa_action::PLACED {
                    if let Some(parameters) = &action.parameters {
                        if let Some(ingredient_uris) = &parameters.ingredients {
                            for uri in ingredient_uris {
                                referenced_uris.insert(uri.url());
                            }
                        }
                    }
                }
            }

            // If a "ComponentOf" ingredient doesn't have an associated "c2pa.placed" action, create it here.
            for (_id, (relationship, uri)) in ingredient_map.iter() {
                if *relationship == &Relationship::ComponentOf
                    && !referenced_uris.contains(&uri.url())
                {
                    let action = Action::new(c2pa_action::PLACED);

                    let action = action.set_parameter("ingredients", vec![uri])?;

                    let action = match settings.builder.actions.auto_placed_action.source_type {
                        Some(ref source_type) => action.set_source_type(source_type.clone()),
                        _ => action,
                    };
                    actions.actions.push(action);
                }
            }
        }
        Ok(())
    }

    // Convert a Manifest into a Store
    fn to_store(&self, settings: &Settings) -> Result<Store> {
        let claim = self.to_claim(settings)?;

        let mut store = Store::with_settings(settings);

        // if this can be an update manifest, then set the update_manifest flag
        if self.intent() == Some(BuilderIntent::Update) {
            store.commit_update_manifest(claim)
        } else {
            store.commit_claim(claim)
        }?;

        Ok(store)
    }

    #[cfg(feature = "add_thumbnails")]
    fn maybe_add_thumbnail<R>(
        &mut self,
        format: &str,
        stream: &mut R,
        settings: &Settings,
    ) -> Result<&mut Self>
    where
        R: Read + Seek + ?Sized,
    {
        if self.intent() == Some(BuilderIntent::Update) {
            // do not auto add a thumbnail to an update manifest
            return Ok(self);
        }

        // check settings to see if we should auto generate a thumbnail
        let auto_thumbnail = settings.builder.thumbnail.enabled;

        if self.definition.thumbnail.is_none() && auto_thumbnail {
            stream.rewind()?;

            let mut stream = std::io::BufReader::new(stream);
            if let Some((output_format, image)) =
                crate::utils::thumbnail::make_thumbnail_bytes_from_stream(
                    format,
                    &mut stream,
                    settings,
                )?
            {
                stream.rewind()?;

                // Do not write this as a file when reading from files
                let base_path = self.resources.take_base_path();
                self.resources
                    .add(self.definition.instance_id.clone(), image)?;
                if let Some(path) = base_path {
                    self.resources.set_base_path(path)
                }
                self.definition.thumbnail = Some(ResourceRef::new(
                    output_format.to_string(),
                    self.definition.instance_id.clone(),
                ));
            }
        }
        Ok(self)
    }

    /// Maybe add a parent ingredient to the manifest.
    fn maybe_add_parent<R>(&mut self, format: &str, stream: &mut R) -> Result<&mut Self>
    where
        R: Read + Seek + Send,
    {
        // check settings to see if we should add a parent ingredient
        let auto_parent = matches!(
            self.intent(),
            Some(BuilderIntent::Edit | BuilderIntent::Update)
        );
        if auto_parent && !self.definition.ingredients.iter().any(|i| i.is_parent()) {
            let parent_def = serde_json::json!({
                "relationship": "parentOf",
            });
            stream.rewind()?;
            self.add_ingredient_from_stream(parent_def.to_string(), format, stream)?;
            stream.rewind()?;
        }
        Ok(self)
    }

    // Find an assertion in the manifest.
    pub(crate) fn find_assertion<T: DeserializeOwned>(&self, label: &str) -> Result<T> {
        if let Some(manifest_assertion) = self
            .definition
            .assertions
            .iter()
            .find(|a| a.label() == label)
        {
            manifest_assertion.to_assertion()
        } else {
            Err(Error::NotFound)
        }
    }

    /// Create a placeholder for a hashed data manifest.
    ///
    /// This is only used for applications doing their own data_hashed asset management.
    ///
    /// # Arguments
    /// * `reserve_size` - The size to reserve for the signature (taken from the signer).
    /// * `format` - The format of the target asset, the placeholder will be preformatted for this format.
    /// # Returns
    /// * The bytes of the `c2pa_manifest` placeholder.
    /// # Errors
    /// * Returns an [`Error`] if the placeholder cannot be created.
    pub fn data_hashed_placeholder(
        &mut self,
        reserve_size: usize,
        format: &str,
    ) -> Result<Vec<u8>> {
        let settings = crate::settings::get_settings().unwrap_or_default();

        let dh: Result<DataHash> = self.find_assertion(DataHash::LABEL);
        if dh.is_err() {
            let mut ph = DataHash::new("jumbf manifest", "sha256");
            for _ in 0..10 {
                ph.add_exclusion(HashRange::new(0u64, 2u64));
            }
            self.add_assertion(labels::DATA_HASH, &ph)?;
        }
        self.definition.format = format.to_string();
        self.definition.instance_id = format!("xmp:iid:{}", Uuid::new_v4());
        let mut store = self.to_store(&settings)?;
        let placeholder = store.get_data_hashed_manifest_placeholder(reserve_size, format)?;
        Ok(placeholder)
    }

    /// Create a signed data hashed embeddable manifest using a supplied signer.
    ///
    /// This is used to create a manifest that can be embedded into a stream.
    /// It allows the caller to do the embedding.
    /// You must call `data_hashed` placeholder first to create the placeholder.
    /// The placeholder is then injected into the asset before calculating hashes
    /// You must either pass a source stream to generate the hashes or provide the hashes.
    ///
    /// # Arguments
    /// * `signer` - The signer to use.
    /// * `data_hash` - The updated data_hash to use for the manifest.
    /// * `format` - The format of the stream.
    /// * `source` - The stream to read from.
    /// # Returns
    /// * The bytes of the `c2pa_manifest` that was created (prep-formatted).
    #[async_generic(async_signature(
        &mut self,
        signer: &dyn AsyncSigner,
        data_hash: &DataHash,
        format: &str,
    ))]
    pub fn sign_data_hashed_embeddable(
        &mut self,
        signer: &dyn Signer,
        data_hash: &DataHash,
        format: &str,
    ) -> Result<Vec<u8>> {
        let settings = crate::settings::get_settings().unwrap_or_default();

        let mut store = self.to_store(&settings)?;
        if _sync {
            store.get_data_hashed_embeddable_manifest(data_hash, signer, format, None, &settings)
        } else {
            store
                .get_data_hashed_embeddable_manifest_async(
                    data_hash, signer, format, None, &settings,
                )
                .await
        }
    }

    /// Create a signed box hashed embeddable manifest using a supplied signer.
    ///
    /// This is used to create a manifest that can be embedded into a stream.
    /// It allows the caller to do the embedding.
    /// The manifest definition must already include a `BoxHash` assertion.
    ///
    /// # Arguments
    /// * `signer` - The signer to use.
    /// # Returns
    /// * The bytes of the c2pa_manifest that was created (prep-formatted).
    #[async_generic(async_signature(
        &mut self,
        signer: &dyn AsyncSigner,
        format: &str
    ))]
    pub fn sign_box_hashed_embeddable(
        &mut self,
        signer: &dyn Signer,
        format: &str,
    ) -> Result<Vec<u8>> {
        let settings = crate::settings::get_settings().unwrap_or_default();

        self.definition.instance_id = format!("xmp:iid:{}", Uuid::new_v4());

        let mut store = self.to_store(&settings)?;
        let bytes = if _sync {
            store.get_box_hashed_embeddable_manifest(signer, &settings)
        } else {
            store
                .get_box_hashed_embeddable_manifest_async(signer, &settings)
                .await
        }?;
        // get composed version for embedding to JPEG
        Store::get_composed_manifest(&bytes, format)
    }

    /// Embed a signed manifest into a stream using a supplied signer.
    ///
    /// # Arguments
    /// * `format` - The format of the stream.
    /// * `source` - The source stream from which to read.
    /// * `dest` - The destination stream to write.
    /// * `signer` - The signer to use.
    /// # Returns
    /// * The bytes of c2pa_manifest that was embedded.
    /// # Errors
    /// * Returns an [`Error`] if the manifest cannot be signed.
    #[async_generic(async_signature(
        &mut self,
        signer: &dyn AsyncSigner,
        format: &str,
        source: &mut R,
        dest: &mut W,
    ))]
    pub fn sign<R, W>(
        &mut self,
        signer: &dyn Signer,
        format: &str,
        source: &mut R,
        dest: &mut W,
    ) -> Result<Vec<u8>>
    where
        R: Read + Seek + Send,
        W: Write + Read + Seek + Send,
    {
        let settings = crate::settings::get_settings().unwrap_or_default();

        let format = format_to_mime(format);
        self.definition.format.clone_from(&format);
        // todo:: read instance_id from xmp from stream ?
        self.definition.instance_id = format!("xmp:iid:{}", Uuid::new_v4());

        #[cfg(feature = "file_io")]
        #[allow(deprecated)]
        if let Some(base_path) = &self.base_path {
            self.resources.set_base_path(base_path);
        }

        self.maybe_add_parent(&format, source)?;

        // generate thumbnail if we don't already have one
        #[cfg(feature = "add_thumbnails")]
        self.maybe_add_thumbnail(&format, source, &settings)?;

        // convert the manifest to a store
        let mut store = self.to_store(&settings)?;

        // sign and write our store to to the output image file
        if _sync {
            store.save_to_stream(&format, source, dest, signer, &settings)
        } else {
            store
                .save_to_stream_async(&format, source, dest, signer, &settings)
                .await
        }
    }

    #[cfg(feature = "file_io")]
    // Internal utility to set format and title based on destination filename.
    //
    // Also sets the instance_id to a new UUID and ensures the destination file does not exist.
    fn set_asset_from_dest<P: AsRef<Path>>(&mut self, dest: P) -> Result<()> {
        let path = dest.as_ref();
        if !path.exists() {
            // ensure the path to the file exists
            if let Some(output_dir) = path.parent() {
                std::fs::create_dir_all(output_dir)?;
            }
        } else {
            // if the file exists, we need to remove it to avoid appending to it
            return Err(crate::Error::BadParam(
                "Destination file already exists".to_string(),
            ));
        };

        self.definition.format =
            crate::format_from_path(path).ok_or(crate::Error::UnsupportedType)?;
        self.definition.instance_id = format!("xmp:iid:{}", Uuid::new_v4());
        if self.definition.title.is_none() {
            if let Some(title) = path.file_name() {
                self.definition.title = Some(title.to_string_lossy().to_string());
            }
        }
        Ok(())
    }

    /// Sign a set of fragmented BMFF files.
    ///
    /// Note: Currently this does not support files with existing C2PA manifest.
    ///
    /// # Arguments
    /// * `signer` - The signer to use.
    /// * `asset_path` - The path to the primary asset file.
    /// * `fragment_paths` - The paths to the fragmented files.
    /// * `output_path` - The path to the output file.
    ///
    /// # Errors
    /// * Returns an [`Error`] if the manifest cannot be signed.
    #[cfg(feature = "file_io")]
    pub fn sign_fragmented_files<P: AsRef<Path>>(
        &mut self,
        signer: &dyn Signer,
        asset_path: P,
        fragment_paths: &Vec<std::path::PathBuf>,
        output_path: P,
    ) -> Result<()> {
        let settings = crate::settings::get_settings().unwrap_or_default();

        if !output_path.as_ref().exists() {
            // ensure the path exists
            std::fs::create_dir_all(output_path.as_ref())?;
        } else {
            // if the file exists, we need to remove it
            if output_path.as_ref().is_file() {
                return Err(crate::Error::BadParam(
                    "output_path must be a folder".to_string(),
                ));
            } else {
                let file_name = asset_path.as_ref().file_name().unwrap_or_default();
                let mut output_file = output_path.as_ref().to_owned();
                output_file = output_file.join(file_name);
                if output_file.exists() {
                    return Err(crate::Error::BadParam(
                        "Destination file already exists".to_string(),
                    ));
                }
            }
        }

        // convert the manifest to a store
        let mut store = self.to_store(&settings)?;

        // sign and write our store to DASH content
        store.save_to_bmff_fragmented(
            asset_path.as_ref(),
            fragment_paths,
            output_path.as_ref(),
            signer,
            &settings,
        )
    }

    #[cfg(feature = "file_io")]
    /// Sign a file using a supplied signer.
    ///
    /// # Arguments
    /// * `source` - The path to the source file to read from.
    /// * `dest` - The path to the destination file to write to (must not already exist).
    /// * `signer` - The signer to use.
    /// # Returns
    /// * The bytes of c2pa_manifest that was created.
    /// # Errors
    /// * Returns an [`Error`] if the manifest cannot be signed or the destination file already exists.
    #[async_generic(async_signature(
        &mut self,
        signer: &dyn AsyncSigner,
        source: S,
        dest: D,
    ))]
    pub fn sign_file<S, D>(&mut self, signer: &dyn Signer, source: S, dest: D) -> Result<Vec<u8>>
    where
        S: AsRef<std::path::Path>,
        D: AsRef<std::path::Path>,
    {
        let source = source.as_ref();
        let dest = dest.as_ref();

        self.set_asset_from_dest(dest)?;

        // formats must match but allow extensions to be slightly different (i.e. .jpeg vs .jpg)s
        let format = crate::format_from_path(source).ok_or(crate::Error::UnsupportedType)?;
        let format_dest = crate::format_from_path(dest).ok_or(crate::Error::UnsupportedType)?;
        if format != format_dest {
            return Err(crate::Error::BadParam(
                "Source and destination file formats must match".to_string(),
            ));
        }
        let mut source = std::fs::File::open(source)?;

        let mut dest = std::fs::OpenOptions::new()
            .read(true)
            .write(true)
            .create(true)
            .truncate(true)
            .open(dest)?;
        if _sync {
            self.sign(signer, &format, &mut source, &mut dest)
        } else {
            self.sign_async(signer, &format, &mut source, &mut dest)
                .await
        }
    }

    /// Converts a manifest into a composed manifest with the specified format.
    ///
    /// This wraps the bytes in the container format of the specified format.
    /// So that it can be directly embedded into a stream of that format.
    ///
    /// # Arguments
    /// * `manifest_bytes` - The bytes of the manifest to convert.
    /// * `format` - The format to convert to.
    /// # Returns
    /// * The bytes of the composed manifest.
    /// # Errors
    /// * Returns an [`Error`] if the manifest cannot be converted.
    pub fn composed_manifest(manifest_bytes: &[u8], format: &str) -> Result<Vec<u8>> {
        Store::get_composed_manifest(manifest_bytes, format)
    }

    /// Add an ingredient to the manifest from a Reader.
    /// # Arguments
    /// * `reader` - The Reader to get the ingredient from.
    /// # Returns
    /// * A reference to the added ingredient.
    pub fn add_ingredient_from_reader(
        &mut self,
        reader: &crate::Reader,
    ) -> Result<&mut Ingredient> {
        let ingredient = reader.to_ingredient()?;
        self.add_ingredient(ingredient);
        self.definition
            .ingredients
            .last_mut()
            .ok_or(Error::IngredientNotFound)
    }

    /// We use this signer to generate working store manifests
    pub(crate) fn working_store_signer() -> Result<Box<dyn Signer>> {
        let cert_chain = include_bytes!("../tests/fixtures/certs/ed25519.pub");
        let private_key = include_bytes!("../tests/fixtures/certs/ed25519.pem");

        Ok(Box::new(crate::signer::RawSignerWrapper(
            crate::crypto::raw_signature::signer_from_cert_chain_and_private_key(
                cert_chain,
                private_key,
                crate::SigningAlg::Ed25519,
                None,
            )?,
        )))
    }

    /// This creates a working store from the builder
    /// The working store is signed with a BoxHash over an empty string
    /// And is returned as a Vec<u8> of the c2pa_manifest bytes
    /// This works as an archive of the store that can be read back to restore the Builder state
    fn working_store_sign(&self, settings: &Settings) -> Result<Vec<u8>> {
        // first we need to generate a BoxHash over an empty string
        let mut empty_asset = std::io::Cursor::new("");
        let boxes = jumbf_io::get_assetio_handler("application/c2pa")
            .ok_or(Error::UnsupportedType)?
            .asset_box_hash_ref()
            .ok_or(Error::UnsupportedType)?
            .get_box_map(&mut empty_asset)?;
        let box_hash = BoxHash { boxes };

        // then convert the builder to a claim and add the box hash assertion
        let mut claim = self.to_claim(settings)?;
        claim.add_assertion(&box_hash)?;

        // now commit and sign it. The signing will allow us to detect tampering.
        let mut store = Store::new();
        store.commit_claim(claim)?;

        let signer = Self::working_store_signer()?;
        store.get_box_hashed_embeddable_manifest(signer.as_ref(), settings)
    }
}

impl std::fmt::Display for Builder {
    fn fmt(&self, f: &mut std::fmt::Formatter<'_>) -> std::fmt::Result {
        let mut json = serde_json::to_value(self).map_err(|_| std::fmt::Error)?;
        json = hash_to_b64(json);
        let output = serde_json::to_string_pretty(&json).map_err(|_| std::fmt::Error)?;
        f.write_str(&output)
    }
}

#[cfg(test)]
mod tests {
    #![allow(clippy::expect_used)]
    #![allow(clippy::unwrap_used)]
    use std::{io::Cursor, vec};

    use c2pa_macros::c2pa_test_async;
    use serde_json::json;
    #[cfg(all(target_arch = "wasm32", not(target_os = "wasi")))]
    use wasm_bindgen_test::*;

    use super::*;
    #[cfg(feature = "file_io")]
    use crate::utils::test::fixture_path;
    use crate::{
        assertions::{c2pa_action, BoxHash, DigitalSourceType},
        crypto::raw_signature::SigningAlg,
        hash_stream_by_alg,
        settings::Settings,
        utils::{
            test::write_jpeg_placeholder_stream,
            test_signer::{async_test_signer, test_signer},
        },
        validation_results::ValidationState,
        Reader,
    };

    #[cfg(all(target_arch = "wasm32", not(target_os = "wasi")))]
    wasm_bindgen_test::wasm_bindgen_test_configure!(run_in_browser);

    fn parent_json() -> String {
        json!({
            "title": "Parent Test",
            "relationship": "parentOf",
            "label": "CA.jpg",
        })
        .to_string()
    }

    fn manifest_json() -> String {
        json!({
            "vendor": "test",
            "claim_generator_info": [
                {
                    "name": "c2pa_test",
                    "version": "1.0.0"
                }
            ],
            "title": "Test_Manifest",
            "format": "image/jpeg",
            "instance_id": "1234",
            "thumbnail": {
                "format": "image/jpeg",
                "identifier": "thumbnail.jpg"
            },
            "ingredients": [
                {
                    "title": "Test",
                    "format": "image/jpeg",
                    "relationship": "componentOf",
                    "label": "INGREDIENT_2",
                }
            ],
            "assertions": [
                {
                    "label": "c2pa.actions",
                    "data": {
                        "actions": [
                            {
                                "action": "c2pa.opened",
                                "parameters": {
                                    "ingredientIds": ["CA.jpg"]
                                },
                            },
                            {
                                "action": "c2pa.placed",
                                "parameters": {
                                    "ingredientIds": ["INGREDIENT_2"]
                                },
                            }

                        ]
                    }
                },
                {
                    "label": "org.test.assertion",
                    "data": "assertion"
                }
            ]
        })
        .to_string()
    }

    fn simple_manifest_json() -> String {
        json!({
            "claim_generator_info": [
                {
                    "name": "c2pa_test",
                    "version": "1.0.0"
                }
            ],
            "title": "Test_Manifest",
            "assertions": [
                {
                    "label": "c2pa.actions",
                    "data": {
                        "actions": [
                            {
                                "action": "c2pa.created",
                                "digitalSourceType": "http://c2pa.org/digitalsourcetype/empty",
                            }
                        ]
                    }
                }
            ]
        })
        .to_string()
    }

    const TEST_IMAGE_CLEAN: &[u8] = include_bytes!("../tests/fixtures/IMG_0003.jpg");
    const TEST_IMAGE_CLOUD: &[u8] = include_bytes!("../tests/fixtures/cloud.jpg");
    const TEST_IMAGE: &[u8] = include_bytes!("../tests/fixtures/CA.jpg");
    const TEST_THUMBNAIL: &[u8] = include_bytes!("../tests/fixtures/thumbnail.jpg");
    const TEST_MANIFEST_CLOUD: &[u8] = include_bytes!("../tests/fixtures/cloud_manifest.c2pa");

    #[test]
    /// example of creating a builder directly with a [`ManifestDefinition`]
    fn test_manifest_store_builder() {
        let mut image = Cursor::new(TEST_IMAGE);

        let thumbnail_ref = ResourceRef::new("ingredient/jpeg", "5678");

        let definition = ManifestDefinition {
            vendor: Some("test".to_string()),
            claim_generator_info: [ClaimGeneratorInfo::default()].to_vec(),
            format: "image/tiff".to_string(),
            title: Some("Test_Manifest".to_string()),
            instance_id: "1234".to_string(),
            thumbnail: Some(thumbnail_ref.clone()),
            label: Some("ABCDE".to_string()),
            ..Default::default()
        };

        let mut builder = Builder {
            definition,
            ..Default::default()
        };

        builder
            .add_ingredient_from_stream(parent_json(), "image/jpeg", &mut image)
            .unwrap();

        builder
            .add_assertion("org.test.assertion", &"assertion".to_string())
            .unwrap();

        builder
            .add_resource(&thumbnail_ref.identifier, Cursor::new(b"12345"))
            .unwrap();

        let definition = &builder.definition;
        assert_eq!(definition.vendor, Some("test".to_string()));
        assert_eq!(definition.title, Some("Test_Manifest".to_string()));
        assert_eq!(definition.format, "image/tiff".to_string());
        assert_eq!(definition.instance_id, "1234".to_string());
        assert_eq!(definition.thumbnail, Some(thumbnail_ref));
        assert_eq!(definition.ingredients[0].title(), Some("Parent Test"));
        assert_eq!(
            definition.assertions[0].label(),
            "org.test.assertion".to_string()
        );
        assert_eq!(definition.label, Some("ABCDE".to_string()));
        assert_eq!(
            builder
                .resources
                .get(&builder.definition.thumbnail.unwrap().identifier)
                .unwrap()
                .into_owned(),
            b"12345"
        );
    }

    #[test]
    fn test_from_json() {
        // strip whitespace so we can compare later
        let mut stripped_json = manifest_json();
        stripped_json.retain(|c| !c.is_whitespace());
        let mut builder = Builder::from_json(&stripped_json).unwrap();
        builder.resources.add("5678", "12345").unwrap();
        let definition = &builder.definition;
        assert_eq!(definition.vendor, Some("test".to_string()));
        assert_eq!(definition.title, Some("Test_Manifest".to_string()));
        assert_eq!(definition.format, "image/jpeg".to_string());
        assert_eq!(definition.instance_id, "1234".to_string());
        assert_eq!(
            definition.thumbnail.clone().unwrap().identifier.as_str(),
            "thumbnail.jpg"
        );
        assert_eq!(definition.ingredients[0].title(), Some("Test"));
        assert_eq!(definition.assertions[0].label(), "c2pa.actions".to_string());
        assert_eq!(
            definition.assertions[1].label(),
            "org.test.assertion".to_string()
        );

        // convert back to json and compare to original
        let builder_json = serde_json::to_string(&builder.definition).unwrap();
        assert_eq!(builder_json, stripped_json);
    }

    #[test]
    fn test_builder_sign() {
        #[derive(Serialize, Deserialize)]
        struct TestAssertion {
            answer: usize,
        }
        let format = "image/jpeg";
        let mut source = Cursor::new(TEST_IMAGE);
        let mut dest = Cursor::new(Vec::new());

        let mut builder = Builder::from_json(&manifest_json()).unwrap();
        builder
            .add_ingredient_from_stream(parent_json().to_string(), format, &mut source)
            .unwrap();

        builder
            .resources
            .add("thumbnail.jpg", TEST_THUMBNAIL.to_vec())
            .unwrap();

        builder
            .resources
            .add("prompt.txt", "a random prompt")
            .unwrap();

        builder
            .add_assertion("org.life.meaning", &TestAssertion { answer: 42 })
            .unwrap();

        builder
            .add_assertion_json("org.life.meaning.json", &TestAssertion { answer: 42 })
            .unwrap();

        // write the manifest builder to a zipped stream
        let mut zipped = Cursor::new(Vec::new());
        builder.to_archive(&mut zipped).unwrap();

        // write the zipped stream to a file for debugging
        // #[cfg(not(target_os = "wasi"))] // target directory is outside of sandbox
        // std::fs::write("../target/test.zip", zipped.get_ref()).unwrap();

        // unzip the manifest builder from the zipped stream
        zipped.rewind().unwrap();
        let mut builder = Builder::from_archive(&mut zipped).unwrap();

        // sign and write to the output stream
        let signer = test_signer(SigningAlg::Ps256);
        builder
            .sign(signer.as_ref(), format, &mut source, &mut dest)
            .unwrap();

        // read and validate the signed manifest store
        dest.rewind().unwrap();
        let manifest_store = Reader::from_stream(format, &mut dest).expect("from_bytes");

        println!("{manifest_store}");
        assert_ne!(manifest_store.validation_state(), ValidationState::Invalid);
        assert!(manifest_store.active_manifest().is_some());
        let manifest = manifest_store.active_manifest().unwrap();
        assert_eq!(manifest.title().unwrap(), "Test_Manifest");
        let test_assertion: TestAssertion = manifest.find_assertion("org.life.meaning").unwrap();
        assert_eq!(test_assertion.answer, 42);
    }

    // Ensure multiple `c2pa.placed` actions aren't created.
    // Source: https://github.com/contentauth/c2pa-rs/pull/1458
    #[test]
    fn test_builder_one_placed_action_via_ingredient_id_ref() {
        #[cfg(target_os = "wasi")]
        Settings::reset().unwrap();

        Settings::from_toml(
            &toml::toml! {
                [builder.actions.auto_placed_action]
                enabled = true
            }
            .to_string(),
        )
        .unwrap();

        let mut output = Cursor::new(Vec::new());
        let mut builder = Builder::from_json(
            &json!({
                "title": "Test Manifest",
                "format": "image/jpeg",
                "ingredients": [
                    {
                        "title": "Test Ingredient",
                        "format": "image/jpeg",
                        "relationship": "componentOf",
                        "instance_id": "123"
                    }
                ],
                "assertions": [
                    {
                        "label": "c2pa.actions",
                        "data": {
                            "actions": [
                                {
                                    "action": "c2pa.placed",
                                    "instanceId": "123"
                                }
                            ]
                        }
                    },
                ]
            })
            .to_string(),
        )
        .unwrap();
        builder
            .sign(
                &Settings::signer().unwrap(),
                "image/jpeg",
                &mut Cursor::new(TEST_IMAGE),
                &mut output,
            )
            .unwrap();

        output.rewind().unwrap();
        let reader = Reader::from_stream("image/jpeg", output).unwrap();

        let actions: Actions = reader
            .active_manifest()
            .unwrap()
            .find_assertion(Actions::LABEL)
            .unwrap();

        assert_eq!(actions.actions.len(), 2);

        let num_placed_actions = actions
            .actions
            .iter()
            .filter(|action| action.action() == c2pa_action::PLACED)
            .count();
        assert_eq!(num_placed_actions, 1);
    }

    #[test]
    fn test_builder_settings_auto_created() {
        #[cfg(target_os = "wasi")]
        Settings::reset().unwrap();

        Settings::from_toml(
            &toml::toml! {
                [builder.actions.auto_created_action]
                enabled = true
                source_type = (DigitalSourceType::Empty.to_string())
            }
            .to_string(),
        )
        .unwrap();

        let mut output = Cursor::new(Vec::new());
        Builder::new()
            .sign(
                &Settings::signer().unwrap(),
                "image/jpeg",
                &mut Cursor::new(TEST_IMAGE),
                &mut output,
            )
            .unwrap();

        output.rewind().unwrap();
        let reader = Reader::from_stream("image/jpeg", output).unwrap();

        let actions: Actions = reader
            .active_manifest()
            .unwrap()
            .find_assertion(Actions::LABEL)
            .unwrap();

        let action = actions.actions().first().unwrap();
        assert_eq!(action.action(), c2pa_action::CREATED);
    }

    #[test]
    fn test_builder_settings_auto_opened() {
        #[cfg(target_os = "wasi")]
        Settings::reset().unwrap();

        let mut builder = Builder::new();
        builder
            .add_ingredient_from_stream(parent_json(), "image/jpeg", &mut Cursor::new(TEST_IMAGE))
            .unwrap();

        let mut output = Cursor::new(Vec::new());
        builder
            .sign(
                &Settings::signer().unwrap(),
                "image/jpeg",
                &mut Cursor::new(TEST_IMAGE),
                &mut output,
            )
            .unwrap();

        output.rewind().unwrap();
        let reader = Reader::from_stream("image/jpeg", output).unwrap();

        let actions: Actions = reader
            .active_manifest()
            .unwrap()
            .find_assertion(Actions::LABEL)
            .unwrap();

        let action = actions.actions().first().unwrap();
        assert_eq!(action.action(), c2pa_action::OPENED);

        let ingredient_uris = action
            .parameters
            .as_ref()
            .unwrap()
            .ingredients
            .as_ref()
            .unwrap();

        // TODO: need API to get uri from ingredient
        // let target_uri = reader
        //     .active_manifest()
        //     .unwrap()
        //     .ingredients()
        //     .first()
        //     .unwrap()
        //     .uri()
        //     .unwrap();
        // let stored_uri = ingredient_uris.first().unwrap().url();
        // assert_eq!(target_uri, &stored_uri);

        let reader_json = reader.json();
        assert!(reader_json.contains(&ingredient_uris.first().unwrap().url()));
    }

    #[test]
    fn test_builder_settings_auto_placed() {
        #[cfg(target_os = "wasi")]
        Settings::reset().unwrap();

        Settings::from_toml(
            &toml::toml! {
                [builder.actions.auto_created_action]
                enabled = true
                source_type = (DigitalSourceType::Empty.to_string())

                [builder.actions.auto_placed_action]
                enabled = true
            }
            .to_string(),
        )
        .unwrap();

        let mut builder = Builder::new();
        builder
            .add_ingredient_from_stream(
                json!({
                    "title": "ComponentOf Test 1",
                    "relationship": "componentOf",
                    "label": "INGREDIENT_1",
                })
                .to_string(),
                "image/jpeg",
                &mut Cursor::new(TEST_IMAGE),
            )
            .unwrap();
        builder
            .add_ingredient_from_stream(
                json!({
                    "title": "ComponentOf Test 2",
                    "relationship": "componentOf",
                    "label": "INGREDIENT_2",
                })
                .to_string(),
                "image/jpeg",
                &mut Cursor::new(TEST_IMAGE),
            )
            .unwrap();

        let mut output = Cursor::new(Vec::new());
        builder
            .sign(
                &Settings::signer().unwrap(),
                "image/jpeg",
                &mut Cursor::new(TEST_IMAGE),
                &mut output,
            )
            .unwrap();

        output.rewind().unwrap();
        let reader = Reader::from_stream("image/jpeg", output).unwrap();

        let actions: Actions = reader
            .active_manifest()
            .unwrap()
            .find_assertion(Actions::LABEL)
            .unwrap();

        let action1 = actions.actions().get(1).unwrap();
        assert_eq!(action1.action(), c2pa_action::PLACED);

        let action2 = actions.actions().get(2).unwrap();
        assert_eq!(action2.action(), c2pa_action::PLACED);

        let reader_json = reader.json();

        for action in [action1, action2] {
            let ingredient_uris = action
                .parameters
                .as_ref()
                .unwrap()
                .ingredients
                .as_ref()
                .unwrap();

            // TODO: need API to get uri from ingredient
            // let target_uri = reader
            //     .active_manifest()
            //     .unwrap()
            //     .ingredients()
            //     .get(i)
            //     .unwrap()
            //     .uri()
            //     .unwrap();
            // let stored_uri = ingredient_uris.first().unwrap().url();
            // assert_eq!(target_uri, &stored_uri);

            assert!(reader_json.contains(&ingredient_uris.first().unwrap().url()));
        }
    }

    #[test]
    fn test_builder_settings_all_actions_included() {
        #[cfg(target_os = "wasi")]
        Settings::reset().unwrap();

        Settings::from_toml(
            &toml::toml! {
                [builder.actions]
                all_actions_included = true

                [builder.actions.auto_created_action]
                enabled = true
                source_type = (DigitalSourceType::Empty.to_string())
            }
            .to_string(),
        )
        .unwrap();

        let mut output = Cursor::new(Vec::new());
        Builder::new()
            .sign(
                &Settings::signer().unwrap(),
                "image/jpeg",
                &mut Cursor::new(TEST_IMAGE),
                &mut output,
            )
            .unwrap();

        output.rewind().unwrap();
        let reader = Reader::from_stream("image/jpeg", output).unwrap();

        let actions: Actions = reader
            .active_manifest()
            .unwrap()
            .find_assertion(Actions::LABEL)
            .unwrap();

        assert_eq!(actions.all_actions_included, Some(true));
    }

    #[test]
    fn test_builder_settings_action_templates() {
        #[cfg(target_os = "wasi")]
        Settings::reset().unwrap();

        Settings::from_toml(
            &toml::toml! {
                [builder.actions.auto_created_action]
                enabled = true
                source_type = (DigitalSourceType::Empty.to_string())

                [[builder.actions.templates]]
                action = (c2pa_action::EDITED)
                source_type = (DigitalSourceType::Empty.to_string())

                [[builder.actions.templates]]
                action = (c2pa_action::COLOR_ADJUSTMENTS)
                source_type = (DigitalSourceType::TrainedAlgorithmicData.to_string())
            }
            .to_string(),
        )
        .unwrap();

        let mut output = Cursor::new(Vec::new());
        Builder::new()
            .sign(
                &Settings::signer().unwrap(),
                "image/jpeg",
                &mut Cursor::new(TEST_IMAGE),
                &mut output,
            )
            .unwrap();

        output.rewind().unwrap();
        let reader = Reader::from_stream("image/jpeg", output).unwrap();

        let actions: Actions = reader
            .active_manifest()
            .unwrap()
            .find_assertion("c2pa.actions.v2")
            .unwrap();

        let templates = actions.templates.unwrap();
        assert!(templates.len() == 2);

        for template in templates {
            match template.action.as_str() {
                c2pa_action::EDITED => {
                    assert_eq!(template.source_type, Some(DigitalSourceType::Empty));
                }
                c2pa_action::COLOR_ADJUSTMENTS => {
                    assert_eq!(
                        template.source_type,
                        Some(DigitalSourceType::TrainedAlgorithmicData)
                    );
                }
                _ => {}
            }
        }
    }

    #[test]
    fn test_builder_settings_actions() {
        #[cfg(target_os = "wasi")]
        Settings::reset().unwrap();

        Settings::from_toml(
            &toml::toml! {
                [builder.actions.auto_created_action]
                enabled = true
                source_type = (DigitalSourceType::Empty.to_string())

                [[builder.actions.actions]]
                action = (c2pa_action::EDITED)
                source_type = (DigitalSourceType::Empty.to_string())

                [[builder.actions.actions]]
                action = (c2pa_action::COLOR_ADJUSTMENTS)
                source_type = (DigitalSourceType::TrainedAlgorithmicData.to_string())
            }
            .to_string(),
        )
        .unwrap();

        let mut output = Cursor::new(Vec::new());
        Builder::new()
            .sign(
                &Settings::signer().unwrap(),
                "image/jpeg",
                &mut Cursor::new(TEST_IMAGE),
                &mut output,
            )
            .unwrap();

        output.rewind().unwrap();
        let reader = Reader::from_stream("image/jpeg", output).unwrap();

        let actions: Actions = reader
            .active_manifest()
            .unwrap()
            .find_assertion(Actions::LABEL)
            .unwrap();

        assert!(actions.actions.len() > 2);

        for action in actions.actions {
            match action.action() {
                c2pa_action::EDITED => {
                    assert_eq!(action.source_type(), Some(&DigitalSourceType::Empty));
                }
                c2pa_action::COLOR_ADJUSTMENTS => {
                    assert_eq!(
                        action.source_type(),
                        Some(&DigitalSourceType::TrainedAlgorithmicData)
                    );
                }
                _ => {}
            }
        }
    }

    #[test]
    #[cfg(feature = "file_io")]
    fn test_builder_sign_file() {
        use crate::utils::io_utils::tempdirectory;
        crate::utils::test::setup_logger();

        let source = "tests/fixtures/CA.jpg";
        let dir = tempdirectory().unwrap();
        let dest = dir.path().join("test_file.jpg");
        let mut parent = std::fs::File::open(source).unwrap();

        let mut builder = Builder::from_json(&manifest_json()).unwrap();
        builder
            .add_ingredient_from_stream(parent_json(), "image/jpeg", &mut parent)
            .unwrap();

        builder
            .add_resource("thumbnail.jpg", Cursor::new(TEST_THUMBNAIL))
            .unwrap();

        // sign and write to the output stream
        let signer = test_signer(SigningAlg::Ps256);
        builder.sign_file(signer.as_ref(), source, &dest).unwrap();

        // read and validate the signed manifest store
        let manifest_store = Reader::from_file(&dest).expect("from_bytes");

        println!("{manifest_store}");
        assert_ne!(manifest_store.validation_state(), ValidationState::Invalid);
        assert_eq!(manifest_store.validation_status(), None);
        assert_eq!(
            manifest_store.active_manifest().unwrap().title().unwrap(),
            "Test_Manifest"
        );
    }

    #[test]
    #[cfg(feature = "file_io")]
    fn test_builder_sign_assets() {
        const TESTFILES: &[&str] = &[
            "IMG_0003.jpg",
            "sample1.png",
            "sample1.webp",
            "TUSCANY.TIF",
            "sample1.svg",
            "sample1.wav",
            "test.avi",
            "sample1.mp3",
            "sample1.avif",
            "sample1.heic",
            "sample1.heif",
            "sample1.m4a",
            "video1_no_manifest.mp4",
            //"cloud_manifest.c2pa", // we need a new test for this since it will always fail
        ];
        for file_name in TESTFILES {
            let extension = file_name.split('.').next_back().unwrap();
            let format = extension;

            let path = format!("tests/fixtures/{file_name}");
            println!("path: {path}");
            let mut source = std::fs::File::open(path).unwrap();
            let mut dest = Cursor::new(Vec::new());

            let mut builder = Builder::from_json(&manifest_json()).unwrap();
            builder
                .add_ingredient_from_stream(parent_json(), format, &mut source)
                .unwrap();

            builder
                .add_resource("thumbnail.jpg", Cursor::new(TEST_THUMBNAIL))
                .unwrap();

            // sign and write to the output stream
            let signer = test_signer(SigningAlg::Ps256);
            builder
                .sign(signer.as_ref(), format, &mut source, &mut dest)
                .unwrap();

            // read and validate the signed manifest store
            dest.rewind().unwrap();
            let manifest_store = Reader::from_stream(format, &mut dest).expect("from_bytes");

            //println!("{}", manifest_store);
            if format != "c2pa" {
                // c2pa files will not validate since they have no associated asset
                assert_ne!(manifest_store.validation_state(), ValidationState::Invalid);
            }
            assert_eq!(
                manifest_store.active_manifest().unwrap().title().unwrap(),
                "Test_Manifest"
            );

            // enable to write the signed manifests to a file for debugging
            // let dest_path = std::path::PathBuf::from(env!("CARGO_MANIFEST_DIR"))
            //     .join("../target")
            //     .join("signed")
            //     .join(file_name);

            // std::fs::create_dir_all(dest_path.parent().unwrap()).unwrap();
            // std::fs::write(&dest_path, dest.get_ref()).unwrap();
        }
    }

    #[test]
    #[cfg(feature = "file_io")]
    fn test_builder_remote_url() {
        let mut source = Cursor::new(TEST_IMAGE_CLEAN);
        let mut dest = Cursor::new(Vec::new());

        let mut builder = Builder::from_json(&simple_manifest_json()).unwrap();
        builder.remote_url = Some("http://my_remote_url".to_string());
        builder.no_embed = true;

        // sign the Builder and write it to the output stream
        let signer = test_signer(SigningAlg::Ps256);
        let manifest_data = builder
            .sign(signer.as_ref(), "image/jpeg", &mut source, &mut dest)
            .unwrap();

        // check to make sure we have a remote url and no manifest data
        dest.set_position(0);
        let _err = Reader::from_stream("image/jpeg", &mut dest).expect_err("from_bytes");

        // now validate the manifest against the written asset
        dest.set_position(0);
        let reader = Reader::from_manifest_data_and_stream(&manifest_data, "image/jpeg", &mut dest)
            .expect("from_bytes");

        println!("{}", reader.json());
        assert_eq!(reader.validation_status(), None);
    }

    #[test]
    fn test_builder_data_hashed_embeddable() {
        const CLOUD_IMAGE: &[u8] = include_bytes!("../tests/fixtures/cloud.jpg");
        let mut input_stream = Cursor::new(CLOUD_IMAGE);

        let signer = test_signer(SigningAlg::Ps256);

        let mut builder = Builder::from_json(&simple_manifest_json()).unwrap();

        // get a placeholder the manifest
        let placeholder = builder
            .data_hashed_placeholder(signer.reserve_size(), "image/jpeg")
            .unwrap();

        let mut output_stream = Cursor::new(Vec::new());

        // write a jpeg file with a placeholder for the manifest (returns offset of the placeholder)
        let offset = write_jpeg_placeholder_stream(
            &placeholder,
            "image/jpeg",
            &mut input_stream,
            &mut output_stream,
            None,
        )
        .unwrap();

        println!("offset: {}, size {}", offset, output_stream.get_ref().len());
        // create an hash exclusion for the manifest
        let exclusion = crate::HashRange::new(offset as u64, placeholder.len() as u64);
        let exclusions = vec![exclusion];

        let mut dh = DataHash::new("source_hash", "sha256");
        dh.exclusions = Some(exclusions);

        // Hash the bytes excluding the manifest we inserted
        output_stream.rewind().unwrap();
        let hash =
            hash_stream_by_alg("sha256", &mut output_stream, dh.exclusions.clone(), true).unwrap();
        dh.set_hash(hash);

        // get the embeddable manifest, letting API do the hashing
        let signed_manifest: Vec<u8> = builder
            .sign_data_hashed_embeddable(signer.as_ref(), &dh, "image/jpeg")
            .unwrap();

        use std::io::{Seek, SeekFrom, Write};

        output_stream.seek(SeekFrom::Start(offset as u64)).unwrap();
        output_stream.write_all(&signed_manifest).unwrap();
        output_stream.flush().unwrap();

        output_stream.rewind().unwrap();

        let reader = crate::Reader::from_stream("image/jpeg", output_stream).unwrap();
        println!("{reader}");
        assert_eq!(reader.validation_status(), None);
    }

    #[test]
    fn test_builder_data_hashed_embeddable_min() -> Result<()> {
        let signer = Builder::working_store_signer().unwrap();

        let mut builder = Builder::from_json(&simple_manifest_json()).unwrap();

        // get a placeholder the manifest
        let placeholder = builder
            .data_hashed_placeholder(signer.reserve_size(), "application/c2pa")
            .unwrap();

        let offset = 0;
        // create an hash exclusion for the manifest
        let exclusion = crate::HashRange::new(offset as u64, placeholder.len() as u64);
        let exclusions = vec![exclusion];

        let mut dh = DataHash::new("source_hash", "sha256");
        dh.exclusions = Some(exclusions);

        // Hash the bytes excluding the manifest we inserted
        let mut output_stream = Cursor::new(placeholder.clone());
        let hash =
            hash_stream_by_alg("sha256", &mut output_stream, dh.exclusions.clone(), true).unwrap();
        dh.set_hash(hash);

        // get the embeddable manifest, letting API do the hashing
        let signed_manifest: Vec<u8> =
            builder.sign_data_hashed_embeddable(signer.as_ref(), &dh, "application/c2pa")?;

        let output_stream = Cursor::new(signed_manifest);

        let reader = crate::Reader::from_stream("application/c2pa", output_stream).unwrap();
        println!("{reader}");
        assert_eq!(reader.validation_status(), None);
        Ok(())
    }

    #[test]
    fn test_builder_box_hashed_embeddable_min() {
        let mut reader = Cursor::new("");
        let c2pa_io = jumbf_io::get_assetio_handler("application/c2pa").unwrap();
        let box_mapper = c2pa_io.asset_box_hash_ref().unwrap();
        let boxes = box_mapper.get_box_map(&mut reader).unwrap();
        // Create the BoxHash object
        let bh = BoxHash { boxes };
        // And generate the box hashes
        //bh.generate_box_hash_from_stream(&mut reader, "sha256", box_mapper, true).unwrap();

        let mut builder = Builder::from_json(&simple_manifest_json()).unwrap();
        builder.add_assertion(labels::BOX_HASH, &bh).unwrap();

        let signer = Builder::working_store_signer().unwrap();

        let manifest_bytes = builder
            .sign_box_hashed_embeddable(signer.as_ref(), "application/c2pa")
            .unwrap();

        let output_stream = Cursor::new(manifest_bytes);

        let reader = crate::Reader::from_stream("application/c2pa", output_stream).unwrap();
        println!("{reader}");
        assert_eq!(reader.validation_status(), None);
    }

    #[c2pa_test_async]
    #[cfg(target_arch = "wasm32")]
    async fn test_builder_box_hashed_embeddable() {
        use crate::{
            asset_handlers::jpeg_io::JpegIO,
            asset_io::{CAIWriter, HashBlockObjectType},
        };
        const BOX_HASH_IMAGE: &[u8] = include_bytes!("../tests/fixtures/boxhash.jpg");
        const BOX_HASH: &[u8] = include_bytes!("../tests/fixtures/boxhash.json");

        let mut input_stream = Cursor::new(BOX_HASH_IMAGE);

        // get saved box hash settings
        let box_hash: BoxHash = serde_json::from_slice(BOX_HASH).unwrap();

        let mut builder = Builder::from_json(&simple_manifest_json()).unwrap();

        builder.add_assertion(labels::BOX_HASH, &box_hash).unwrap();

        let signer = crate::utils::test_signer::async_test_signer(SigningAlg::Ed25519);

        let manifest_bytes = builder
            .sign_box_hashed_embeddable_async(signer.as_ref(), "image/jpeg")
            .await
            .unwrap();

        // insert manifest into output asset
        let jpeg_io = JpegIO {};
        let ol = jpeg_io
            .get_object_locations_from_stream(&mut input_stream)
            .unwrap();
        input_stream.rewind().unwrap();

        let cai_loc = ol
            .iter()
            .find(|o| o.htype == HashBlockObjectType::Cai)
            .unwrap();

        // build new asset in memory inserting new manifest
        let outbuf = Vec::new();
        let mut out_stream = Cursor::new(outbuf);

        // write before
        let mut before = vec![0u8; cai_loc.offset];
        input_stream.read_exact(before.as_mut_slice()).unwrap();
        out_stream.write_all(&before).unwrap();

        // write composed bytes
        out_stream.write_all(&manifest_bytes).unwrap();

        // write bytes after
        let mut after_buf = Vec::new();
        input_stream.read_to_end(&mut after_buf).unwrap();
        out_stream.write_all(&after_buf).unwrap();

        out_stream.rewind().unwrap();

        let _reader = crate::Reader::from_stream_async("image/jpeg", out_stream)
            .await
            .unwrap();
        //println!("{reader}");
        assert_eq!(_reader.validation_status(), None);
    }

    #[c2pa_test_async]
    #[cfg(any(target_arch = "wasm32", feature = "file_io"))]
    async fn test_builder_box_hashed_embeddable_with_exclusions() {
        use crate::{
            asset_handlers::jpeg_io::JpegIO,
            asset_io::{CAIWriter, HashBlockObjectType},
        };
        const BOX_HASH_IMAGE: &[u8] = include_bytes!("../tests/fixtures/boxhash.jpg");
        const BOX_HASH: &[u8] = include_bytes!("../tests/fixtures/boxhash_with_exclusion.json");

        let mut input_stream = Cursor::new(BOX_HASH_IMAGE);

        // get saved box hash settings
        let box_hash: BoxHash = serde_json::from_slice(BOX_HASH).unwrap();

        let mut builder = Builder::from_json(&simple_manifest_json()).unwrap();

        builder.add_assertion(labels::BOX_HASH, &box_hash).unwrap();

        let signer = crate::utils::test_signer::async_test_signer(SigningAlg::Ed25519);

        let manifest_bytes = builder
            .sign_box_hashed_embeddable_async(signer.as_ref(), "image/jpeg")
            .await
            .unwrap();

        // insert manifest into output asset
        let jpeg_io = JpegIO {};
        let ol = jpeg_io
            .get_object_locations_from_stream(&mut input_stream)
            .unwrap();
        input_stream.rewind().unwrap();

        let cai_loc = ol
            .iter()
            .find(|o| o.htype == HashBlockObjectType::Cai)
            .unwrap();

        // build new asset in memory inserting new manifest
        let outbuf = Vec::new();
        let mut out_stream = Cursor::new(outbuf);

        // write before
        let mut before = vec![0u8; cai_loc.offset];
        input_stream.read_exact(before.as_mut_slice()).unwrap();
        out_stream.write_all(&before).unwrap();

        // write composed bytes
        out_stream.write_all(&manifest_bytes).unwrap();

        // write bytes after
        let mut after_buf = Vec::new();
        input_stream.read_to_end(&mut after_buf).unwrap();
        out_stream.write_all(&after_buf).unwrap();

        out_stream.rewind().unwrap();

        let _reader = crate::Reader::from_stream_async("image/jpeg", out_stream)
            .await
            .unwrap();
        //println!("{reader}");
        assert_eq!(_reader.validation_status(), None);
    }

    #[cfg(feature = "file_io")]
    #[test]
    fn test_builder_base_path() {
        let mut source = Cursor::new(TEST_IMAGE_CLEAN);
        let mut dest = Cursor::new(Vec::new());

        let mut builder = Builder::from_json(&manifest_json()).unwrap();
        builder.set_base_path("tests/fixtures");
        builder
            .add_ingredient_from_stream(parent_json().to_string(), "image/jpeg", &mut source)
            .unwrap();

        // Ensure that we can zip and unzip, saving the base path
        let mut zipped = Cursor::new(Vec::new());
        builder.to_archive(&mut zipped).unwrap();

        // unzip the manifest builder from the zipped stream
        zipped.rewind().unwrap();
        let mut builder = Builder::from_archive(&mut zipped).unwrap();

        // sign the Builder and write it to the output stream
        let signer = test_signer(SigningAlg::Ps256);
        let _manifest_data = builder
            .sign(signer.as_ref(), "image/jpeg", &mut source, &mut dest)
            .unwrap();

        // read and validate the signed manifest store
        dest.rewind().unwrap();
        let reader = Reader::from_stream("image/jpeg", &mut dest).expect("from_bytes");

        //println!("{}", reader);
        assert_ne!(reader.validation_state(), ValidationState::Invalid);
        assert_eq!(reader.validation_status(), None);
        assert_eq!(
            reader
                .active_manifest()
                .unwrap()
                .thumbnail_ref()
                .unwrap()
                .format,
            "image/jpeg",
        );
    }

    const MANIFEST_JSON: &str = r#"{
        "claim_generator_info": [
            {
                "name": "test",
                "version": "1.0",
                "icon": {
                    "format": "image/svg+xml",
                    "identifier": "sample1.svg"
                }
            }
        ],
        "format" : "image/jpeg",
        "thumbnail": {
            "format": "image/jpeg",
            "identifier": "IMG_0003.jpg"
        },
        "assertions": [
            {
                "label": "c2pa.actions.v2",
                "data": {
                    "actions": [
                        {
                            "action": "c2pa.opened",
                            "parameters": {
                                "description": "import",
                                "ingredientIds": [
                                    "xmp.iid:7b57930e-2f23-47fc-affe-0400d70b738d"
                                ]
                            },
                            "digitalSourceType": "http://cv.iptc.org/newscodes/digitalsourcetype/algorithmicMedia",
                            "softwareAgent": {
                                "name": "TestApp",
                                "version": "1.0",
                                "icon": {
                                    "format": "image/svg+xml",
                                    "identifier": "sample1.svg"
                                },
                                "something": "else"
                            }
                        },
                        {
                            "action": "c2pa.dubbed",
                            "softwareAgent": {
                                "name": "Test Dubber"
                            },
                            "changes": [
                                {
                                    "region" : [
                                        {
                                            "type" : "temporal",
                                            "time" : {}
                                        },
                                        {
                                            "type": "identified",
                                            "item": {
                                                "identifier": "https://bioportal.bioontology.org/ontologies/FMA",
                                                "value": "lips"
                                            }
                                        }
                                    ],
                                    "description": "lip synced area"
                                }
                            ]
                        }
                    ],
                    "templates": [
                        {
                            "action": "c2pa.opened",
                            "softwareAgent": {
                                "name": "TestApp",
                                "version": "1.0",
                                "icon": {
                                    "format": "image/svg+xml",
                                    "identifier": "sample1.svg"
                                },
                                "something": "else"
                            },
                            "icon": {
                                "format": "image/svg+xml",
                                "identifier": "sample1.svg"
                            }
                        }
                    ]
                }
            }
        ],
        "ingredients": [{
            "title": "A.jpg",
            "format": "image/jpeg",
            "instance_id": "xmp.iid:7b57930e-2f23-47fc-affe-0400d70b738d",
            "document_id": "xmp.did:813ee422-9736-4cdc-9be6-4e35ed8e41cb",
            "relationship": "parentOf",
            "thumbnail": {
                "format": "image/png",
                "identifier": "exp-test1.png"
            }
        },
        {
            "title": "prompt",
            "format": "text/plain",
            "relationship": "inputTo",
            "data": {
                "format": "text/plain",
                "identifier": "prompt.txt"
            },
            "data_types": [
                {
                    "type": "c2pa.types.generator.prompt"
                }
            ]
        },
        {
            "title": "Custom AI Model",
            "format": "application/octet-stream",
            "relationship": "inputTo",
            "data_types": [
                {
                    "type": "c2pa.types.model"
                }
            ]
          }
        ]
    }"#;

    #[test]
    /// tests and illustrates how to add assets to a non-file based manifest by using a stream
    fn from_json_with_stream_full_resources() {
        use crate::utils::test::setup_logger;
        setup_logger();
        use crate::assertions::Relationship;

        let mut builder = Builder::from_json(MANIFEST_JSON).unwrap();
        // add binary resources to manifest and ingredients giving matching the identifiers given in JSON
        builder
            .add_resource("IMG_0003.jpg", Cursor::new(b"jpeg data"))
            .unwrap()
            .add_resource("sample1.svg", Cursor::new(b"svg data"))
            .expect("add resource")
            .add_resource("exp-test1.png", Cursor::new(b"png data"))
            .expect("add_resource")
            .add_resource("prompt.txt", Cursor::new(b"pirate with bird on shoulder"))
            .expect("add_resource");

        //println!("{builder}");

        let image = include_bytes!("../tests/fixtures/earth_apollo17.jpg");
        // convert buffer to cursor with Read/Write/Seek capability
        let mut input = Cursor::new(image.to_vec());

        let signer = test_signer(SigningAlg::Ps256);
        // Embed a manifest using the signer.
        let mut output = Cursor::new(Vec::new());
        builder
            .sign(signer.as_ref(), "jpeg", &mut input, &mut output)
            .expect("builder sign");

        output.set_position(0);
        let reader = Reader::from_stream("jpeg", &mut output).expect("from_bytes");
        let m = reader.active_manifest().unwrap();

        //println!("after = {m}");

        assert!(m.thumbnail().is_some());
        assert!(m.thumbnail_ref().is_some());
        assert_eq!(m.thumbnail_ref().unwrap().format, "image/jpeg");
        let id = m.thumbnail_ref().unwrap().identifier.as_str();
        let mut thumbnail_data = Cursor::new(Vec::new());
        reader.resource_to_stream(id, &mut thumbnail_data).unwrap();
        assert_eq!(thumbnail_data.into_inner(), b"jpeg data");

        assert_eq!(m.ingredients().len(), 3);
        // Validate a prompt ingredient (with data field)
        let prompt = &m.ingredients()[1];
        assert_eq!(prompt.title(), Some("prompt"));
        assert_eq!(prompt.relationship(), &Relationship::InputTo);
        assert!(prompt.data_ref().is_some());
        assert_eq!(prompt.data_ref().unwrap().format, "text/plain");
        let id = prompt.data_ref().unwrap().identifier.as_str();
        let mut prompt_data = Cursor::new(Vec::new());
        reader.resource_to_stream(id, &mut prompt_data).unwrap();
        assert_eq!(prompt_data.into_inner(), b"pirate with bird on shoulder");

        // Validate a custom AI model ingredient.
        assert_eq!(m.ingredients()[2].title(), Some("Custom AI Model"));
        assert_eq!(m.ingredients()[2].relationship(), &Relationship::InputTo);
        assert_eq!(
            m.ingredients()[2].data_types().unwrap()[0].asset_type,
            "c2pa.types.model"
        );

        // validate the claim_generator_info
        let cgi = m.claim_generator_info.as_ref().unwrap();
        assert_eq!(cgi[0].name, "test");
        assert_eq!(cgi[0].version.as_ref().unwrap(), "1.0");
        match cgi[0].icon().unwrap() {
            crate::resource_store::UriOrResource::ResourceRef(resource) => {
                assert_eq!(resource.format, "image/svg+xml");
                let mut icon_data = Cursor::new(Vec::new());
                reader
                    .resource_to_stream(&resource.identifier, &mut icon_data)
                    .unwrap();
                assert_eq!(icon_data.into_inner(), b"svg data");
            }
            _ => unreachable!(),
        }

        // println!("{manifest_store}");
    }

    #[test]
    fn test_composed_manifest() {
        let manifest: &[u8; 4] = b"abcd";
        let format = "image/jpeg";
        let composed = Builder::composed_manifest(manifest, format).unwrap();
        assert_eq!(composed.len(), 16);
    }

    /// example of creating a builder directly with a [`ManifestDefinition`]
    #[c2pa_test_async]
    /// test if the sdk can add a cloud ingredient retrieved from a stream and a cloud manifest
    // This works with or without the fetch_remote_manifests feature
    async fn test_add_cloud_ingredient() {
        crate::settings::set_settings_value("verify.remote_manifest_fetch", false).unwrap();

        let mut input = Cursor::new(TEST_IMAGE_CLEAN);
        let mut cloud_image = Cursor::new(TEST_IMAGE_CLOUD);

        let definition = ManifestDefinition {
            claim_version: Some(1),
            claim_generator_info: [ClaimGeneratorInfo::default()].to_vec(),
            format: "image/jpeg".to_string(),
            title: Some("Test_Manifest".to_string()),
            ..Default::default()
        };

        let mut builder = Builder {
            definition,
            ..Default::default()
        };

        let parent_json = json!({
            "title": "Parent Test",
            "format": "image/jpeg",
            "instance_id": "12345",
            "relationship": "parentOf",
            "manifest_data": {
                "format": "application/c2pa",
                "identifier": "cloud_manifest"
            }
        })
        .to_string();

        // add the cloud manifest data to the builder
        builder
            .add_resource(
                "cloud_manifest",
                Cursor::new(Cursor::new(TEST_MANIFEST_CLOUD).get_ref()),
            )
            .unwrap();

        builder
            .add_ingredient_from_stream(parent_json, "image/jpeg", &mut cloud_image)
            .unwrap();

        builder
            .add_assertion("org.test.assertion", &"assertion".to_string())
            .unwrap();

        let signer = test_signer(SigningAlg::Ps256);
        // Embed a manifest using the signer.
        let mut output = Cursor::new(Vec::new());
        builder
            .sign(signer.as_ref(), "jpeg", &mut input, &mut output)
            .expect("builder sign");

        output.set_position(0);

        let reader = Reader::from_stream("jpeg", &mut output).expect("from_bytes");
        let m = reader.active_manifest().unwrap();
        assert_eq!(m.ingredients().len(), 1);
        assert!(m.ingredients()[0].active_manifest().is_some());
    }

    #[test]
    fn test_redaction() {
        Settings::from_toml(include_str!("../tests/fixtures/test_settings.toml")).unwrap();
        //crate::utils::test::setup_logger();

        // the label of the assertion we are going to redact
        const ASSERTION_LABEL: &str = "stds.schema-org.CreativeWork";

        let mut input = Cursor::new(TEST_IMAGE);

        let parent = Reader::from_stream("image/jpeg", &mut input).expect("from_stream");
        let parent_manifest_label = parent.active_label().unwrap();
        // Create a redacted uri for the assertion we are going to redact.
        let redacted_uri =
            crate::jumbf::labels::to_assertion_uri(parent_manifest_label, ASSERTION_LABEL);

        let mut builder = Builder::new();
        builder.set_intent(BuilderIntent::Edit);
        builder.definition.redactions = Some(vec![redacted_uri.clone()]);

        let redacted_action = crate::assertions::Action::new("c2pa.redacted")
            .set_reason("testing".to_owned())
            .set_parameter("redacted".to_owned(), redacted_uri.clone())
            .unwrap();

        builder.add_action(redacted_action).unwrap();

        let signer = test_signer(SigningAlg::Ps256);
        // Embed a manifest using the signer.
        let mut output = Cursor::new(Vec::new());
        builder
            .sign(signer.as_ref(), "image/jpeg", &mut input, &mut output)
            .expect("builder sign");

        output.set_position(0);

        let reader = Reader::from_stream("image/jpeg", &mut output).expect("from_bytes");
        println!("{reader}");
        assert_eq!(reader.validation_state(), ValidationState::Trusted);
        let m = reader.active_manifest().unwrap();
        assert_eq!(m.ingredients().len(), 1);
        let parent = reader.get_manifest(parent_manifest_label).unwrap();
        assert_eq!(parent.assertions().len(), 1);
    }

    #[c2pa_test_async]
    async fn test_redaction_async() {
        Settings::from_toml(include_str!("../tests/fixtures/test_settings.toml")).unwrap();

        // the label of the assertion we are going to redact
        const ASSERTION_LABEL: &str = "stds.schema-org.CreativeWork";

        let mut input = Cursor::new(TEST_IMAGE);

        let parent = Reader::from_stream_async("image/jpeg", &mut input)
            .await
            .expect("from_stream");
        let parent_manifest_label = parent.active_label().unwrap();
        // Create a redacted uri for the assertion we are going to redact.
        let redacted_uri =
            crate::jumbf::labels::to_assertion_uri(parent_manifest_label, ASSERTION_LABEL);

        let mut builder = Builder::new();
        builder.set_intent(BuilderIntent::Edit);
        builder.definition.redactions = Some(vec![redacted_uri.clone()]);

        let redacted_action = crate::assertions::Action::new("c2pa.redacted")
            .set_reason("testing".to_owned())
            .set_parameter("redacted".to_owned(), redacted_uri.clone())
            .unwrap();

        builder.add_action(redacted_action).unwrap();

        let signer = async_test_signer(SigningAlg::Ps256);
        // Embed a manifest using the signer.
        let mut output = Cursor::new(Vec::new());
        builder
            .sign_async(signer.as_ref(), "image/jpeg", &mut input, &mut output)
            .await
            .expect("builder sign");

        output.set_position(0);

        let reader = Reader::from_stream_async("image/jpeg", &mut output)
            .await
            .expect("from_bytes");
        //println!("{reader}");
        assert!(matches!(
            reader.validation_state(),
            ValidationState::Trusted | ValidationState::Valid
        ));
        let m = reader.active_manifest().unwrap();
        assert_eq!(m.ingredients().len(), 1);
        let parent = reader.get_manifest(parent_manifest_label).unwrap();
        assert_eq!(parent.assertions().len(), 1);
    }

    #[test]
    // this first creates a manifest with an assertion we will later redact
    // then creates an update manifest that redacts the assertion
    fn test_redaction2() {
        use crate::{assertions::Action, utils::test::setup_logger};
        Settings::from_toml(include_str!("../tests/fixtures/test_settings.toml")).unwrap();

        setup_logger();
        // the label of the assertion we are going to redact
        const ASSERTION_LABEL: &str = "stds.schema-org.CreativeWork";

        let mut source = Cursor::new(TEST_IMAGE_CLEAN);
        let mut dest1 = Cursor::new(Vec::new());

        let definition = ManifestDefinition {
            claim_version: Some(2),
            title: Some("Redacted claim".to_string()),
            ..Default::default()
        };
        let mut builder = Builder {
            definition,
            ..Default::default()
        };

        // Create a parent with a c2pa_action type assertion.
        let created_action = crate::assertions::Action::new(c2pa_action::CREATED)
            .set_source_type(DigitalSourceType::Empty);

        let actions = crate::assertions::Actions::new().add_action(created_action);
        builder.add_assertion(Actions::LABEL, &actions).unwrap();

        builder
            .add_assertion(
                ASSERTION_LABEL,
                &json!({
                    "@context": "https://schema.org",
                    "@type": "CreativeWork",
                    "author": [
                        {
                            "@type": "Person",
                            "name": "Joe Bloggs"
                        }
                    ]
                }),
            )
            .unwrap();

        // sign the Builder and write it to the output stream
        let signer = test_signer(SigningAlg::Ps256);
        let _manifest_data = builder
            .sign(signer.as_ref(), "image/jpeg", &mut source, &mut dest1)
            .unwrap();

        dest1.set_position(0);
        let reader = Reader::from_stream("jpeg", &mut dest1).expect("from_bytes");
        //println!("{reader}");
        assert_eq!(reader.validation_state(), ValidationState::Trusted);
        let parent_manifest_label = reader.active_label().unwrap();

        // We now have the assertion we want to react from, now lets add an update manifest and redact
        let definition = ManifestDefinition {
            claim_version: Some(2),
            title: Some("Redacting claim".to_string()),
            ..Default::default()
        };

        let mut builder2 = Builder {
            definition,
            ..Default::default()
        };

        builder2.set_intent(BuilderIntent::Update);
        // rewind our new asset stream so we can add it as an ingredient
        dest1.set_position(0);

        let redacted_uri =
            crate::jumbf::labels::to_assertion_uri(parent_manifest_label, ASSERTION_LABEL);

        let redacted_action = Action::new("c2pa.redacted")
            .set_reason("testing".to_owned())
            .set_parameter("redacted".to_owned(), redacted_uri.clone())
            .unwrap();

        let actions = Actions::new().add_action(redacted_action);

        builder2.definition.redactions = Some(vec![redacted_uri]);

        builder2.add_assertion(Actions::LABEL, &actions).unwrap();

        let signer = test_signer(SigningAlg::Ps256);

        // rewind our first asset stream again
        dest1.set_position(0);

        // Embed a manifest using the signer.
        let mut output = Cursor::new(Vec::new());
        builder2
            .sign(signer.as_ref(), "jpeg", &mut dest1, &mut output)
            .expect("builder sign");

        output.set_position(0);
        //std::fs::write("redaction2.jpg", output.get_ref()).unwrap();

        let reader = Reader::from_stream("jpeg", &mut output).expect("from_bytes");
        //println!("{reader}");
        assert_eq!(reader.validation_state(), ValidationState::Trusted);
        let m = reader.active_manifest().unwrap();
        assert_eq!(m.ingredients().len(), 1);
        let parent = reader.get_manifest(parent_manifest_label).unwrap();
        assert_eq!(parent.assertions().len(), 1);
    }

    #[test]
    fn test_supported_mime_types() {
        let mime_types = Builder::supported_mime_types();
        assert!(mime_types.contains(&"image/jpeg".to_string()));
        assert!(mime_types.contains(&"image/png".to_string()));
        assert!(mime_types.contains(&"image/gif".to_string()));
        assert!(mime_types.contains(&"image/webp".to_string()));
        assert!(mime_types.contains(&"image/avif".to_string()));
        assert!(mime_types.contains(&"image/heic".to_string()));
        assert!(mime_types.contains(&"image/heif".to_string()));
    }

    #[cfg(all(feature = "add_thumbnails", feature = "file_io"))]
    #[test]
    fn test_to_archive_and_from_archive_with_ingredient_thumbnail() {
        let mut builder = Builder::from_json(&simple_manifest_json()).unwrap();

        let mut thumbnail = Cursor::new(TEST_THUMBNAIL);
        let mut source = Cursor::new(TEST_IMAGE_CLEAN);

        let signer = test_signer(SigningAlg::Ps256);

        let ingredient_json = r#"{"title": "Test Ingredient"}"#;
        builder
            .add_ingredient_from_stream(ingredient_json, "image/jpeg", &mut thumbnail)
            .unwrap();

        let mut archive = Cursor::new(Vec::new());
        assert!(builder.to_archive(&mut archive).is_ok());

        let mut builder = Builder::from_archive(archive).unwrap();

        let mut output = Cursor::new(Vec::new());

        assert!(builder
            .sign(&signer, "image/jpeg", &mut source, &mut output)
            .is_ok());

        let reader_json = Reader::from_stream("image/jpeg", &mut output)
            .unwrap()
            .json();
        println!("{reader_json}");
        assert!(reader_json.contains("Test Ingredient"));
        assert!(reader_json.contains("thumbnail.ingredient"));
    }

    /// Test Builder add_action with a serde_json::Value
    #[test]
    fn test_builder_add_action_with_value() {
        let mut builder = Builder::new();
        let action = json!({
            "action": "com.example.test-action",
            "parameters": {
                "key1": "value1",
                "key2": "value2"
            }
        });
        builder.add_action(action).unwrap();
        println!("{:#?}", builder.definition);
        assert!(!builder.definition.assertions.is_empty());
    }

    /// Test builder add_action with an Action struct
    #[test]
    fn test_builder_add_action_with_struct() {
        use crate::assertions::Action;
        let mut builder = Builder::new();
        let action = Action::new("com.example.test-action")
            .set_parameter("key1", "value1")
            .unwrap()
            .set_parameter("key2", "value2")
            .unwrap();
        builder.add_action(action).unwrap();
        println!("{:#?}", builder.definition);
        assert!(!builder.definition.assertions.is_empty());
    }
    /// Test builder set_base_path
    #[cfg(feature = "file_io")]
    #[test]
    fn test_builder_set_base_path() {
        let mut builder = Builder::new();
        let ingredient_folder = fixture_path("ingredient");
        builder.set_base_path(&ingredient_folder);

        let ingredient_json =
            std::fs::read_to_string(ingredient_folder.join("ingredient.json")).unwrap();

        let ingredient = Ingredient::from_json(&ingredient_json).unwrap();
        builder.add_ingredient(ingredient);

        let signer = test_signer(SigningAlg::Ps256);

        let mut source = Cursor::new(TEST_IMAGE_CLEAN);
        let mut dest = Cursor::new(Vec::new());

        builder
            .sign(&signer, "image/jpeg", &mut source, &mut dest)
            .unwrap();

        let reader = Reader::from_stream("jpeg", &mut dest).unwrap();
        let active_manifest = reader.active_manifest().unwrap();
        let ingredient = active_manifest.ingredients().first().unwrap();
        assert_eq!(ingredient.title(), Some("C.jpg"));
    }

    #[test]
    fn test_builder_add_ingredient_from_reader() -> Result<()> {
        Settings::from_toml(include_str!("../tests/fixtures/test_settings.toml"))?;
        use std::io::Cursor;
        let format = "image/jpeg";
        let mut source = Cursor::new(TEST_IMAGE);
        let mut dest = Cursor::new(Vec::new());

        // first an example of capturing an ingredient as a builder.
        // We create a new builder, and set the Intent to Edit
        // this tells the builder to capture the source file as a parent ingredient
        // if one is not otherwise added.
        let mut builder = Builder::new();
        builder.set_intent(BuilderIntent::Edit);
        let signer = &Settings::signer()?;
        // We have a different options here. We can embed the manifest into a destination file
        // or we can bypass the embedding and just get the manifest data back.
        // you can also output to null if you just want the manifest data.
        // Here we embed the manifest into a destination file.
        let _c2pa_data = builder
            .sign(signer, format, &mut source, &mut dest)?;

        dest.rewind()?;
        // use read_from_manifest_data_and_stream to validate if not embedded.
        let reader = Reader::from_stream(format, &mut dest)?;
        println!("first: {reader}");

        // create a new builder and add our ingredient from the reader.
        let builder2 = &mut Builder::new();
        builder2.add_ingredient_from_reader(&reader)?;
        assert!(!builder2.definition.ingredients.is_empty());
        println!("\nbuilder2:{builder2}");
        source.rewind()?;
        let dest2 = &mut Cursor::new(Vec::new());
        builder2.sign(signer, format, &mut source, dest2)?;
        dest2.rewind()?;
        let reader2 = Reader::from_stream(format, dest2)?;
        println!("\nreader2:{reader2}");
        assert_eq!(reader2.active_manifest().unwrap().ingredients().len(), 1);
        Ok(())
    }
}<|MERGE_RESOLUTION|>--- conflicted
+++ resolved
@@ -38,27 +38,11 @@
     error::{Error, Result},
     jumbf_io,
     resource_store::{ResourceRef, ResourceResolver, ResourceStore},
-<<<<<<< HEAD
-    salt::DefaultSalt,
-    settings::Settings,
+    settings::{self, Settings},
     store::Store,
     utils::{hash_utils::hash_to_b64, mime::format_to_mime},
-    AsyncSigner,
-    ClaimGeneratorInfo,
-    HashRange,
-    HashedUri,
-    Ingredient,
-    ManifestAssertionKind,
-    Reader,
-    Relationship,
-    Signer,
-=======
-    settings::{self, Settings},
-    store::Store,
-    utils::mime::format_to_mime,
     AsyncSigner, ClaimGeneratorInfo, HashRange, HashedUri, Ingredient, ManifestAssertionKind,
-    Relationship, Signer,
->>>>>>> b4c640fb
+    Reader, Relationship, Signer,
 };
 
 /// Version of the Builder Archive file
@@ -344,15 +328,11 @@
 
     /// Container for binary assets (like thumbnails).
     #[serde(skip)]
-<<<<<<< HEAD
     pub(crate) resources: ResourceStore,
-=======
-    resources: ResourceStore,
 
     // Contains the builder settings
     #[serde(skip)]
     settings: Settings,
->>>>>>> b4c640fb
 }
 
 impl AsRef<Builder> for Builder {
@@ -658,7 +638,11 @@
             let reader = Reader::from_stream(format, stream)?;
             let parent_ingredient = self.add_ingredient_from_reader(&reader)?;
             parent_ingredient.merge(&ingredient);
-            return self.definition.ingredients.last_mut().ok_or(Error::IngredientNotFound);
+            return self
+                .definition
+                .ingredients
+                .last_mut()
+                .ok_or(Error::IngredientNotFound);
         }
 
         let ingredient = if _sync {
@@ -671,7 +655,10 @@
 
         self.definition.ingredients.push(ingredient);
 
-        self.definition.ingredients.last_mut().ok_or(Error::IngredientNotFound)
+        self.definition
+            .ingredients
+            .last_mut()
+            .ok_or(Error::IngredientNotFound)
     }
 
     /// Adds an [`Ingredient`] to the manifest from an existing Ingredient.
@@ -3556,8 +3543,7 @@
         // or we can bypass the embedding and just get the manifest data back.
         // you can also output to null if you just want the manifest data.
         // Here we embed the manifest into a destination file.
-        let _c2pa_data = builder
-            .sign(signer, format, &mut source, &mut dest)?;
+        let _c2pa_data = builder.sign(signer, format, &mut source, &mut dest)?;
 
         dest.rewind()?;
         // use read_from_manifest_data_and_stream to validate if not embedded.
