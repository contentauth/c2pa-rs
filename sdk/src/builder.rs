// Copyright 2024 Adobe. All rights reserved.
// This file is licensed to you under the Apache License,
// Version 2.0 (http://www.apache.org/licenses/LICENSE-2.0)
// or the MIT license (http://opensource.org/licenses/MIT),
// at your option.

// Unless required by applicable law or agreed to in writing,
// this software is distributed on an "AS IS" BASIS, WITHOUT
// WARRANTIES OR REPRESENTATIONS OF ANY KIND, either express or
// implied. See the LICENSE-MIT and LICENSE-APACHE files for the
// specific language governing permissions and limitations under
// each license.

#[cfg(feature = "file_io")]
use std::path::{Path, PathBuf};
use std::{
    collections::{HashMap, HashSet},
    io::{Read, Seek, Write},
};

use async_generic::async_generic;
#[cfg(feature = "json_schema")]
use schemars::JsonSchema;
use serde::{de::DeserializeOwned, Deserialize, Serialize};
use serde_with::skip_serializing_none;
use uuid::Uuid;
use zip::{write::SimpleFileOptions, ZipArchive, ZipWriter};

<<<<<<< HEAD
=======
use crate::{assertion::AssertionBase, settings::Settings};
>>>>>>> 2ffde3d1
#[allow(deprecated)]
use crate::{
    assertion::{AssertionBase, AssertionDecodeError},
    assertions::{
        c2pa_action, labels, Action, ActionTemplate, Actions, AssertionMetadata, BmffHash, BoxHash,
        CreativeWork, DataHash, DigitalSourceType, EmbeddedData, Exif, Metadata, SoftwareAgent,
        Thumbnail, User, UserCbor,
    },
    claim::Claim,
    //claim::{Claim, ALLOWED_UPDATE_MANIFEST_ACTIONS},
    error::{Error, Result},
    http::{AsyncGenericResolver, SyncGenericResolver},
    jumbf_io,
    resource_store::{ResourceRef, ResourceResolver, ResourceStore},
    salt::DefaultSalt,
    store::Store,
    utils::mime::format_to_mime,
    AsyncSigner,
    ClaimGeneratorInfo,
    HashRange,
    HashedUri,
    Ingredient,
    ManifestAssertionKind,
    Relationship,
    Signer,
};

/// Version of the Builder Archive file
const ARCHIVE_VERSION: &str = "1";

/// Use a ManifestDefinition to define a manifest and to build a `ManifestStore`.
/// A manifest is a collection of ingredients and assertions
/// used to define a claim that can be signed and embedded into a file.
#[skip_serializing_none]
#[derive(Debug, Default, Deserialize, Serialize)]
#[cfg_attr(feature = "json_schema", derive(JsonSchema))]
#[non_exhaustive]
pub struct ManifestDefinition {
    /// The version of the claim.  Defaults to 2.
    pub claim_version: Option<u8>,

    /// Optional prefix added to the generated Manifest Label
    /// This is typically a reverse domain name.
    pub vendor: Option<String>,

    /// Claim Generator Info is always required with at least one entry
    #[serde(default = "default_claim_generator_info")]
    pub claim_generator_info: Vec<ClaimGeneratorInfo>,

    /// Optional manifest metadata. This will be deprecated in the future; not recommended to use.
    pub metadata: Option<Vec<AssertionMetadata>>,

    /// A human-readable title, generally source filename.
    pub title: Option<String>,

    /// The format of the source file as a MIME type.
    #[serde(default = "default_format")]
    pub format: String,

    /// Instance ID from `xmpMM:InstanceID` in XMP metadata.
    #[serde(default = "default_instance_id")]
    pub instance_id: String,

    /// An optional ResourceRef to a thumbnail image that represents the asset that was signed.
    /// Must be available when the manifest is signed.
    pub thumbnail: Option<ResourceRef>,

    /// A List of ingredients
    #[serde(default = "default_vec::<Ingredient>")]
    pub ingredients: Vec<Ingredient>,

    /// A list of assertions
    #[serde(default = "default_vec::<AssertionDefinition>")]
    pub assertions: Vec<AssertionDefinition>,

    /// A list of redactions - URIs to redacted assertions.
    pub redactions: Option<Vec<String>>,

    /// Allows you to pre-define the manifest label, which must be unique.
    /// Not intended for general use.  If not set, it will be assigned automatically.
    pub label: Option<String>,
}

fn default_instance_id() -> String {
    format!("xmp:iid:{}", Uuid::new_v4())
}

fn default_claim_generator_info() -> Vec<ClaimGeneratorInfo> {
    [ClaimGeneratorInfo::default()].to_vec()
}

fn default_format() -> String {
    "application/octet-stream".to_owned()
}

fn default_vec<T>() -> Vec<T> {
    Vec::new()
}

/// This allows the assertion to be expressed as CBOR or JSON.
/// The default is CBOR unless you specify that an assertion should be JSON.
#[derive(Debug, Deserialize, Serialize, Clone)]
#[cfg_attr(feature = "json_schema", derive(JsonSchema))]
#[serde(untagged)]
pub enum AssertionData {
    #[cfg_attr(feature = "json_schema", schemars(skip))]
    Cbor(serde_cbor::Value),
    Json(serde_json::Value),
}

/// Defines an assertion that consists of a label that can be either
/// a C2PA-defined assertion label or a custom label in reverse domain format.
#[derive(Debug, Serialize, Clone)]
#[cfg_attr(feature = "json_schema", derive(JsonSchema))]
#[non_exhaustive]
pub struct AssertionDefinition {
    pub label: String,
    pub data: AssertionData,
    #[serde(skip_serializing_if = "Option::is_none")]
    pub kind: Option<ManifestAssertionKind>,
}

impl<'de> Deserialize<'de> for AssertionDefinition {
    fn deserialize<D>(deserializer: D) -> std::result::Result<Self, D::Error>
    where
        D: serde::Deserializer<'de>,
    {
        #[derive(Deserialize)]
        struct Helper {
            label: String,
            data: serde_json::Value,
            #[serde(default)]
            kind: Option<ManifestAssertionKind>,
        }

        let helper = Helper::deserialize(deserializer)?;

        let data = match helper.kind {
            Some(ManifestAssertionKind::Json) => AssertionData::Json(helper.data),
            Some(ManifestAssertionKind::Cbor) | None => {
                let cbor_val =
                    serde_cbor::value::to_value(helper.data).map_err(serde::de::Error::custom)?;
                AssertionData::Cbor(cbor_val)
            }
            _ => {
                return Err(serde::de::Error::custom(format!(
                    "Unsupported assertion kind for label {}",
                    helper.label
                )));
            }
        };

        Ok(AssertionDefinition {
            label: helper.label,
            data,
            kind: helper.kind,
        })
    }
}

impl AssertionDefinition {
    pub(crate) fn to_assertion<T: DeserializeOwned>(&self) -> Result<T> {
        match &self.data {
            AssertionData::Json(value) => serde_json::from_value(value.clone()).map_err(|e| {
                Error::AssertionDecoding(AssertionDecodeError::from_err(
                    self.label.to_owned(),
                    None,
                    "application/json".to_owned(),
                    e,
                ))
            }),
            AssertionData::Cbor(value) => {
                serde_cbor::value::from_value(value.clone()).map_err(|e| {
                    Error::AssertionDecoding(AssertionDecodeError::from_err(
                        self.label.to_owned(),
                        None,
                        "application/cbor".to_owned(),
                        e,
                    ))
                })
            }
        }
    }
}

/// Represents the type of builder flow being used.
///
/// This determines how the builder will be used, such as creating a new asset, opening an existing asset,
/// or updating an existing asset.
#[derive(Debug, Deserialize, Serialize, PartialEq, Clone)]
#[cfg_attr(feature = "json_schema", derive(JsonSchema))]
pub enum BuilderIntent {
    /// This is a new digital creation, a DigitalSourceType is required.
    ///
    /// The Manifest must not have have a parent ingredient.
    /// A `c2pa.created` action will be added if not provided.
    #[serde(rename = "create")]
    Create(DigitalSourceType),

    /// This is an edit of a pre-existing parent asset.
    ///
    /// The Manifest must have a parent ingredient.
    /// A parent ingredient will be generated from the source stream if not otherwise provided.
    /// A `c2pa.opened action will be tied to the parent ingredient.
    #[serde(rename = "edit")]
    Edit,

    /// A restricted version of Edit for non-editorial changes.
    ///
    /// There must be only one ingredient, as a parent.
    /// No changes can be made to the hashed content of the parent.
    /// There are additional restrictions on the types of changes that can be made.
    #[serde(rename = "update")]
    Update,
}

/// Use a Builder to add a signed manifest to an asset.
///
/// # Example: Building and signing a manifest
///
/// ```ignore-wasm32
/// use c2pa::Result;
/// use std::path::PathBuf;
///
/// use c2pa::{create_signer, Builder, SigningAlg};
/// use serde::Serialize;
/// use serde_json::json;
/// use tempfile::tempdir;
///
/// #[derive(Serialize)]
/// struct Test {
///     my_tag: usize,
/// }
///
/// # fn main() -> Result<()> {
/// #[cfg(feature = "file_io")]
/// {
///     let manifest_json = json!({
///        "claim_generator_info": [
///           {
///               "name": "c2pa_test",
///               "version": "1.0.0"
///           }
///        ],
///        "title": "Test_Manifest"
///     }).to_string();
///
///     let mut builder = Builder::from_json(&manifest_json)?;
///     builder.add_assertion("org.contentauth.test", &Test { my_tag: 42 })?;
///
///     let source = PathBuf::from("tests/fixtures/C.jpg");
///     let dir = tempdir()?;
///     let dest = dir.path().join("test_file.jpg");
///
///     // Create a ps256 signer using certs and key files. TO DO: Update example.
///     let signcert_path = "tests/fixtures/certs/ps256.pub";
///     let pkey_path = "tests/fixtures/certs/ps256.pem";
///     let signer = create_signer::from_files(signcert_path, pkey_path, SigningAlg::Ps256, None)?;
///
///     // embed a manifest using the signer
///     builder.sign_file(
///         signer.as_ref(),
///         &source,
///         &dest)?;
///     }
/// # Ok(())
/// # }
/// ```
#[skip_serializing_none]
#[derive(Debug, Default, Deserialize, Serialize)]
#[cfg_attr(feature = "json_schema", derive(JsonSchema))]
pub struct Builder {
    #[serde(flatten)]
    /// A collection of ingredients and assertions used to define a claim that can be signed and embedded into a file.
    /// In most cases, you create this from a JSON manifest definition.
    pub definition: ManifestDefinition,

    /// Optional remote URL for the manifest
    pub remote_url: Option<String>,

    /// If true, the manifest store will not be embedded in the asset on sign
    pub no_embed: bool,

    /// Base path to search for resources.
    #[cfg(feature = "file_io")]
    pub base_path: Option<PathBuf>,

    /// A builder should construct a created, opened or updated manifest.
    pub intent: Option<BuilderIntent>,

    /// Container for binary assets (like thumbnails).
    #[serde(skip)]
    resources: ResourceStore,
}

impl AsRef<Builder> for Builder {
    fn as_ref(&self) -> &Self {
        self
    }
}

impl Builder {
    /// Creates a new [`Builder`] struct.
    /// # Returns
    /// * A new [`Builder`].
    pub fn new() -> Self {
        Default::default()
    }

    /// Sets the [`BuilderIntent`] for this [`Builder`].
    ///
    /// An intent lets the API know what kind of manifest to create.
    /// Intents are `Create`, `Edit`, or `Update`.
    /// This allows the API to check that you are doing the right thing.
    /// It can also do things for you, like add parent ingredients from the source asset
    /// and automatically add required c2pa.created or c2pa.opened actions.
    /// Create requires a `DigitalSourceType`. It is used for assets without a parent ingredient.
    /// Edit requires a parent ingredient and is used for most assets that are being edited.
    /// Update is a special case with many restrictions but is more compact than Edit.
    /// # Arguments
    /// * `intent` - The [`BuilderIntent`] for this [`Builder`].
    /// # Returns
    /// * A mutable reference to the [`Builder`].
    pub fn set_intent(&mut self, intent: BuilderIntent) -> &mut Self {
        self.intent = Some(intent);
        self
    }

    /// Creates a new [`Builder`] from a JSON [`ManifestDefinition`] string.
    ///
    /// # Arguments
    /// * `json` - A JSON string representing the [`ManifestDefinition`].
    /// # Returns
    /// * A new [`Builder`].
    /// # Errors
    /// * Returns an [`Error`] if the JSON is malformed or incorrect.
    pub fn from_json(json: &str) -> Result<Self> {
        Ok(Self {
            definition: serde_json::from_str(json).map_err(Error::JsonError)?,
            ..Default::default()
        })
    }

    /// Returns a [Vec] of mime types that [c2pa-rs] is able to sign.
    pub fn supported_mime_types() -> Vec<String> {
        jumbf_io::supported_builder_mime_types()
    }

    /// Returns the claim version for this builder.
    ///
    /// If not set, defaults to 2.
    pub fn claim_version(&self) -> u8 {
        self.definition.claim_version.unwrap_or(2)
    }

    /// Sets the [`ClaimGeneratorInfo`] for this [`Builder`].
    // TODO: Add example of a good ClaimGeneratorInfo.
    pub fn set_claim_generator_info<I>(&mut self, claim_generator_info: I) -> &mut Self
    where
        I: Into<ClaimGeneratorInfo>,
    {
        self.definition.claim_generator_info = [claim_generator_info.into()].to_vec();
        self
    }

    /// Sets the MIME format for this [`Builder`].
    ///
    /// # Arguments
    /// * `format` - The format (MIME type) of the asset associated with this [`Builder`].
    /// # Returns
    /// * A mutable reference to the [`Builder`].
    pub fn set_format<S: Into<String>>(&mut self, format: S) -> &mut Self {
        self.definition.format = format.into();
        self
    }

    /// ⚠️ **Deprecated Soon**
    /// This method is planned to be deprecated in a future release.
    /// Usage should be limited and temporary.
    ///
    /// Sets the resource directory for this [`Builder`]
    ///
    /// # Arguments
    /// * `base_path` - The directory to search in to find the resources.
    /// # Returns
    /// * A mutable reference to the [`Builder`].
    #[cfg(feature = "file_io")]
    pub fn set_base_path<P: Into<PathBuf>>(&mut self, base_path: P) -> &mut Self {
        self.base_path = Some(base_path.into());
        self
    }

    /// Sets the remote_url for this [`Builder`].
    ///
    /// The URL must return the manifest data and is injected into the destination asset when signing.
    /// For remote-only manifests, set the `no_embed` flag to `true`.
    ///
    /// # Arguments
    /// * `url` - The URL where the manifest will be available.
    /// # Returns
    /// * A mutable reference to the [`Builder`].
    pub fn set_remote_url<S: Into<String>>(&mut self, url: S) -> &mut Self {
        self.remote_url = Some(url.into());
        self
    }

    /// Sets the `no_embed` flag for this [`Builder`].
    ///
    /// If true, the manifest store will not be embedded in the destination asset on sign.
    /// This is useful for sidecar and remote manifests.
    ///
    /// # Arguments
    /// * `no_embed` - A Boolean flag to set the `no_embed` flag.
    /// # Returns
    /// * A mutable reference to the [`Builder`].
    pub fn set_no_embed(&mut self, no_embed: bool) -> &mut Self {
        self.no_embed = no_embed;
        self
    }

    /// Sets a thumbnail for the [`Builder`].
    ///
    /// The thumbnail should represent the associated asset for this [`Builder`].
    ///
    /// # Arguments
    /// * `format` - The format of the thumbnail.
    /// * `stream` - A stream from which to read the thumbnail.
    /// # Returns
    /// * A mutable reference to the [`Builder`].
    /// # Errors
    /// * Returns an [`Error`] if the thumbnail is not valid.
    pub fn set_thumbnail<S, R>(&mut self, format: S, stream: &mut R) -> Result<&mut Self>
    where
        S: Into<String>,
        R: Read + Seek + ?Sized,
    {
        // just read into a buffer until resource store handles reading streams
        let mut resource = Vec::new();
        stream.read_to_end(&mut resource)?;
        // add the resource and set the resource reference
        self.resources.add(&self.definition.instance_id, resource)?;
        self.definition.thumbnail = Some(ResourceRef::new(
            format,
            self.definition.instance_id.clone(),
        ));
        Ok(self)
    }

    /// Adds a CBOR assertion to the manifest.
    /// In most cases, use this function instead of `add_assertion_json`, unless the assertion must be stored in JSON format.
    ///
    /// # Arguments
    /// * `label` - A label for the assertion.
    /// * `data` - The data for the assertion. The data is any Serde-serializable type.
    /// # Returns
    /// * A mutable reference to the [`Builder`].
    /// # Errors
    /// * Returns an [`Error`] if the assertion is not valid.
    pub fn add_assertion<S, T>(&mut self, label: S, data: &T) -> Result<&mut Self>
    where
        S: Into<String>,
        T: Serialize,
    {
        self.definition.assertions.push(AssertionDefinition {
            label: label.into(),
            data: AssertionData::Cbor(serde_cbor::value::to_value(data)?),
            kind: None, // defaults to cbor
        });
        Ok(self)
    }

    /// Adds a JSON assertion to the manifest.
    /// Use only when the assertion must be stored in JSON format.
    ///
    /// # Arguments
    /// * `label` - A label for the assertion.
    /// * `data` - The data for the assertion; must be a Serde-serializable type.
    /// # Returns
    /// * A mutable reference to the [`Builder`].
    /// # Errors
    /// * Returns an [`Error`] if the assertion is not valid.
    pub fn add_assertion_json<S, T>(&mut self, label: S, data: &T) -> Result<&mut Self>
    where
        S: Into<String>,
        T: Serialize,
    {
        self.definition.assertions.push(AssertionDefinition {
            label: label.into(),
            data: AssertionData::Json(serde_json::to_value(data)?),
            kind: Some(ManifestAssertionKind::Json),
        });
        Ok(self)
    }

    /// Adds a single action to the manifest.
    /// This is a convenience method for adding an action to the `Actions` assertion.
    ///
    /// # Arguments
    /// * `action` - The action name as a string.
    /// * `data` - The data for the action as a Serde-serializable type.
    /// # Returns
    /// * A mutable reference to the [`Builder`].
    /// # Errors
    /// * Returns an [`Error`] if the action is not valid.
    /// # Example
    /// ```rust
    /// use c2pa::Builder;
    /// use serde_json::json;
    /// let created_action = json!({
    ///    "action": "c2pa.placed",
    ///    "digitalSourceType": "http://c2pa.org/digitalsourcetype/empty"
    /// });
    ///
    /// let mut builder = Builder::new();
    /// builder.add_action(created_action);
    /// ```
    pub fn add_action<T>(&mut self, action: T) -> Result<&mut Self>
    where
        T: Serialize,
    {
        // Allow actions to be a Actions struct, or JSON string, or a serde_json::Value.
        let action_value = serde_json::to_value(action)?;
        let action: Action = serde_json::from_value(action_value).map_err(Error::JsonError)?;

        // if an actions assertion already exists, we will append to it
        // if not, we will create a new one
        let actions = if let Some(pos) = self
            .definition
            .assertions
            .iter()
            .position(|a| a.label == Actions::LABEL)
        {
            // Remove and use the existing actions assertion
            let assertion_def = self.definition.assertions.remove(pos);
            assertion_def.to_assertion()?
        } else {
            Actions::new()
        };

        let actions = actions.add_action(action);

        self.add_assertion(Actions::LABEL, &actions)?;
        Ok(self)
    }

    /// Adds an [`Ingredient`] to the manifest with JSON and a stream.
    // TODO: Add example.
    ///
    /// # Arguments
    /// * `ingredient_json` - A JSON string representing the [`Ingredient`].  This ingredient is merged  with the ingredient specified in the `stream` argument, and these values take precedence.
    /// * `format` - The format of the [`Ingredient`].
    /// * `stream` - A stream from which to read the [`Ingredient`].  This ingredient is merged  with the ingredient specified in the `ingredient_json` argument, whose values take precedence.  You can specify values here that are not specified in `ingredient_json`.
    /// # Returns
    /// * A mutable reference to the [`Ingredient`].
    /// # Errors
    /// * Returns an [`Error`] if the [`Ingredient`] is not valid
    #[async_generic]
    pub fn add_ingredient_from_stream<'a, T, R>(
        &'a mut self,
        ingredient_json: T,
        format: &str,
        stream: &mut R,
    ) -> Result<&'a mut Ingredient>
    where
        T: Into<String>,
        R: Read + Seek + Send,
    {
        let settings = crate::settings::get_settings().unwrap_or_default();

        let ingredient: Ingredient = Ingredient::from_json(&ingredient_json.into())?;
        let ingredient = if _sync {
<<<<<<< HEAD
            ingredient.with_stream(format, stream, &SyncGenericResolver::new())?
        } else {
            ingredient
                .with_stream_async(format, stream, &AsyncGenericResolver::new())
=======
            ingredient.with_stream(format, stream, &settings)?
        } else {
            ingredient
                .with_stream_async(format, stream, &settings)
>>>>>>> 2ffde3d1
                .await?
        };

        self.definition.ingredients.push(ingredient);

        #[allow(clippy::unwrap_used)]
        Ok(self.definition.ingredients.last_mut().unwrap()) // ok since we just added it
    }

    /// Adds an [`Ingredient`] to the manifest from an existing Ingredient.
    pub fn add_ingredient<I>(&mut self, ingredient: I) -> &mut Self
    where
        I: Into<Ingredient>,
    {
        self.definition.ingredients.push(ingredient.into());
        self
    }

    /// Adds a resource to the manifest.
    ///
    /// The ID must match an identifier in the manifest.
    ///
    /// # Arguments
    /// * `id` - The identifier for the resource.
    /// * `stream` - A stream to read the resource from.
    /// # Returns
    /// * A mutable reference to the Builder.
    /// # Errors
    /// * Returns an [`Error`] if the resource is not valid.
    pub fn add_resource(
        &mut self,
        id: &str,
        mut stream: impl Read + Seek + Send,
    ) -> Result<&mut Self> {
        if self.resources.exists(id) {
            return Err(Error::BadParam(id.to_string())); // todo add specific error
        }
        let mut buf = Vec::new();
        let _size = stream.read_to_end(&mut buf)?;
        self.resources.add(id, buf)?;
        Ok(self)
    }

    /// Convert the Builder into a archive formatted stream.
    ///
    /// The archive is a stream in zip format containing the manifest JSON, resources, and ingredients.
    /// # Arguments
    /// * `stream` - A stream to write the zip into.
    /// # Errors
    /// * Returns an [`Error`] if the archive cannot be written.
    pub fn to_archive(&mut self, stream: impl Write + Seek) -> Result<()> {
        drop(
            // this drop seems to be required to force a flush before reading back.
            {
                let mut zip = ZipWriter::new(stream);
                let options =
                    SimpleFileOptions::default().compression_method(zip::CompressionMethod::Stored);
                // write a version file
                zip.start_file("version.txt", options)
                    .map_err(|e| Error::OtherError(Box::new(e)))?;
                zip.write_all(ARCHIVE_VERSION.as_bytes())?;
                // write the manifest.json file
                zip.start_file("manifest.json", options)
                    .map_err(|e| Error::OtherError(Box::new(e)))?;
                zip.write_all(&serde_json::to_vec(self)?)?;
                // add resource files to a resources folder
                zip.start_file("resources/", options)
                    .map_err(|e| Error::OtherError(Box::new(e)))?;
                for (id, data) in self.resources.resources() {
                    zip.start_file(format!("resources/{id}"), options)
                        .map_err(|e| Error::OtherError(Box::new(e)))?;
                    zip.write_all(data)?;
                }
                // Write the manifest_data files
                // The filename is filesystem safe version of the associated manifest_label
                // with a .c2pa extension inside a "manifests" folder.
                zip.start_file("manifests/", options)
                    .map_err(|e| Error::OtherError(Box::new(e)))?;
                for ingredient in self.definition.ingredients.iter() {
                    for (id, data) in ingredient.resources().resources() {
                        zip.start_file(format!("resources/{id}"), options)
                            .map_err(|e| Error::OtherError(Box::new(e)))?;
                        zip.write_all(data)?;
                    }

                    if let Some(manifest_label) = ingredient.active_manifest() {
                        if let Some(manifest_data) = ingredient.manifest_data() {
                            // Convert to valid archive / file path name
                            let manifest_name = manifest_label.replace([':'], "_") + ".c2pa";
                            zip.start_file(format!("manifests/{manifest_name}"), options)
                                .map_err(|e| Error::OtherError(Box::new(e)))?;
                            zip.write_all(&manifest_data)?;
                        }
                    }
                }
                zip.finish()
            }
            .map_err(|e| Error::OtherError(Box::new(e)))?,
        );
        Ok(())
    }

    /// Unpacks an archive stream into a Builder.
    ///
    /// # Arguments
    /// * `stream` - A stream from which to read the archive.
    /// # Returns
    /// * A new Builder.
    /// # Errors
    /// * Returns an [`Error`] if the archive cannot be read.
    pub fn from_archive(stream: impl Read + Seek) -> Result<Self> {
        let mut zip = ZipArchive::new(stream).map_err(|e| Error::OtherError(Box::new(e)))?;
        // First read the manifest.json file.
        let mut manifest_file = zip
            .by_name("manifest.json")
            .map_err(|e| Error::OtherError(Box::new(e)))?;
        let mut manifest_buf = Vec::new();
        manifest_file.read_to_end(&mut manifest_buf)?;
        let mut builder: Builder =
            serde_json::from_slice(&manifest_buf).map_err(|e| Error::OtherError(Box::new(e)))?;
        drop(manifest_file);
        // Load all the files in the resources folder.
        for i in 0..zip.len() {
            let mut file = zip
                .by_index(i)
                .map_err(|e| Error::OtherError(Box::new(e)))?;

            if file.name().starts_with("resources/") && file.name() != "resources/" {
                let mut data = Vec::new();
                file.read_to_end(&mut data)?;
                let id = file
                    .name()
                    .split('/')
                    .nth(1)
                    .ok_or(Error::BadParam("Invalid resource path".to_string()))?;
                //println!("adding resource {}", id);
                builder.resources.add(id, data)?;
            }

            // Load the c2pa_manifests.
            // Adds the manifest data to any ingredient that has a matching active_manfiest label.
            if file.name().starts_with("manifests/") && file.name() != "manifests/" {
                let mut data = Vec::new();
                file.read_to_end(&mut data)?;
                let manifest_label = file
                    .name()
                    .split('/')
                    .nth(1)
                    .ok_or(Error::BadParam("Invalid manifest path".to_string()))?;
                let manifest_label = manifest_label.replace(['_'], ":");
                for ingredient in builder.definition.ingredients.iter_mut() {
                    if let Some(active_manifest) = ingredient.active_manifest() {
                        if manifest_label.starts_with(active_manifest) {
                            ingredient.set_manifest_data(data.clone())?;
                        }
                    }
                }
            }

            // Keep this for temporary unstable api support (un-versioned).
            // Earlier method used numbered library folders instead of manifests.
            if file.name().starts_with("ingredients/") && file.name() != "ingredients/" {
                let mut data = Vec::new();
                file.read_to_end(&mut data)?;
                let index: usize = file
                    .name()
                    .split('/')
                    .nth(1)
                    .ok_or_else(|| Error::BadParam("Invalid ingredient path".to_string()))?
                    .parse::<usize>()
                    .map_err(|_| Error::BadParam("Invalid ingredient path".to_string()))?;
                let id = file.name().split('/').nth(2).unwrap_or_default();
                if index >= builder.definition.ingredients.len() {
                    return Err(Error::OtherError(Box::new(std::io::Error::other(format!(
                        "Invalid ingredient index {index}"
                    )))))?; // todo add specific error
                }
                builder.definition.ingredients[index]
                    .resources_mut()
                    .add(id, data)?;
            }
        }
        Ok(builder)
    }

    // Convert a Manifest into a Claim
    fn to_claim(&self, settings: &Settings) -> Result<Claim> {
        let definition = &self.definition;
        let mut claim_generator_info = definition.claim_generator_info.clone();

        // add the default claim generator info for this library
        if claim_generator_info.is_empty() {
            let claim_generator_info_settings = &settings.builder.claim_generator_info;
            match claim_generator_info_settings {
                Some(claim_generator_info_settings) => {
                    claim_generator_info.push(claim_generator_info_settings.clone().try_into()?);
                }
                _ => {
                    claim_generator_info.push(ClaimGeneratorInfo::default());
                }
            }
        }

        claim_generator_info[0].insert("org.contentauth.c2pa_rs", env!("CARGO_PKG_VERSION"));

        // Build the claim_generator string since this is required
        let claim_generator: String = if self.claim_version() == 1 {
            claim_generator_info
                .iter()
                .map(|s| {
                    let name = s.name.replace(' ', "_");
                    if let Some(version) = s.version.as_deref() {
                        format!("{}/{}", name.to_lowercase(), version)
                    } else {
                        name
                    }
                })
                .collect::<Vec<String>>()
                .join(" ")
        } else {
            "".to_string() // claim_generator is not used in version 2
        };

        let mut claim = match definition.label.as_ref() {
            Some(label) => Claim::new_with_user_guid(
                &claim_generator,
                &label.to_string(),
                self.claim_version().into(),
            )?,
            None => Claim::new(
                &claim_generator,
                definition.vendor.as_deref(),
                self.claim_version().into(),
            ),
        };

        // add claim generator info to claim and resolve icons
        for info in &claim_generator_info {
            let mut claim_info = info.to_owned();
            if let Some(icon) = claim_info.icon.as_ref() {
                claim_info.icon = Some(icon.to_hashed_uri(&self.resources, &mut claim)?);
            }
            claim.add_claim_generator_info(claim_info);
        }

        if let Some(remote_url) = &self.remote_url {
            if self.no_embed {
                claim.set_remote_manifest(remote_url)?;
            } else {
                claim.set_embed_remote_manifest(remote_url)?;
            }
        } else if self.no_embed {
            claim.set_external_manifest()
        }

        if let Some(title) = definition.title.as_ref() {
            claim.set_title(Some(title.to_owned()));
        }
        claim.format = Some(definition.format.clone());
        definition.instance_id.clone_into(&mut claim.instance_id);

        let salt = DefaultSalt::default();

        if let Some(thumb_ref) = definition.thumbnail.as_ref() {
            // Setting the format to "none" will ensure that no claim thumbnail is added
            if thumb_ref.format != "none" {
                //let data = self.resources.get(&thumb_ref.identifier)?;
                let mut stream = self.resources.open(thumb_ref)?;
                let mut data = Vec::new();
                stream.read_to_end(&mut data)?;
                let thumbnail = if claim.version() >= 2 {
                    EmbeddedData::new(
                        labels::CLAIM_THUMBNAIL,
                        format_to_mime(&thumb_ref.format),
                        data,
                    )
                } else {
                    Thumbnail::new(
                        &labels::add_thumbnail_format(labels::CLAIM_THUMBNAIL, &thumb_ref.format),
                        data,
                    )
                    .into()
                };
                claim.add_assertion_with_salt(&thumbnail, &salt)?;
            }
        }
        // add all ingredients to the claim
        // We use a map to track the ingredient IDs and their hashed URIs
        let mut ingredient_map = HashMap::new();

        for ingredient in &definition.ingredients {
            // use the label if it exists and is not empty, otherwise use the instance_id
            let id = ingredient
                .label()
                .filter(|label| !label.is_empty())
                .map(|label| label.to_string())
                .unwrap_or_else(|| ingredient.instance_id().to_string());

            // add it to the claim
            let uri = ingredient.add_to_claim(
                &mut claim,
                definition.redactions.clone(),
                Some(&self.resources),
                settings,
            )?;
            if !id.is_empty() {
                ingredient_map.insert(id, (ingredient.relationship(), uri));
            }
        }

        let mut found_actions = false;
        // add any additional assertions
        for manifest_assertion in &definition.assertions {
            match manifest_assertion.label.as_str() {
                l if l.starts_with(Actions::LABEL) => {
                    found_actions = true;

                    let mut actions: Actions = manifest_assertion.to_assertion()?;

                    let mut updates = Vec::new();
                    //#[allow(clippy::explicit_counter_loop)]
                    for (index, action) in actions.actions_mut().iter_mut().enumerate() {
                        // find and remove the temporary ingredientIds parameter
                        let ids = action.extract_ingredient_ids();

                        if let Some(ids) = ids {
                            let mut update = action.clone();
                            let mut uris = Vec::new();
                            for id in ids {
                                if let Some((_relationship, hash_url)) = ingredient_map.get(&id) {
                                    // todo: check for relationship/action mismatches
                                    uris.push(hash_url.clone());
                                } else {
                                    log::error!("Action ingredientId not found: {id}");
                                    if claim.version() >= 2 {
                                        return Err(Error::AssertionSpecificError(format!(
                                            "Action ingredientId not found: {id}"
                                        )));
                                    }
                                }
                            }

                            update = update.set_parameter("ingredients", uris)?;

                            updates.push((index, update));
                        }
                    }
                    for update in updates {
                        actions = actions.update_action(update.0, update.1);
                    }

                    if let Some(templates) = actions.templates.as_mut() {
                        for template in templates {
                            // replace icon with hashed_uri
                            template.icon = match template.icon.take() {
                                Some(icon) => {
                                    Some(icon.to_hashed_uri(&self.resources, &mut claim)?)
                                }
                                None => None,
                            };

                            // replace software agent with hashed_uri
                            template.software_agent = match template.software_agent.take() {
                                Some(mut info) => {
                                    if let Some(icon) = info.icon.as_mut() {
                                        let icon =
                                            icon.to_hashed_uri(&self.resources, &mut claim)?;
                                        info.set_icon(icon);
                                    }
                                    Some(info)
                                }
                                agent => agent,
                            };
                        }
                    }

                    // convert icons in software agents to hashed uris
                    let actions_mut = actions.actions_mut();
                    #[allow(clippy::needless_range_loop)]
                    // clippy is wrong here, we reference index twice
                    for index in 0..actions_mut.len() {
                        let action = &actions_mut[index];
                        if let Some(SoftwareAgent::ClaimGeneratorInfo(info)) =
                            action.software_agent()
                        {
                            if let Some(icon) = info.icon.as_ref() {
                                let mut info = info.to_owned();
                                let icon_uri = icon.to_hashed_uri(&self.resources, &mut claim)?;
                                let update = info.set_icon(icon_uri);
                                let mut action = action.to_owned();
                                action = action.set_software_agent(update.to_owned());
                                actions_mut[index] = action;
                            }
                        }
                    }

                    // Do this at the end of the preprocessing step to ensure all ingredient references
                    // are resolved to their hashed URIs.
                    Self::add_actions_assertion_settings(&ingredient_map, &mut actions, settings)?;

                    claim.add_assertion(&actions)
                }
                #[allow(deprecated)]
                CreativeWork::LABEL => {
                    let cw: CreativeWork = manifest_assertion.to_assertion()?;
                    claim.add_gathered_assertion_with_salt(&cw, &salt)
                }
                Exif::LABEL => {
                    let exif: Exif = manifest_assertion.to_assertion()?;
                    claim.add_gathered_assertion_with_salt(&exif, &salt)
                }
                BoxHash::LABEL => {
                    let box_hash: BoxHash = manifest_assertion.to_assertion()?;
                    claim.add_assertion_with_salt(&box_hash, &salt)
                }
                DataHash::LABEL => {
                    let data_hash: DataHash = manifest_assertion.to_assertion()?;
                    claim.add_assertion_with_salt(&data_hash, &salt)
                }
                BmffHash::LABEL => {
                    let bmff_hash: BmffHash = manifest_assertion.to_assertion()?;
                    claim.add_assertion_with_salt(&bmff_hash, &salt)
                }
                Metadata::LABEL => {
                    // user metadata will go through the fallback path
                    let metadata: Metadata = manifest_assertion.to_assertion()?;
                    claim.add_gathered_assertion_with_salt(&metadata, &salt)
                }
                _ => match &manifest_assertion.data {
                    AssertionData::Json(value) => claim.add_gathered_assertion_with_salt(
                        &User::new(&manifest_assertion.label, &serde_json::to_string(&value)?),
                        &salt,
                    ),
                    AssertionData::Cbor(value) => claim.add_gathered_assertion_with_salt(
                        &UserCbor::new(&manifest_assertion.label, serde_cbor::to_vec(value)?),
                        &salt,
                    ),
                },
            }?;
        }

        if !found_actions {
            let mut actions = Actions::new();
            Self::add_actions_assertion_settings(&ingredient_map, &mut actions, settings)?;

            if !actions.actions().is_empty() {
                claim.add_assertion(&actions)?;
            }
        }

        Ok(claim)
    }

    /// Adds [ActionsSettings][crate::settings::ActionsSettings] to an
    /// [Actions][crate::assertions::Actions] assertion.
    ///
    /// This function takes into account the [Settings][crate::Settings]:
    /// * `builder.actions.auto_opened_action`
    /// * `builder.actions.templates`
    /// * `builder.actions.actions`
    /// * For more, see [Builder::add_auto_actions_assertions]
    fn add_actions_assertion_settings(
        ingredient_map: &HashMap<String, (&Relationship, HashedUri)>,
        actions: &mut Actions,
        settings: &Settings,
    ) -> Result<()> {
        if actions.all_actions_included.is_none() {
            actions.all_actions_included = settings.builder.actions.all_actions_included;
        }

        let action_templates = &settings.builder.actions.templates;

        if let Some(action_templates) = action_templates {
            let action_templates = action_templates
                .iter()
                .map(|template| template.clone().try_into())
                .collect::<Result<Vec<ActionTemplate>>>()?;
            match actions.templates {
                Some(ref mut templates) => {
                    templates.extend_from_slice(&action_templates);
                }
                None => actions.templates = Some(action_templates),
            }
        }

        let additional_actions = &settings.builder.actions.actions;

        if let Some(additional_actions) = additional_actions {
            let additional_actions = additional_actions
                .iter()
                .map(|action| action.clone().try_into())
                .collect::<Result<Vec<Action>>>()?;

            match actions.actions.is_empty() {
                false => {
                    actions.actions.extend(additional_actions);
                }
                true => actions.actions = additional_actions,
            }
        }
        Self::add_auto_actions_assertions_settings(ingredient_map, actions, settings)
    }

    /// Adds c2pa.created, c2pa.opened, and c2pa.placed actions for the specified [Actions][crate::assertions::Actions]
    /// assertion if the condiitons are applicable as defined in the spec.
    ///
    /// This function takes into account the [Settings][crate::Settings]:
    /// * `builder.actions.auto_created_action`
    /// * `builder.actions.auto_opened_action`
    /// * `builder.actions.auto_placed_action`
    fn add_auto_actions_assertions_settings(
        ingredient_map: &HashMap<String, (&Relationship, HashedUri)>,
        actions: &mut Actions,
        settings: &Settings,
    ) -> Result<()> {
        // https://spec.c2pa.org/specifications/specifications/2.2/specs/C2PA_Specification.html#_mandatory_presence_of_at_least_one_actions_assertion
        let auto_created = settings.builder.actions.auto_created_action.enabled;
        let auto_opened = settings.builder.actions.auto_opened_action.enabled;

        if auto_created || auto_opened {
            // look for a parentOf relationship ingredient in the ingredient map and return a copy of the hashed URI if found.
            let parent_ingredient_uri = ingredient_map
                .iter()
                .find(|(_, (relationship, _))| *relationship == &Relationship::ParentOf)
                .map(|(_, (_, uri))| uri.clone());

            let action = match (parent_ingredient_uri, auto_created, auto_opened) {
                (Some(parent_ingredient_uri), _, true) => {
                    let action = Action::new(c2pa_action::OPENED);

                    let action =
                        action.set_parameter("ingredients", vec![parent_ingredient_uri])?;

                    let source_type = &settings.builder.actions.auto_opened_action.source_type;
                    match source_type {
                        Some(source_type) => Some(action.set_source_type(source_type.clone())),
                        _ => Some(action),
                    }
                }
                (None, true, _) => {
                    // The settings ensures this field always exists for the "c2pa.created" action.
                    let source_type = &settings.builder.actions.auto_created_action.source_type;

                    match source_type {
                        Some(source_type) => {
                            let action = {
                                let action = Action::new(c2pa_action::CREATED);
                                action.set_source_type(source_type.clone())
                            };
                            Some(action)
                        }
                        _ => None,
                    }
                }
                _ => None,
            };

            // If the first action isn't "c2pa.created" or "c2pa.opened" then add ours,
            // or if there are no actions then add our action.
            if let Some(action) = action {
                if let Some(first_action) = actions.actions.first() {
                    if first_action.action() != c2pa_action::CREATED
                        && first_action.action() != c2pa_action::OPENED
                    {
                        actions.actions.insert(0, action);
                    }
                } else if actions.actions.is_empty() {
                    actions.actions.push(action);
                }
            }
        }

        // https://spec.c2pa.org/specifications/specifications/2.2/specs/C2PA_Specification.html#_relationship
        let auto_placed = settings.builder.actions.auto_placed_action.enabled;
        if auto_placed {
            // Get a list of ingredient URIs referenced by "c2pa.placed" actions.
            let mut referenced_uris = HashSet::new();
            for action in &actions.actions {
                if action.action() == c2pa_action::PLACED {
                    if let Some(parameters) = &action.parameters {
                        if let Some(ingredient_uris) = &parameters.ingredients {
                            for uri in ingredient_uris {
                                referenced_uris.insert(uri.url());
                            }
                        }
                    }
                }
            }

            // If a "ComponentOf" ingredient doesn't have an associated "c2pa.placed" action, create it here.
            for (_id, (relationship, uri)) in ingredient_map.iter() {
                if *relationship == &Relationship::ComponentOf
                    && !referenced_uris.contains(&uri.url())
                {
                    let action = Action::new(c2pa_action::PLACED);

                    let action = action.set_parameter("ingredients", vec![uri])?;

                    let action = match settings.builder.actions.auto_placed_action.source_type {
                        Some(ref source_type) => action.set_source_type(source_type.clone()),
                        _ => action,
                    };
                    actions.actions.push(action);
                }
            }
        }
        Ok(())
    }

    // Convert a Manifest into a Store
    fn to_store(&self, settings: &Settings) -> Result<Store> {
        let claim = self.to_claim(settings)?;

        let mut store = Store::with_settings(settings);

        // if this can be an update manifest, then set the update_manifest flag
        if self.intent == Some(BuilderIntent::Update) {
            store.commit_update_manifest(claim)
        } else {
            store.commit_claim(claim)
        }?;

        Ok(store)
    }

    #[cfg(feature = "add_thumbnails")]
    fn maybe_add_thumbnail<R>(
        &mut self,
        format: &str,
        stream: &mut R,
        settings: &Settings,
    ) -> Result<&mut Self>
    where
        R: Read + Seek + ?Sized,
    {
        if self.intent == Some(BuilderIntent::Update) {
            // do not auto add a thumbnail to an update manifest
            return Ok(self);
        }

        // check settings to see if we should auto generate a thumbnail
        let auto_thumbnail = settings.builder.thumbnail.enabled;

        if self.definition.thumbnail.is_none() && auto_thumbnail {
            stream.rewind()?;

            let mut stream = std::io::BufReader::new(stream);
            if let Some((output_format, image)) =
                crate::utils::thumbnail::make_thumbnail_bytes_from_stream(
                    format,
                    &mut stream,
                    settings,
                )?
            {
                stream.rewind()?;

                // Do not write this as a file when reading from files
                let base_path = self.resources.take_base_path();
                self.resources
                    .add(self.definition.instance_id.clone(), image)?;
                if let Some(path) = base_path {
                    self.resources.set_base_path(path)
                }
                self.definition.thumbnail = Some(ResourceRef::new(
                    output_format.to_string(),
                    self.definition.instance_id.clone(),
                ));
            }
        }
        Ok(self)
    }

    /// Maybe add a parent ingredient to the manifest.
    fn maybe_add_parent<R>(&mut self, format: &str, stream: &mut R) -> Result<&mut Self>
    where
        R: Read + Seek + Send,
    {
        // check settings to see if we should add a parent ingredient
        let auto_parent = matches!(
            self.intent,
            Some(BuilderIntent::Edit | BuilderIntent::Update)
        );
        if auto_parent && !self.definition.ingredients.iter().any(|i| i.is_parent()) {
            let parent_def = serde_json::json!({
                "relationship": "parentOf",
            });
            stream.rewind()?;
            self.add_ingredient_from_stream(parent_def.to_string(), format, stream)?;
            stream.rewind()?;
        }
        Ok(self)
    }

    // Find an assertion in the manifest.
    pub(crate) fn find_assertion<T: DeserializeOwned>(&self, label: &str) -> Result<T> {
        if let Some(manifest_assertion) =
            self.definition.assertions.iter().find(|a| a.label == label)
        {
            manifest_assertion.to_assertion()
        } else {
            Err(Error::NotFound)
        }
    }

    /// Create a placeholder for a hashed data manifest.
    ///
    /// This is only used for applications doing their own data_hashed asset management.
    ///
    /// # Arguments
    /// * `reserve_size` - The size to reserve for the signature (taken from the signer).
    /// * `format` - The format of the target asset, the placeholder will be preformatted for this format.
    /// # Returns
    /// * The bytes of the `c2pa_manifest` placeholder.
    /// # Errors
    /// * Returns an [`Error`] if the placeholder cannot be created.
    pub fn data_hashed_placeholder(
        &mut self,
        reserve_size: usize,
        format: &str,
    ) -> Result<Vec<u8>> {
        let settings = crate::settings::get_settings().unwrap_or_default();

        let dh: Result<DataHash> = self.find_assertion(DataHash::LABEL);
        if dh.is_err() {
            let mut ph = DataHash::new("jumbf manifest", "sha256");
            for _ in 0..10 {
                ph.add_exclusion(HashRange::new(0u64, 2u64));
            }
            self.add_assertion(labels::DATA_HASH, &ph)?;
        }
        self.definition.format = format.to_string();
        self.definition.instance_id = format!("xmp:iid:{}", Uuid::new_v4());
        let mut store = self.to_store(&settings)?;
        let placeholder = store.get_data_hashed_manifest_placeholder(reserve_size, format)?;
        Ok(placeholder)
    }

    /// Create a signed data hashed embeddable manifest using a supplied signer.
    ///
    /// This is used to create a manifest that can be embedded into a stream.
    /// It allows the caller to do the embedding.
    /// You must call `data_hashed` placeholder first to create the placeholder.
    /// The placeholder is then injected into the asset before calculating hashes
    /// You must either pass a source stream to generate the hashes or provide the hashes.
    ///
    /// # Arguments
    /// * `signer` - The signer to use.
    /// * `data_hash` - The updated data_hash to use for the manifest.
    /// * `format` - The format of the stream.
    /// * `source` - The stream to read from.
    /// # Returns
    /// * The bytes of the `c2pa_manifest` that was created (prep-formatted).
    #[async_generic(async_signature(
        &mut self,
        signer: &dyn AsyncSigner,
        data_hash: &DataHash,
        format: &str,
    ))]
    pub fn sign_data_hashed_embeddable(
        &mut self,
        signer: &dyn Signer,
        data_hash: &DataHash,
        format: &str,
    ) -> Result<Vec<u8>> {
        let settings = crate::settings::get_settings().unwrap_or_default();

        let mut store = self.to_store(&settings)?;
        if _sync {
            store.get_data_hashed_embeddable_manifest(data_hash, signer, format, None, &settings)
        } else {
            store
                .get_data_hashed_embeddable_manifest_async(
                    data_hash, signer, format, None, &settings,
                )
                .await
        }
    }

    /// Create a signed box hashed embeddable manifest using a supplied signer.
    ///
    /// This is used to create a manifest that can be embedded into a stream.
    /// It allows the caller to do the embedding.
    /// The manifest definition must already include a `BoxHash` assertion.
    ///
    /// # Arguments
    /// * `signer` - The signer to use.
    /// # Returns
    /// * The bytes of the c2pa_manifest that was created (prep-formatted).
    #[async_generic(async_signature(
        &mut self,
        signer: &dyn AsyncSigner,
        format: &str
    ))]
    pub fn sign_box_hashed_embeddable(
        &mut self,
        signer: &dyn Signer,
        format: &str,
    ) -> Result<Vec<u8>> {
        let settings = crate::settings::get_settings().unwrap_or_default();

        self.definition.instance_id = format!("xmp:iid:{}", Uuid::new_v4());

        let mut store = self.to_store(&settings)?;
        let bytes = if _sync {
            store.get_box_hashed_embeddable_manifest(signer, &settings)
        } else {
            store
                .get_box_hashed_embeddable_manifest_async(signer, &settings)
                .await
        }?;
        // get composed version for embedding to JPEG
        Store::get_composed_manifest(&bytes, format)
    }

    /// Embed a signed manifest into a stream using a supplied signer.
    ///
    /// # Arguments
    /// * `format` - The format of the stream.
    /// * `source` - The source stream from which to read.
    /// * `dest` - The destination stream to write.
    /// * `signer` - The signer to use.
    /// # Returns
    /// * The bytes of c2pa_manifest that was embedded.
    /// # Errors
    /// * Returns an [`Error`] if the manifest cannot be signed.
    #[async_generic(async_signature(
        &mut self,
        signer: &dyn AsyncSigner,
        format: &str,
        source: &mut R,
        dest: &mut W,
    ))]
    pub fn sign<R, W>(
        &mut self,
        signer: &dyn Signer,
        format: &str,
        source: &mut R,
        dest: &mut W,
    ) -> Result<Vec<u8>>
    where
        R: Read + Seek + Send,
        W: Write + Read + Seek + Send,
    {
        let settings = crate::settings::get_settings().unwrap_or_default();

        let format = format_to_mime(format);
        self.definition.format.clone_from(&format);
        // todo:: read instance_id from xmp from stream ?
        self.definition.instance_id = format!("xmp:iid:{}", Uuid::new_v4());

        #[cfg(feature = "file_io")]
        if let Some(base_path) = &self.base_path {
            self.resources.set_base_path(base_path);
        }

        self.maybe_add_parent(&format, source)?;

        // generate thumbnail if we don't already have one
        #[cfg(feature = "add_thumbnails")]
        self.maybe_add_thumbnail(&format, source, &settings)?;

        // convert the manifest to a store
        let mut store = self.to_store(&settings)?;

        // sign and write our store to to the output image file
        if _sync {
            store.save_to_stream(&format, source, dest, signer, &settings)
        } else {
            store
                .save_to_stream_async(&format, source, dest, signer, &settings)
                .await
        }
    }

    #[cfg(feature = "file_io")]
    // Internal utility to set format and title based on destination filename.
    //
    // Also sets the instance_id to a new UUID and ensures the destination file does not exist.
    fn set_asset_from_dest<P: AsRef<Path>>(&mut self, dest: P) -> Result<()> {
        let path = dest.as_ref();
        if !path.exists() {
            // ensure the path to the file exists
            if let Some(output_dir) = path.parent() {
                std::fs::create_dir_all(output_dir)?;
            }
        } else {
            // if the file exists, we need to remove it to avoid appending to it
            return Err(crate::Error::BadParam(
                "Destination file already exists".to_string(),
            ));
        };

        self.definition.format =
            crate::format_from_path(path).ok_or(crate::Error::UnsupportedType)?;
        self.definition.instance_id = format!("xmp:iid:{}", Uuid::new_v4());
        if self.definition.title.is_none() {
            if let Some(title) = path.file_name() {
                self.definition.title = Some(title.to_string_lossy().to_string());
            }
        }
        Ok(())
    }

    /// Sign a set of fragmented BMFF files.
    ///
    /// Note: Currently this does not support files with existing C2PA manifest.
    ///
    /// # Arguments
    /// * `signer` - The signer to use.
    /// * `asset_path` - The path to the primary asset file.
    /// * `fragment_paths` - The paths to the fragmented files.
    /// * `output_path` - The path to the output file.
    ///
    /// # Errors
    /// * Returns an [`Error`] if the manifest cannot be signed.
    #[cfg(feature = "file_io")]
    pub fn sign_fragmented_files<P: AsRef<Path>>(
        &mut self,
        signer: &dyn Signer,
        asset_path: P,
        fragment_paths: &Vec<std::path::PathBuf>,
        output_path: P,
    ) -> Result<()> {
        let settings = crate::settings::get_settings().unwrap_or_default();

        if !output_path.as_ref().exists() {
            // ensure the path exists
            std::fs::create_dir_all(output_path.as_ref())?;
        } else {
            // if the file exists, we need to remove it
            if output_path.as_ref().is_file() {
                return Err(crate::Error::BadParam(
                    "output_path must be a folder".to_string(),
                ));
            } else {
                let file_name = asset_path.as_ref().file_name().unwrap_or_default();
                let mut output_file = output_path.as_ref().to_owned();
                output_file = output_file.join(file_name);
                if output_file.exists() {
                    return Err(crate::Error::BadParam(
                        "Destination file already exists".to_string(),
                    ));
                }
            }
        }

        // convert the manifest to a store
        let mut store = self.to_store(&settings)?;

        // sign and write our store to DASH content
        store.save_to_bmff_fragmented(
            asset_path.as_ref(),
            fragment_paths,
            output_path.as_ref(),
            signer,
            &settings,
        )
    }

    #[cfg(feature = "file_io")]
    /// Sign a file using a supplied signer.
    ///
    /// # Arguments
    /// * `source` - The path to the source file to read from.
    /// * `dest` - The path to the destination file to write to (must not already exist).
    /// * `signer` - The signer to use.
    /// # Returns
    /// * The bytes of c2pa_manifest that was created.
    /// # Errors
    /// * Returns an [`Error`] if the manifest cannot be signed or the destination file already exists.
    #[async_generic(async_signature(
        &mut self,
        signer: &dyn AsyncSigner,
        source: S,
        dest: D,
    ))]
    pub fn sign_file<S, D>(&mut self, signer: &dyn Signer, source: S, dest: D) -> Result<Vec<u8>>
    where
        S: AsRef<std::path::Path>,
        D: AsRef<std::path::Path>,
    {
        let source = source.as_ref();
        let dest = dest.as_ref();

        self.set_asset_from_dest(dest)?;

        // formats must match but allow extensions to be slightly different (i.e. .jpeg vs .jpg)s
        let format = crate::format_from_path(source).ok_or(crate::Error::UnsupportedType)?;
        let format_dest = crate::format_from_path(dest).ok_or(crate::Error::UnsupportedType)?;
        if format != format_dest {
            return Err(crate::Error::BadParam(
                "Source and destination file formats must match".to_string(),
            ));
        }
        let mut source = std::fs::File::open(source)?;

        let mut dest = std::fs::OpenOptions::new()
            .read(true)
            .write(true)
            .create(true)
            .truncate(true)
            .open(dest)?;
        if _sync {
            self.sign(signer, &format, &mut source, &mut dest)
        } else {
            self.sign_async(signer, &format, &mut source, &mut dest)
                .await
        }
    }

    /// Converts a manifest into a composed manifest with the specified format.
    ///
    /// This wraps the bytes in the container format of the specified format.
    /// So that it can be directly embedded into a stream of that format.
    ///
    /// # Arguments
    /// * `manifest_bytes` - The bytes of the manifest to convert.
    /// * `format` - The format to convert to.
    /// # Returns
    /// * The bytes of the composed manifest.
    /// # Errors
    /// * Returns an [`Error`] if the manifest cannot be converted.
    pub fn composed_manifest(manifest_bytes: &[u8], format: &str) -> Result<Vec<u8>> {
        Store::get_composed_manifest(manifest_bytes, format)
    }
}

#[cfg(test)]
mod tests {
    #![allow(clippy::expect_used)]
    #![allow(clippy::unwrap_used)]
    use std::{io::Cursor, vec};

    use c2pa_macros::c2pa_test_async;
    use serde_json::json;
    #[cfg(all(target_arch = "wasm32", not(target_os = "wasi")))]
    use wasm_bindgen_test::*;

    use super::*;
    #[cfg(feature = "file_io")]
    use crate::utils::test::fixture_path;
    use crate::{
        assertions::{c2pa_action, BoxHash, DigitalSourceType},
        asset_handlers::jpeg_io::JpegIO,
        crypto::raw_signature::SigningAlg,
        hash_stream_by_alg,
        settings::Settings,
        utils::{
            test::write_jpeg_placeholder_stream,
            test_signer::{async_test_signer, test_signer},
        },
        validation_results::ValidationState,
        Reader,
    };

    #[cfg(all(target_arch = "wasm32", not(target_os = "wasi")))]
    wasm_bindgen_test::wasm_bindgen_test_configure!(run_in_browser);

    fn parent_json() -> String {
        json!({
            "title": "Parent Test",
            "relationship": "parentOf",
            "label": "CA.jpg",
        })
        .to_string()
    }

    fn manifest_json() -> String {
        json!({
            "vendor": "test",
            "claim_generator_info": [
                {
                    "name": "c2pa_test",
                    "version": "1.0.0"
                }
            ],
            "title": "Test_Manifest",
            "format": "image/jpeg",
            "instance_id": "1234",
            "thumbnail": {
                "format": "image/jpeg",
                "identifier": "thumbnail.jpg"
            },
            "ingredients": [
                {
                    "title": "Test",
                    "format": "image/jpeg",
                    "relationship": "componentOf",
                    "label": "INGREDIENT_2",
                }
            ],
            "assertions": [
                {
                    "label": "c2pa.actions",
                    "data": {
                        "actions": [
                            {
                                "action": "c2pa.opened",
                                "parameters": {
                                    "ingredientIds": ["CA.jpg"]
                                },
                            },
                            {
                                "action": "c2pa.placed",
                                "parameters": {
                                    "ingredientIds": ["INGREDIENT_2"]
                                },
                            }

                        ]
                    }
                },
                {
                    "label": "org.test.assertion",
                    "data": "assertion"
                }
            ]
        })
        .to_string()
    }

    fn simple_manifest_json() -> String {
        json!({
            "claim_generator_info": [
                {
                    "name": "c2pa_test",
                    "version": "1.0.0"
                }
            ],
            "title": "Test_Manifest",
            "assertions": [
                {
                    "label": "c2pa.actions",
                    "data": {
                        "actions": [
                            {
                                "action": "c2pa.created",
                                "digitalSourceType": "http://c2pa.org/digitalsourcetype/empty",
                            }
                        ]
                    }
                }
            ]
        })
        .to_string()
    }

    const TEST_IMAGE_CLEAN: &[u8] = include_bytes!("../tests/fixtures/IMG_0003.jpg");
    const TEST_IMAGE_CLOUD: &[u8] = include_bytes!("../tests/fixtures/cloud.jpg");
    const TEST_IMAGE: &[u8] = include_bytes!("../tests/fixtures/CA.jpg");
    const TEST_THUMBNAIL: &[u8] = include_bytes!("../tests/fixtures/thumbnail.jpg");
    const TEST_MANIFEST_CLOUD: &[u8] = include_bytes!("../tests/fixtures/cloud_manifest.c2pa");

    #[test]
    /// example of creating a builder directly with a [`ManifestDefinition`]
    fn test_manifest_store_builder() {
        let mut image = Cursor::new(TEST_IMAGE);

        let thumbnail_ref = ResourceRef::new("ingredient/jpeg", "5678");

        let definition = ManifestDefinition {
            vendor: Some("test".to_string()),
            claim_generator_info: [ClaimGeneratorInfo::default()].to_vec(),
            format: "image/tiff".to_string(),
            title: Some("Test_Manifest".to_string()),
            instance_id: "1234".to_string(),
            thumbnail: Some(thumbnail_ref.clone()),
            label: Some("ABCDE".to_string()),
            ..Default::default()
        };

        let mut builder = Builder {
            definition,
            ..Default::default()
        };

        builder
            .add_ingredient_from_stream(parent_json(), "image/jpeg", &mut image)
            .unwrap();

        builder
            .add_assertion("org.test.assertion", &"assertion".to_string())
            .unwrap();

        builder
            .add_resource(&thumbnail_ref.identifier, Cursor::new(b"12345"))
            .unwrap();

        let definition = &builder.definition;
        assert_eq!(definition.vendor, Some("test".to_string()));
        assert_eq!(definition.title, Some("Test_Manifest".to_string()));
        assert_eq!(definition.format, "image/tiff".to_string());
        assert_eq!(definition.instance_id, "1234".to_string());
        assert_eq!(definition.thumbnail, Some(thumbnail_ref));
        assert_eq!(definition.ingredients[0].title(), Some("Parent Test"));
        assert_eq!(
            definition.assertions[0].label,
            "org.test.assertion".to_string()
        );
        assert_eq!(definition.label, Some("ABCDE".to_string()));
        assert_eq!(
            builder
                .resources
                .get(&builder.definition.thumbnail.unwrap().identifier)
                .unwrap()
                .into_owned(),
            b"12345"
        );
    }

    #[test]
    fn test_from_json() {
        // strip whitespace so we can compare later
        let mut stripped_json = manifest_json();
        stripped_json.retain(|c| !c.is_whitespace());
        let mut builder = Builder::from_json(&stripped_json).unwrap();
        builder.resources.add("5678", "12345").unwrap();
        let definition = &builder.definition;
        assert_eq!(definition.vendor, Some("test".to_string()));
        assert_eq!(definition.title, Some("Test_Manifest".to_string()));
        assert_eq!(definition.format, "image/jpeg".to_string());
        assert_eq!(definition.instance_id, "1234".to_string());
        assert_eq!(
            definition.thumbnail.clone().unwrap().identifier.as_str(),
            "thumbnail.jpg"
        );
        assert_eq!(definition.ingredients[0].title(), Some("Test"));
        assert_eq!(definition.assertions[0].label, "c2pa.actions".to_string());
        assert_eq!(
            definition.assertions[1].label,
            "org.test.assertion".to_string()
        );

        // convert back to json and compare to original
        let builder_json = serde_json::to_string(&builder.definition).unwrap();
        assert_eq!(builder_json, stripped_json);
    }

    #[test]
    fn test_builder_sign() {
        #[derive(Serialize, Deserialize)]
        struct TestAssertion {
            answer: usize,
        }
        let format = "image/jpeg";
        let mut source = Cursor::new(TEST_IMAGE);
        let mut dest = Cursor::new(Vec::new());

        let mut builder = Builder::from_json(&manifest_json()).unwrap();
        builder
            .add_ingredient_from_stream(parent_json().to_string(), format, &mut source)
            .unwrap();

        builder
            .resources
            .add("thumbnail.jpg", TEST_THUMBNAIL.to_vec())
            .unwrap();

        builder
            .resources
            .add("prompt.txt", "a random prompt")
            .unwrap();

        builder
            .add_assertion("org.life.meaning", &TestAssertion { answer: 42 })
            .unwrap();

        builder
            .add_assertion_json("org.life.meaning.json", &TestAssertion { answer: 42 })
            .unwrap();

        // write the manifest builder to a zipped stream
        let mut zipped = Cursor::new(Vec::new());
        builder.to_archive(&mut zipped).unwrap();

        // write the zipped stream to a file for debugging
        // #[cfg(not(target_os = "wasi"))] // target directory is outside of sandbox
        // std::fs::write("../target/test.zip", zipped.get_ref()).unwrap();

        // unzip the manifest builder from the zipped stream
        zipped.rewind().unwrap();
        let mut builder = Builder::from_archive(&mut zipped).unwrap();

        // sign and write to the output stream
        let signer = test_signer(SigningAlg::Ps256);
        builder
            .sign(signer.as_ref(), format, &mut source, &mut dest)
            .unwrap();

        // read and validate the signed manifest store
        dest.rewind().unwrap();
        let manifest_store = Reader::from_stream(format, &mut dest).expect("from_bytes");

        println!("{manifest_store}");
        assert_ne!(manifest_store.validation_state(), ValidationState::Invalid);
        assert!(manifest_store.active_manifest().is_some());
        let manifest = manifest_store.active_manifest().unwrap();
        assert_eq!(manifest.title().unwrap(), "Test_Manifest");
        let test_assertion: TestAssertion = manifest.find_assertion("org.life.meaning").unwrap();
        assert_eq!(test_assertion.answer, 42);
    }

    // Ensure multiple `c2pa.placed` actions aren't created.
    // Source: https://github.com/contentauth/c2pa-rs/pull/1458
    #[test]
    fn test_builder_one_placed_action_via_ingredient_id_ref() {
        #[cfg(target_os = "wasi")]
        Settings::reset().unwrap();

        Settings::from_toml(
            &toml::toml! {
                [builder.actions.auto_placed_action]
                enabled = true
            }
            .to_string(),
        )
        .unwrap();

        let mut output = Cursor::new(Vec::new());
        let mut builder = Builder::from_json(
            &json!({
                "title": "Test Manifest",
                "format": "image/jpeg",
                "ingredients": [
                    {
                        "title": "Test Ingredient",
                        "format": "image/jpeg",
                        "relationship": "componentOf",
                        "instance_id": "123"
                    }
                ],
                "assertions": [
                    {
                        "label": "c2pa.actions",
                        "data": {
                            "actions": [
                                {
                                    "action": "c2pa.placed",
                                    "instanceId": "123"
                                }
                            ]
                        }
                    },
                ]
            })
            .to_string(),
        )
        .unwrap();
        builder
            .sign(
                &Settings::signer().unwrap(),
                "image/jpeg",
                &mut Cursor::new(TEST_IMAGE),
                &mut output,
            )
            .unwrap();

        output.rewind().unwrap();
        let reader = Reader::from_stream("image/jpeg", output).unwrap();

        let actions: Actions = reader
            .active_manifest()
            .unwrap()
            .find_assertion(Actions::LABEL)
            .unwrap();

        assert_eq!(actions.actions.len(), 2);

        let num_placed_actions = actions
            .actions
            .iter()
            .filter(|action| action.action() == c2pa_action::PLACED)
            .count();
        assert_eq!(num_placed_actions, 1);
    }

    #[test]
    fn test_builder_settings_auto_created() {
        #[cfg(target_os = "wasi")]
        Settings::reset().unwrap();

        Settings::from_toml(
            &toml::toml! {
                [builder.actions.auto_created_action]
                enabled = true
                source_type = (DigitalSourceType::Empty.to_string())
            }
            .to_string(),
        )
        .unwrap();

        let mut output = Cursor::new(Vec::new());
        Builder::new()
            .sign(
                &Settings::signer().unwrap(),
                "image/jpeg",
                &mut Cursor::new(TEST_IMAGE),
                &mut output,
            )
            .unwrap();

        output.rewind().unwrap();
        let reader = Reader::from_stream("image/jpeg", output).unwrap();

        let actions: Actions = reader
            .active_manifest()
            .unwrap()
            .find_assertion(Actions::LABEL)
            .unwrap();

        let action = actions.actions().first().unwrap();
        assert_eq!(action.action(), c2pa_action::CREATED);
    }

    #[test]
    fn test_builder_settings_auto_opened() {
        #[cfg(target_os = "wasi")]
        Settings::reset().unwrap();

        let mut builder = Builder::new();
        builder
            .add_ingredient_from_stream(parent_json(), "image/jpeg", &mut Cursor::new(TEST_IMAGE))
            .unwrap();

        let mut output = Cursor::new(Vec::new());
        builder
            .sign(
                &Settings::signer().unwrap(),
                "image/jpeg",
                &mut Cursor::new(TEST_IMAGE),
                &mut output,
            )
            .unwrap();

        output.rewind().unwrap();
        let reader = Reader::from_stream("image/jpeg", output).unwrap();

        let actions: Actions = reader
            .active_manifest()
            .unwrap()
            .find_assertion(Actions::LABEL)
            .unwrap();

        let action = actions.actions().first().unwrap();
        assert_eq!(action.action(), c2pa_action::OPENED);

        let ingredient_uris = action
            .parameters
            .as_ref()
            .unwrap()
            .ingredients
            .as_ref()
            .unwrap();

        // TODO: need API to get uri from ingredient
        // let target_uri = reader
        //     .active_manifest()
        //     .unwrap()
        //     .ingredients()
        //     .first()
        //     .unwrap()
        //     .uri()
        //     .unwrap();
        // let stored_uri = ingredient_uris.first().unwrap().url();
        // assert_eq!(target_uri, &stored_uri);

        let reader_json = reader.json();
        assert!(reader_json.contains(&ingredient_uris.first().unwrap().url()));
    }

    #[test]
    fn test_builder_settings_auto_placed() {
        #[cfg(target_os = "wasi")]
        Settings::reset().unwrap();

        Settings::from_toml(
            &toml::toml! {
                [builder.actions.auto_created_action]
                enabled = true
                source_type = (DigitalSourceType::Empty.to_string())

                [builder.actions.auto_placed_action]
                enabled = true
            }
            .to_string(),
        )
        .unwrap();

        let mut builder = Builder::new();
        builder
            .add_ingredient_from_stream(
                json!({
                    "title": "ComponentOf Test 1",
                    "relationship": "componentOf",
                    "label": "INGREDIENT_1",
                })
                .to_string(),
                "image/jpeg",
                &mut Cursor::new(TEST_IMAGE),
            )
            .unwrap();
        builder
            .add_ingredient_from_stream(
                json!({
                    "title": "ComponentOf Test 2",
                    "relationship": "componentOf",
                    "label": "INGREDIENT_2",
                })
                .to_string(),
                "image/jpeg",
                &mut Cursor::new(TEST_IMAGE),
            )
            .unwrap();

        let mut output = Cursor::new(Vec::new());
        builder
            .sign(
                &Settings::signer().unwrap(),
                "image/jpeg",
                &mut Cursor::new(TEST_IMAGE),
                &mut output,
            )
            .unwrap();

        output.rewind().unwrap();
        let reader = Reader::from_stream("image/jpeg", output).unwrap();

        let actions: Actions = reader
            .active_manifest()
            .unwrap()
            .find_assertion(Actions::LABEL)
            .unwrap();

        let action1 = actions.actions().get(1).unwrap();
        assert_eq!(action1.action(), c2pa_action::PLACED);

        let action2 = actions.actions().get(2).unwrap();
        assert_eq!(action2.action(), c2pa_action::PLACED);

        let reader_json = reader.json();

        for action in [action1, action2] {
            let ingredient_uris = action
                .parameters
                .as_ref()
                .unwrap()
                .ingredients
                .as_ref()
                .unwrap();

            // TODO: need API to get uri from ingredient
            // let target_uri = reader
            //     .active_manifest()
            //     .unwrap()
            //     .ingredients()
            //     .get(i)
            //     .unwrap()
            //     .uri()
            //     .unwrap();
            // let stored_uri = ingredient_uris.first().unwrap().url();
            // assert_eq!(target_uri, &stored_uri);

            assert!(reader_json.contains(&ingredient_uris.first().unwrap().url()));
        }
    }

    #[test]
    fn test_builder_settings_all_actions_included() {
        #[cfg(target_os = "wasi")]
        Settings::reset().unwrap();

        Settings::from_toml(
            &toml::toml! {
                [builder.actions]
                all_actions_included = true

                [builder.actions.auto_created_action]
                enabled = true
                source_type = (DigitalSourceType::Empty.to_string())
            }
            .to_string(),
        )
        .unwrap();

        let mut output = Cursor::new(Vec::new());
        Builder::new()
            .sign(
                &Settings::signer().unwrap(),
                "image/jpeg",
                &mut Cursor::new(TEST_IMAGE),
                &mut output,
            )
            .unwrap();

        output.rewind().unwrap();
        let reader = Reader::from_stream("image/jpeg", output).unwrap();

        let actions: Actions = reader
            .active_manifest()
            .unwrap()
            .find_assertion(Actions::LABEL)
            .unwrap();

        assert_eq!(actions.all_actions_included, Some(true));
    }

    #[test]
    fn test_builder_settings_action_templates() {
        #[cfg(target_os = "wasi")]
        Settings::reset().unwrap();

        Settings::from_toml(
            &toml::toml! {
                [builder.actions.auto_created_action]
                enabled = true
                source_type = (DigitalSourceType::Empty.to_string())

                [[builder.actions.templates]]
                action = (c2pa_action::EDITED)
                source_type = (DigitalSourceType::Empty.to_string())

                [[builder.actions.templates]]
                action = (c2pa_action::COLOR_ADJUSTMENTS)
                source_type = (DigitalSourceType::TrainedAlgorithmicData.to_string())
            }
            .to_string(),
        )
        .unwrap();

        let mut output = Cursor::new(Vec::new());
        Builder::new()
            .sign(
                &Settings::signer().unwrap(),
                "image/jpeg",
                &mut Cursor::new(TEST_IMAGE),
                &mut output,
            )
            .unwrap();

        output.rewind().unwrap();
        let reader = Reader::from_stream("image/jpeg", output).unwrap();

        let actions: Actions = reader
            .active_manifest()
            .unwrap()
            .find_assertion("c2pa.actions.v2")
            .unwrap();

        let templates = actions.templates.unwrap();
        assert!(templates.len() == 2);

        for template in templates {
            match template.action.as_str() {
                c2pa_action::EDITED => {
                    assert_eq!(template.source_type, Some(DigitalSourceType::Empty));
                }
                c2pa_action::COLOR_ADJUSTMENTS => {
                    assert_eq!(
                        template.source_type,
                        Some(DigitalSourceType::TrainedAlgorithmicData)
                    );
                }
                _ => {}
            }
        }
    }

    #[test]
    fn test_builder_settings_actions() {
        #[cfg(target_os = "wasi")]
        Settings::reset().unwrap();

        Settings::from_toml(
            &toml::toml! {
                [builder.actions.auto_created_action]
                enabled = true
                source_type = (DigitalSourceType::Empty.to_string())

                [[builder.actions.actions]]
                action = (c2pa_action::EDITED)
                source_type = (DigitalSourceType::Empty.to_string())

                [[builder.actions.actions]]
                action = (c2pa_action::COLOR_ADJUSTMENTS)
                source_type = (DigitalSourceType::TrainedAlgorithmicData.to_string())
            }
            .to_string(),
        )
        .unwrap();

        let mut output = Cursor::new(Vec::new());
        Builder::new()
            .sign(
                &Settings::signer().unwrap(),
                "image/jpeg",
                &mut Cursor::new(TEST_IMAGE),
                &mut output,
            )
            .unwrap();

        output.rewind().unwrap();
        let reader = Reader::from_stream("image/jpeg", output).unwrap();

        let actions: Actions = reader
            .active_manifest()
            .unwrap()
            .find_assertion(Actions::LABEL)
            .unwrap();

        assert!(actions.actions.len() > 2);

        for action in actions.actions {
            match action.action() {
                c2pa_action::EDITED => {
                    assert_eq!(action.source_type(), Some(&DigitalSourceType::Empty));
                }
                c2pa_action::COLOR_ADJUSTMENTS => {
                    assert_eq!(
                        action.source_type(),
                        Some(&DigitalSourceType::TrainedAlgorithmicData)
                    );
                }
                _ => {}
            }
        }
    }

    #[test]
    #[cfg(feature = "file_io")]
    fn test_builder_sign_file() {
        use crate::utils::io_utils::tempdirectory;

        let source = "tests/fixtures/CA.jpg";
        let dir = tempdirectory().unwrap();
        let dest = dir.path().join("test_file.jpg");
        let mut parent = std::fs::File::open(source).unwrap();

        let mut builder = Builder::from_json(&manifest_json()).unwrap();
        builder
            .add_ingredient_from_stream(parent_json(), "image/jpeg", &mut parent)
            .unwrap();

        builder
            .add_resource("thumbnail.jpg", Cursor::new(TEST_THUMBNAIL))
            .unwrap();

        // sign and write to the output stream
        let signer = test_signer(SigningAlg::Ps256);
        builder.sign_file(signer.as_ref(), source, &dest).unwrap();

        // read and validate the signed manifest store
        let manifest_store = Reader::from_file(&dest).expect("from_bytes");

        println!("{manifest_store}");
        assert_ne!(manifest_store.validation_state(), ValidationState::Invalid);
        assert_eq!(manifest_store.validation_status(), None);
        assert_eq!(
            manifest_store.active_manifest().unwrap().title().unwrap(),
            "Test_Manifest"
        );
    }

    #[test]
    #[cfg(feature = "file_io")]
    fn test_builder_sign_assets() {
        const TESTFILES: &[&str] = &[
            "IMG_0003.jpg",
            "sample1.png",
            "sample1.webp",
            "TUSCANY.TIF",
            "sample1.svg",
            "sample1.wav",
            "test.avi",
            "sample1.mp3",
            "sample1.avif",
            "sample1.heic",
            "sample1.heif",
            "sample1.m4a",
            "video1_no_manifest.mp4",
            //"cloud_manifest.c2pa", // we need a new test for this since it will always fail
        ];
        for file_name in TESTFILES {
            let extension = file_name.split('.').next_back().unwrap();
            let format = extension;

            let path = format!("tests/fixtures/{file_name}");
            println!("path: {path}");
            let mut source = std::fs::File::open(path).unwrap();
            let mut dest = Cursor::new(Vec::new());

            let mut builder = Builder::from_json(&manifest_json()).unwrap();
            builder
                .add_ingredient_from_stream(parent_json(), format, &mut source)
                .unwrap();

            builder
                .add_resource("thumbnail.jpg", Cursor::new(TEST_THUMBNAIL))
                .unwrap();

            // sign and write to the output stream
            let signer = test_signer(SigningAlg::Ps256);
            builder
                .sign(signer.as_ref(), format, &mut source, &mut dest)
                .unwrap();

            // read and validate the signed manifest store
            dest.rewind().unwrap();
            let manifest_store = Reader::from_stream(format, &mut dest).expect("from_bytes");

            //println!("{}", manifest_store);
            if format != "c2pa" {
                // c2pa files will not validate since they have no associated asset
                assert_ne!(manifest_store.validation_state(), ValidationState::Invalid);
            }
            assert_eq!(
                manifest_store.active_manifest().unwrap().title().unwrap(),
                "Test_Manifest"
            );

            // enable to write the signed manifests to a file for debugging
            // let dest_path = std::path::PathBuf::from(env!("CARGO_MANIFEST_DIR"))
            //     .join("../target")
            //     .join("signed")
            //     .join(file_name);

            // std::fs::create_dir_all(dest_path.parent().unwrap()).unwrap();
            // std::fs::write(&dest_path, dest.get_ref()).unwrap();
        }
    }

    #[test]
    #[cfg(feature = "file_io")]
    fn test_builder_remote_url() {
        let mut source = Cursor::new(TEST_IMAGE_CLEAN);
        let mut dest = Cursor::new(Vec::new());

        let mut builder = Builder::from_json(&simple_manifest_json()).unwrap();
        builder.remote_url = Some("http://my_remote_url".to_string());
        builder.no_embed = true;

        // sign the Builder and write it to the output stream
        let signer = test_signer(SigningAlg::Ps256);
        let manifest_data = builder
            .sign(signer.as_ref(), "image/jpeg", &mut source, &mut dest)
            .unwrap();

        // check to make sure we have a remote url and no manifest data
        dest.set_position(0);
        let _err = Reader::from_stream("image/jpeg", &mut dest).expect_err("from_bytes");

        // now validate the manifest against the written asset
        dest.set_position(0);
        let reader = Reader::from_manifest_data_and_stream(&manifest_data, "image/jpeg", &mut dest)
            .expect("from_bytes");

        println!("{}", reader.json());
        assert_eq!(reader.validation_status(), None);
    }

    #[test]
    fn test_builder_data_hashed_embeddable() {
        const CLOUD_IMAGE: &[u8] = include_bytes!("../tests/fixtures/cloud.jpg");
        let mut input_stream = Cursor::new(CLOUD_IMAGE);

        let signer = test_signer(SigningAlg::Ps256);

        let mut builder = Builder::from_json(&simple_manifest_json()).unwrap();

        // get a placeholder the manifest
        let placeholder = builder
            .data_hashed_placeholder(signer.reserve_size(), "image/jpeg")
            .unwrap();

        let mut output_stream = Cursor::new(Vec::new());

        // write a jpeg file with a placeholder for the manifest (returns offset of the placeholder)
        let offset = write_jpeg_placeholder_stream(
            &placeholder,
            "image/jpeg",
            &mut input_stream,
            &mut output_stream,
            None,
        )
        .unwrap();

        println!("offset: {}, size {}", offset, output_stream.get_ref().len());
        // create an hash exclusion for the manifest
        let exclusion = crate::HashRange::new(offset as u64, placeholder.len() as u64);
        let exclusions = vec![exclusion];

        let mut dh = DataHash::new("source_hash", "sha256");
        dh.exclusions = Some(exclusions);

        // Hash the bytes excluding the manifest we inserted
        output_stream.rewind().unwrap();
        let hash =
            hash_stream_by_alg("sha256", &mut output_stream, dh.exclusions.clone(), true).unwrap();
        dh.set_hash(hash);

        // get the embeddable manifest, letting API do the hashing
        let signed_manifest: Vec<u8> = builder
            .sign_data_hashed_embeddable(signer.as_ref(), &dh, "image/jpeg")
            .unwrap();

        use std::io::{Seek, SeekFrom, Write};

        output_stream.seek(SeekFrom::Start(offset as u64)).unwrap();
        output_stream.write_all(&signed_manifest).unwrap();
        output_stream.flush().unwrap();

        output_stream.rewind().unwrap();

        let reader = crate::Reader::from_stream("image/jpeg", output_stream).unwrap();
        println!("{reader}");
        assert_eq!(reader.validation_status(), None);
    }

    #[c2pa_test_async]
    #[cfg(target_arch = "wasm32")]
    async fn test_builder_box_hashed_embeddable() {
        use crate::asset_io::{CAIWriter, HashBlockObjectType};
        const BOX_HASH_IMAGE: &[u8] = include_bytes!("../tests/fixtures/boxhash.jpg");
        const BOX_HASH: &[u8] = include_bytes!("../tests/fixtures/boxhash.json");

        let mut input_stream = Cursor::new(BOX_HASH_IMAGE);

        // get saved box hash settings
        let box_hash: BoxHash = serde_json::from_slice(BOX_HASH).unwrap();

        let mut builder = Builder::from_json(&simple_manifest_json()).unwrap();

        builder.add_assertion(labels::BOX_HASH, &box_hash).unwrap();

        let signer = crate::utils::test_signer::async_test_signer(SigningAlg::Ed25519);

        let manifest_bytes = builder
            .sign_box_hashed_embeddable_async(signer.as_ref(), "image/jpeg")
            .await
            .unwrap();

        // insert manifest into output asset
        let jpeg_io = JpegIO {};
        let ol = jpeg_io
            .get_object_locations_from_stream(&mut input_stream)
            .unwrap();
        input_stream.rewind().unwrap();

        let cai_loc = ol
            .iter()
            .find(|o| o.htype == HashBlockObjectType::Cai)
            .unwrap();

        // build new asset in memory inserting new manifest
        let outbuf = Vec::new();
        let mut out_stream = Cursor::new(outbuf);

        // write before
        let mut before = vec![0u8; cai_loc.offset];
        input_stream.read_exact(before.as_mut_slice()).unwrap();
        out_stream.write_all(&before).unwrap();

        // write composed bytes
        out_stream.write_all(&manifest_bytes).unwrap();

        // write bytes after
        let mut after_buf = Vec::new();
        input_stream.read_to_end(&mut after_buf).unwrap();
        out_stream.write_all(&after_buf).unwrap();

        out_stream.rewind().unwrap();

        let _reader = crate::Reader::from_stream_async("image/jpeg", out_stream)
            .await
            .unwrap();
        //println!("{reader}");
        assert_eq!(_reader.validation_status(), None);
    }

    #[c2pa_test_async]
    #[cfg(any(target_arch = "wasm32", feature = "file_io"))]
    async fn test_builder_box_hashed_embeddable_with_exclusions() {
        use crate::asset_io::{CAIWriter, HashBlockObjectType};
        const BOX_HASH_IMAGE: &[u8] = include_bytes!("../tests/fixtures/boxhash.jpg");
        const BOX_HASH: &[u8] = include_bytes!("../tests/fixtures/boxhash_with_exclusion.json");

        let mut input_stream = Cursor::new(BOX_HASH_IMAGE);

        // get saved box hash settings
        let box_hash: BoxHash = serde_json::from_slice(BOX_HASH).unwrap();

        let mut builder = Builder::from_json(&simple_manifest_json()).unwrap();

        builder.add_assertion(labels::BOX_HASH, &box_hash).unwrap();

        let signer = crate::utils::test_signer::async_test_signer(SigningAlg::Ed25519);

        let manifest_bytes = builder
            .sign_box_hashed_embeddable_async(signer.as_ref(), "image/jpeg")
            .await
            .unwrap();

        // insert manifest into output asset
        let jpeg_io = JpegIO {};
        let ol = jpeg_io
            .get_object_locations_from_stream(&mut input_stream)
            .unwrap();
        input_stream.rewind().unwrap();

        let cai_loc = ol
            .iter()
            .find(|o| o.htype == HashBlockObjectType::Cai)
            .unwrap();

        // build new asset in memory inserting new manifest
        let outbuf = Vec::new();
        let mut out_stream = Cursor::new(outbuf);

        // write before
        let mut before = vec![0u8; cai_loc.offset];
        input_stream.read_exact(before.as_mut_slice()).unwrap();
        out_stream.write_all(&before).unwrap();

        // write composed bytes
        out_stream.write_all(&manifest_bytes).unwrap();

        // write bytes after
        let mut after_buf = Vec::new();
        input_stream.read_to_end(&mut after_buf).unwrap();
        out_stream.write_all(&after_buf).unwrap();

        out_stream.rewind().unwrap();

        let _reader = crate::Reader::from_stream_async("image/jpeg", out_stream)
            .await
            .unwrap();
        //println!("{reader}");
        assert_eq!(_reader.validation_status(), None);
    }

    #[cfg(feature = "file_io")]
    #[test]
    fn test_builder_base_path() {
        let mut source = Cursor::new(TEST_IMAGE_CLEAN);
        let mut dest = Cursor::new(Vec::new());

        let mut builder = Builder::from_json(&manifest_json()).unwrap();
        builder.base_path = Some(std::path::PathBuf::from("tests/fixtures"));
        builder
            .add_ingredient_from_stream(parent_json().to_string(), "image/jpeg", &mut source)
            .unwrap();

        // Ensure that we can zip and unzip, saving the base path
        let mut zipped = Cursor::new(Vec::new());
        builder.to_archive(&mut zipped).unwrap();

        // unzip the manifest builder from the zipped stream
        zipped.rewind().unwrap();
        let mut builder = Builder::from_archive(&mut zipped).unwrap();

        // sign the Builder and write it to the output stream
        let signer = test_signer(SigningAlg::Ps256);
        let _manifest_data = builder
            .sign(signer.as_ref(), "image/jpeg", &mut source, &mut dest)
            .unwrap();

        // read and validate the signed manifest store
        dest.rewind().unwrap();
        let reader = Reader::from_stream("image/jpeg", &mut dest).expect("from_bytes");

        //println!("{}", reader);
        assert_ne!(reader.validation_state(), ValidationState::Invalid);
        assert_eq!(reader.validation_status(), None);
        assert_eq!(
            reader
                .active_manifest()
                .unwrap()
                .thumbnail_ref()
                .unwrap()
                .format,
            "image/jpeg",
        );
    }

    const MANIFEST_JSON: &str = r#"{
        "claim_generator_info": [
            {
                "name": "test",
                "version": "1.0",
                "icon": {
                    "format": "image/svg+xml",
                    "identifier": "sample1.svg"
                }
            }
        ],
        "format" : "image/jpeg",
        "thumbnail": {
            "format": "image/jpeg",
            "identifier": "IMG_0003.jpg"
        },
        "assertions": [
            {
                "label": "c2pa.actions.v2",
                "data": {
                    "actions": [
                        {
                            "action": "c2pa.opened",
                            "parameters": {
                                "description": "import",
                                "ingredientIds": [
                                    "xmp.iid:7b57930e-2f23-47fc-affe-0400d70b738d"
                                ]
                            },
                            "digitalSourceType": "http://cv.iptc.org/newscodes/digitalsourcetype/algorithmicMedia",
                            "softwareAgent": {
                                "name": "TestApp",
                                "version": "1.0",
                                "icon": {
                                    "format": "image/svg+xml",
                                    "identifier": "sample1.svg"
                                },
                                "something": "else"
                            }
                        },
                        {
                            "action": "c2pa.dubbed",
                            "softwareAgent": {
                                "name": "Test Dubber"
                            },
                            "changes": [
                                {
                                    "region" : [
                                        {
                                            "type" : "temporal",
                                            "time" : {}
                                        },
                                        {
                                            "type": "identified",
                                            "item": {
                                                "identifier": "https://bioportal.bioontology.org/ontologies/FMA",
                                                "value": "lips"
                                            }
                                        }
                                    ],
                                    "description": "lip synced area"
                                }
                            ]
                        }
                    ],
                    "templates": [
                        {
                            "action": "c2pa.opened",
                            "softwareAgent": {
                                "name": "TestApp",
                                "version": "1.0",
                                "icon": {
                                    "format": "image/svg+xml",
                                    "identifier": "sample1.svg"
                                },
                                "something": "else"
                            },
                            "icon": {
                                "format": "image/svg+xml",
                                "identifier": "sample1.svg"
                            }
                        }
                    ]
                }
            }
        ],
        "ingredients": [{
            "title": "A.jpg",
            "format": "image/jpeg",
            "instance_id": "xmp.iid:7b57930e-2f23-47fc-affe-0400d70b738d",
            "document_id": "xmp.did:813ee422-9736-4cdc-9be6-4e35ed8e41cb",
            "relationship": "parentOf",
            "thumbnail": {
                "format": "image/png",
                "identifier": "exp-test1.png"
            }
        },
        {
            "title": "prompt",
            "format": "text/plain",
            "relationship": "inputTo",
            "data": {
                "format": "text/plain",
                "identifier": "prompt.txt"
            },
            "data_types": [
                {
                    "type": "c2pa.types.generator.prompt"
                }
            ]
        },
        {
            "title": "Custom AI Model",
            "format": "application/octet-stream",
            "relationship": "inputTo",
            "data_types": [
                {
                    "type": "c2pa.types.model"
                }
            ]
          }
        ]
    }"#;

    #[test]
    /// tests and illustrates how to add assets to a non-file based manifest by using a stream
    fn from_json_with_stream_full_resources() {
        use crate::utils::test::setup_logger;
        setup_logger();
        use crate::assertions::Relationship;

        let mut builder = Builder::from_json(MANIFEST_JSON).unwrap();
        // add binary resources to manifest and ingredients giving matching the identifiers given in JSON
        builder
            .add_resource("IMG_0003.jpg", Cursor::new(b"jpeg data"))
            .unwrap()
            .add_resource("sample1.svg", Cursor::new(b"svg data"))
            .expect("add resource")
            .add_resource("exp-test1.png", Cursor::new(b"png data"))
            .expect("add_resource")
            .add_resource("prompt.txt", Cursor::new(b"pirate with bird on shoulder"))
            .expect("add_resource");

        //println!("{builder}");

        let image = include_bytes!("../tests/fixtures/earth_apollo17.jpg");
        // convert buffer to cursor with Read/Write/Seek capability
        let mut input = Cursor::new(image.to_vec());

        let signer = test_signer(SigningAlg::Ps256);
        // Embed a manifest using the signer.
        let mut output = Cursor::new(Vec::new());
        builder
            .sign(signer.as_ref(), "jpeg", &mut input, &mut output)
            .expect("builder sign");

        output.set_position(0);
        println!("output len: {}", output.get_ref().len());
        let reader = Reader::from_stream("jpeg", &mut output).expect("from_bytes");
        println!("reader = {reader}");
        let m = reader.active_manifest().unwrap();

        //println!("after = {m}");

        assert!(m.thumbnail().is_some());
        assert!(m.thumbnail_ref().is_some());
        assert_eq!(m.thumbnail_ref().unwrap().format, "image/jpeg");
        let id = m.thumbnail_ref().unwrap().identifier.as_str();
        let mut thumbnail_data = Cursor::new(Vec::new());
        reader.resource_to_stream(id, &mut thumbnail_data).unwrap();
        assert_eq!(thumbnail_data.into_inner(), b"jpeg data");

        assert_eq!(m.ingredients().len(), 3);
        // Validate a prompt ingredient (with data field)
        let prompt = &m.ingredients()[1];
        assert_eq!(prompt.title(), Some("prompt"));
        assert_eq!(prompt.relationship(), &Relationship::InputTo);
        assert!(prompt.data_ref().is_some());
        assert_eq!(prompt.data_ref().unwrap().format, "text/plain");
        let id = prompt.data_ref().unwrap().identifier.as_str();
        let mut prompt_data = Cursor::new(Vec::new());
        reader.resource_to_stream(id, &mut prompt_data).unwrap();
        assert_eq!(prompt_data.into_inner(), b"pirate with bird on shoulder");

        // Validate a custom AI model ingredient.
        assert_eq!(m.ingredients()[2].title(), Some("Custom AI Model"));
        assert_eq!(m.ingredients()[2].relationship(), &Relationship::InputTo);
        assert_eq!(
            m.ingredients()[2].data_types().unwrap()[0].asset_type,
            "c2pa.types.model"
        );

        // validate the claim_generator_info
        let cgi = m.claim_generator_info.as_ref().unwrap();
        assert_eq!(cgi[0].name, "test");
        assert_eq!(cgi[0].version.as_ref().unwrap(), "1.0");
        match cgi[0].icon().unwrap() {
            crate::resource_store::UriOrResource::ResourceRef(resource) => {
                assert_eq!(resource.format, "image/svg+xml");
                let mut icon_data = Cursor::new(Vec::new());
                reader
                    .resource_to_stream(&resource.identifier, &mut icon_data)
                    .unwrap();
                assert_eq!(icon_data.into_inner(), b"svg data");
            }
            _ => unreachable!(),
        }

        // println!("{manifest_store}");
    }

    #[test]
    fn test_composed_manifest() {
        let manifest: &[u8; 4] = b"abcd";
        let format = "image/jpeg";
        let composed = Builder::composed_manifest(manifest, format).unwrap();
        assert_eq!(composed.len(), 16);
    }

    /// example of creating a builder directly with a [`ManifestDefinition`]
    #[c2pa_test_async]
    /// test if the sdk can add a cloud ingredient retrieved from a stream and a cloud manifest
    // This works with or without the fetch_remote_manifests feature
    async fn test_add_cloud_ingredient() {
        crate::settings::set_settings_value("verify.remote_manifest_fetch", false).unwrap();

        let mut input = Cursor::new(TEST_IMAGE_CLEAN);
        let mut cloud_image = Cursor::new(TEST_IMAGE_CLOUD);

        let definition = ManifestDefinition {
            claim_version: Some(1),
            claim_generator_info: [ClaimGeneratorInfo::default()].to_vec(),
            format: "image/jpeg".to_string(),
            title: Some("Test_Manifest".to_string()),
            ..Default::default()
        };

        let mut builder = Builder {
            definition,
            ..Default::default()
        };

        let parent_json = json!({
            "title": "Parent Test",
            "format": "image/jpeg",
            "instance_id": "12345",
            "relationship": "parentOf",
            "manifest_data": {
                "format": "application/c2pa",
                "identifier": "cloud_manifest"
            }
        })
        .to_string();

        // add the cloud manifest data to the builder
        builder
            .add_resource(
                "cloud_manifest",
                Cursor::new(Cursor::new(TEST_MANIFEST_CLOUD).get_ref()),
            )
            .unwrap();

        builder
            .add_ingredient_from_stream_async(parent_json, "image/jpeg", &mut cloud_image)
            .await
            .unwrap();

        builder
            .add_assertion("org.test.assertion", &"assertion".to_string())
            .unwrap();

        let signer = test_signer(SigningAlg::Ps256);
        // Embed a manifest using the signer.
        let mut output = Cursor::new(Vec::new());
        builder
            .sign(signer.as_ref(), "jpeg", &mut input, &mut output)
            .expect("builder sign");

        output.set_position(0);

        let reader = Reader::from_stream_async("jpeg", &mut output)
            .await
            .expect("from_bytes");
        let m = reader.active_manifest().unwrap();
        assert_eq!(m.ingredients().len(), 1);
        assert!(m.ingredients()[0].active_manifest().is_some());
    }

    #[test]
    fn test_redaction() {
        Settings::from_toml(include_str!("../tests/fixtures/test_settings.toml")).unwrap();
        //crate::utils::test::setup_logger();

        // the label of the assertion we are going to redact
        const ASSERTION_LABEL: &str = "stds.schema-org.CreativeWork";

        let mut input = Cursor::new(TEST_IMAGE);

        let parent = Reader::from_stream("image/jpeg", &mut input).expect("from_stream");
        let parent_manifest_label = parent.active_label().unwrap();
        // Create a redacted uri for the assertion we are going to redact.
        let redacted_uri =
            crate::jumbf::labels::to_assertion_uri(parent_manifest_label, ASSERTION_LABEL);

        let mut builder = Builder::new();
        builder.set_intent(BuilderIntent::Edit);
        builder.definition.redactions = Some(vec![redacted_uri.clone()]);

        let redacted_action = crate::assertions::Action::new("c2pa.redacted")
            .set_reason("testing".to_owned())
            .set_parameter("redacted".to_owned(), redacted_uri.clone())
            .unwrap();

        builder.add_action(redacted_action).unwrap();

        let signer = test_signer(SigningAlg::Ps256);
        // Embed a manifest using the signer.
        let mut output = Cursor::new(Vec::new());
        builder
            .sign(signer.as_ref(), "image/jpeg", &mut input, &mut output)
            .expect("builder sign");

        output.set_position(0);

        let reader = Reader::from_stream("image/jpeg", &mut output).expect("from_bytes");
        println!("{reader}");
        assert_eq!(reader.validation_state(), ValidationState::Trusted);
        let m = reader.active_manifest().unwrap();
        assert_eq!(m.ingredients().len(), 1);
        let parent = reader.get_manifest(parent_manifest_label).unwrap();
        assert_eq!(parent.assertions().len(), 1);
    }

    #[c2pa_test_async]
    async fn test_redaction_async() {
        Settings::from_toml(include_str!("../tests/fixtures/test_settings.toml")).unwrap();

        // the label of the assertion we are going to redact
        const ASSERTION_LABEL: &str = "stds.schema-org.CreativeWork";

        let mut input = Cursor::new(TEST_IMAGE);

        let parent = Reader::from_stream_async("image/jpeg", &mut input)
            .await
            .expect("from_stream");
        let parent_manifest_label = parent.active_label().unwrap();
        // Create a redacted uri for the assertion we are going to redact.
        let redacted_uri =
            crate::jumbf::labels::to_assertion_uri(parent_manifest_label, ASSERTION_LABEL);

        let mut builder = Builder::new();
        builder.set_intent(BuilderIntent::Edit);
        builder.definition.redactions = Some(vec![redacted_uri.clone()]);

        let redacted_action = crate::assertions::Action::new("c2pa.redacted")
            .set_reason("testing".to_owned())
            .set_parameter("redacted".to_owned(), redacted_uri.clone())
            .unwrap();

        builder.add_action(redacted_action).unwrap();

        let signer = async_test_signer(SigningAlg::Ps256);
        // Embed a manifest using the signer.
        let mut output = Cursor::new(Vec::new());
        builder
            .sign_async(signer.as_ref(), "image/jpeg", &mut input, &mut output)
            .await
            .expect("builder sign");

        output.set_position(0);

        let reader = Reader::from_stream_async("image/jpeg", &mut output)
            .await
            .expect("from_bytes");
        //println!("{reader}");
        assert!(matches!(
            reader.validation_state(),
            ValidationState::Trusted | ValidationState::Valid
        ));
        let m = reader.active_manifest().unwrap();
        assert_eq!(m.ingredients().len(), 1);
        let parent = reader.get_manifest(parent_manifest_label).unwrap();
        assert_eq!(parent.assertions().len(), 1);
    }

    #[test]
    // this first creates a manifest with an assertion we will later redact
    // then creates an update manifest that redacts the assertion
    fn test_redaction2() {
        use crate::{assertions::Action, utils::test::setup_logger};
        Settings::from_toml(include_str!("../tests/fixtures/test_settings.toml")).unwrap();

        setup_logger();
        // the label of the assertion we are going to redact
        const ASSERTION_LABEL: &str = "stds.schema-org.CreativeWork";

        let mut source = Cursor::new(TEST_IMAGE_CLEAN);
        let mut dest1 = Cursor::new(Vec::new());

        let definition = ManifestDefinition {
            claim_version: Some(2),
            title: Some("Redacted claim".to_string()),
            ..Default::default()
        };
        let mut builder = Builder {
            definition,
            ..Default::default()
        };

        // Create a parent with a c2pa_action type assertion.
        let created_action = crate::assertions::Action::new(c2pa_action::CREATED)
            .set_source_type(DigitalSourceType::Empty);

        let actions = crate::assertions::Actions::new().add_action(created_action);
        builder.add_assertion(Actions::LABEL, &actions).unwrap();

        builder
            .add_assertion(
                ASSERTION_LABEL,
                &json!({
                    "@context": "https://schema.org",
                    "@type": "CreativeWork",
                    "author": [
                        {
                            "@type": "Person",
                            "name": "Joe Bloggs"
                        }
                    ]
                }),
            )
            .unwrap();

        // sign the Builder and write it to the output stream
        let signer = test_signer(SigningAlg::Ps256);
        let _manifest_data = builder
            .sign(signer.as_ref(), "image/jpeg", &mut source, &mut dest1)
            .unwrap();

        dest1.set_position(0);
        let reader = Reader::from_stream("jpeg", &mut dest1).expect("from_bytes");
        //println!("{reader}");
        assert_eq!(reader.validation_state(), ValidationState::Trusted);
        let parent_manifest_label = reader.active_label().unwrap();

        // We now have the assertion we want to react from, now lets add an update manifest and redact
        let definition = ManifestDefinition {
            claim_version: Some(2),
            title: Some("Redacting claim".to_string()),
            ..Default::default()
        };

        let mut builder2 = Builder {
            definition,
            intent: Some(BuilderIntent::Update),
            ..Default::default()
        };

        // rewind our new asset stream so we can add it as an ingredient
        dest1.set_position(0);

        let redacted_uri =
            crate::jumbf::labels::to_assertion_uri(parent_manifest_label, ASSERTION_LABEL);

        let redacted_action = Action::new("c2pa.redacted")
            .set_reason("testing".to_owned())
            .set_parameter("redacted".to_owned(), redacted_uri.clone())
            .unwrap();

        let actions = Actions::new().add_action(redacted_action);

        builder2.definition.redactions = Some(vec![redacted_uri]);

        builder2.add_assertion(Actions::LABEL, &actions).unwrap();

        let signer = test_signer(SigningAlg::Ps256);

        // rewind our first asset stream again
        dest1.set_position(0);

        // Embed a manifest using the signer.
        let mut output = Cursor::new(Vec::new());
        builder2
            .sign(signer.as_ref(), "jpeg", &mut dest1, &mut output)
            .expect("builder sign");

        output.set_position(0);
        //std::fs::write("redaction2.jpg", output.get_ref()).unwrap();

        let reader = Reader::from_stream("jpeg", &mut output).expect("from_bytes");
        //println!("{reader}");
        assert_eq!(reader.validation_state(), ValidationState::Trusted);
        let m = reader.active_manifest().unwrap();
        assert_eq!(m.ingredients().len(), 1);
        let parent = reader.get_manifest(parent_manifest_label).unwrap();
        assert_eq!(parent.assertions().len(), 1);
    }

    #[test]
    fn test_supported_mime_types() {
        let mime_types = Builder::supported_mime_types();
        assert!(mime_types.contains(&"image/jpeg".to_string()));
        assert!(mime_types.contains(&"image/png".to_string()));
        assert!(mime_types.contains(&"image/gif".to_string()));
        assert!(mime_types.contains(&"image/webp".to_string()));
        assert!(mime_types.contains(&"image/avif".to_string()));
        assert!(mime_types.contains(&"image/heic".to_string()));
        assert!(mime_types.contains(&"image/heif".to_string()));
    }

    #[cfg(all(feature = "add_thumbnails", feature = "file_io"))]
    #[test]
    fn test_to_archive_and_from_archive_with_ingredient_thumbnail() {
        let mut builder = Builder::from_json(&simple_manifest_json()).unwrap();

        let mut thumbnail = Cursor::new(TEST_THUMBNAIL);
        let mut source = Cursor::new(TEST_IMAGE_CLEAN);

        let signer = test_signer(SigningAlg::Ps256);

        let ingredient_json = r#"{"title": "Test Ingredient"}"#;
        builder
            .add_ingredient_from_stream(ingredient_json, "image/jpeg", &mut thumbnail)
            .unwrap();

        let mut archive = Cursor::new(Vec::new());
        assert!(builder.to_archive(&mut archive).is_ok());

        let mut builder = Builder::from_archive(archive).unwrap();

        let mut output = Cursor::new(Vec::new());

        assert!(builder
            .sign(&signer, "image/jpeg", &mut source, &mut output)
            .is_ok());

        let reader_json = Reader::from_stream("image/jpeg", &mut output)
            .unwrap()
            .json();
        println!("{reader_json}");
        assert!(reader_json.contains("Test Ingredient"));
        assert!(reader_json.contains("thumbnail.ingredient"));
    }

    /// Test Builder add_action with a serde_json::Value
    #[test]
    fn test_builder_add_action_with_value() {
        let mut builder = Builder::new();
        let action = json!({
            "action": "com.example.test-action",
            "parameters": {
                "key1": "value1",
                "key2": "value2"
            }
        });
        builder.add_action(action).unwrap();
        println!("{:#?}", builder.definition);
        assert!(!builder.definition.assertions.is_empty());
    }

    /// Test builder add_action with an Action struct
    #[test]
    fn test_builder_add_action_with_struct() {
        use crate::assertions::Action;
        let mut builder = Builder::new();
        let action = Action::new("com.example.test-action")
            .set_parameter("key1", "value1")
            .unwrap()
            .set_parameter("key2", "value2")
            .unwrap();
        builder.add_action(action).unwrap();
        println!("{:#?}", builder.definition);
        assert!(!builder.definition.assertions.is_empty());
    }
    /// Test builder set_base_path
    #[cfg(feature = "file_io")]
    #[test]
    fn test_builder_set_base_path() {
        let mut builder = Builder::new();
        let ingredient_folder = fixture_path("ingredient");
        builder.set_base_path(&ingredient_folder);
        assert_eq!(builder.base_path.as_ref(), Some(&ingredient_folder));
        let ingredient_json =
            std::fs::read_to_string(ingredient_folder.join("ingredient.json")).unwrap();

        let ingredient = Ingredient::from_json(&ingredient_json).unwrap();
        builder.add_ingredient(ingredient);

        let signer = test_signer(SigningAlg::Ps256);

        let mut source = Cursor::new(TEST_IMAGE_CLEAN);
        let mut dest = Cursor::new(Vec::new());

        builder
            .sign(&signer, "image/jpeg", &mut source, &mut dest)
            .unwrap();

        let reader = Reader::from_stream("jpeg", &mut dest).unwrap();
        let active_manifest = reader.active_manifest().unwrap();
        let ingredient = active_manifest.ingredients().first().unwrap();
        assert_eq!(ingredient.title(), Some("C.jpg"));
    }
}<|MERGE_RESOLUTION|>--- conflicted
+++ resolved
@@ -26,17 +26,14 @@
 use uuid::Uuid;
 use zip::{write::SimpleFileOptions, ZipArchive, ZipWriter};
 
-<<<<<<< HEAD
-=======
-use crate::{assertion::AssertionBase, settings::Settings};
->>>>>>> 2ffde3d1
 #[allow(deprecated)]
+use crate::assertions::CreativeWork;
 use crate::{
     assertion::{AssertionBase, AssertionDecodeError},
     assertions::{
         c2pa_action, labels, Action, ActionTemplate, Actions, AssertionMetadata, BmffHash, BoxHash,
-        CreativeWork, DataHash, DigitalSourceType, EmbeddedData, Exif, Metadata, SoftwareAgent,
-        Thumbnail, User, UserCbor,
+        DataHash, DigitalSourceType, EmbeddedData, Exif, Metadata, SoftwareAgent, Thumbnail, User,
+        UserCbor,
     },
     claim::Claim,
     //claim::{Claim, ALLOWED_UPDATE_MANIFEST_ACTIONS},
@@ -45,6 +42,7 @@
     jumbf_io,
     resource_store::{ResourceRef, ResourceResolver, ResourceStore},
     salt::DefaultSalt,
+    settings::Settings,
     store::Store,
     utils::mime::format_to_mime,
     AsyncSigner,
@@ -601,17 +599,10 @@
 
         let ingredient: Ingredient = Ingredient::from_json(&ingredient_json.into())?;
         let ingredient = if _sync {
-<<<<<<< HEAD
-            ingredient.with_stream(format, stream, &SyncGenericResolver::new())?
+            ingredient.with_stream(format, stream, &SyncGenericResolver::new(), &settings)?
         } else {
             ingredient
-                .with_stream_async(format, stream, &AsyncGenericResolver::new())
-=======
-            ingredient.with_stream(format, stream, &settings)?
-        } else {
-            ingredient
-                .with_stream_async(format, stream, &settings)
->>>>>>> 2ffde3d1
+                .with_stream_async(format, stream, &AsyncGenericResolver::new(), &settings)
                 .await?
         };
 
