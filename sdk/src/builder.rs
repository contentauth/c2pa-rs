--- conflicted
+++ resolved
@@ -143,15 +143,12 @@
     pub label: String,
     /// The assertion data
     pub data: AssertionData,
-<<<<<<< HEAD
+    /// The kind of assertion data, either Cbor or Json (defaults to Cbor)
+    #[serde(skip_serializing_if = "Option::is_none")]
+    pub kind: Option<ManifestAssertionKind>,
     /// True if this assertion is attributed to the signer (defaults to false)
     #[serde(default, skip_serializing_if = "std::ops::Not::not")]
     pub created: bool,
-}
-
-=======
-    #[serde(skip_serializing_if = "Option::is_none")]
-    pub kind: Option<ManifestAssertionKind>,
 }
 
 impl<'de> Deserialize<'de> for AssertionDefinition {
@@ -165,6 +162,8 @@
             data: serde_json::Value,
             #[serde(default)]
             kind: Option<ManifestAssertionKind>,
+            #[serde(default)]
+            created: bool,
         }
 
         let helper = Helper::deserialize(deserializer)?;
@@ -188,11 +187,11 @@
             label: helper.label,
             data,
             kind: helper.kind,
+            created: helper.created,
         })
     }
 }
 
->>>>>>> d38dec91
 impl AssertionDefinition {
     pub(crate) fn label(&self) -> &str {
         self.label.as_str()
@@ -534,11 +533,8 @@
         self.definition.assertions.push(AssertionDefinition {
             label: label.into(),
             data: AssertionData::Cbor(serde_cbor::value::to_value(data)?),
-<<<<<<< HEAD
+            kind: None, // defaults to cbor
             created,
-=======
-            kind: None, // defaults to cbor
->>>>>>> d38dec91
         });
         Ok(self)
     }
@@ -562,11 +558,8 @@
         self.definition.assertions.push(AssertionDefinition {
             label: label.into(),
             data: AssertionData::Json(serde_json::to_value(data)?),
-<<<<<<< HEAD
+            kind: Some(ManifestAssertionKind::Json),
             created,
-=======
-            kind: Some(ManifestAssertionKind::Json),
->>>>>>> d38dec91
         });
         Ok(self)
     }
