--- conflicted
+++ resolved
@@ -4473,14 +4473,9 @@
         }
     }
 
-<<<<<<< HEAD
-    #[test]
+    #[actix::test]
     #[cfg(feature = "file_io")]
-    fn test_embeddable_manifest() {
-=======
-    #[actix::test]
     async fn test_boxhash_embeddable_manifest() {
->>>>>>> 82247f76
         // test adding to actual image
         let ap = fixture_path("boxhash.jpg");
         let box_hash_path = fixture_path("boxhash.json");
