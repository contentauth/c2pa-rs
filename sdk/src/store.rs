--- conflicted
+++ resolved
@@ -57,7 +57,6 @@
     error::{Error, Result},
     hash_utils::{hash_by_alg, vec_compare, verify_by_alg},
     hashed_uri::HashedUri,
-    http::{AsyncGenericResolver, AsyncHttpResolver, SyncGenericResolver, SyncHttpResolver},
     jumbf::{
         self,
         boxes::*,
@@ -3057,11 +3056,6 @@
         http_resolver: &impl AsyncHttpResolver
     ))]
     fn fetch_remote_manifest(url: &str, http_resolver: &impl SyncHttpResolver) -> Result<Vec<u8>> {
-<<<<<<< HEAD
-        use conv::ValueFrom;
-
-=======
->>>>>>> 7ed068e2
         //const MANIFEST_CONTENT_TYPE: &str = "application/x-c2pa-manifest-store"; // todo verify once these are served
 
         let request = http::Request::get(url).body(Vec::new())?;
@@ -3131,10 +3125,7 @@
                     Err(Error::RemoteManifestUrl(ext_ref.to_owned()))
                 }
             }
-<<<<<<< HEAD
-=======
-
->>>>>>> 7ed068e2
+
             #[cfg(not(feature = "fetch_remote_manifests"))]
             Err(Error::RemoteManifestUrl(ext_ref.to_owned()))
         } else {
@@ -3142,21 +3133,6 @@
         }
     }
 
-<<<<<<< HEAD
-    /// Return Store from in memory asset
-    #[cfg(any(feature = "file_io", feature = "v1_api"))]
-    fn load_cai_from_memory(
-        asset_type: &str,
-        data: &[u8],
-        validation_log: &mut StatusTracker,
-    ) -> Result<Store> {
-        let mut input_stream = Cursor::new(data);
-        Store::load_jumbf_from_stream(asset_type, &mut input_stream, &SyncGenericResolver::new())
-            .map(|(manifest_bytes, _)| Store::from_jumbf(&manifest_bytes, validation_log))?
-    }
-
-=======
->>>>>>> 7ed068e2
     /// load jumbf given a stream
     ///
     /// This handles, embedded and remote manifests
@@ -3285,12 +3261,6 @@
         validation_log: &mut StatusTracker,
     ) -> Result<Self> {
         let (manifest_bytes, remote_url) = if _sync {
-<<<<<<< HEAD
-            Store::load_jumbf_from_stream(format, &mut stream, http_resolver)?
-        } else {
-            Store::load_jumbf_from_stream_async(format, &mut stream, http_resolver).await?
-        };
-=======
             Store::load_jumbf_from_stream(format, &mut stream, http_resolver)
         } else {
             Store::load_jumbf_from_stream_async(format, &mut stream, http_resolver).await
@@ -3299,7 +3269,6 @@
             log_item!("asset", "error loading file", "load_from_asset")
                 .failure_no_throw(validation_log, e);
         })?;
->>>>>>> 7ed068e2
 
         let store = if _sync {
             Self::from_manifest_data_and_stream(
@@ -3347,12 +3316,6 @@
         validation_log: &mut StatusTracker,
     ) -> Result<Self> {
         let (manifest_bytes, remote_url) = if _sync {
-<<<<<<< HEAD
-            Store::load_jumbf_from_stream(format, &mut stream, http_resolver)?
-        } else {
-            Store::load_jumbf_from_stream_async(format, &mut stream, http_resolver).await?
-        };
-=======
             Store::load_jumbf_from_stream(format, &mut stream, http_resolver)
         } else {
             Store::load_jumbf_from_stream_async(format, &mut stream, http_resolver).await
@@ -3361,7 +3324,6 @@
             log_item!("asset", "error loading file", "load_from_asset")
                 .failure_no_throw(validation_log, e);
         })?;
->>>>>>> 7ed068e2
 
         let store = if _sync {
             Self::from_manifest_data_and_stream(
@@ -3900,10 +3862,7 @@
                     .await?
                     .ocsp_der
                 };
-<<<<<<< HEAD
-=======
-
->>>>>>> 7ed068e2
+
                 if !ocsp_response_der.is_empty() {
                     oscp_response_ders.push((manifest_label, ocsp_response_der));
                 }
@@ -4062,38 +4021,7 @@
         let actions = Actions::new()
             .add_action(Action::new("c2pa.created").set_source_type(DigitalSourceType::Empty));
 
-<<<<<<< HEAD
-        #[test]
-        #[cfg(feature = "file_io")]
-        fn test_certificate_map() {
-            let ap = fixture_path("ocsp_with_assertion.jpg");
-            let mut report = StatusTracker::default();
-            let source = Cursor::new(include_bytes!("../tests/fixtures/ocsp_with_assertion.jpg"));
-            let store = Store::from_stream(
-                "image/jpeg",
-                source,
-                &SyncGenericResolver::new(),
-                true,
-                &mut report,
-            )
-            .unwrap();
-
-            let svi = store
-                .get_store_validation_info(
-                    store.claims()[0],
-                    &mut ClaimAssetData::Path(&ap),
-                    &mut report,
-                )
-                .unwrap();
-            assert!(svi
-                .certificate_statuses
-                .contains_key("310665949469838386185380984752231266212090716844"));
-            assert!(svi
-                .certificate_statuses
-                .contains_key("28651076926158642445677524766118780318"));
-=======
         claim.add_assertion(&actions)?;
->>>>>>> 7ed068e2
 
         Ok(claim)
     }
@@ -6761,16 +6689,7 @@
         // Create a new claim.
         let claim1 = create_test_claim().unwrap();
 
-<<<<<<< HEAD
-            let (manifest_bytes, _) = Store::load_jumbf_from_stream(
-                "video/mp4",
-                &mut input_stream,
-                &SyncGenericResolver::new(),
-            )
-            .unwrap();
-=======
         let signer = test_signer(SigningAlg::Ps256);
->>>>>>> 7ed068e2
 
         // Move the claim to claims list.
         store.commit_claim(claim1).unwrap();
@@ -7046,15 +6965,6 @@
             // make sure it validates using streams with external manifest data
             let mut validation_log =
                 StatusTracker::with_error_behavior(ErrorBehavior::StopOnFirstError);
-<<<<<<< HEAD
-            let result = Store::from_stream(
-                "png",
-                &file,
-                &SyncGenericResolver::new(),
-                false,
-                &mut validation_log,
-            );
-=======
             let mut validation_stream = std::fs::File::open(&setup.output_path).unwrap();
             Store::from_manifest_data_and_stream(
                 &saved_manifest,
@@ -7066,7 +6976,6 @@
             .unwrap();
         });
     }
->>>>>>> 7ed068e2
 
     #[test]
     fn test_external_manifest_embedded_png() {
@@ -7874,20 +7783,7 @@
         // Create a new claim.
         let claim1 = create_test_claim().unwrap();
 
-<<<<<<< HEAD
-            // make sure we can read from new file
-            let mut report = StatusTracker::default();
-            let new_store = Store::from_stream(
-                "jpeg",
-                &mut result_stream,
-                &SyncGenericResolver::new(),
-                true,
-                &mut report,
-            )
-            .unwrap();
-=======
         let signer = DynamicSigner::new();
->>>>>>> 7ed068e2
 
         store.commit_claim(claim1).unwrap();
 
@@ -8046,14 +7942,8 @@
 
         let reader = crate::Reader::from_stream("image/png", &mut dst).unwrap();
 
-<<<<<<< HEAD
-            let (manifest_bytes, _remote_url) =
-                Store::load_jumbf_from_stream(format, &mut stream, &SyncGenericResolver::new())
-                    .unwrap();
-=======
         assert_eq!(reader.validation_state(), crate::ValidationState::Invalid);
     }
->>>>>>> 7ed068e2
 
     #[test]
     /// Test that we can we load a store from JUMBF and then convert it back to the identical JUMBF.
