// Copyright 2022 Adobe. All rights reserved.
// This file is licensed to you under the Apache License,
// Version 2.0 (http://www.apache.org/licenses/LICENSE-2.0)
// or the MIT license (http://opensource.org/licenses/MIT),
// at your option.

// Unless required by applicable law or agreed to in writing,
// this software is distributed on an "AS IS" BASIS, WITHOUT
// WARRANTIES OR REPRESENTATIONS OF ANY KIND, either express or
// implied. See the LICENSE-MIT and LICENSE-APACHE files for the
// specific language governing permissions and limitations under
// each license.

#[cfg(all(feature = "v1_api", feature = "file_io"))]
use std::fs;
#[cfg(feature = "file_io")]
use std::path::{Path, PathBuf};
use std::{
    collections::{HashMap, HashSet},
    io::{Cursor, Read, Seek},
    vec,
};

use async_generic::async_generic;
use async_recursion::async_recursion;
use log::error;

#[cfg(feature = "v1_api")]
use crate::jumbf_io::save_jumbf_to_memory;
#[cfg(feature = "file_io")]
use crate::jumbf_io::{
    get_file_extension, get_supported_file_extension, load_jumbf_from_file, save_jumbf_to_file,
};
#[cfg(all(feature = "v1_api", feature = "file_io"))]
use crate::jumbf_io::{object_locations, remove_jumbf_from_file};
#[cfg(all(feature = "file_io", feature = "v1_api"))]
use crate::utils::io_utils::tempdirectory;
use crate::{
    assertion::{Assertion, AssertionBase, AssertionData, AssertionDecodeError},
    assertions::{
        labels::{self, CLAIM},
        BmffHash, DataBox, DataHash, DataMap, ExclusionsMap, Ingredient, Relationship, SubsetMap,
        TimeStamp, User, UserCbor,
    },
    asset_io::{
        CAIRead, CAIReadWrite, HashBlockObjectType, HashObjectPositions, RemoteRefEmbedType,
    },
    claim::{check_ocsp_status, Claim, ClaimAssertion, ClaimAssetData, RemoteManifest},
    cose_sign::{cose_sign, cose_sign_async},
    cose_validator::{verify_cose, verify_cose_async},
    crypto::{
        asn1::rfc3161::TstInfo,
        cose::{parse_cose_sign1, CertificateTrustPolicy, TimeStampStorage},
        hash::sha256,
        time_stamp::verify_time_stamp,
    },
    dynamic_assertion::{
        AsyncDynamicAssertion, DynamicAssertion, DynamicAssertionContent, PartialClaim,
    },
    error::{Error, Result},
    hash_utils::{hash_by_alg, vec_compare, verify_by_alg},
    hashed_uri::HashedUri,
    jumbf::{
        self,
        boxes::*,
        labels::{
            manifest_label_from_uri, manifest_label_to_parts, to_assertion_uri, to_manifest_uri,
            ASSERTIONS, CREDENTIALS, DATABOXES, SIGNATURE,
        },
    },
    jumbf_io::{
        get_assetio_handler, is_bmff_format, load_jumbf_from_stream, object_locations_from_stream,
        save_jumbf_to_stream,
    },
    log_item,
    manifest_store_report::ManifestStoreReport,
    salt::DefaultSalt,
    settings::get_settings_value,
    status_tracker::{ErrorBehavior, StatusTracker},
    utils::{hash_utils::HashRange, io_utils::stream_len, is_zero, patch::patch_bytes},
    validation_results::validation_codes::{
        ASSERTION_CBOR_INVALID, ASSERTION_JSON_INVALID, ASSERTION_MISSING, CLAIM_MALFORMED,
    },
    validation_status::{self, ALGORITHM_UNSUPPORTED},
    AsyncSigner, Signer,
};
#[cfg(feature = "v1_api")]
use crate::{external_manifest::ManifestPatchCallback, RemoteSigner};

const MANIFEST_STORE_EXT: &str = "c2pa"; // file extension for external manifests

pub(crate) struct ManifestHashes {
    pub manifest_box_hash: Vec<u8>,
    pub signature_box_hash: Vec<u8>,
}

// internal struct to pass around info needed to optimally complete validation
#[derive(Default)]
pub(crate) struct StoreValidationInfo<'a> {
    pub redactions: Vec<String>, // list of redactions found in claim hierarchy
    pub ingredient_references: HashMap<String, HashSet<String>>, // mapping in ingredients to list of claims that reference it
    pub manifest_map: HashMap<String, &'a Claim>, // list of the addressable items in ingredient, saves re-parsing the items during validation
    pub binding_claim: String,                    // name of the claim that has the hash binding
    pub timestamps: HashMap<String, TstInfo>,     // list of timestamp assertions for each claim
    pub update_manifest_size: usize,              // offset needed to correct for update manifests
}

/// A `Store` maintains a list of `Claim` structs.
///
/// Typically, this list of `Claim`s represents all of the claims in an asset.
#[derive(Debug)]
pub struct Store {
    claims_map: HashMap<String, Claim>,
    claims: Vec<String>, // maintains order of claims
    manifest_box_hash_cache: HashMap<String, (Vec<u8>, Vec<u8>)>,
    label: String,
    provenance_path: Option<String>,
    ctp: CertificateTrustPolicy,
    remote_url: Option<String>,
    embedded: bool,
}

struct ManifestInfo<'a> {
    pub desc_box: &'a JUMBFDescriptionBox,
    pub sbox: &'a JUMBFSuperBox,
}

impl Default for Store {
    fn default() -> Self {
        Self::new()
    }
}

impl Store {
    /// Create a new, empty claims store.
    pub fn new() -> Self {
        Self::new_with_label(MANIFEST_STORE_EXT)
    }

    /// Create a new, empty claims store with a custom label.
    ///
    /// In most cases, calling [`Store::new()`] is preferred.
    pub fn new_with_label(label: &str) -> Self {
        let mut store = Store {
            claims_map: HashMap::new(),
            manifest_box_hash_cache: HashMap::new(),
            claims: Vec::new(),
            label: label.to_string(),
            ctp: CertificateTrustPolicy::default(),
            provenance_path: None,
            remote_url: None,
            embedded: false,
        };

        // load the trust handler settings, don't worry about status as these are checked during setting generation
        if let Ok(Some(ta)) = get_settings_value::<Option<String>>("trust.trust_anchors") {
            let _v = store.add_trust(ta.as_bytes());
        }

        if let Ok(Some(pa)) = get_settings_value::<Option<String>>("trust.user_anchors") {
            let _v = store.add_user_trust_anchors(pa.as_bytes());
        }

        if let Ok(Some(tc)) = get_settings_value::<Option<String>>("trust.trust_config") {
            let _v = store.add_trust_config(tc.as_bytes());
        }

        if let Ok(Some(al)) = get_settings_value::<Option<String>>("trust.allowed_list") {
            let _v = store.add_trust_allowed_list(al.as_bytes());
        }

        store
    }

    /// Return label for the store
    #[allow(dead_code)] // doesn't harm to have this
    pub fn label(&self) -> &str {
        &self.label
    }

    /// Returns the remote url of the manifest if this [`Store`] was obtained remotely.
    pub fn remote_url(&self) -> Option<&str> {
        self.remote_url.as_deref()
    }

    /// Returns if the [`Store`] was created from an embedded manifest.
    pub fn is_embedded(&self) -> bool {
        self.embedded
    }

    /// Load set of trust anchors used for certificate validation. [u8] containing the
    /// trust anchors is passed in the trust_vec variable.
    pub fn add_trust(&mut self, trust_vec: &[u8]) -> Result<()> {
        Ok(self.ctp.add_trust_anchors(trust_vec)?)
    }

    // Load set of user trust anchors used for certificate validation. [u8] to the
    /// user trust anchors is passed in the trust_vec variable.  This can be called multiple times
    /// if there are additional trust stores.
    pub fn add_user_trust_anchors(&mut self, trust_vec: &[u8]) -> Result<()> {
        Ok(self.ctp.add_user_trust_anchors(trust_vec)?)
    }

    pub fn add_trust_config(&mut self, trust_vec: &[u8]) -> Result<()> {
        self.ctp.add_valid_ekus(trust_vec);
        Ok(())
    }

    pub fn add_trust_allowed_list(&mut self, allowed_vec: &[u8]) -> Result<()> {
        Ok(self.ctp.add_end_entity_credentials(allowed_vec)?)
    }

    /// Clear all existing trust anchors
    #[cfg(feature = "v1_api")]
    pub fn clear_trust_anchors(&mut self) {
        self.ctp.clear();
    }

    /// Get the provenance if available.
    /// If loaded from an existing asset it will be provenance from the last claim.
    /// If a new claim is committed that will be the provenance claim
    pub fn provenance_path(&self) -> Option<String> {
        self.provenance_path.as_ref().cloned()
    }

    // set the path of the current provenance claim
    pub fn set_provenance_path(&mut self, claim: &Claim) {
        let path = claim.to_claim_uri();
        self.provenance_path = Some(path);
    }

    /// get the list of claims for this store
    pub fn claims(&self) -> Vec<&Claim> {
        self.claims
            .iter()
            .filter_map(|l| self.claims_map.get(l))
            .collect()
    }

    /// the JUMBF manifest box hash (spec 1.2) and signature box hash (2.x)
    pub(crate) fn get_manifest_box_hashes(&self, claim: &Claim) -> ManifestHashes {
        if let Some((mbh, sbh)) = self.manifest_box_hash_cache.get(claim.label()) {
            ManifestHashes {
                manifest_box_hash: mbh.clone(),
                signature_box_hash: sbh.clone(),
            }
        } else {
            ManifestHashes {
                manifest_box_hash: Store::calc_manifest_box_hash(claim, None, claim.alg())
                    .unwrap_or_default(),
                signature_box_hash: Claim::calc_sig_box_hash(claim, claim.alg())
                    .unwrap_or_default(),
            }
        }
    }

    // remove a claim from the store
    fn remove_claim(&mut self, label: &str) -> Option<Claim> {
        self.claims.retain(|l| l != label);
        self.claims_map.remove(label)
    }

    /// Add a new Claim to this Store. The function
    /// will return the label of the claim.
    pub fn commit_claim(&mut self, mut claim: Claim) -> Result<String> {
        // make sure there is no pending unsigned claim
        if let Some(pc) = self.provenance_claim() {
            if pc.signature_val().is_empty() {
                return Err(Error::ClaimUnsigned);
            }
        }
        // verify the claim is valid
        claim.build()?;

        // update the provenance path
        self.set_provenance_path(&claim);

        let claim_label = claim.label().to_string();

        // add ingredients claims to the store claims
        // replace any existing claims with the same label
        for ingredient in claim.claim_ingredients() {
            if self
                .claims_map
                .insert(ingredient.label().to_string(), ingredient.clone())
                .is_none()
            {
                self.claims.push(ingredient.label().to_string());
            }
        }

        // add to new claim to list of claims
        self.claims.push(claim_label.clone());
        self.claims_map.insert(claim_label.clone(), claim);

        Ok(claim_label)
    }

    /// Add a new update manifest to this Store. The manifest label
    /// may be updated to reflect is position in the manifest Store
    /// if there are conflicting label names.  The function
    /// will return the label of the claim used
    #[cfg(all(feature = "v1_api", feature = "file_io"))]
    pub fn commit_update_manifest(&mut self, mut claim: Claim) -> Result<String> {
        use crate::{
            assertions::{labels::CLAIM_THUMBNAIL, Actions},
            claim::ALLOWED_UPDATE_MANIFEST_ACTIONS,
        };

        claim.set_update_manifest(true);

        // check for disallowed assertions
        if claim.has_assertion_type(labels::DATA_HASH)
            || claim.has_assertion_type(labels::BOX_HASH)
            || claim.has_assertion_type(labels::BMFF_HASH)
            || claim.has_assertion_type(labels::COLLECTION_HASH)
        {
            return Err(Error::ClaimInvalidContent);
        }

        // must have exactly one ingredient
        let ingredient_assertions = claim.ingredient_assertions();
        if ingredient_assertions.len() != 1 {
            return Err(Error::ClaimInvalidContent);
        }

        let ingredient = Ingredient::from_assertion(ingredient_assertions[0].assertion())?;

        // must have a parent relationship
        if ingredient.relationship != Relationship::ParentOf {
            return Err(Error::IngredientNotFound);
        }

        // make sure ingredient c2pa.manifest points to provenance claim
        if let Some(c2pa_manifest) = ingredient.c2pa_manifest() {
            // the manifest should refer to provenance claim
            if let Some(pc) = self.provenance_claim() {
                if !c2pa_manifest.url().contains(pc.label()) {
                    return Err(Error::IngredientNotFound);
                }
            } else {
                return Err(Error::IngredientNotFound);
            }
        } else {
            return Err(Error::IngredientNotFound);
        }

        // must be one of the allowed actions
        for aa in claim.action_assertions() {
            let actions = Actions::from_assertion(aa.assertion())?;
            for action in actions.actions() {
                if !ALLOWED_UPDATE_MANIFEST_ACTIONS
                    .iter()
                    .any(|a| *a == action.action())
                {
                    return Err(Error::ClaimInvalidContent);
                }
            }
        }

        // thumbnail assertions are not allowed
        if claim
            .claim_assertion_store()
            .iter()
            .any(|ca| ca.label_raw().contains(CLAIM_THUMBNAIL))
        {
            return Err(Error::OtherError(
                "only one claim thumbnail assertion allowed".into(),
            ));
        }

        self.commit_claim(claim)
    }

    /// Get Claim by label
    // Returns Option<&Claim>
    pub fn get_claim(&self, label: &str) -> Option<&Claim> {
        self.claims_map.get(label)
    }

    /// Get Claim by label
    // Returns Option<&Claim>
    pub fn get_claim_mut(&mut self, label: &str) -> Option<&mut Claim> {
        self.claims_map.get_mut(label)
    }

    /// returns a Claim given a jumbf uri
    pub fn get_claim_from_uri(&self, uri: &str) -> Result<&Claim> {
        let claim_label = Store::manifest_label_from_path(uri);
        self.get_claim(&claim_label)
            .ok_or_else(|| Error::ClaimMissing {
                label: claim_label.to_owned(),
            })
    }

    /// returns a ClaimAssertion given a jumbf uri, resolving to the right claim in the store
    pub fn get_claim_assertion_from_uri(&self, uri: &str) -> Result<&ClaimAssertion> {
        // first find the right claim and then look for the assertion there
        let claim = self.get_claim_from_uri(uri)?;
        let (label, instance) = Claim::assertion_label_from_link(uri);
        claim
            .get_claim_assertion(&label, instance)
            .ok_or_else(|| Error::AssertionMissing {
                url: uri.to_owned(),
            })
    }

    /// Returns an Assertion referenced by JUMBF URI.  The URI should be absolute and include
    /// the desired Claim in the path. If you need to specify the Claim for this URI use
    /// get_assertion_from_uri_and_claim.
    /// uri - The JUMBF URI for desired Assertion.
    pub fn get_assertion_from_uri(&self, uri: &str) -> Option<&Assertion> {
        let claim_label = Store::manifest_label_from_path(uri);
        let (assertion_label, instance) = Claim::assertion_label_from_link(uri);

        if let Some(claim) = self.get_claim(&claim_label) {
            claim.get_assertion(&assertion_label, instance)
        } else {
            None
        }
    }

    /// Returns an Assertion referenced by JUMBF URI. Only the Claim specified by target_claim_label
    /// will be searched.  The target_claim_label can be a Claim label or JUMBF URI.
    /// uri - The JUMBF URI for desired Assertion.
    /// target_claim_label - Label or URI of the Claim to search for the case when the URI is a relative path.
    pub fn get_assertion_from_uri_and_claim(
        &self,
        uri: &str,
        target_claim_label: &str,
    ) -> Option<&Assertion> {
        let (assertion_label, instance) = Claim::assertion_label_from_link(uri);

        let label = Store::manifest_label_from_path(target_claim_label);

        if let Some(claim) = self.get_claim(&label) {
            claim.get_assertion(&assertion_label, instance)
        } else {
            None
        }
    }

    /// Returns a DataBox referenced by JUMBF URI if it exists.
    ///
    /// Relative paths will use the provenance claim to resolve the DataBox.d
    pub fn get_data_box_from_uri_and_claim(
        &self,
        hr: &HashedUri,
        target_claim_label: &str,
    ) -> Option<&DataBox> {
        match jumbf::labels::manifest_label_from_uri(&hr.url()) {
            Some(label) => self.get_claim(&label), // use the manifest label from the thumbnail uri
            None => self.get_claim(target_claim_label), //  relative so use the target claim label
        }
        .and_then(|claim| claim.get_databox(hr))
    }

    // Returns placeholder that will be searched for and replaced
    // with actual signature data.
    fn sign_claim_placeholder(claim: &Claim, min_reserve_size: usize) -> Vec<u8> {
        let placeholder_str = format!("signature placeholder:{}", claim.label());
        let mut placeholder = sha256(placeholder_str.as_bytes());

        use std::cmp::max;
        placeholder.resize(max(placeholder.len(), min_reserve_size), 0);

        placeholder
    }

    /// Return certificate chain for the provenance claim
    #[cfg(feature = "v1_api")]
    pub(crate) fn get_provenance_cert_chain(&self) -> Result<String> {
        let claim = self.provenance_claim().ok_or(Error::ProvenanceMissing)?;

        match claim.get_cert_chain() {
            Ok(chain) => String::from_utf8(chain).map_err(|_e| Error::CoseInvalidCert),
            Err(e) => Err(e),
        }
    }

    /// Return OCSP info if available
    // Currently only called from manifest_store behind a feature flag but this is allowable
    // anywhere so allow dead code here for future uses to compile
    #[allow(dead_code)]
    pub(crate) fn get_ocsp_status(&self) -> Option<String> {
        let claim = self
            .provenance_claim()
            .ok_or(Error::ProvenanceMissing)
            .ok()?;

        let sig = claim.signature_val();
        let data = claim.data().ok()?;
        let mut validation_log =
            StatusTracker::with_error_behavior(ErrorBehavior::StopOnFirstError);

        let sign1 = parse_cose_sign1(sig, &data, &mut validation_log).ok()?;
        if let Ok(info) = check_ocsp_status(&sign1, &data, &self.ctp, None, &mut validation_log) {
            if let Some(revoked_at) = &info.revoked_at {
                Some(format!(
                    "Certificate Status: Revoked, revoked at: {revoked_at}"
                ))
            } else {
                Some(format!(
                    "Certificate Status: Good, next update: {}",
                    info.next_update
                ))
            }
        } else {
            None
        }
    }

    /// Sign the claim and return signature.
    #[async_generic(async_signature(
        &self,
        claim: &Claim,
        signer: &dyn AsyncSigner,
        box_size: usize,
    ))]
    pub fn sign_claim(
        &self,
        claim: &Claim,
        signer: &dyn Signer,
        box_size: usize,
    ) -> Result<Vec<u8>> {
        let claim_bytes = claim.data()?;

        let tss = if claim.version() > 1 {
            TimeStampStorage::V2_sigTst2_CTT
        } else {
            TimeStampStorage::V1_sigTst
        };

        let result = if _sync {
            if signer.direct_cose_handling() {
                // Let the signer do all the COSE processing and return the structured COSE data.
                return signer.sign(&claim_bytes); // do not verify remote signers (we never did)
            } else {
                cose_sign(signer, &claim_bytes, box_size, tss)
            }
        } else {
            if signer.direct_cose_handling() {
                // Let the signer do all the COSE processing and return the structured COSE data.
                return signer.sign(claim_bytes.clone()).await;
            // do not verify remote signers (we never did)
            } else {
                cose_sign_async(signer, &claim_bytes, box_size, tss).await
            }
        };
        match result {
            Ok(sig) => {
                // Sanity check: Ensure that this signature is valid.
                if let Ok(verify_after_sign) =
                    get_settings_value::<bool>("verify.verify_after_sign")
                {
                    if verify_after_sign {
                        let mut cose_log =
                            StatusTracker::with_error_behavior(ErrorBehavior::StopOnFirstError);

                        let result = if _sync {
                            verify_cose(
                                &sig,
                                &claim_bytes,
                                b"",
                                false,
                                &self.ctp,
                                None,
                                &mut cose_log,
                            )
                        } else {
                            verify_cose_async(
                                &sig,
                                &claim_bytes,
                                b"",
                                false,
                                &self.ctp,
                                None,
                                &mut cose_log,
                            )
                            .await
                        };
                        if let Err(err) = result {
                            error!("Signature that was just generated does not validate: {err:#?}");
                            return Err(err);
                        }
                    }
                }
                Ok(sig)
            }
            Err(e) => Err(e),
        }
    }

    /// return the current provenance claim label if available
    pub fn provenance_label(&self) -> Option<String> {
        self.provenance_path()
            .map(|provenance| Store::manifest_label_from_path(&provenance))
    }

    /// return the current provenance claim if available
    pub fn provenance_claim(&self) -> Option<&Claim> {
        match self.provenance_path() {
            Some(provenance) => {
                let claim_label = Store::manifest_label_from_path(&provenance);
                self.get_claim(&claim_label)
            }
            None => None,
        }
    }

    /// return the current provenance claim as mutable if available
    pub fn provenance_claim_mut(&mut self) -> Option<&mut Claim> {
        match self.provenance_path() {
            Some(provenance) => {
                let claim_label = Store::manifest_label_from_path(&provenance);
                self.get_claim_mut(&claim_label)
            }
            None => None,
        }
    }

    // add a restored claim
    fn insert_restored_claim(&mut self, label: String, claim: Claim) {
        self.set_provenance_path(&claim);
        self.claims_map.insert(label.clone(), claim);
        self.claims.push(label);
    }

    fn add_assertion_to_jumbf_store(
        store: &mut CAIAssertionStore,
        claim_assertion: &ClaimAssertion,
    ) -> Result<()> {
        // Grab assertion data object.
        let d = claim_assertion.assertion().decode_data();

        match d {
            AssertionData::Json(_) => {
                let mut json_data = CAIJSONAssertionBox::new(&claim_assertion.label());
                json_data.add_json(claim_assertion.assertion().data().to_vec());
                if let Some(salt) = claim_assertion.salt() {
                    json_data.set_salt(salt.clone())?;
                }
                store.add_assertion(Box::new(json_data));
            }
            AssertionData::Binary(_) => {
                // TODO: Handle other binary box types if needed.
                let mut data = JumbfEmbeddedFileBox::new(&claim_assertion.label());
                data.add_data(
                    claim_assertion.assertion().data().to_vec(),
                    claim_assertion.assertion().mime_type(),
                    None,
                );
                if let Some(salt) = claim_assertion.salt() {
                    data.set_salt(salt.clone())?;
                }
                store.add_assertion(Box::new(data));
            }
            AssertionData::Cbor(_) => {
                let mut cbor_data = CAICBORAssertionBox::new(&claim_assertion.label());
                cbor_data.add_cbor(claim_assertion.assertion().data().to_vec());
                if let Some(salt) = claim_assertion.salt() {
                    cbor_data.set_salt(salt.clone())?;
                }
                store.add_assertion(Box::new(cbor_data));
            }
            AssertionData::Uuid(s, _) => {
                let mut uuid_data = CAIUUIDAssertionBox::new(&claim_assertion.label());
                uuid_data.add_uuid(s, claim_assertion.assertion().data().to_vec())?;
                if let Some(salt) = claim_assertion.salt() {
                    uuid_data.set_salt(salt.clone())?;
                }
                store.add_assertion(Box::new(uuid_data));
            }
        }
        Ok(())
    }

    // look for old style hashing to determine if this is a pre 1.0 claim
    fn is_old_assertion(alg: &str, data: &[u8], original_hash: &[u8]) -> bool {
        let old_hash = hash_by_alg(alg, data, None);
        vec_compare(&old_hash, original_hash)
    }

    fn get_assertion_from_jumbf_store(
        claim: &Claim,
        assertion_box: &JUMBFSuperBox,
        label: &str,
        check_for_legacy_assertion: bool,
        validation_log: &mut StatusTracker,
    ) -> Result<ClaimAssertion> {
        let assertion_desc_box = assertion_box.desc_box();

        let (raw_label, instance) = Claim::assertion_label_from_link(label);
        let instance_label = Claim::label_with_instance(&raw_label, instance);
        let (assertion_hashed_uri, claim_assertion_type) = claim
            .assertion_hashed_uri_from_label(&instance_label)
            .ok_or_else(|| {
                log_item!(
                    label.to_owned(),
                    "error loading assertion",
                    "get_assertion_from_jumbf_store"
                )
                .validation_status(ASSERTION_MISSING)
                .failure_as_err(
                    validation_log,
                    Error::AssertionMissing {
                        url: instance_label.to_string(),
                    },
                )
            })?;

        let alg = match assertion_hashed_uri.alg() {
            Some(ref a) => a.clone(),
            None => claim.alg().to_string(),
        };

        // get salt value if set
        let salt = assertion_desc_box.get_salt();

        let result = match assertion_desc_box.uuid().as_ref() {
            CAI_JSON_ASSERTION_UUID => {
                let json_box = assertion_box
                    .data_box_as_json_box(0)
                    .ok_or(Error::JumbfBoxNotFound)?;

                let assertion = Assertion::from_data_json(&raw_label, json_box.json())?;

                // make sure it is JSON
                if let Err(e) = serde_json::from_slice::<serde_json::Value>(json_box.json()) {
                    log_item!(
                        label.to_owned(),
                        "invalid assertion json",
                        "get_assertion_from_jumbf_store"
                    )
                    .validation_status(ASSERTION_JSON_INVALID)
                    .failure(
                        validation_log,
                        Error::AssertionDecoding(
                            AssertionDecodeError::from_assertion_and_json_err(&assertion, e),
                        ),
                    )?;
                }

                let hash = Claim::calc_assertion_box_hash(label, &assertion, salt.clone(), &alg)?;
                Ok(ClaimAssertion::new(
                    assertion,
                    instance,
                    &hash,
                    &alg,
                    salt,
                    claim_assertion_type,
                ))
            }
            CAI_EMBEDDED_FILE_UUID => {
                let ef_box = assertion_box
                    .data_box_as_embedded_media_type_box(0)
                    .ok_or(Error::JumbfBoxNotFound)?;
                let data_box = assertion_box
                    .data_box_as_embedded_file_content_box(1)
                    .ok_or(Error::JumbfBoxNotFound)?;
                let media_type = ef_box.media_type();
                let assertion =
                    Assertion::from_data_binary(&raw_label, &media_type, data_box.data());
                let hash = Claim::calc_assertion_box_hash(label, &assertion, salt.clone(), &alg)?;
                Ok(ClaimAssertion::new(
                    assertion,
                    instance,
                    &hash,
                    &alg,
                    salt,
                    claim_assertion_type,
                ))
            }
            CAI_CBOR_ASSERTION_UUID => {
                let cbor_box = assertion_box
                    .data_box_as_cbor_box(0)
                    .ok_or(Error::JumbfBoxNotFound)?;
                let assertion = Assertion::from_data_cbor(&raw_label, cbor_box.cbor());

                // make sure it is CBOR
                if let Err(e) = serde_cbor::from_slice::<serde_cbor::Value>(cbor_box.cbor()) {
                    log_item!(
                        label.to_owned(),
                        "invalid assertion cbor",
                        "get_assertion_from_jumbf_store"
                    )
                    .validation_status(ASSERTION_CBOR_INVALID)
                    .failure(
                        validation_log,
                        Error::AssertionDecoding(
                            AssertionDecodeError::from_assertion_and_cbor_err(&assertion, e),
                        ),
                    )?;
                }

                let hash = Claim::calc_assertion_box_hash(label, &assertion, salt.clone(), &alg)?;
                Ok(ClaimAssertion::new(
                    assertion,
                    instance,
                    &hash,
                    &alg,
                    salt,
                    claim_assertion_type,
                ))
            }
            CAI_UUID_ASSERTION_UUID => {
                let uuid_box = assertion_box
                    .data_box_as_uuid_box(0)
                    .ok_or(Error::JumbfBoxNotFound)?;
                let uuid_str = hex::encode(uuid_box.uuid());
                let assertion = Assertion::from_data_uuid(&raw_label, &uuid_str, uuid_box.data());

                // if a redaction then make sure the data is zeros
                if uuid_str == C2PA_REDACTION_UUID {
                    let data = uuid_box.data();
                    if !is_zero(data) {
                        let assertion_absolute_uri =
                            to_assertion_uri(claim.label(), &instance_label);
                        log_item!(
                            assertion_absolute_uri,
                            "redacted assertion data must be zeros or empty",
                            "get_assertion_from_jumbf_store"
                        )
                        .validation_status(validation_status::ASSERTION_NOT_REDACTED)
                        .failure(
                            validation_log,
                            Error::OtherError(
                                "redacted assertion data must be zeros or empty".into(),
                            ),
                        )?;
                    }
                }

                let hash = Claim::calc_assertion_box_hash(label, &assertion, salt.clone(), &alg)?;
                Ok(ClaimAssertion::new(
                    assertion,
                    instance,
                    &hash,
                    &alg,
                    salt,
                    claim_assertion_type,
                ))
            }
            _ => Err(Error::JumbfCreationError),
        };

        if check_for_legacy_assertion {
            // make sure this is not pre 1.0 data
            match result {
                Ok(r) => {
                    // look for old style hashing
                    if Store::is_old_assertion(
                        &alg,
                        r.assertion().data(),
                        &assertion_hashed_uri.hash(),
                    ) {
                        Err(Error::PrereleaseError)
                    } else {
                        Ok(r)
                    }
                }
                Err(e) => Err(e),
            }
        } else {
            result
        }
    }

    /// Convert this claims store to a JUMBF box.
    #[allow(unused)] // used in tests
    pub fn to_jumbf(&self, signer: &dyn Signer) -> Result<Vec<u8>> {
        self.to_jumbf_internal(signer.reserve_size())
    }

    /// Convert this claims store to a JUMBF box.
    #[cfg(feature = "v1_api")]
    pub fn to_jumbf_async(&self, signer: &dyn AsyncSigner) -> Result<Vec<u8>> {
        self.to_jumbf_internal(signer.reserve_size())
    }

    fn to_jumbf_internal(&self, min_reserve_size: usize) -> Result<Vec<u8>> {
        // Create the CAI block.
        let mut cai_block = Cai::new();

        // Add claims and assertions in this store to the JUMBF store.
        for claim in self.claims() {
            let cai_store = Store::build_manifest_box(claim, min_reserve_size)?;

            // add the completed CAI store into the CAI block.
            cai_block.add_box(Box::new(cai_store));
        }

        // Write it to memory.
        let mut mem_box: Vec<u8> = Vec::new();
        cai_block.write_box(&mut mem_box)?;

        if mem_box.is_empty() {
            Err(Error::JumbfCreationError)
        } else {
            Ok(mem_box)
        }
    }

    fn build_manifest_box(claim: &Claim, min_reserve_size: usize) -> Result<CAIStore> {
        // box label
        let label = claim.label();

        let mut cai_store = CAIStore::new(label, claim.update_manifest());

        for manifest_box in claim.get_box_order() {
            match *manifest_box {
                ASSERTIONS => {
                    let mut a_store = CAIAssertionStore::new();

                    // add assertions to CAI assertion store.
                    let cas = claim.claim_assertion_store();
                    for assertion in cas {
                        Store::add_assertion_to_jumbf_store(&mut a_store, assertion)?;
                    }

                    cai_store.add_box(Box::new(a_store)); // add the assertion store to the manifest
                }
                CLAIM => {
                    let mut cb = CAIClaimBox::new(claim.version());

                    // Add the Claim json
                    let claim_cbor_bytes = claim.data()?;
                    let c_cbor = JUMBFCBORContentBox::new(claim_cbor_bytes);
                    cb.add_claim(Box::new(c_cbor));

                    cai_store.add_box(Box::new(cb)); // add claim to manifest
                }
                SIGNATURE => {
                    // create a signature and add placeholder data to the CAI store.
                    let mut sigb = CAISignatureBox::new();
                    let signed_data = match claim.signature_val().is_empty() {
                        false => claim.signature_val().clone(), // existing claims have sig values
                        true => Store::sign_claim_placeholder(claim, min_reserve_size), /* empty is the new sig to be replaced */
                    };

                    let sigc = JUMBFCBORContentBox::new(signed_data);
                    sigb.add_signature(Box::new(sigc));

                    cai_store.add_box(Box::new(sigb)); // add signature to manifest
                }
                CREDENTIALS => {
                    // add vc_store if needed
                    if !claim.get_verifiable_credentials().is_empty() && claim.version() < 2 {
                        let mut vc_store = CAIVerifiableCredentialStore::new();

                        // Add assertions to CAI assertion store.
                        let vcs = claim.get_verifiable_credentials_store();
                        for (uri, assertion_data) in vcs {
                            if let AssertionData::Json(j) = assertion_data {
                                let id = Claim::vc_id(j)?;
                                let mut json_data = CAIJSONAssertionBox::new(&id);
                                json_data.add_json(j.as_bytes().to_vec());

                                if let Some(salt) = uri.salt() {
                                    json_data.set_salt(salt.clone())?;
                                }

                                vc_store.add_credential(Box::new(json_data));
                            } else {
                                return Err(Error::BadParam("VC data must be JSON".to_string()));
                            }
                        }
                        cai_store.add_box(Box::new(vc_store)); // add the CAI assertion store to manifest
                    }
                }
                DATABOXES => {
                    // Add the data boxes
                    if !claim.databoxes().is_empty() {
                        let mut databoxes = CAIDataboxStore::new();

                        for (uri, db) in claim.databoxes() {
                            let db_cbor_bytes = serde_cbor::to_vec(db)
                                .map_err(|err| Error::AssertionEncoding(err.to_string()))?;

                            let (link, instance) = Claim::assertion_label_from_link(&uri.url());
                            let label = Claim::label_with_instance(&link, instance);

                            let mut db_cbor = CAICBORAssertionBox::new(&label);
                            db_cbor.add_cbor(db_cbor_bytes);

                            if let Some(salt) = uri.salt() {
                                db_cbor.set_salt(salt.clone())?;
                            }

                            databoxes.add_databox(Box::new(db_cbor));
                        }

                        cai_store.add_box(Box::new(databoxes)); // add claim to manifest
                    }
                }
                _ => return Err(Error::ClaimInvalidContent),
            }
        }

        Ok(cai_store)
    }

    // calculate the hash of the manifest JUMBF box
    pub fn calc_manifest_box_hash(
        claim: &Claim,
        salt: Option<Vec<u8>>,
        alg: &str,
    ) -> Result<Vec<u8>> {
        let mut hash_bytes = Vec::with_capacity(4096);

        // build box
        let mut cai_store = Store::build_manifest_box(claim, 0)?;

        // add salt if requested
        if let Some(salt) = salt {
            cai_store.set_salt(salt)?;
        }

        // box content as Vec
        cai_store.super_box().write_box_payload(&mut hash_bytes)?;

        Ok(hash_by_alg(alg, &hash_bytes, None))
    }

    fn manifest_map<'a>(sb: &'a JUMBFSuperBox) -> Result<HashMap<String, ManifestInfo<'a>>> {
        let mut box_info: HashMap<String, ManifestInfo<'a>> = HashMap::new();
        for i in 0..sb.data_box_count() {
            let sbox = sb.data_box_as_superbox(i).ok_or(Error::JumbfBoxNotFound)?;
            let desc_box = sbox.desc_box();

            let label = desc_box.uuid();

            let mi = ManifestInfo { desc_box, sbox };

            box_info.insert(label, mi);
        }

        Ok(box_info)
    }

    // Compare two version labels
    // base_version_label - is the source label
    // desired_version_label - is the label to compare to the base
    // returns true if desired version is <= base version
    fn check_label_version(base_version_label: &str, desired_version_label: &str) -> bool {
        if let Some(desired_version) = labels::version(desired_version_label) {
            if let Some(base_version) = labels::version(base_version_label) {
                if desired_version > base_version {
                    return false;
                }
            }
        }
        true
    }

    pub fn from_jumbf(buffer: &[u8], validation_log: &mut StatusTracker) -> Result<Store> {
        if buffer.is_empty() {
            return Err(Error::JumbfNotFound);
        }

        let mut store = Store::new();

        // setup a cursor for reading the buffer...
        let mut buf_reader = Cursor::new(buffer);

        // this loads up all the boxes...
        let super_box = BoxReader::read_super_box(&mut buf_reader)?;

        // this loads up all the boxes...
        let cai_block = Cai::from(super_box);

        // check the CAI Block
        let desc_box = cai_block.desc_box();
        if desc_box.uuid() != CAI_BLOCK_UUID {
            log_item!("JUMBF", "c2pa box not found", "from_jumbf").failure_no_throw(
                validation_log,
                Error::InvalidClaim(InvalidClaimError::C2paBlockNotFound),
            );

            return Err(Error::InvalidClaim(InvalidClaimError::C2paBlockNotFound));
        }

        let num_stores = cai_block.data_box_count();
        for idx in 0..num_stores {
            let cai_store_box = cai_block
                .data_box_as_superbox(idx)
                .ok_or(Error::JumbfBoxNotFound)?;
            let cai_store_desc_box = cai_store_box.desc_box();

            // ignore unknown boxes per the spec
            if cai_store_desc_box.uuid() != CAI_UPDATE_MANIFEST_UUID
                && cai_store_desc_box.uuid() != CAI_STORE_UUID
            {
                continue;
            }

            // remember the order of the boxes to insure the box hashes can be regenerated
            let mut box_order: Vec<&str> = Vec::new();

            // make sure there are not multiple claim boxes
            let mut claim_box_cnt = 0;
            for i in 0..cai_store_box.data_box_count() {
                let sbox = cai_store_box
                    .data_box_as_superbox(i)
                    .ok_or(Error::JumbfBoxNotFound)?;
                let desc_box = sbox.desc_box();

                if desc_box.uuid() == CAI_CLAIM_UUID {
                    claim_box_cnt += 1;
                }

                if claim_box_cnt > 1 {
                    log_item!("JUMBF", "c2pa multiple claim boxes found", "from_jumbf")
                        .validation_status(validation_status::CLAIM_MULTIPLE)
                        .failure_no_throw(
                            validation_log,
                            Error::InvalidClaim(InvalidClaimError::C2paMultipleClaimBoxes),
                        );

                    return Err(Error::InvalidClaim(
                        InvalidClaimError::C2paMultipleClaimBoxes,
                    ));
                }

                let (box_label, _instance) =
                    Claim::box_name_label_instance(desc_box.label().as_ref());
                match box_label.as_ref() {
                    ASSERTIONS => box_order.push(ASSERTIONS),
                    CLAIM => box_order.push(CLAIM),
                    SIGNATURE => box_order.push(SIGNATURE),
                    CREDENTIALS => box_order.push(CREDENTIALS),
                    DATABOXES => box_order.push(DATABOXES),
                    _ => {
                        log_item!("JUMBF", "unrecognized manifest box", "from_jumbf")
                            .validation_status(validation_status::CLAIM_MULTIPLE)
                            .failure(
                                validation_log,
                                Error::InvalidClaim(InvalidClaimError::ClaimBoxData),
                            )?;
                    }
                }
            }

            let is_update_manifest = cai_store_desc_box.uuid() == CAI_UPDATE_MANIFEST_UUID;

            // get map of boxes in this manifest
            let manifest_boxes = Store::manifest_map(cai_store_box)?;

            // retrieve the claim & validate
            let claim_superbox = manifest_boxes
                .get(CAI_CLAIM_UUID)
                .ok_or(Error::InvalidClaim(
                    InvalidClaimError::ClaimSuperboxNotFound,
                ))?
                .sbox;
            let claim_desc_box = manifest_boxes
                .get(CAI_CLAIM_UUID)
                .ok_or(Error::InvalidClaim(
                    InvalidClaimError::ClaimDescriptionBoxNotFound,
                ))?
                .desc_box;

            // check if version is supported
            let claim_box_ver = claim_desc_box.label();
            if !Self::check_label_version(&Claim::build_version_support(), &claim_box_ver) {
                return Err(Error::InvalidClaim(InvalidClaimError::ClaimVersionTooNew));
            }

            // check box contents
            if claim_desc_box.uuid() == CAI_CLAIM_UUID {
                // must be have only one claim
                if claim_superbox.data_box_count() > 1 {
                    return Err(Error::InvalidClaim(InvalidClaimError::DuplicateClaimBox {
                        label: claim_desc_box.label(),
                    }));
                }
                // better be, but just in case...

                let cbor_box = match claim_superbox.data_box_as_cbor_box(0) {
                    Some(c) => c,
                    None => {
                        // check for old claims for reporting
                        match claim_superbox.data_box_as_json_box(0) {
                            Some(_c) => {
                                log_item!("JUMBF", "error loading claim data", "from_jumbf")
                                    .failure_no_throw(validation_log, Error::PrereleaseError);

                                return Err(Error::PrereleaseError);
                            }
                            None => {
                                log_item!("JUMBF", "error loading claim data", "from_jumbf")
                                    .failure_no_throw(
                                        validation_log,
                                        Error::InvalidClaim(InvalidClaimError::ClaimBoxData),
                                    );

                                return Err(Error::InvalidClaim(InvalidClaimError::ClaimBoxData));
                            }
                        }
                    }
                };

                if cbor_box.box_uuid() != JUMBF_CBOR_UUID {
                    return Err(Error::InvalidClaim(
                        InvalidClaimError::ClaimDescriptionBoxInvalid,
                    ));
                }
            }

            // retrieve the signature
            let sig_superbox = manifest_boxes
                .get(CAI_SIGNATURE_UUID)
                .ok_or(Error::InvalidClaim(
                    InvalidClaimError::ClaimSignatureBoxNotFound,
                ))?
                .sbox;
            let sig_desc_box = manifest_boxes
                .get(CAI_SIGNATURE_UUID)
                .ok_or(Error::InvalidClaim(
                    InvalidClaimError::ClaimSignatureDescriptionBoxNotFound,
                ))?
                .desc_box;

            // check box contents
            if sig_desc_box.uuid() == CAI_SIGNATURE_UUID {
                // better be, but just in case...
                let sig_box = sig_superbox
                    .data_box_as_cbor_box(0)
                    .ok_or(Error::JumbfBoxNotFound)?;
                if sig_box.box_uuid() != JUMBF_CBOR_UUID {
                    return Err(Error::InvalidClaim(
                        InvalidClaimError::ClaimSignatureDescriptionBoxInvalid,
                    ));
                }
            }
            // save signature to be validated on load
            let sig_data = sig_superbox
                .data_box_as_cbor_box(0)
                .ok_or(Error::JumbfBoxNotFound)?;

            // Create a new Claim object from jumbf data after validations
            let cbor_box = claim_superbox
                .data_box_as_cbor_box(0)
                .ok_or(Error::JumbfBoxNotFound)?;
            let mut claim = Claim::from_data(&cai_store_desc_box.label(), cbor_box.cbor())
                .map_err(|e| {
                    log_item!(CLAIM, "CLAIM CBOR could not be decoded", "from_jumbf")
                        .validation_status(CLAIM_MALFORMED)
                        .failure_as_err(validation_log, e)
                })?;

            // the claim must have an algorithm to be able to process internal hashes
            if claim.alg_raw().is_none() {
                return Err(log_item!(
                    claim.label().to_owned(),
                    "no hashing algorithm found for claim",
                    "from_jumbf"
                )
                .validation_status(ALGORITHM_UNSUPPORTED)
                .failure_as_err(validation_log, Error::UnknownAlgorithm));
            }

            // make sure box version label match the read Claim
            if claim.version() > 1 {
                match labels::version(&claim_box_ver) {
                    Some(v) if claim.version() >= v => (),
                    _ => return Err(Error::InvalidClaim(InvalidClaimError::ClaimBoxVersion)),
                }
            }

            // set the  type of manifest
            claim.set_update_manifest(is_update_manifest);

            // set order to process JUMBF boxes
            claim.set_box_order(box_order);

            // retrieve & set signature for each claim
            claim.set_signature_val(sig_data.cbor().clone()); // load the stored signature

            // retrieve the assertion store
            let assertion_store_box = manifest_boxes
                .get(CAI_ASSERTION_STORE_UUID)
                .ok_or(Error::InvalidClaim(
                    InvalidClaimError::AssertionStoreSuperboxNotFound,
                ))?
                .sbox;

            let num_assertions = assertion_store_box.data_box_count();

            // loop over all assertions in assertion store...
            let mut check_for_legacy_assertion = true;
            for idx in 0..num_assertions {
                let assertion_box = assertion_store_box
                    .data_box_as_superbox(idx)
                    .ok_or(Error::JumbfBoxNotFound)?;
                let assertion_desc_box = assertion_box.desc_box();

                // Add assertions to claim after validation
                let label = assertion_desc_box.label();
                match Store::get_assertion_from_jumbf_store(
                    &claim,
                    assertion_box,
                    &label,
                    check_for_legacy_assertion,
                    validation_log,
                ) {
                    Ok(assertion) => {
                        claim.put_assertion_store(assertion); // restore assertion data to claim
                        check_for_legacy_assertion = false; // only need to check once
                    }
                    Err(e) => {
                        // if this is an old manifest always return
                        if std::mem::discriminant(&e)
                            == std::mem::discriminant(&Error::PrereleaseError)
                        {
                            log_item!("JUMBF", "error loading assertion", "from_jumbf")
                                .failure_no_throw(validation_log, e);

                            return Err(Error::PrereleaseError);
                        }
                        return Err(e);
                    }
                }
            }

            // load vc_store if available
            if let Some(mi) = manifest_boxes.get(CAI_VERIFIABLE_CREDENTIALS_STORE_UUID) {
                let vc_store = mi.sbox;
                let num_vcs = vc_store.data_box_count();

                // VC stores should not be in a 2.x claim
                if claim.version() > 1 {
                    return Err(Error::InvalidClaim(InvalidClaimError::UnsupportedFeature(
                        "Verifiable Credentials Store > v1 claim".to_string(),
                    )));
                }

                for idx in 0..num_vcs {
                    let vc_box = vc_store
                        .data_box_as_superbox(idx)
                        .ok_or(Error::JumbfBoxNotFound)?;
                    let vc_json = vc_box
                        .data_box_as_json_box(0)
                        .ok_or(Error::JumbfBoxNotFound)?;
                    let vc_desc_box = vc_box.desc_box();
                    let _id = vc_desc_box.label();

                    let json_str = String::from_utf8(vc_json.json().to_vec())
                        .map_err(|_| InvalidClaimError::VerifiableCredentialStoreInvalid)?;

                    let salt = vc_desc_box.get_salt();

                    claim.put_verifiable_credential(&json_str, salt)?;
                }
            }

            // load databox store if available
            if let Some(mi) = manifest_boxes.get(CAI_DATABOXES_STORE_UUID) {
                let databox_store = mi.sbox;
                let num_databoxes = databox_store.data_box_count();

                for idx in 0..num_databoxes {
                    let db_box = databox_store
                        .data_box_as_superbox(idx)
                        .ok_or(Error::JumbfBoxNotFound)?;
                    let db_cbor = db_box
                        .data_box_as_cbor_box(0)
                        .ok_or(Error::JumbfBoxNotFound)?;
                    let db_desc_box = db_box.desc_box();
                    let label = db_desc_box.label();

                    let salt = db_desc_box.get_salt();

                    claim.put_databox(&label, db_cbor.cbor(), salt)?;
                }
            }

            // save the hash of the loaded manifest for ingredient validation
            // and the signature box for Ingredient_v3
            store.manifest_box_hash_cache.insert(
                claim.label().to_owned(),
                (
                    Store::calc_manifest_box_hash(&claim, None, claim.alg())?,
                    Claim::calc_sig_box_hash(&claim, claim.alg())?,
                ),
            );

            // add claim to store
            store.insert_restored_claim(cai_store_desc_box.label(), claim);
        }

        Ok(store)
    }

    // Get the store label from jumbf path
    pub fn manifest_label_from_path(claim_path: &str) -> String {
        if let Some(s) = jumbf::labels::manifest_label_from_uri(claim_path) {
            s
        } else {
            claim_path.to_owned()
        }
    }

    // wake the ingredients and validate
    fn ingredient_checks(
        store: &Store,
        claim: &Claim,
        svi: &StoreValidationInfo,
        asset_data: &mut ClaimAssetData<'_>,
        validation_log: &mut StatusTracker,
    ) -> Result<()> {
        // walk the ingredients
        for i in claim.ingredient_assertions() {
            let ingredient_assertion = Ingredient::from_assertion(i.assertion()).map_err(|e| {
                log_item!(
                    i.label().clone(),
                    "ingredient assertion could not be parsed",
                    "ingredient_checks"
                )
                .validation_status(validation_status::ASSERTION_INGREDIENT_MALFORMED)
                .failure_as_err(validation_log, e)
            })?;

            // we don't care about InputTo ingredients
            if ingredient_assertion.relationship == Relationship::InputTo {
                continue;
            }

            validation_log
                .push_ingredient_uri(jumbf::labels::to_assertion_uri(claim.label(), &i.label()));

            // is this an ingredient
            if let Some(c2pa_manifest) = ingredient_assertion.c2pa_manifest() {
                let label = Store::manifest_label_from_path(&c2pa_manifest.url());

                if let Some(ingredient) = store.get_claim(&label) {
                    let alg = match c2pa_manifest.alg() {
                        Some(a) => a,
                        None => ingredient.alg().to_owned(),
                    };

                    // are we evaluating a 2.x manifest, then use those rule
                    let ingredient_version = ingredient.version();
                    let has_redactions = svi.redactions.iter().any(|r| r.contains(&label));

                    // only allow the extra ingredient trust checks for 1.x ingredients
                    // these checks are to prevent the trust spoofing
                    let check_ingredient_trust: bool = ingredient_version < 2
                        && crate::settings::get_settings_value("verify.check_ingredient_trust")?;

                    // get the 1.1-1.2 box hash
                    let ingredient_hashes = store.get_manifest_box_hashes(ingredient);

                    // since no redactions we can try manifest match method
                    let mut pre_v1_3_hash = false;
                    let manifests_match = if !has_redactions {
                        // test for 1.1 hash then 1.0 version
                        if !vec_compare(&c2pa_manifest.hash(), &ingredient_hashes.manifest_box_hash)
                        {
                            // try legacy hash
                            pre_v1_3_hash = true;
                            verify_by_alg(&alg, &c2pa_manifest.hash(), &ingredient.data()?, None)
                        } else {
                            true
                        }
                    } else {
                        false
                    };

                    // since the manifest hashes are equal we can short circuit the reset of the validation
                    // we can only do this for post 1.3 Claims since manfiest box hashing was not available
                    if manifests_match && !pre_v1_3_hash {
                        log_item!(
                            c2pa_manifest.url(),
                            "ingredient hash matched",
                            "ingredient_checks"
                        )
                        .validation_status(validation_status::INGREDIENT_MANIFEST_VALIDATED)
                        .success(validation_log);

                        // if we are not checking ingredient trust then we can continue
                        if !check_ingredient_trust {
                            continue;
                        }
                    }

                    // if mismatch is not because of a redaction this is a hard error
                    if !manifests_match && !has_redactions {
                        log_item!(
                            c2pa_manifest.url(),
                            "ingredient hash incorrect",
                            "ingredient_checks"
                        )
                        .validation_status(validation_status::INGREDIENT_HASHEDURI_MISMATCH)
                        .failure(
                            validation_log,
                            Error::HashMismatch(
                                "ingredient hash does not match found ingredient".to_string(),
                            ),
                        )?;
                        return Err(Error::HashMismatch(
                            "ingredient hash does not match found ingredient".to_string(),
                        )); // hard stop regardless of StatusTracker mode
                    }

                    // if this is a V2 or greater claim then we must try the signature validation method before proceeding
                    if ingredient_version > 1 {
                        let claim_signature =
                            ingredient_assertion.signature().ok_or_else(|| {
                                log_item!(
                                    c2pa_manifest.url(),
                                    "ingredient claimSignature missing",
                                    "ingredient_checks"
                                )
                                .validation_status(
                                    validation_status::INGREDIENT_CLAIM_SIGNATURE_MISSING,
                                )
                                .failure_as_err(
                                    validation_log,
                                    Error::HashMismatch(
                                        "ingredient claimSignature missing".to_string(),
                                    ),
                                )
                            })?;

                        // compare the signature box hashes
                        if vec_compare(
                            &claim_signature.hash(),
                            &ingredient_hashes.signature_box_hash,
                        ) {
                            log_item!(
                                c2pa_manifest.url(),
                                "ingredient claimSignature validated",
                                "ingredient_checks"
                            )
                            .validation_status(
                                validation_status::INGREDIENT_CLAIM_SIGNATURE_VALIDATED,
                            )
                            .informational(validation_log);
                        } else {
                            log_item!(
                                c2pa_manifest.url(),
                                "ingredient claimSignature mismatch",
                                "ingredient_checks"
                            )
                            .validation_status(
                                validation_status::INGREDIENT_CLAIM_SIGNATURE_MISMATCH,
                            )
                            .failure(
                                validation_log,
                                Error::HashMismatch(
                                    "ingredient claimSignature mismatch".to_string(),
                                ),
                            )?;
                            return Err(Error::HashMismatch(
                                "ingredient signature box hash does not match found ingredient"
                                    .to_string(),
                            )); // hard stop regardless of StatusTracker mode
                        }
                    }

                    // verify the ingredient claim
                    Claim::verify_claim(
                        ingredient,
                        asset_data,
                        svi,
                        check_ingredient_trust,
                        &store.ctp,
                        validation_log,
                    )?;

                    // recurse nested ingredients
                    Store::ingredient_checks(store, ingredient, svi, asset_data, validation_log)?;
                } else {
                    log_item!(label.clone(), "ingredient not found", "ingredient_checks")
                        .validation_status(validation_status::INGREDIENT_MANIFEST_MISSING)
                        .failure(
                            validation_log,
                            Error::ClaimVerification(format!("ingredient: {label} is missing")),
                        )?;
                }
            }
            validation_log.pop_ingredient_uri();
        }

        Ok(())
    }

    // wake the ingredients and validate
    #[cfg_attr(target_arch = "wasm32", async_recursion(?Send))]
    #[cfg_attr(not(target_arch = "wasm32"), async_recursion)]
    async fn ingredient_checks_async(
        store: &Store,
        claim: &Claim,
        svi: &StoreValidationInfo,
        asset_data: &mut ClaimAssetData<'_>,
        validation_log: &mut StatusTracker,
    ) -> Result<()> {
        // walk the ingredients
        for i in claim.ingredient_assertions() {
            let ingredient_assertion = Ingredient::from_assertion(i.assertion())?;

            validation_log
                .push_ingredient_uri(jumbf::labels::to_assertion_uri(claim.label(), &i.label()));

            // is this an ingredient
            if let Some(c2pa_manifest) = ingredient_assertion.c2pa_manifest() {
                let label = Store::manifest_label_from_path(&c2pa_manifest.url());

                if let Some(ingredient) = store.get_claim(&label) {
                    let alg = match c2pa_manifest.alg() {
                        Some(a) => a,
                        None => ingredient.alg().to_owned(),
                    };

                    // get the 1.1-1.2 box hash
                    let box_hash = store.get_manifest_box_hashes(ingredient).manifest_box_hash;

                    // test for 1.1 hash then 1.0 version
                    if !vec_compare(&c2pa_manifest.hash(), &box_hash)
                        && !verify_by_alg(&alg, &c2pa_manifest.hash(), &ingredient.data()?, None)
                    {
                        log_item!(
                            c2pa_manifest.url(),
                            "ingredient hash incorrect",
                            "ingredient_checks_async"
                        )
                        .validation_status(validation_status::INGREDIENT_HASHEDURI_MISMATCH)
                        .failure(
                            validation_log,
                            Error::HashMismatch(
                                "ingredient hash does not match found ingredient".to_string(),
                            ),
                        )?;
                    }

                    let check_ingredient_trust: bool =
                        get_settings_value("verify.check_ingredient_trust")?;

                    // verify the ingredient claim
                    Claim::verify_claim_async(
                        ingredient,
                        asset_data,
                        svi,
                        check_ingredient_trust,
                        &store.ctp,
                        validation_log,
                    )
                    .await?;

                    // recurse nested ingredients
                    Store::ingredient_checks_async(
                        store,
                        ingredient,
                        svi,
                        asset_data,
                        validation_log,
                    )
                    .await?;
                } else {
                    log_item!(
                        c2pa_manifest.url(),
                        "ingredient not found",
                        "ingredient_checks_async"
                    )
                    .validation_status(validation_status::CLAIM_MISSING)
                    .failure(
                        validation_log,
                        Error::ClaimVerification(format!("ingredient: {label} is missing")),
                    )?;
                }
            }
            validation_log.pop_ingredient_uri();
        }

        Ok(())
    }

    fn get_store_validation_info<'a>(
        &'a self,
        claim: &'a Claim,
        asset_data: &mut ClaimAssetData<'_>,
        validation_log: &mut StatusTracker,
    ) -> Result<StoreValidationInfo<'a>> {
        let mut svi = StoreValidationInfo::default();
        Store::get_claim_referenced_manifests(claim, self, &mut svi, true, validation_log)?;

        // find the manifest with the hash binding
        svi.binding_claim = match self.get_hash_binding_manifest(claim) {
            Some(label) => label,
            None => {
                log_item!(
                    claim.label().to_owned(),
                    "could not find manifest with hard binding",
                    "get_store_validation_info"
                )
                .validation_status(validation_status::HARD_BINDINGS_MISSING)
                .failure(validation_log, Error::ClaimMissingHardBinding)?;
                return Err(Error::ClaimMissingHardBinding);
            }
        };

        // get the manifest offset size if needed
        if claim.update_manifest() {
            let locations = match asset_data {
                #[cfg(feature = "file_io")]
                ClaimAssetData::Path(path) => {
                    let format =
                        get_supported_file_extension(path).ok_or(Error::UnsupportedType)?;
                    let mut reader = std::fs::File::open(path)?;

                    object_locations_from_stream(&format, &mut reader)?
                }
                ClaimAssetData::Bytes(items, typ) => {
                    let format = typ.to_owned();
                    let mut reader = Cursor::new(items);

                    object_locations_from_stream(&format, &mut reader)?
                }
                ClaimAssetData::Stream(reader, typ) => {
                    let format = typ.to_owned();
                    object_locations_from_stream(&format, reader)?
                }
                ClaimAssetData::StreamFragment(reader, _read1, typ) => {
                    let format = typ.to_owned();
                    object_locations_from_stream(&format, reader)?
                }
                #[cfg(feature = "file_io")]
                ClaimAssetData::StreamFragments(reader, _path_bufs, typ) => {
                    let format = typ.to_owned();
                    object_locations_from_stream(&format, reader)?
                }
            };

            if let Some(manifest_loc) = locations
                .iter()
                .find(|o| o.htype == HashBlockObjectType::Cai)
            {
                svi.update_manifest_size = manifest_loc.length;
            } else {
                log_item!(
                    claim.label().to_owned(),
                    "there were unreference manifests in the ",
                    "get_store_validation_info"
                )
                .validation_status(validation_status::HARD_BINDINGS_MISSING)
                .failure(validation_log, Error::ClaimMissingHardBinding)?;
            }
        }

        // get the timestamp assertions
        for found_claim in svi.manifest_map.values() {
            let timestamp_assertions = found_claim.timestamp_assertions();
            for ta in timestamp_assertions {
                let timestamp_assertion =
                    TimeStamp::from_assertion(ta.assertion()).map_err(|_e| {
                        log_item!(
                            ta.label(),
                            "could not parse timestamp assertion",
                            "get_claim_referenced_manifests"
                        )
                        .validation_status(validation_status::ASSERTION_TIMESTAMP_MALFORMED)
                        .failure_as_err(
                            validation_log,
                            Error::OtherError("timestamp assertion malformed".into()),
                        )
                    })?;

                // save the valid timestamps stored in the StoreValidationInfo
                for (referenced_claim, time_stamp_token) in timestamp_assertion.as_ref() {
                    if let Some(rc) = svi.manifest_map.get(referenced_claim) {
                        if let Ok(tst_info) = verify_time_stamp(
                            time_stamp_token,
                            rc.signature_val(),
                            &self.ctp,
                            validation_log,
                        ) {
                            svi.timestamps.insert(rc.label().to_owned(), tst_info);
                            continue;
                        }
                    }
                    log_item!(
                        to_manifest_uri(referenced_claim),
                        "could not validate timestamp assertion",
                        "get_claim_referenced_manifests"
                    )
                    .validation_status(validation_status::ASSERTION_TIMESTAMP_MALFORMED)
                    .failure(
                        validation_log,
                        Error::OtherError("timestamp assertion malformed".into()),
                    )?;
                }
            }
        }

        // make sure there are not unreferenced manifests
        if self
            .claims()
            .iter()
            .any(|c| !svi.manifest_map.contains_key(c.label()))
        {
            log_item!(
                claim.label().to_owned(),
                "found unreference manifest in the store",
                "get_store_validation_info"
            )
            .validation_status(validation_status::MANIFEST_UNREFERENCED)
            .failure(validation_log, Error::UnreferencedManifest)?;
        }

        Ok(svi)
    }

    /// Verify Store
    /// store: Store to validate
    /// xmp_str: String containing entire XMP block of the asset
    /// asset_bytes: bytes of the asset to be verified
<<<<<<< HEAD
    /// validation_log: If present all found errors are logged and returned, other wise first error causes exit and is returned
    pub async fn verify_store_async(
        store: &Store,
        asset_data: &mut ClaimAssetData<'_>,
        validation_log: &mut StatusTracker,
    ) -> Result<()> {
        let claim = match store.provenance_claim() {
            Some(c) => c,
            None => {
                log_item!("Unknown", "could not find active manifest", "verify_store")
                    .validation_status(validation_status::CLAIM_MISSING)
                    .failure_no_throw(validation_log, Error::ProvenanceMissing);

                return Err(Error::ProvenanceMissing);
            }
        };

        // get info needed to complete validation
        let svi = store.get_store_validation_info(claim, asset_data, validation_log)?;

        // verify the provenance claim
        Claim::verify_claim_async(claim, asset_data, &svi, true, &store.ctp, validation_log)
            .await?;

        Store::ingredient_checks_async(store, claim, &svi, asset_data, validation_log).await?;

        Ok(())
    }

    /// Verify Store
    /// store: Store to validate
    /// xmp_str: String containing entire XMP block of the asset
    /// asset_bytes: bytes of the asset to be verified
    /// validation_log: If present all found errors are logged and returned, other wise first error causes exit and is returned
=======
    /// validation_log: If present all found errors are logged and returned, other wise first error causes exit and is returned  
    #[async_generic]
>>>>>>> e44e0310
    pub fn verify_store(
        store: &Store,
        asset_data: &mut ClaimAssetData<'_>,
        validation_log: &mut StatusTracker,
    ) -> Result<()> {
        let claim = match store.provenance_claim() {
            Some(c) => c,
            None => {
                log_item!("Unknown", "could not find active manifest", "verify_store")
                    .validation_status(validation_status::CLAIM_MISSING)
                    .failure_no_throw(validation_log, Error::ProvenanceMissing);

                return Err(Error::ProvenanceMissing);
            }
        };

        // get info needed to complete validation
        let svi = store.get_store_validation_info(claim, asset_data, validation_log)?;

        if _sync {
            // verify the provenance claim
            Claim::verify_claim(claim, asset_data, &svi, true, &store.ctp, validation_log)?;

            Store::ingredient_checks(store, claim, &svi, asset_data, validation_log)?;
        } else {
            Claim::verify_claim_async(claim, asset_data, &svi, true, &store.ctp, validation_log)
                .await?;

            Store::ingredient_checks_async(store, claim, &svi, asset_data, validation_log).await?;
        }

        Ok(())
    }

    // generate a list of AssetHashes based on the location of objects in the file
    #[cfg(all(feature = "v1_api", feature = "file_io"))]
    fn generate_data_hashes(
        asset_path: &Path,
        alg: &str,
        block_locations: &mut Vec<HashObjectPositions>,
        calc_hashes: bool,
    ) -> Result<Vec<DataHash>> {
        let mut file = std::fs::File::open(asset_path)?;
        Self::generate_data_hashes_for_stream(&mut file, alg, block_locations, calc_hashes)
    }

    // generate a list of AssetHashes based on the location of objects in the stream
    fn generate_data_hashes_for_stream<R>(
        stream: &mut R,
        alg: &str,
        block_locations: &mut Vec<HashObjectPositions>,
        calc_hashes: bool,
    ) -> Result<Vec<DataHash>>
    where
        R: Read + Seek + ?Sized,
    {
        if block_locations.is_empty() {
            let out: Vec<DataHash> = vec![];
            return Ok(out);
        }

        let stream_len = stream_len(stream)?;
        stream.rewind()?;

        let mut hashes: Vec<DataHash> = Vec::new();

        // sort blocks by offset
        block_locations.sort_by(|a, b| a.offset.cmp(&b.offset));

        // generate default data hash that excludes jumbf block
        // find the first jumbf block (ours are always in order)
        // find the first block after the jumbf blocks
        let mut block_start: usize = 0;
        let mut block_end: usize = 0;
        let mut found_jumbf = false;
        for item in block_locations {
            // find start of jumbf
            if !found_jumbf && item.htype == HashBlockObjectType::Cai {
                block_start = item.offset;
                found_jumbf = true;
            }

            // find start of block after jumbf blocks
            if found_jumbf && item.htype == HashBlockObjectType::Cai {
                block_end = item.offset + item.length;
            }
        }

        if found_jumbf {
            // add exclusion hash for bytes before and after jumbf
            let mut dh = DataHash::new("jumbf manifest", alg);

            if calc_hashes {
                if block_end > block_start && (block_end as u64) <= stream_len {
                    dh.add_exclusion(HashRange::new(block_start, block_end - block_start));
                }

                // this check is only valid on the final sized asset
                //
                // a case may occur where there is no existing manifest in the stream and the
                // asset handler creates a placeholder beyond the length of the stream
                if block_end as u64 > stream_len + (block_end - block_start) as u64 {
                    return Err(Error::BadParam(
                        "data hash exclusions out of range".to_string(),
                    ));
                }

                dh.gen_hash_from_stream(stream)?;
            } else {
                if block_end > block_start {
                    dh.add_exclusion(HashRange::new(block_start, block_end - block_start));
                }

                match alg {
                    "sha256" => dh.set_hash([0u8; 32].to_vec()),
                    "sha384" => dh.set_hash([0u8; 48].to_vec()),
                    "sha512" => dh.set_hash([0u8; 64].to_vec()),
                    _ => return Err(Error::UnsupportedType),
                }
            }
            hashes.push(dh);
        }

        Ok(hashes)
    }

    fn generate_bmff_data_hash_for_stream(
        asset_stream: &mut dyn CAIRead,
        alg: &str,
        calc_hashes: bool,
        flat_fragmented_w_merkle: bool,
    ) -> Result<BmffHash> {
        // The spec has mandatory BMFF exclusion ranges for certain atoms.
        // The function makes sure those are included.

        let mut dh = BmffHash::new("jumbf manifest", alg, None);
        let exclusions = dh.exclusions_mut();

        // jumbf exclusion
        let mut uuid = ExclusionsMap::new("/uuid".to_owned());
        let data = DataMap {
            offset: 8,
            value: vec![
                216, 254, 195, 214, 27, 14, 72, 60, 146, 151, 88, 40, 135, 126, 196, 129,
            ], // C2PA identifier
        };
        let data_vec = vec![data];
        uuid.data = Some(data_vec);
        exclusions.push(uuid);

        // ftyp exclusion
        let ftyp = ExclusionsMap::new("/ftyp".to_owned());
        exclusions.push(ftyp);

        // /mfra/ exclusion
        let mfra = ExclusionsMap::new("/mfra".to_owned());
        exclusions.push(mfra);

        /*  no longer mandatory
        // meta/iloc exclusion
        let iloc = ExclusionsMap::new("/meta/iloc".to_owned());
        exclusions.push(iloc);

        // /mfra/tfra exclusion
        let tfra = ExclusionsMap::new("/mfra/tfra".to_owned());
        exclusions.push(tfra);

        // /moov/trak/mdia/minf/stbl/stco exclusion
        let mut stco = ExclusionsMap::new("/moov/trak/mdia/minf/stbl/stco".to_owned());
        let subset_stco = SubsetMap {
            offset: 16,
            length: 0,
        };
        let subset_stco_vec = vec![subset_stco];
        stco.subset = Some(subset_stco_vec);
        exclusions.push(stco);

        // /moov/trak/mdia/minf/stbl/co64 exclusion
        let mut co64 = ExclusionsMap::new("/moov/trak/mdia/minf/stbl/co64".to_owned());
        let subset_co64 = SubsetMap {
            offset: 16,
            length: 0,
        };
        let subset_co64_vec = vec![subset_co64];
        co64.subset = Some(subset_co64_vec);
        exclusions.push(co64);

        // /moof/traf/tfhd exclusion
        let mut tfhd = ExclusionsMap::new("/moof/traf/tfhd".to_owned());
        let subset_tfhd = SubsetMap {
            offset: 16,
            length: 8,
        };
        let subset_tfhd_vec = vec![subset_tfhd];
        tfhd.subset = Some(subset_tfhd_vec);
        tfhd.flags = Some(ByteBuf::from([1, 0, 0]));
        exclusions.push(tfhd);

        // /moof/traf/trun exclusion
        let mut trun = ExclusionsMap::new("/moof/traf/trun".to_owned());
        let subset_trun = SubsetMap {
            offset: 16,
            length: 4,
        };
        let subset_trun_vec = vec![subset_trun];
        trun.subset = Some(subset_trun_vec);
        trun.flags = Some(ByteBuf::from([1, 0, 0]));
        exclusions.push(trun);
        */

        // enable flat flat files with Merkle trees
        if flat_fragmented_w_merkle {
            let mut mdat = ExclusionsMap::new("/mdat".to_owned());
            let subset_mdat = SubsetMap {
                offset: 16,
                length: 0,
            };
            let subset_mdat_vec = vec![subset_mdat];
            mdat.subset = Some(subset_mdat_vec);
            exclusions.push(mdat);
        }

        if calc_hashes {
            dh.gen_hash_from_stream(asset_stream)?;
        } else {
            match alg {
                "sha256" => dh.set_hash([0u8; 32].to_vec()),
                "sha384" => dh.set_hash([0u8; 48].to_vec()),
                "sha512" => dh.set_hash([0u8; 64].to_vec()),
                _ => return Err(Error::UnsupportedType),
            }
        }

        Ok(dh)
    }

    // move or copy data from source to dest
    #[cfg(all(feature = "v1_api", feature = "file_io"))]
    fn move_or_copy(source: &Path, dest: &Path) -> Result<()> {
        // copy temp file to asset
        std::fs::rename(source, dest)
            // if rename fails, try to copy in case we are on different volumes or output does not exist
            .or_else(|_| std::fs::copy(source, dest).and(Ok(())))
            .map_err(Error::IoError)
    }

    // copy output and possibly the external manifest to final destination
    #[cfg(all(feature = "v1_api", feature = "file_io"))]
    fn copy_c2pa_to_output(source: &Path, dest: &Path, remote_type: RemoteManifest) -> Result<()> {
        match remote_type {
            RemoteManifest::NoRemote => Store::move_or_copy(source, dest)?,
            RemoteManifest::SideCar
            | RemoteManifest::Remote(_)
            | RemoteManifest::EmbedWithRemote(_) => {
                // make correct path names
                let source_asset = source;
                let source_cai = source_asset.with_extension(MANIFEST_STORE_EXT);
                let dest_cai = dest.with_extension(MANIFEST_STORE_EXT);

                Store::move_or_copy(&source_cai, &dest_cai)?; // copy manifest
                Store::move_or_copy(source_asset, dest)?; // copy asset
            }
        }
        Ok(())
    }

    /// This function is used to pre-generate a manifest with place holders for the final
    /// DataHash and Manifest Signature.  The DataHash will reserve space for at least 10
    /// Exclusion ranges.  The Signature box reserved size is based on the size required by
    /// the Signer you plan to use.  This function is not needed when using Box Hash. This function is used
    /// in conjunction with `get_data_hashed_embeddable_manifest`.  The manifest returned
    /// from `get_data_hashed_embeddable_manifest` will have a size that matches this function.
    pub fn get_data_hashed_manifest_placeholder(
        &mut self,
        reserve_size: usize,
        format: &str,
    ) -> Result<Vec<u8>> {
        let pc = self.provenance_claim_mut().ok_or(Error::ClaimEncoding)?;

        // if user did not supply a hash
        if pc.hash_assertions().is_empty() {
            // create placeholder DataHash large enough for 10 Exclusions
            let mut ph = DataHash::new("jumbf manifest", pc.alg());
            for _ in 0..10 {
                ph.add_exclusion(HashRange::new(0, 2));
            }
            let data = vec![1u8, 2, 3, 4, 5, 6, 7, 8, 9, 10];
            let mut stream = Cursor::new(data);
            ph.gen_hash_from_stream(&mut stream)?;

            pc.add_assertion_with_salt(&ph, &DefaultSalt::default())?;
        }

        let jumbf_bytes = self.to_jumbf_internal(reserve_size)?;

        let composed = Self::get_composed_manifest(&jumbf_bytes, format)?;

        Ok(composed)
    }

    fn prep_embeddable_store(
        &mut self,
        reserve_size: usize,
        dh: &DataHash,
        asset_reader: Option<&mut dyn CAIRead>,
    ) -> Result<Vec<u8>> {
        let pc = self.provenance_claim_mut().ok_or(Error::ClaimEncoding)?;

        // make sure there are data hashes present before generating
        if pc.hash_assertions().is_empty() {
            return Err(Error::BadParam(
                "Claim must have hash binding assertion".to_string(),
            ));
        }

        // don't allow BMFF assertions to be present
        if !pc.bmff_hash_assertions().is_empty() {
            return Err(Error::BadParam(
                "BMFF assertions not supported in embeddable manifests".to_string(),
            ));
        }

        let mut adjusted_dh = DataHash::new("jumbf manifest", pc.alg());
        adjusted_dh.exclusions.clone_from(&dh.exclusions);
        adjusted_dh.hash.clone_from(&dh.hash);

        if let Some(reader) = asset_reader {
            // calc hashes
            adjusted_dh.gen_hash_from_stream(reader)?;
        }

        // update the placeholder hash
        pc.update_data_hash(adjusted_dh)?;

        self.to_jumbf_internal(reserve_size)
    }

    fn finish_embeddable_store(
        &mut self,
        sig: &[u8],
        sig_placeholder: &[u8],
        jumbf_bytes: &mut Vec<u8>,
        format: &str,
    ) -> Result<Vec<u8>> {
        if sig_placeholder.len() != sig.len() {
            return Err(Error::CoseSigboxTooSmall);
        }

        patch_bytes(jumbf_bytes, sig_placeholder, sig).map_err(|_| Error::JumbfCreationError)?;

        Self::get_composed_manifest(jumbf_bytes, format)
    }

    /// Returns a finalized, signed manifest.  The manifest are only supported
    /// for cases when the client has provided a data hash content hash binding.  Note,
    /// this function will not work for cases like BMFF where the position
    /// of the content is also encoded.  This function is not compatible with
    /// BMFF hash binding.  If a BMFF data hash or box hash is detected that is
    /// an error.  The DataHash placeholder assertion will be  adjusted to the contain
    /// the correct values.  If the asset_reader value is supplied it will also perform
    /// the hash calculations, otherwise the function uses the caller supplied values.
    /// It is an error if `get_data_hashed_manifest_placeholder` was not called first
    /// as this call inserts the DataHash placeholder assertion to reserve space for the
    /// actual hash values not required when using BoxHashes.
    pub fn get_data_hashed_embeddable_manifest(
        &mut self,
        dh: &DataHash,
        signer: &dyn Signer,
        format: &str,
        asset_reader: Option<&mut dyn CAIRead>,
    ) -> Result<Vec<u8>> {
        let mut jumbf_bytes =
            self.prep_embeddable_store(signer.reserve_size(), dh, asset_reader)?;

        // sign contents
        let pc = self.provenance_claim().ok_or(Error::ClaimEncoding)?;
        let sig = self.sign_claim(pc, signer, signer.reserve_size())?;

        let sig_placeholder = Store::sign_claim_placeholder(pc, signer.reserve_size());

        self.finish_embeddable_store(&sig, &sig_placeholder, &mut jumbf_bytes, format)
    }

    /// Returns a finalized, signed manifest.  The manifest are only supported
    /// for cases when the client has provided a data hash content hash binding.  Note,
    /// this function will not work for cases like BMFF where the position
    /// of the content is also encoded.  This function is not compatible with
    /// BMFF hash binding.  If a BMFF data hash or box hash is detected that is
    /// an error.  The DataHash placeholder assertion will be  adjusted to the contain
    /// the correct values.  If the asset_reader value is supplied it will also perform
    /// the hash calculations, otherwise the function uses the caller supplied values.
    /// It is an error if `get_data_hashed_manifest_placeholder` was not called first
    /// as this call inserts the DataHash placeholder assertion to reserve space for the
    /// actual hash values not required when using BoxHashes.
    pub async fn get_data_hashed_embeddable_manifest_async(
        &mut self,
        dh: &DataHash,
        signer: &dyn AsyncSigner,
        format: &str,
        asset_reader: Option<&mut dyn CAIRead>,
    ) -> Result<Vec<u8>> {
        let mut jumbf_bytes =
            self.prep_embeddable_store(signer.reserve_size(), dh, asset_reader)?;

        // sign contents
        let pc = self.provenance_claim().ok_or(Error::ClaimEncoding)?;
        let sig = self
            .sign_claim_async(pc, signer, signer.reserve_size())
            .await?;

        let sig_placeholder = Store::sign_claim_placeholder(pc, signer.reserve_size());

        self.finish_embeddable_store(&sig, &sig_placeholder, &mut jumbf_bytes, format)
    }

    /// Returns a finalized, signed manifest.  The manifest are only supported
    /// for cases when the client has provided a data hash content hash binding.  Note,
    /// this function will not work for cases like BMFF where the position
    /// of the content is also encoded.  This function is not compatible with
    /// BMFF hash binding.  If a BMFF data hash or box hash is detected that is
    /// an error.  The DataHash placeholder assertion will be  adjusted to the contain
    /// the correct values.  If the asset_reader value is supplied it will also perform
    /// the hash calculations, otherwise the function uses the caller supplied values.
    /// It is an error if `get_data_hashed_manifest_placeholder` was not called first
    /// as this call inserts the DataHash placeholder assertion to reserve space for the
    /// actual hash values not required when using BoxHashes.
    #[cfg(feature = "v1_api")]
    pub async fn get_data_hashed_embeddable_manifest_remote(
        &mut self,
        dh: &DataHash,
        signer: &dyn RemoteSigner,
        format: &str,
        asset_reader: Option<&mut dyn CAIRead>,
    ) -> Result<Vec<u8>> {
        let mut jumbf_bytes =
            self.prep_embeddable_store(signer.reserve_size(), dh, asset_reader)?;

        // sign contents
        let pc = self.provenance_claim().ok_or(Error::ClaimEncoding)?;
        let claim_bytes = pc.data()?;
        let sig = signer.sign_remote(&claim_bytes).await?;

        let sig_placeholder = Store::sign_claim_placeholder(pc, signer.reserve_size());

        self.finish_embeddable_store(&sig, &sig_placeholder, &mut jumbf_bytes, format)
    }

    /// Returns a finalized, signed manifest.  The client is required to have
    /// included the necessary box hash assertion with the pregenerated hashes.
    pub fn get_box_hashed_embeddable_manifest(&mut self, signer: &dyn Signer) -> Result<Vec<u8>> {
        let pc = self.provenance_claim().ok_or(Error::ClaimEncoding)?;

        // make sure there is only one
        if pc.hash_assertions().len() != 1 {
            return Err(Error::BadParam(
                "Claim must have exactly one hash binding assertion".to_string(),
            ));
        }

        // only allow box hash assertions to be present
        if pc.box_hash_assertions().is_empty() {
            return Err(Error::BadParam("Missing box hash assertion".to_string()));
        }

        let mut jumbf_bytes = self.to_jumbf_internal(signer.reserve_size())?;

        // sign contents
        let sig = self.sign_claim(pc, signer, signer.reserve_size())?;
        let sig_placeholder = Store::sign_claim_placeholder(pc, signer.reserve_size());

        if sig_placeholder.len() != sig.len() {
            return Err(Error::CoseSigboxTooSmall);
        }

        patch_bytes(&mut jumbf_bytes, &sig_placeholder, &sig)
            .map_err(|_| Error::JumbfCreationError)?;

        Ok(jumbf_bytes)
    }

    /// Returns a finalized, signed manifest.  The client is required to have
    /// included the necessary box hash assertion with the pregenerated hashes.
    pub async fn get_box_hashed_embeddable_manifest_async(
        &mut self,
        signer: &dyn AsyncSigner,
    ) -> Result<Vec<u8>> {
        let pc = self.provenance_claim().ok_or(Error::ClaimEncoding)?;

        // make sure there is only one
        if pc.hash_assertions().len() != 1 {
            return Err(Error::BadParam(
                "Claim must have exactly one hash binding assertion".to_string(),
            ));
        }

        // only allow box hash assertions to be present
        if pc.box_hash_assertions().is_empty() {
            return Err(Error::BadParam("Missing box hash assertion".to_string()));
        }

        let mut jumbf_bytes = self.to_jumbf_internal(signer.reserve_size())?;

        // sign contents
        let sig = self
            .sign_claim_async(pc, signer, signer.reserve_size())
            .await?;
        let sig_placeholder = Store::sign_claim_placeholder(pc, signer.reserve_size());

        if sig_placeholder.len() != sig.len() {
            return Err(Error::CoseSigboxTooSmall);
        }

        patch_bytes(&mut jumbf_bytes, &sig_placeholder, &sig)
            .map_err(|_| Error::JumbfCreationError)?;

        Ok(jumbf_bytes)
    }

    /// Returns the supplied manifest composed to be directly compatible with the desired format.
    /// For example, if format is JPEG function will return the set of APP11 segments that contains
    /// the manifest.  Similarly for PNG it would be the PNG chunk complete with header and  CRC.
    pub fn get_composed_manifest(manifest_bytes: &[u8], format: &str) -> Result<Vec<u8>> {
        if let Some(h) = get_assetio_handler(format) {
            if let Some(composed_data_handler) = h.composed_data_ref() {
                return composed_data_handler.compose_manifest(manifest_bytes, format);
            }
        }
        Err(Error::UnsupportedType)
    }

    /// Inserts placeholders for dynamic assertions to be updated later.
    #[async_generic(async_signature(
        &mut self,
        dyn_assertions: &[Box<dyn AsyncDynamicAssertion>],
    ))]
    fn add_dynamic_assertion_placeholders(
        &mut self,
        dyn_assertions: &[Box<dyn DynamicAssertion>],
    ) -> Result<Vec<HashedUri>> {
        if dyn_assertions.is_empty() {
            return Ok(Vec::new());
        }

        // Two passes since we are accessing two fields in self.
        let mut assertions = Vec::new();
        for da in dyn_assertions.iter() {
            let reserve_size = da.reserve_size()?;
            let data1 = serde_cbor::ser::to_vec_packed(&vec![0; reserve_size])?;
            let cbor_delta = data1.len() - reserve_size;
            let da_data = serde_cbor::ser::to_vec_packed(&vec![0; reserve_size - cbor_delta])?;
            assertions.push(UserCbor::new(&da.label(), da_data));
        }

        let pc = self.provenance_claim_mut().ok_or(Error::ClaimEncoding)?;
        // always add dynamic assertions as gathered assertions
        assertions
            .iter()
            .map(|a| pc.add_gathered_assertion_with_salt(a, &DefaultSalt::default()))
            .collect()
    }

    /// Write the dynamic assertions to the manifest.
    #[async_generic(async_signature(
        &mut self,
        dyn_assertions: &[Box<dyn AsyncDynamicAssertion>],
        dyn_uris: &[HashedUri],
        preliminary_claim: &mut PartialClaim,
    ))]
    #[allow(unused_variables)]
    fn write_dynamic_assertions(
        &mut self,
        dyn_assertions: &[Box<dyn DynamicAssertion>],
        dyn_uris: &[HashedUri],
        preliminary_claim: &mut PartialClaim,
    ) -> Result<bool> {
        if dyn_assertions.is_empty() {
            return Ok(false);
        }

        let mut final_assertions = Vec::new();

        for (da, uri) in dyn_assertions.iter().zip(dyn_uris.iter()) {
            let label = crate::jumbf::labels::assertion_label_from_uri(&uri.url())
                .ok_or(Error::BadParam("write_dynamic_assertions".to_string()))?;

            let da_size = da.reserve_size()?;
            let da_data = if _sync {
                da.content(&label, Some(da_size), preliminary_claim)?
            } else {
                da.content(&label, Some(da_size), preliminary_claim).await?
            };

            match da_data {
                DynamicAssertionContent::Cbor(data) => {
                    final_assertions.push(UserCbor::new(&label, data).to_assertion()?);
                }
                DynamicAssertionContent::Json(data) => {
                    final_assertions.push(User::new(&label, &data).to_assertion()?);
                }
                DynamicAssertionContent::Binary(format, data) => {
                    todo!("Binary dynamic assertions not yet supported");
                }
            }
        }

        let pc = self.provenance_claim_mut().ok_or(Error::ClaimEncoding)?;
        for assertion in final_assertions {
            pc.replace_assertion(assertion)?;
        }

        // clear the provenance claim data since the contents are now different
        pc.clear_data();

        Ok(true)
    }

    #[cfg(feature = "file_io")]
    fn start_save_bmff_fragmented(
        &mut self,
        asset_path: &Path,
        fragments: &Vec<std::path::PathBuf>,
        output_dir: &Path,
        reserve_size: usize,
    ) -> Result<Vec<u8>> {
        // get the provenance claim changing mutability
        let pc = self.provenance_claim_mut().ok_or(Error::ClaimEncoding)?;
        pc.clear_data(); // clear since we are reusing an existing claim

        let output_filename = asset_path.file_name().ok_or(Error::NotFound)?;
        let dest_path = output_dir.join(output_filename);

        let mut data;

        // 2) Get hash ranges if needed
        let mut asset_stream = std::fs::File::open(asset_path)?;
        let mut bmff_hash =
            Store::generate_bmff_data_hash_for_stream(&mut asset_stream, pc.alg(), false, false)?;
        bmff_hash.clear_hash();

        // generate fragments and produce Merkle tree
        bmff_hash.add_merkle_for_fragmented(
            pc.alg(),
            asset_path,
            fragments,
            output_dir,
            1,
            None,
        )?;

        // add in the BMFF assertion
        pc.add_assertion(&bmff_hash)?;

        // 3) Generate in memory CAI jumbf block
        // and write preliminary jumbf store to file
        // source and dest the same so save_jumbf_to_file will use the same file since we have already cloned
        data = self.to_jumbf_internal(reserve_size)?;
        let jumbf_size = data.len();
        save_jumbf_to_file(&data, &dest_path, Some(&dest_path))?;

        // generate actual hash values
        let pc = self.provenance_claim_mut().ok_or(Error::ClaimEncoding)?; // reborrow to change mutability

        let bmff_hashes = pc.bmff_hash_assertions();

        if !bmff_hashes.is_empty() {
            let mut bmff_hash = BmffHash::from_assertion(bmff_hashes[0].assertion())?;
            bmff_hash.update_fragmented_inithash(&dest_path)?;
            pc.update_bmff_hash(bmff_hash)?;
        }

        // regenerate the jumbf because the cbor changed
        data = self.to_jumbf_internal(reserve_size)?;
        if jumbf_size != data.len() {
            return Err(Error::JumbfCreationError);
        }

        Ok(data) // return JUMBF data
    }

    /// Embed the claims store as jumbf into fragmented assets.
    #[cfg(feature = "file_io")]
    pub fn save_to_bmff_fragmented(
        &mut self,
        asset_path: &Path,
        fragments: &Vec<std::path::PathBuf>,
        output_path: &Path,
        signer: &dyn Signer,
    ) -> Result<()> {
        match get_supported_file_extension(asset_path) {
            Some(ext) => {
                if !is_bmff_format(&ext) {
                    return Err(Error::UnsupportedType);
                }
            }
            None => return Err(Error::UnsupportedType),
        }

        let output_filename = asset_path.file_name().ok_or(Error::NotFound)?;
        let dest_path = output_path.join(output_filename);

        let mut validation_log =
            StatusTracker::with_error_behavior(ErrorBehavior::StopOnFirstError);

        // add dynamic assertions to the store
        let dynamic_assertions = signer.dynamic_assertions();
        let da_uris = self.add_dynamic_assertion_placeholders(&dynamic_assertions)?;

        // get temp store as JUMBF
        let jumbf = self.to_jumbf(signer)?;

        // use temp store so mulitple calls across renditions will work (the Store is not finalized this way)
        let mut temp_store = Store::from_jumbf(&jumbf, &mut validation_log)?;

        let mut jumbf_bytes = temp_store.start_save_bmff_fragmented(
            asset_path,
            fragments,
            output_path,
            signer.reserve_size(),
        )?;

        let mut preliminary_claim = PartialClaim::default();
        {
            let pc = temp_store.provenance_claim().ok_or(Error::ClaimEncoding)?;
            for assertion in pc.assertions() {
                preliminary_claim.add_assertion(assertion);
            }
        }

        // Now add the dynamic assertions and update the JUMBF.
        let modified = temp_store.write_dynamic_assertions(
            &dynamic_assertions,
            &da_uris,
            &mut preliminary_claim,
        )?;

        // update the JUMBF if modified with dynamic assertions
        if modified {
            let pc = temp_store.provenance_claim().ok_or(Error::ClaimEncoding)?;
            match pc.remote_manifest() {
                RemoteManifest::NoRemote | RemoteManifest::EmbedWithRemote(_) => {
                    jumbf_bytes = temp_store.to_jumbf_internal(signer.reserve_size())?;

                    // save the jumbf to the output path
                    save_jumbf_to_file(&jumbf_bytes, &dest_path, Some(&dest_path))?;

                    let pc = temp_store
                        .provenance_claim_mut()
                        .ok_or(Error::ClaimEncoding)?;
                    // generate actual hash values
                    let bmff_hashes = pc.bmff_hash_assertions();

                    if !bmff_hashes.is_empty() {
                        let mut bmff_hash = BmffHash::from_assertion(bmff_hashes[0].assertion())?;
                        bmff_hash.update_fragmented_inithash(&dest_path)?;
                        pc.update_bmff_hash(bmff_hash)?;
                    }

                    // regenerate the jumbf because the cbor changed
                    jumbf_bytes = temp_store.to_jumbf_internal(signer.reserve_size())?;
                }
                _ => (),
            };
        }

        // sign the claim
        let pc = temp_store.provenance_claim().ok_or(Error::ClaimEncoding)?;
        let sig = temp_store.sign_claim(pc, signer, signer.reserve_size())?;
        let sig_placeholder = Store::sign_claim_placeholder(pc, signer.reserve_size());

        match temp_store.finish_save(jumbf_bytes, &dest_path, sig, &sig_placeholder) {
            Ok(_) => Ok(()),
            Err(e) => Err(e),
        }
    }

    /// Embed the claims store as jumbf into a stream. Updates XMP with provenance record.
    /// When called, the stream should contain an asset matching format.
    /// on return, the stream will contain the new manifest signed with signer
    /// This directly modifies the asset in stream, backup stream first if you need to preserve it.
    /// This can also handle remote signing if direct_cose_handling() is true.
    #[allow(unused_variables)]
    #[async_generic(async_signature(
        &mut self,
        format: &str,
        input_stream: &mut dyn CAIRead,
        output_stream: &mut dyn CAIReadWrite,
        signer: &dyn AsyncSigner,
    ))]
    pub fn save_to_stream(
        &mut self,
        format: &str,
        input_stream: &mut dyn CAIRead,
        output_stream: &mut dyn CAIReadWrite,
        signer: &dyn Signer,
    ) -> Result<Vec<u8>> {
        let dynamic_assertions = signer.dynamic_assertions();

        let da_uris = if _sync {
            self.add_dynamic_assertion_placeholders(&dynamic_assertions)?
        } else {
            self.add_dynamic_assertion_placeholders_async(&dynamic_assertions)
                .await?
        };

        let intermediate_output: Vec<u8> = Vec::new();
        let mut intermediate_stream = Cursor::new(intermediate_output);

        #[allow(unused_mut)] // Not mutable in the non-async case.
        let mut jumbf_bytes = self.start_save_stream(
            format,
            input_stream,
            &mut intermediate_stream,
            signer.reserve_size(),
        )?;

        let mut preliminary_claim = PartialClaim::default();
        {
            let pc = self.provenance_claim().ok_or(Error::ClaimEncoding)?;
            for assertion in pc.assertions() {
                preliminary_claim.add_assertion(assertion);
            }
        }

        // Now add the dynamic assertions and update the JUMBF.
        let modified = if _sync {
            self.write_dynamic_assertions(&dynamic_assertions, &da_uris, &mut preliminary_claim)
        } else {
            self.write_dynamic_assertions_async(
                &dynamic_assertions,
                &da_uris,
                &mut preliminary_claim,
            )
            .await
        }?;
        // update the JUMBF if modified with dynamic assertions
        if modified {
            let pc = self.provenance_claim().ok_or(Error::ClaimEncoding)?;
            match pc.remote_manifest() {
                RemoteManifest::NoRemote | RemoteManifest::EmbedWithRemote(_) => {
                    jumbf_bytes = self.to_jumbf_internal(signer.reserve_size())?;

                    intermediate_stream.rewind()?;
                    save_jumbf_to_stream(
                        format,
                        &mut intermediate_stream,
                        output_stream,
                        &jumbf_bytes,
                    )?;
                }
                _ => (),
            };
        }

        let pc = self.provenance_claim().ok_or(Error::ClaimEncoding)?;
        let sig = if _sync {
            self.sign_claim(pc, signer, signer.reserve_size())
        } else {
            self.sign_claim_async(pc, signer, signer.reserve_size())
                .await
        }?;
        let sig_placeholder = Store::sign_claim_placeholder(pc, signer.reserve_size());

        intermediate_stream.rewind()?;
        match self.finish_save_stream(
            jumbf_bytes,
            format,
            &mut intermediate_stream,
            output_stream,
            sig,
            &sig_placeholder,
        ) {
            Ok((s, m)) => {
                // save sig so store is up to date
                let pc_mut = self.provenance_claim_mut().ok_or(Error::ClaimEncoding)?;
                pc_mut.set_signature_val(s);

                Ok(m)
            }
            Err(e) => Err(e),
        }
    }

    /// This function is used to pre-generate a manifest as if it were added to input_stream. All values
    /// are complete including the hash bindings, except for the signature.  The signature is completed during
    /// the actual embedding using `embed_placed_manifest `.   The Signature box reserve_size is based on the size required by
    /// the Signer you plan to use.  This function is not needed when using Box Hash. This function is used
    /// in conjunction with `embed_placed_manifest`.  `embed_placed_manifest` will accept the manifest to sign and place
    /// in the output.
    #[cfg(feature = "v1_api")]
    pub fn get_placed_manifest(
        &mut self,
        reserve_size: usize,
        format: &str,
        input_stream: &mut dyn CAIRead,
    ) -> Result<Vec<u8>> {
        let intermediate_output: Vec<u8> = Vec::new();
        let mut intermediate_stream = Cursor::new(intermediate_output);

        self.start_save_stream(format, input_stream, &mut intermediate_stream, reserve_size)
    }

    /// Embed the manifest store into an asset. If a ManifestPatchCallback is present the caller
    /// is given an opportunity to adjust most assertions.  This function will not generate hash
    /// binding for the manifest.  It is assumed the user called get_box_hashed_embeddable_manifest
    /// hash or provided a box hash binding.  The input stream should reference the same content used
    /// in the 'get_placed_manifest_call'.  Changes to the following assertions are disallowed
    /// when using 'ManifestPatchCallback':  ["c2pa.hash.data",  "c2pa.hash.boxes",  "c2pa.hash.bmff",
    ///  "c2pa.actions",  "c2pa.ingredient"].  Also the set of assertions cannot be changed, only the
    /// content of allowed assertions can be modified.
    /// 'format' shoould match the type of the input stream..
    /// Upon return, the output stream will contain the new manifest signed with signer
    /// This directly modifies the asset in stream, backup stream first if you need to preserve it.
    #[cfg(feature = "v1_api")]
    #[async_generic(
        async_signature(
            manifest_bytes: &[u8],
        format: &str,
        input_stream: &mut dyn CAIRead,
        output_stream: &mut dyn CAIReadWrite,
        signer: &dyn AsyncSigner,
        manifest_callbacks: &[Box<dyn ManifestPatchCallback>],
        ))]
    pub fn embed_placed_manifest(
        manifest_bytes: &[u8],
        format: &str,
        input_stream: &mut dyn CAIRead,
        output_stream: &mut dyn CAIReadWrite,
        signer: &dyn Signer,
        manifest_callbacks: &[Box<dyn ManifestPatchCallback>],
    ) -> Result<Vec<u8>> {
        // todo: Consider how we would add XMP for this case

        let disallowed_assertions = [
            labels::DATA_HASH,
            labels::BOX_HASH,
            labels::BMFF_HASH,
            labels::ACTIONS,
            labels::INGREDIENT,
        ];

        let mut validation_log = StatusTracker::default();
        let mut store = Store::from_jumbf(manifest_bytes, &mut validation_log)?;

        // todo: what kinds of validation can we do here since the file is not finailized;

        let pc_mut = store.provenance_claim_mut().ok_or(Error::ClaimEncoding)?;

        // save the current assertions set so that we can check them after callback;
        let claim_assertions = pc_mut.claim_assertion_store().clone();

        let manifest_bytes_updated = if !manifest_callbacks.is_empty() {
            let mut updated = manifest_bytes.to_vec();

            // callback to all patch functions
            for mpc in manifest_callbacks {
                updated = mpc.patch_manifest(&updated)?;
            }

            // make sure the size is correct
            if updated.len() != manifest_bytes.len() {
                return Err(Error::OtherError("patched manifest size incorrect".into()));
            }

            // make sure we can load the patched manifest
            let new_store = Store::from_jumbf(&updated, &mut validation_log)?;

            let new_pc = new_store.provenance_claim().ok_or(Error::ClaimEncoding)?;

            // make sure the claim has not changed
            if !vec_compare(&pc_mut.data()?, &new_pc.data()?) {
                return Err(Error::OtherError(
                    "patched manifest changed the Claim structure".into(),
                ));
            }

            // check that other manifests have not changed
            // check expected ingredients against those in the new updated store
            for i in pc_mut.ingredient_assertions() {
                let ingredient_assertion = Ingredient::from_assertion(i.assertion())?;

                // is this an ingredient
                if let Some(c2pa_manifest) = ingredient_assertion.c2pa_manifest() {
                    let label = Store::manifest_label_from_path(&c2pa_manifest.url());

                    if let Some(ingredient) = new_store.get_claim(&label) {
                        let alg = match c2pa_manifest.alg() {
                            Some(a) => a,
                            None => ingredient.alg().to_owned(),
                        };

                        // get the 1.1-1.2 box hash
                        let box_hash = new_store
                            .get_manifest_box_hashes(&ingredient.clone())
                            .manifest_box_hash;

                        // test for 1.1 hash then 1.0 version
                        if !vec_compare(&c2pa_manifest.hash(), &box_hash)
                            && !verify_by_alg(
                                &alg,
                                &c2pa_manifest.hash(),
                                &ingredient.data()?,
                                None,
                            )
                        {
                            log_item!(
                                c2pa_manifest.url(),
                                "ingredient hash incorrect",
                                "embed_placed_manifest"
                            )
                            .validation_status(validation_status::INGREDIENT_HASHEDURI_MISMATCH)
                            .failure(
                                &mut validation_log,
                                Error::HashMismatch(
                                    "ingredient hash does not match found ingredient".to_string(),
                                ),
                            )?;
                        }
                    }
                }
            }

            // check to make sure assertion changes are OK and nothing else changed.
            if claim_assertions.len() != new_pc.claim_assertion_store().len() {
                return Err(Error::OtherError(
                    "patched manifest assertion list has changed".into(),
                ));
            }

            // get the list of assertions that need patching
            for ca in claim_assertions {
                if let Some(updated_ca) = new_pc.get_claim_assertion(&ca.label_raw(), ca.instance())
                {
                    // if hashes are different then this assertion has changed so attempt fixup
                    if !vec_compare(ca.hash(), updated_ca.hash()) {
                        if disallowed_assertions
                            .iter()
                            .any(|&l| l == updated_ca.label_raw())
                        {
                            return Err(Error::OtherError(
                                "patched manifest changed a disallowed assertion".into(),
                            ));
                        }

                        // update original
                        pc_mut.update_assertion(
                            updated_ca.assertion().clone(),
                            |_: &ClaimAssertion| true,
                            |target_assertion: &ClaimAssertion, a: Assertion| {
                                if target_assertion.assertion().data().len() == a.data().len() {
                                    Ok(a)
                                } else {
                                    Err(Error::OtherError(
                                        "patched manifest assertion size differ in size".into(),
                                    ))
                                }
                            },
                        )?;
                    }
                } else {
                    return Err(Error::OtherError(
                        "patched manifest assertion list has changed".into(),
                    ));
                }
            }

            store.to_jumbf_internal(signer.reserve_size())?
        } else {
            manifest_bytes.to_vec()
        };

        // sign the updated manfiest
        let pc = store.provenance_claim().ok_or(Error::ClaimEncoding)?;
        let sig = if _sync {
            store.sign_claim(pc, signer, signer.reserve_size())?
        } else {
            store
                .sign_claim_async(pc, signer, signer.reserve_size())
                .await?
        };
        let sig_placeholder = Store::sign_claim_placeholder(pc, signer.reserve_size());

        match store.finish_save_stream(
            manifest_bytes_updated,
            format,
            input_stream,
            output_stream,
            sig,
            &sig_placeholder,
        ) {
            Ok((_, m)) => Ok(m),
            Err(e) => Err(e),
        }
    }

    /// Async RemoteSigner used to embed the claims store and  returns memory representation of the
    /// asset and manifest. Updates XMP with provenance record.
    /// When called, the stream should contain an asset matching format.
    /// Returns a tuple (output asset, manifest store) with a `Vec<u8>` containing the output asset and a `Vec<u8>` containing the insert manifest store.  (output asset, )
    #[cfg(feature = "v1_api")]
    pub(crate) async fn save_to_memory_remote_signed(
        &mut self,
        format: &str,
        asset: &[u8],
        remote_signer: &dyn crate::signer::RemoteSigner,
    ) -> Result<(Vec<u8>, Vec<u8>)> {
        let mut input_stream = Cursor::new(asset);
        let output_vec: Vec<u8> = Vec::new();
        let mut output_stream = Cursor::new(output_vec);

        let jumbf_bytes = self.start_save_stream(
            format,
            &mut input_stream,
            &mut output_stream,
            remote_signer.reserve_size(),
        )?;

        let pc = self.provenance_claim().ok_or(Error::ClaimEncoding)?;
        let sig = remote_signer.sign_remote(&pc.data()?).await?;
        let sig_placeholder = Store::sign_claim_placeholder(pc, remote_signer.reserve_size());

        match self.finish_save_to_memory(
            jumbf_bytes,
            format,
            &output_stream.into_inner(),
            sig,
            &sig_placeholder,
        ) {
            Ok((s, output_asset, output_jumbf)) => {
                // save sig so store is up to date
                let pc_mut = self.provenance_claim_mut().ok_or(Error::ClaimEncoding)?;
                pc_mut.set_signature_val(s);

                Ok((output_asset, output_jumbf))
            }
            Err(e) => Err(e),
        }
    }

    /// Embed the claims store as jumbf into an asset. Updates XMP with provenance record.
    #[cfg(all(feature = "v1_api", feature = "file_io"))]
    pub fn save_to_asset(
        &mut self,
        asset_path: &Path,
        signer: &dyn Signer,
        dest_path: &Path,
    ) -> Result<Vec<u8>> {
        // set up temp dir, contents auto deleted

        let td = tempdirectory()?;
        let temp_path = td.path();
        let temp_file = temp_path.join(
            dest_path
                .file_name()
                .ok_or_else(|| Error::BadParam("invalid destination path".to_string()))?,
        );

        let jumbf_bytes = self.start_save(asset_path, &temp_file, signer.reserve_size())?;

        let pc = self.provenance_claim().ok_or(Error::ClaimEncoding)?;
        let sig = self.sign_claim(pc, signer, signer.reserve_size())?;
        let sig_placeholder = Store::sign_claim_placeholder(pc, signer.reserve_size());

        // get correct output path for remote manifest
        let output_path = match pc.remote_manifest() {
            RemoteManifest::NoRemote | RemoteManifest::EmbedWithRemote(_) => {
                temp_file.to_path_buf()
            }
            RemoteManifest::SideCar | RemoteManifest::Remote(_) => {
                temp_file.with_extension(MANIFEST_STORE_EXT)
            }
        };

        match self.finish_save(jumbf_bytes, &output_path, sig, &sig_placeholder) {
            Ok((s, m)) => {
                // save sig so store is up to date
                let pc_mut = self.provenance_claim_mut().ok_or(Error::ClaimEncoding)?;
                pc_mut.set_signature_val(s);

                // do we need to make a C2PA file in addition to standard embedded output
                if let RemoteManifest::EmbedWithRemote(_url) = pc_mut.remote_manifest() {
                    let c2pa = output_path.with_extension(MANIFEST_STORE_EXT);
                    std::fs::write(c2pa, &m)?;
                }

                // copy the correct files upon completion
                Store::copy_c2pa_to_output(&temp_file, dest_path, pc_mut.remote_manifest())?;

                Ok(m)
            }
            Err(e) => Err(e),
        }
    }

    /// Embed the claims store as jumbf into an asset using an async signer. Updates XMP with provenance record.
    #[cfg(all(feature = "v1_api", feature = "file_io"))]
    pub async fn save_to_asset_async(
        &mut self,
        asset_path: &Path,
        signer: &dyn AsyncSigner,
        dest_path: &Path,
    ) -> Result<Vec<u8>> {
        // set up temp dir, contents auto deleted
        let td = tempdirectory()?;
        let temp_path = td.path();
        let temp_file = temp_path.join(
            dest_path
                .file_name()
                .ok_or_else(|| Error::BadParam("invalid destination path".to_string()))?,
        );

        let jumbf_bytes = self.start_save(asset_path, &temp_file, signer.reserve_size())?;

        let pc = self.provenance_claim().ok_or(Error::ClaimEncoding)?;
        let sig = self
            .sign_claim_async(pc, signer, signer.reserve_size())
            .await?;
        let sig_placeholder = Store::sign_claim_placeholder(pc, signer.reserve_size());

        // get correct output path for remote manifest
        let output_path = match pc.remote_manifest() {
            RemoteManifest::NoRemote | RemoteManifest::EmbedWithRemote(_) => {
                temp_file.to_path_buf()
            }
            RemoteManifest::SideCar | RemoteManifest::Remote(_) => {
                temp_file.with_extension(MANIFEST_STORE_EXT)
            }
        };

        match self.finish_save(jumbf_bytes, &output_path, sig, &sig_placeholder) {
            Ok((s, m)) => {
                // save sig so store is up to date
                let pc_mut = self.provenance_claim_mut().ok_or(Error::ClaimEncoding)?;
                pc_mut.set_signature_val(s);

                // do we need to make a C2PA file in addition to standard embedded output
                if let RemoteManifest::EmbedWithRemote(_url) = pc_mut.remote_manifest() {
                    let c2pa = output_path.with_extension(MANIFEST_STORE_EXT);
                    std::fs::write(c2pa, &m)?;
                }

                // copy the correct files upon completion
                Store::copy_c2pa_to_output(&temp_file, dest_path, pc_mut.remote_manifest())?;

                Ok(m)
            }
            Err(e) => Err(e),
        }
    }

    /// Embed the claims store as jumbf into an asset using an CoseSign box generated remotely. Updates XMP with provenance record.
    #[cfg(feature = "file_io")]
    #[cfg(feature = "v1_api")]
    pub async fn save_to_asset_remote_signed(
        &mut self,
        asset_path: &Path,
        remote_signer: &dyn crate::signer::RemoteSigner,
        dest_path: &Path,
    ) -> Result<Vec<u8>> {
        // set up temp dir, contents auto deleted
        let td = tempdirectory()?;
        let temp_path = td.path();
        let temp_file = temp_path.join(
            dest_path
                .file_name()
                .ok_or_else(|| Error::BadParam("invalid destination path".to_string()))?,
        );

        let jumbf_bytes = self.start_save(asset_path, &temp_file, remote_signer.reserve_size())?;

        let pc = self.provenance_claim().ok_or(Error::ClaimEncoding)?;
        let sig = remote_signer.sign_remote(&pc.data()?).await?;

        let sig_placeholder = Store::sign_claim_placeholder(pc, remote_signer.reserve_size());

        // get correct output path for remote manifest
        let output_path = match pc.remote_manifest() {
            RemoteManifest::NoRemote | RemoteManifest::EmbedWithRemote(_) => {
                temp_file.to_path_buf()
            }
            RemoteManifest::SideCar | RemoteManifest::Remote(_) => {
                temp_file.with_extension(MANIFEST_STORE_EXT)
            }
        };

        match self.finish_save(jumbf_bytes, &output_path, sig, &sig_placeholder) {
            Ok((s, m)) => {
                // save sig so store is up to date
                let pc_mut = self.provenance_claim_mut().ok_or(Error::ClaimEncoding)?;
                pc_mut.set_signature_val(s);

                // do we need to make a C2PA file in addition to standard embedded output
                if let RemoteManifest::EmbedWithRemote(_url) = pc_mut.remote_manifest() {
                    let c2pa = output_path.with_extension(MANIFEST_STORE_EXT);
                    std::fs::write(c2pa, &m)?;
                }

                // copy the correct files upon completion
                Store::copy_c2pa_to_output(&temp_file, dest_path, pc_mut.remote_manifest())?;

                Ok(m)
            }
            Err(e) => Err(e),
        }
    }

    fn start_save_stream(
        &mut self,
        format: &str,
        input_stream: &mut dyn CAIRead,
        output_stream: &mut dyn CAIReadWrite,
        reserve_size: usize,
    ) -> Result<Vec<u8>> {
        let intermediate_output: Vec<u8> = Vec::new();
        let mut intermediate_stream = Cursor::new(intermediate_output);

        let pc = self.provenance_claim_mut().ok_or(Error::ClaimEncoding)?;

        // Add remote reference XMP if needed and strip out existing manifest
        // We don't need to strip manifests if we are replacing an existing one
        let (url, remove_manifests) = match pc.remote_manifest() {
            RemoteManifest::NoRemote => (None, false),
            RemoteManifest::SideCar => (None, true),
            RemoteManifest::Remote(url) => (Some(url), true),
            RemoteManifest::EmbedWithRemote(url) => (Some(url), false),
        };

        let io_handler = get_assetio_handler(format).ok_or(Error::UnsupportedType)?;

        // Do not assume the handler supports XMP or removing manifests unless we need it to
        if let Some(url) = url {
            let external_ref_writer = io_handler
                .remote_ref_writer_ref()
                .ok_or(Error::XmpNotSupported)?;

            if remove_manifests {
                let manifest_writer = io_handler
                    .get_writer(format)
                    .ok_or(Error::UnsupportedType)?;

                let tmp_output: Vec<u8> = Vec::new();
                let mut tmp_stream = Cursor::new(tmp_output);
                manifest_writer.remove_cai_store_from_stream(input_stream, &mut tmp_stream)?;

                // add external ref if possible
                tmp_stream.rewind()?;
                external_ref_writer.embed_reference_to_stream(
                    &mut tmp_stream,
                    &mut intermediate_stream,
                    RemoteRefEmbedType::Xmp(url),
                )?;
            } else {
                // add external ref if possible
                external_ref_writer.embed_reference_to_stream(
                    input_stream,
                    &mut intermediate_stream,
                    RemoteRefEmbedType::Xmp(url),
                )?;
            }
        } else if remove_manifests {
            let manifest_writer = io_handler
                .get_writer(format)
                .ok_or(Error::UnsupportedType)?;

            manifest_writer.remove_cai_store_from_stream(input_stream, &mut intermediate_stream)?;
        } else {
            // just clone stream
            input_stream.rewind()?;
            std::io::copy(input_stream, &mut intermediate_stream)?;
        }

        let is_bmff = is_bmff_format(format);

        let mut data;
        let jumbf_size;

        if is_bmff {
            // 2) Get hash ranges if needed, do not generate for update manifests
            if !pc.update_manifest() {
                intermediate_stream.rewind()?;
                let bmff_hash = Store::generate_bmff_data_hash_for_stream(
                    &mut intermediate_stream,
                    pc.alg(),
                    false,
                    false,
                )?;
                pc.add_assertion(&bmff_hash)?;
            }

            // 3) Generate in memory CAI jumbf block
            // and write preliminary jumbf store to file
            // source and dest the same so save_jumbf_to_file will use the same file since we have already cloned
            data = self.to_jumbf_internal(reserve_size)?;
            jumbf_size = data.len();
            // write the jumbf to the output stream if we are embedding the manifest
            if !remove_manifests {
                intermediate_stream.rewind()?;
                save_jumbf_to_stream(format, &mut intermediate_stream, output_stream, &data)?;
            } else {
                // just copy the asset to the output stream without an embedded manifest (may be stripping one out here)
                intermediate_stream.rewind()?;
                std::io::copy(&mut intermediate_stream, output_stream)?;
            }

            // generate actual hash values
            let pc = self.provenance_claim_mut().ok_or(Error::ClaimEncoding)?; // reborrow to change mutability

            if !pc.update_manifest() {
                let bmff_hashes = pc.bmff_hash_assertions();

                if !bmff_hashes.is_empty() {
                    let mut bmff_hash = BmffHash::from_assertion(bmff_hashes[0].assertion())?;
                    output_stream.rewind()?;
                    bmff_hash.gen_hash_from_stream(output_stream)?;
                    pc.update_bmff_hash(bmff_hash)?;
                }
            }
        } else {
            // we will not do automatic hashing if we detect a box hash present
            let mut needs_hashing = false;
            if pc.hash_assertions().is_empty() {
                // 2) Get hash ranges if needed, do not generate for update manifests
                let mut hash_ranges =
                    object_locations_from_stream(format, &mut intermediate_stream)?;
                let hashes: Vec<DataHash> = if pc.update_manifest() {
                    Vec::new()
                } else {
                    Store::generate_data_hashes_for_stream(
                        &mut intermediate_stream,
                        pc.alg(),
                        &mut hash_ranges,
                        false,
                    )?
                };

                // add the placeholder data hashes to provenance claim so that the required space is reserved
                for mut hash in hashes {
                    // add padding to account for possible cbor expansion of final DataHash
                    let padding: Vec<u8> = vec![0x0; 10];
                    hash.add_padding(padding);

                    pc.add_assertion(&hash)?;
                }
                needs_hashing = true;
            }

            // 3) Generate in memory CAI jumbf block
            data = self.to_jumbf_internal(reserve_size)?;
            jumbf_size = data.len();

            // write the jumbf to the output stream if we are embedding the manifest
            if !remove_manifests {
                intermediate_stream.rewind()?;
                save_jumbf_to_stream(format, &mut intermediate_stream, output_stream, &data)?;
            } else {
                // just copy the asset to the output stream without an embedded manifest (may be stripping one out here)
                intermediate_stream.rewind()?;
                std::io::copy(&mut intermediate_stream, output_stream)?;
            }

            // 4)  determine final object locations and patch the asset hashes with correct offset
            // replace the source with correct asset hashes so that the claim hash will be correct
            if needs_hashing {
                let pc = self.provenance_claim_mut().ok_or(Error::ClaimEncoding)?;

                // get the final hash ranges, but not for update manifests
                output_stream.rewind()?;
                let mut new_hash_ranges = object_locations_from_stream(format, output_stream)?;
                if !pc.update_manifest() {
                    let updated_hashes = Store::generate_data_hashes_for_stream(
                        output_stream,
                        pc.alg(),
                        &mut new_hash_ranges,
                        true,
                    )?;

                    // patch existing claim hash with updated data
                    for hash in updated_hashes {
                        pc.update_data_hash(hash)?;
                    }
                }
            }
        }

        // regenerate the jumbf because the cbor changed
        data = self.to_jumbf_internal(reserve_size)?;
        if jumbf_size != data.len() {
            return Err(Error::JumbfCreationError);
        }

        Ok(data) // return JUMBF data
    }

    fn finish_save_stream(
        &self,
        mut jumbf_bytes: Vec<u8>,
        format: &str,
        input_stream: &mut dyn CAIRead,
        output_stream: &mut dyn CAIReadWrite,
        sig: Vec<u8>,
        sig_placeholder: &[u8],
    ) -> Result<(Vec<u8>, Vec<u8>)> {
        if sig_placeholder.len() != sig.len() {
            return Err(Error::CoseSigboxTooSmall);
        }

        patch_bytes(&mut jumbf_bytes, sig_placeholder, &sig)
            .map_err(|_| Error::JumbfCreationError)?;

        // re-save to file
        let pc = self.provenance_claim().ok_or(Error::ClaimEncoding)?;
        match pc.remote_manifest() {
            RemoteManifest::NoRemote | RemoteManifest::EmbedWithRemote(_) => {
                save_jumbf_to_stream(format, input_stream, output_stream, &jumbf_bytes)?;
            }
            RemoteManifest::SideCar | RemoteManifest::Remote(_) => {
                // just copy the asset to the output stream without an embedded manifest (may be stripping one out here)
                std::io::copy(input_stream, output_stream)?;
            }
        }

        Ok((sig, jumbf_bytes))
    }

    #[cfg(feature = "v1_api")]
    fn finish_save_to_memory(
        &self,
        mut jumbf_bytes: Vec<u8>,
        format: &str,
        source_asset: &[u8],
        sig: Vec<u8>,
        sig_placeholder: &[u8],
    ) -> Result<(Vec<u8>, Vec<u8>, Vec<u8>)> {
        if sig_placeholder.len() != sig.len() {
            return Err(Error::CoseSigboxTooSmall);
        }

        patch_bytes(&mut jumbf_bytes, sig_placeholder, &sig)
            .map_err(|_| Error::JumbfCreationError)?;

        // return sig and output
        Ok((
            sig,
            save_jumbf_to_memory(format, source_asset, &jumbf_bytes)?,
            jumbf_bytes,
        ))
    }

    #[cfg(all(feature = "v1_api", feature = "file_io"))]
    fn start_save(
        &mut self,
        asset_path: &Path,
        dest_path: &Path,
        reserve_size: usize,
    ) -> Result<Vec<u8>> {
        // force generate external manifests for unknown types

        let ext = match get_supported_file_extension(dest_path) {
            Some(ext) => ext,
            None => {
                let pc = self.provenance_claim_mut().ok_or(Error::ClaimEncoding)?;
                pc.set_external_manifest(); // generate external manifests for unknown types
                MANIFEST_STORE_EXT.to_owned()
            }
        };

        // clone the source to working copy if requested
        if asset_path != dest_path {
            fs::copy(asset_path, dest_path).map_err(Error::IoError)?;
        }

        //  update file following the steps outlined in CAI spec

        // 1) Add DC provenance XMP
        let pc = self.provenance_claim().ok_or(Error::ClaimEncoding)?;
        let output_path = match pc.remote_manifest() {
            crate::claim::RemoteManifest::NoRemote => dest_path.to_path_buf(),
            crate::claim::RemoteManifest::SideCar => {
                // remove any previous c2pa manifest from the asset
                match remove_jumbf_from_file(dest_path) {
                    Ok(_) | Err(Error::UnsupportedType) => {
                        dest_path.with_extension(MANIFEST_STORE_EXT)
                    }
                    Err(e) => return Err(e),
                }
            }
            crate::claim::RemoteManifest::Remote(url) => {
                let d = dest_path.with_extension(MANIFEST_STORE_EXT);
                // remove any previous c2pa manifest from the asset
                remove_jumbf_from_file(dest_path)?;

                if let Some(h) = get_assetio_handler(&ext) {
                    if let Some(external_ref_writer) = h.remote_ref_writer_ref() {
                        external_ref_writer
                            .embed_reference(dest_path, RemoteRefEmbedType::Xmp(url))?;
                    } else {
                        return Err(Error::XmpNotSupported);
                    }
                } else {
                    return Err(Error::UnsupportedType);
                }

                d
            }
            crate::claim::RemoteManifest::EmbedWithRemote(url) => {
                if let Some(h) = get_assetio_handler(&ext) {
                    if let Some(external_ref_writer) = h.remote_ref_writer_ref() {
                        external_ref_writer
                            .embed_reference(dest_path, RemoteRefEmbedType::Xmp(url))?;
                    } else {
                        return Err(Error::XmpNotSupported);
                    }
                } else {
                    return Err(Error::UnsupportedType);
                }
                dest_path.to_path_buf()
            }
        };

        // get the provenance claim changing mutability
        let pc = self.provenance_claim_mut().ok_or(Error::ClaimEncoding)?;

        let is_bmff = is_bmff_format(&ext);

        let mut data;
        let jumbf_size;

        if is_bmff {
            // 2) Get hash ranges if needed, do not generate for update manifests
            if !pc.update_manifest() {
                let mut file = std::fs::File::open(asset_path)?;
                let bmff_hash =
                    Store::generate_bmff_data_hash_for_stream(&mut file, pc.alg(), false, false)?;
                pc.add_assertion(&bmff_hash)?;
            }

            // 3) Generate in memory CAI jumbf block
            // and write preliminary jumbf store to file
            // source and dest the same so save_jumbf_to_file will use the same file since we have already cloned
            data = self.to_jumbf_internal(reserve_size)?;
            jumbf_size = data.len();
            save_jumbf_to_file(&data, &output_path, Some(dest_path))?;

            // generate actual hash values
            let pc = self.provenance_claim_mut().ok_or(Error::ClaimEncoding)?; // reborrow to change mutability

            if !pc.update_manifest() {
                let bmff_hashes = pc.bmff_hash_assertions();

                if !bmff_hashes.is_empty() {
                    let mut bmff_hash = BmffHash::from_assertion(bmff_hashes[0].assertion())?;
                    bmff_hash.gen_hash(dest_path)?;
                    pc.update_bmff_hash(bmff_hash)?;
                }
            }
        } else {
            // we will not do automatic hashing if we detect a box hash present
            let mut needs_hashing = false;
            if pc.box_hash_assertions().is_empty() {
                // 2) Get hash ranges if needed, do not generate for update manifests
                let mut hash_ranges = object_locations(&output_path)?;
                let hashes: Vec<DataHash> = if pc.update_manifest() {
                    Vec::new()
                } else {
                    Store::generate_data_hashes(dest_path, pc.alg(), &mut hash_ranges, false)?
                };

                // add the placeholder data hashes to provenance claim so that the required space is reserved
                for mut hash in hashes {
                    // add padding to account for possible cbor expansion of final DataHash
                    let padding: Vec<u8> = vec![0x0; 10];
                    hash.add_padding(padding);

                    pc.add_assertion(&hash)?;
                }
                needs_hashing = true;
            }

            // 3) Generate in memory CAI jumbf block
            // and write preliminary jumbf store to file
            // source and dest the same so save_jumbf_to_file will use the same file since we have already cloned
            data = self.to_jumbf_internal(reserve_size)?;
            jumbf_size = data.len();
            save_jumbf_to_file(&data, &output_path, Some(&output_path))?;

            // 4)  determine final object locations and patch the asset hashes with correct offset
            // replace the source with correct asset hashes so that the claim hash will be correct
            // If box hash is present we don't do any other
            if needs_hashing {
                let pc = self.provenance_claim_mut().ok_or(Error::ClaimEncoding)?;

                // get the final hash ranges, but not for update manifests
                let mut new_hash_ranges = object_locations(&output_path)?;
                let updated_hashes = if pc.update_manifest() {
                    Vec::new()
                } else {
                    Store::generate_data_hashes(dest_path, pc.alg(), &mut new_hash_ranges, true)?
                };

                // patch existing claim hash with updated data
                for hash in updated_hashes {
                    pc.update_data_hash(hash)?;
                }
            }
        }

        // regenerate the jumbf because the cbor changed
        data = self.to_jumbf_internal(reserve_size)?;
        if jumbf_size != data.len() {
            return Err(Error::JumbfCreationError);
        }

        Ok(data) // return JUMBF data
    }

    #[cfg(feature = "file_io")]
    fn finish_save(
        &self,
        mut jumbf_bytes: Vec<u8>,
        output_path: &Path,
        sig: Vec<u8>,
        sig_placeholder: &[u8],
    ) -> Result<(Vec<u8>, Vec<u8>)> {
        if sig_placeholder.len() != sig.len() {
            return Err(Error::CoseSigboxTooSmall);
        }

        patch_bytes(&mut jumbf_bytes, sig_placeholder, &sig)
            .map_err(|_| Error::JumbfCreationError)?;

        // re-save to file
        save_jumbf_to_file(&jumbf_bytes, output_path, Some(output_path))?;

        Ok((sig, jumbf_bytes))
    }

    /// Verify Store from an existing asset
    /// asset_path: path to input asset
    /// validation_log: If present all found errors are logged and returned, otherwise first error causes exit and is returned
    #[cfg(feature = "file_io")]
    pub fn verify_from_path(
        &mut self,
        asset_path: &'_ Path,
        validation_log: &mut StatusTracker,
    ) -> Result<()> {
        Store::verify_store(self, &mut ClaimAssetData::Path(asset_path), validation_log)
    }

    // verify from a buffer without file i/o
    #[cfg(feature = "v1_api")]
    pub fn verify_from_buffer(
        &mut self,
        buf: &[u8],
        asset_type: &str,
        validation_log: &mut StatusTracker,
    ) -> Result<()> {
        Store::verify_store(
            self,
            &mut ClaimAssetData::Bytes(buf, asset_type),
            validation_log,
        )
    }

    // fetch remote manifest if possible
    #[cfg(all(feature = "fetch_remote_manifests", not(target_os = "wasi")))]
    fn fetch_remote_manifest(url: &str) -> Result<Vec<u8>> {
        use conv::ValueFrom;
        use ureq::Error as uError;

        //const MANIFEST_CONTENT_TYPE: &str = "application/x-c2pa-manifest-store"; // todo verify once these are served
        const DEFAULT_MANIFEST_RESPONSE_SIZE: usize = 10 * 1024 * 1024; // 10 MB

        match ureq::get(url).call() {
            Ok(response) => {
                if response.status() == 200 {
                    let len = response
                        .header("Content-Length")
                        .and_then(|s| s.parse::<usize>().ok())
                        .unwrap_or(DEFAULT_MANIFEST_RESPONSE_SIZE); // todo figure out good max to accept

                    let mut response_bytes: Vec<u8> = Vec::with_capacity(len);

                    let len64 = u64::value_from(len)
                        .map_err(|_err| Error::BadParam("value out of range".to_string()))?;

                    response
                        .into_reader()
                        .take(len64)
                        .read_to_end(&mut response_bytes)
                        .map_err(|_err| {
                            Error::RemoteManifestFetch("error reading content stream".to_string())
                        })?;

                    Ok(response_bytes)
                } else {
                    Err(Error::RemoteManifestFetch(format!(
                        "fetch failed: code: {}, status: {}",
                        response.status(),
                        response.status_text()
                    )))
                }
            }
            Err(uError::Status(code, resp)) => Err(Error::RemoteManifestFetch(format!(
                "code: {}, response: {}",
                code,
                resp.status_text()
            ))),
            Err(uError::Transport(_)) => Err(Error::RemoteManifestFetch(url.to_string())),
        }
    }

    // fetch remote manifest if possible
    // TODO: Switch to reqwest once it supports WASI https://github.com/seanmonstar/reqwest/issues/2294
    #[cfg(all(feature = "fetch_remote_manifests", target_os = "wasi"))]
    fn fetch_remote_manifest(url: &str) -> Result<Vec<u8>> {
        use url::Url;
        use wasi::http::{
            outgoing_handler,
            types::{Fields, OutgoingRequest, Scheme},
        };

        //const MANIFEST_CONTENT_TYPE: &str = "application/x-c2pa-manifest-store"; // todo verify once these are served
        const DEFAULT_MANIFEST_RESPONSE_SIZE: usize = 10 * 1024 * 1024; // 10 MB
        let parsed_url = Url::parse(url)
            .map_err(|e| Error::RemoteManifestFetch(format!("invalid URL: {}", e)))?;
        let authority = parsed_url.authority();
        let path_with_query = parsed_url[url::Position::AfterPort..].to_string();
        let scheme = match parsed_url.scheme() {
            "http" => Scheme::Http,
            "https" => Scheme::Https,
            _ => {
                return Err(Error::RemoteManifestFetch(
                    "unsupported URL scheme".to_string(),
                ))
            }
        };

        let request = OutgoingRequest::new(Fields::new());
        request.set_path_with_query(Some(&path_with_query)).unwrap();
        request.set_authority(Some(&authority)).unwrap();
        request.set_scheme(Some(&scheme)).unwrap();
        match outgoing_handler::handle(request, None) {
            Ok(resp) => {
                resp.subscribe().block();
                let response = resp
                    .get()
                    .ok_or(Error::RemoteManifestFetch(
                        "HTTP request response missing".to_string(),
                    ))?
                    .map_err(|_| {
                        Error::RemoteManifestFetch(
                            "HTTP request response requested more than once".to_string(),
                        )
                    })?
                    .map_err(|_| Error::RemoteManifestFetch("HTTP request failed".to_string()))?;
                if response.status() == 200 {
                    let content_length: usize = response
                        .headers()
                        .get("Content-Length")
                        .first()
                        .and_then(|val| if val.is_empty() { None } else { Some(val) })
                        .and_then(|val| std::str::from_utf8(val).ok())
                        .and_then(|str_parsed_header| str_parsed_header.parse().ok())
                        .unwrap_or(DEFAULT_MANIFEST_RESPONSE_SIZE);
                    let body = {
                        let mut buf = Vec::with_capacity(content_length);
                        let response_body = response
                            .consume()
                            .expect("failed to get incoming request body");
                        let mut stream = response_body
                            .stream()
                            .expect("failed to get response body stream");
                        stream
                            .read_to_end(&mut buf)
                            .expect("failed to read response body");
                        buf
                    };
                    Ok(body)
                } else {
                    Err(Error::RemoteManifestFetch(format!(
                        "fetch failed: code: {}",
                        response.status(),
                    )))
                }
            }
            Err(e) => Err(Error::RemoteManifestFetch(e.to_string())),
        }
    }

    /// Handles remote manifests when file_io/fetch_remote_manifests feature is enabled
    fn handle_remote_manifest(ext_ref: &str) -> Result<Vec<u8>> {
        // verify provenance path is remote url
        if Store::is_valid_remote_url(ext_ref) {
            #[cfg(feature = "fetch_remote_manifests")]
            {
                if let Ok(true) = get_settings_value::<bool>("verify.remote_manifest_fetch") {
                    Store::fetch_remote_manifest(ext_ref)
                } else {
                    Err(Error::RemoteManifestUrl(ext_ref.to_owned()))
                }
            }
            #[cfg(not(feature = "fetch_remote_manifests"))]
            Err(Error::RemoteManifestUrl(ext_ref.to_owned()))
        } else {
            Err(Error::JumbfNotFound)
        }
    }

    /// Return Store from in memory asset
    #[cfg(any(feature = "file_io", feature = "v1_api"))]
    fn load_cai_from_memory(
        asset_type: &str,
        data: &[u8],
        validation_log: &mut StatusTracker,
    ) -> Result<Store> {
        let mut input_stream = Cursor::new(data);
        Store::load_jumbf_from_stream(asset_type, &mut input_stream)
            .map(|(manifest_bytes, _)| Store::from_jumbf(&manifest_bytes, validation_log))?
    }

    /// load jumbf given a stream
    ///
    /// This handles, embedded and remote manifests
    ///
    /// asset_type -  mime type of the stream
    /// stream - a readable stream of an asset
    ///
    /// Returns a tuple (jumbf_bytes, remote_url), returning a remote_url only
    /// if it was used to fetch the jumbf_bytes.
    pub fn load_jumbf_from_stream(
        asset_type: &str,
        stream: &mut dyn CAIRead,
    ) -> Result<(Vec<u8>, Option<String>)> {
        match load_jumbf_from_stream(asset_type, stream) {
            Ok(manifest_bytes) => Ok((manifest_bytes, None)),
            Err(Error::JumbfNotFound) => {
                stream.rewind()?;
                if let Some(ext_ref) =
                    crate::utils::xmp_inmemory_utils::XmpInfo::from_source(stream, asset_type)
                        .provenance
                {
                    Ok((Store::handle_remote_manifest(&ext_ref)?, Some(ext_ref)))
                } else {
                    Err(Error::JumbfNotFound)
                }
            }
            Err(e) => Err(e),
        }
    }

    /// load jumbf given a file path
    ///
    /// This handles, embedded, sidecar and remote manifests
    ///
    /// in_path -  path to source file
    /// validation_log - optional vec to contain addition info about the asset
    #[cfg(feature = "file_io")]
    pub fn load_jumbf_from_path(in_path: &Path) -> Result<Vec<u8>> {
        let external_manifest = in_path.with_extension(MANIFEST_STORE_EXT);
        let external_exists = external_manifest.exists();

        match load_jumbf_from_file(in_path) {
            Ok(manifest_bytes) => Ok(manifest_bytes),
            Err(Error::UnsupportedType) => {
                if external_exists {
                    std::fs::read(external_manifest).map_err(Error::IoError)
                } else {
                    Err(Error::UnsupportedType)
                }
            }
            Err(Error::JumbfNotFound) => {
                if external_exists {
                    std::fs::read(external_manifest).map_err(Error::IoError)
                } else {
                    // check for remote manifest
                    let mut asset_reader = std::fs::File::open(in_path)?;
                    let ext = get_file_extension(in_path).ok_or(Error::UnsupportedType)?;
                    if let Some(ext_ref) = crate::utils::xmp_inmemory_utils::XmpInfo::from_source(
                        &mut asset_reader,
                        &ext,
                    )
                    .provenance
                    {
                        Store::handle_remote_manifest(&ext_ref)
                    } else {
                        Err(Error::JumbfNotFound)
                    }
                }
            }
            Err(e) => Err(e),
        }
    }

    /// load a CAI store from  a file
    ///
    /// in_path -  path to source file
    /// validation_log - optional vec to contain addition info about the asset
    #[cfg(all(feature = "v1_api", feature = "file_io"))]
    fn load_cai_from_file(in_path: &Path, validation_log: &mut StatusTracker) -> Result<Store> {
        match Self::load_jumbf_from_path(in_path) {
            Ok(manifest_bytes) => {
                // load and validate with CAI toolkit
                Store::from_jumbf(&manifest_bytes, validation_log)
            }
            Err(e) => Err(e),
        }
    }

    /// Load Store from claims in an existing asset
    /// asset_path: path to input asset
    /// verify: determines whether to verify the contents of the provenance claim.  Must be set true to use validation_log
    /// validation_log: If present all found errors are logged and returned, otherwise first error causes exit and is returned
    #[cfg(all(feature = "v1_api", feature = "file_io"))]
    pub fn load_from_asset(
        asset_path: &Path,
        verify: bool,
        validation_log: &mut StatusTracker,
    ) -> Result<Store> {
        // load jumbf if available
        Self::load_cai_from_file(asset_path, validation_log)
            .and_then(|mut store| {
                // verify the store
                if verify {
                    store.verify_from_path(asset_path, validation_log)?;
                }

                Ok(store)
            })
            .inspect_err(|e| {
                log_item!("asset", "error loading file", "load_from_asset")
                    .failure_no_throw(validation_log, e);
            })
    }

    #[cfg(feature = "v1_api")]
    pub fn get_store_from_memory(
        asset_type: &str,
        data: &[u8],
        validation_log: &mut StatusTracker,
    ) -> Result<Store> {
        // load jumbf if available
        Self::load_cai_from_memory(asset_type, data, validation_log).inspect_err(|e| {
            log_item!("asset", "error loading asset", "get_store_from_memory")
                .failure_no_throw(validation_log, e);
        })
    }

    /// Returns embedded remote manifest URL if available
    /// asset_type: extensions or mime type of the data
    /// data: byte array containing the asset
    #[allow(unused)] // we don't use this anywhere now, but we should!
    pub fn get_remote_manifest_url(asset_type: &str, data: &[u8]) -> Option<String> {
        let mut buf_reader = Cursor::new(data);

        if let Some(ext_ref) =
            crate::utils::xmp_inmemory_utils::XmpInfo::from_source(&mut buf_reader, asset_type)
                .provenance
        {
            // make sure it parses
            let _u = url::Url::parse(&ext_ref).ok()?;
            Some(ext_ref)
        } else {
            None
        }
    }

    /// check the input url to see if it is a supported remotes URI
    pub fn is_valid_remote_url(url: &str) -> bool {
        match url::Url::parse(url) {
            Ok(u) => u.scheme() == "http" || u.scheme() == "https",
            Err(_) => false,
        }
    }

    /// Load store from a stream
    #[async_generic]
    pub fn from_stream(
        format: &str,
        mut stream: impl Read + Seek + Send,
        verify: bool,
        validation_log: &mut StatusTracker,
    ) -> Result<Self> {
        let (manifest_bytes, remote_url) = Store::load_jumbf_from_stream(format, &mut stream)?;

        let store = if _sync {
            Self::from_manifest_data_and_stream(
                &manifest_bytes,
                format,
                &mut stream,
                verify,
                validation_log,
            )
        } else {
            Self::from_manifest_data_and_stream_async(
                &manifest_bytes,
                format,
                &mut stream,
                verify,
                validation_log,
            )
            .await
        };

        let mut store = store?;
        if remote_url.is_none() {
            store.embedded = true;
        } else {
            store.remote_url = remote_url;
        }

        Ok(store)
    }

    /// Load store from a manifest data and stream
    #[async_generic()]
    pub fn from_manifest_data_and_stream(
        c2pa_data: &[u8],
        format: &str,
        mut stream: impl Read + Seek + Send,
        verify: bool,
        validation_log: &mut StatusTracker,
    ) -> Result<Self> {
        // first we convert the JUMBF into a usable store
        let store = Store::from_jumbf(c2pa_data, validation_log)?;

        //let verify = get_settings_value::<bool>("verify.verify_after_reading")?; // defaults to true

        if verify {
            let mut asset_data = ClaimAssetData::Stream(&mut stream, format);
            if _sync {
                Store::verify_store(&store, &mut asset_data, validation_log)
            } else {
                Store::verify_store_async(&store, &mut asset_data, validation_log).await
            }?;
        }
        Ok(store)
    }

    /// Load Store from a in-memory asset
    /// asset_type: asset extension or mime type
    /// data: reference to bytes of the the file
    /// verify: if true will run verification checks when loading
    /// validation_log: If present all found errors are logged and returned, otherwise first error causes exit and is returned
    #[cfg(feature = "v1_api")]
    pub fn load_from_memory(
        asset_type: &str,
        data: &[u8],
        verify: bool,
        validation_log: &mut StatusTracker,
    ) -> Result<Store> {
        Store::get_store_from_memory(asset_type, data, validation_log).and_then(|store| {
            // verify the store
            if verify {
                // verify store and claims
                Store::verify_store(
                    &store,
                    &mut ClaimAssetData::Bytes(data, asset_type),
                    validation_log,
                )?;
            }

            Ok(store)
        })
    }

    /// Load Store from a in-memory asset asynchronously validating
    /// asset_type: asset extension or mime type
    /// data: reference to bytes of the file
    /// verify: if true will run verification checks when loading
    /// validation_log: If present all found errors are logged and returned, otherwise first error causes exit and is returned
    #[cfg(feature = "v1_api")]
    pub async fn load_from_memory_async(
        asset_type: &str,
        data: &[u8],
        verify: bool,
        validation_log: &mut StatusTracker,
    ) -> Result<Store> {
        let store = Store::get_store_from_memory(asset_type, data, validation_log)?;

        // verify the store
        if verify {
            // verify store and claims
            Store::verify_store_async(
                &store,
                &mut ClaimAssetData::Bytes(data, asset_type),
                validation_log,
            )
            .await?;
        }

        Ok(store)
    }

    /// Load Store from a init and fragments
    /// asset_type: asset extension or mime type
    /// init_segment: reader for the file containing the initialization segments
    /// fragments: list of paths to the fragments to verify
    /// verify: if true will run verification checks when loading, all fragments must verify for Ok status
    /// validation_log: If present all found errors are logged and returned, otherwise first error causes exit and is returned
    #[cfg(feature = "file_io")]
    pub fn load_from_file_and_fragments(
        asset_type: &str,
        init_segment: &mut dyn CAIRead,
        fragments: &Vec<PathBuf>,
        verify: bool,
        validation_log: &mut StatusTracker,
    ) -> Result<Store> {
        let mut init_seg_data = Vec::new();
        init_segment.read_to_end(&mut init_seg_data)?;

        Self::load_cai_from_memory(asset_type, &init_seg_data, validation_log).and_then(|store| {
            // verify the store
            if verify {
                // verify store and claims
                Store::verify_store(
                    &store,
                    &mut ClaimAssetData::StreamFragments(init_segment, fragments, asset_type),
                    validation_log,
                )?;
            }

            Ok(store)
        })
    }

    /// Load Store from a stream and fragment stream
    ///
    /// asset_type: asset extension or mime type
    /// stream: reference to initial segment asset
    /// fragment: reference to fragment asset
    /// validation_log: If present all found errors are logged and returned, otherwise first error causes exit and is returned
    #[allow(unused)] // todo: we don't use this anywhere now, but we should!
    #[async_generic()]
    pub fn load_fragment_from_stream(
        format: &str,
        mut stream: impl Read + Seek + Send,
        mut fragment: impl Read + Seek + Send,
        validation_log: &mut StatusTracker,
    ) -> Result<Store> {
        let manifest_bytes = Store::load_jumbf_from_stream(format, &mut stream)?.0;
        let store = Store::from_jumbf(&manifest_bytes, validation_log)?;

        let verify = get_settings_value::<bool>("verify.verify_after_reading")?; // defaults to true

        if verify {
            let mut fragment = ClaimAssetData::StreamFragment(&mut stream, &mut fragment, format);
            if _sync {
                Store::verify_store(&store, &mut fragment, validation_log)
            } else {
                Store::verify_store_async(&store, &mut fragment, validation_log).await
            }?;
        };
        Ok(store)
    }

    /// Load Store from a in-memory asset
    /// asset_type: asset extension or mime type
    /// data: reference to bytes of the the file
    /// verify: if true will run verification checks when loading
    /// validation_log: If present all found errors are logged and returned, otherwise first error causes exit and is returned
    #[cfg(feature = "v1_api")]
    pub fn load_fragment_from_memory(
        asset_type: &str,
        init_segment: &[u8],
        fragment: &[u8],
        verify: bool,
        validation_log: &mut StatusTracker,
    ) -> Result<Store> {
        Store::get_store_from_memory(asset_type, init_segment, validation_log).and_then(|store| {
            // verify the store
            if verify {
                let mut init_segment_stream = Cursor::new(init_segment);
                let mut fragment_stream = Cursor::new(fragment);

                // verify store and claims
                Store::verify_store(
                    &store,
                    &mut ClaimAssetData::StreamFragment(
                        &mut init_segment_stream,
                        &mut fragment_stream,
                        asset_type,
                    ),
                    validation_log,
                )?;
            }

            Ok(store)
        })
    }

    /// Load Store from a in-memory asset asynchronously validating
    /// asset_type: asset extension or mime type
    /// init_segment: reference to bytes of the init segment
    /// fragment: reference to bytes of the fragment to validate
    /// verify: if true will run verification checks when loading
    /// validation_log: If present all found errors are logged and returned, otherwise first error causes exit and is returned
    #[cfg(feature = "v1_api")]
    pub async fn load_fragment_from_memory_async(
        asset_type: &str,
        init_segment: &[u8],
        fragment: &[u8],
        verify: bool,
        validation_log: &mut StatusTracker,
    ) -> Result<Store> {
        let store = Store::get_store_from_memory(asset_type, init_segment, validation_log)?;

        // verify the store
        if verify {
            let mut init_segment_stream = Cursor::new(init_segment);
            let mut fragment_stream = Cursor::new(fragment);

            // verify store and claims
            Store::verify_store_async(
                &store,
                &mut ClaimAssetData::StreamFragment(
                    &mut init_segment_stream,
                    &mut fragment_stream,
                    asset_type,
                ),
                validation_log,
            )
            .await?;
        }

        Ok(store)
    }

    // get the manifest that should be used for hash binding checks
    fn get_hash_binding_manifest(&self, claim: &Claim) -> Option<String> {
        // is this claim valid
        if !claim.update_manifest() && !claim.hash_assertions().is_empty() {
            return Some(claim.label().to_owned());
        }

        // walk the update manifests until you find an acceptable claim
        for i in claim.ingredient_assertions() {
            let ingredient = Ingredient::from_assertion(i.assertion()).ok()?;
            if ingredient.relationship == Relationship::ParentOf {
                if let Some(parent_uri) = ingredient.c2pa_manifest() {
                    let parent_label = manifest_label_from_uri(&parent_uri.url())?;
                    if let Some(parent) = self.get_claim(&parent_label) {
                        // recurse until we find
                        if parent.update_manifest() {
                            self.get_hash_binding_manifest(parent);
                        } else if !parent.hash_assertions().is_empty() {
                            return Some(parent.label().to_owned());
                        }
                    }
                }
            }
        }
        None
    }

    // determine if the only changes are redacted assertions
    fn manifest_differs_by_redaction(
        c1: &Claim,
        c2: &Claim,
        redactions: &[String],
    ) -> Option<Vec<String>> {
        if let Ok(d1) = c1.data() {
            if let Ok(d2) = c2.data() {
                if d1 != d2 {
                    return None;
                }
            } else {
                return None;
            }
        } else {
            return None;
        }

        if c1.signature_val() != c2.signature_val() {
            return None;
        }

        if c1.databoxes() != c2.databoxes() {
            return None;
        }

        // get the assertion store differences
        let c1_set: HashSet<&ClaimAssertion> = c1.claim_assertion_store().iter().collect();
        let c2_set: HashSet<&ClaimAssertion> = c2.claim_assertion_store().iter().collect();

        let differences = c1_set.symmetric_difference(&c2_set).collect::<Vec<_>>();

        // are the assertion differences listed in the redaction list
        let mut redact_matches = 0;
        let mut redactions_to_remove = Vec::new();
        for difference in &differences {
            let difference_uri = to_assertion_uri(c1.label(), &difference.label());

            // was the difference in the redacted list
            if redactions
                .iter()
                .any(|redaction_uri| redaction_uri.as_str() == difference_uri.as_str())
            {
                redact_matches += 1;
                redactions_to_remove.push(difference_uri);
            }
        }

        // if all mismatches are redactions we are good
        if redact_matches == differences.len() {
            return Some(redactions_to_remove);
        }

        None
    }

    // build ingredient lists for the Claim in the specified Store
    // the referenced_ingredients map the ingredient to the claims that reference it
    // the found_redactions are any redactions found
    fn get_claim_referenced_manifests<'a>(
        claim: &'a Claim,
        store: &'a Store,
        svi: &mut StoreValidationInfo<'a>,
        recurse: bool,
        validation_log: &mut StatusTracker,
    ) -> Result<()> {
        // add in current redactions
        if let Some(c_redactions) = claim.redactions() {
            svi.redactions
                .append(&mut c_redactions.clone().into_iter().collect::<Vec<_>>());
        }

        let claim_label = claim.label().to_owned();

        // save the addressible claims for quicker lookup
        svi.manifest_map.insert(claim_label.clone(), claim);

        for i in claim.ingredient_assertions() {
            let ingredient_assertion = Ingredient::from_assertion(i.assertion())?;

            // get correct hashed URI
            let c2pa_manifest = match ingredient_assertion.c2pa_manifest() {
                Some(m) => m, // > v2 ingredient assertion
                None => {
                    if ingredient_assertion.relationship != Relationship::InputTo {
                        let description = if let Some(title) = &ingredient_assertion.title {
                            format!("{title}: ingredient does not have provenance")
                        } else {
                            "ingredient does not have provenance".to_owned()
                        };
                        log_item!(
                            to_assertion_uri(&claim_label, &i.label()),
                            description,
                            "get_claim_referenced_manifests"
                        )
                        .validation_status(validation_status::INGREDIENT_UNKNOWN_PROVENANCE)
                        .informational(validation_log);
                    }
                    continue;
                }
            };

            // is this an ingredient
            let ingredient_label = Store::manifest_label_from_path(&c2pa_manifest.url());

            if let Some(ingredient) = store.get_claim(&ingredient_label) {
                // build mapping of ingredients and those claims that reference it
                svi.ingredient_references
                    .entry(ingredient_label)
                    .or_insert(HashSet::from_iter(vec![claim_label.clone()].into_iter()))
                    .insert(claim_label.clone());

                // recurse nested ingredients
                if recurse {
                    Store::get_claim_referenced_manifests(
                        ingredient,
                        store,
                        svi,
                        recurse,
                        validation_log,
                    )?;
                }
            } else {
                log_item!(
                    ingredient_label.clone(),
                    "ingredient missing missing",
                    "get_claim_referenced_manifests"
                )
                .validation_status(validation_status::CLAIM_MISSING)
                .failure(
                    validation_log,
                    Error::ClaimMissing {
                        label: ingredient_label,
                    },
                )?;
            }
        }

        Ok(())
    }

    /// Load Store from memory and add its content as a claim ingredient
    /// claim: claim to add an ingredient
    /// provenance_label: label of the provenance claim used as key into ingredient map
    /// data: jumbf data block
    /// returns new Store with ingredients loaded, claim is modified to include resolved
    /// ingredients conflicts
    pub fn load_ingredient_to_claim(
        claim: &mut Claim,
        data: &[u8],
        redactions: Option<Vec<String>>,
    ) -> Result<Store> {
        // constants for ingredient conflict reasons
        const CONFLICTING_MANIFEST: usize = 1; // Conflicts with another C2PA Manifest

        let mut to_both = Vec::new();
        let mut to_remove_from_incoming = Vec::new();

        let mut report = StatusTracker::with_error_behavior(ErrorBehavior::StopOnFirstError);
        let i_store = Store::from_jumbf(data, &mut report)?;

        let empty_store = Store::default();

        // make sure the claims stores are compatible
        let ingredient_pc = i_store.provenance_claim().ok_or(Error::OtherError(
            "ingredient missing provenace claim".into(),
        ))?;
        if claim.version() < ingredient_pc.version() {
            return Err(Error::OtherError("ingredient version too new".into()));
        }

        // get list of referenced manifests and redactions from ingredient provenance claim
        let mut validation_log = StatusTracker::default();
        let mut svi = StoreValidationInfo::default();
        Store::get_claim_referenced_manifests(
            ingredient_pc,
            &i_store,
            &mut svi,
            true,
            &mut validation_log,
        )?;

        // resolve conflicts
        // for 2.x perform ingredients conflict handling by making new label if needed
        let skip_resolution =
            get_settings_value::<bool>("verify.skip_ingredient_conflict_resolution")
                .unwrap_or(false);
        if claim.version() > 1 && !skip_resolution {
            // if the hashes match then the values are OK to add so remove form conflict list
            // matching manifests are automatically deduped in a later step
            let potential_conflicts: Vec<_> = i_store
                .claims()
                .iter()
                .filter_map(|i_claim| {
                    for c in claim.claim_ingredients() {
                        if c.label() == i_claim.label() {
                            let i_ingredient_hashes = i_store.get_manifest_box_hashes(i_claim);
                            let current_claim_hashes = empty_store.get_manifest_box_hashes(c);

                            // if they match there is no conflict
                            if !vec_compare(
                                &current_claim_hashes.manifest_box_hash,
                                &i_ingredient_hashes.manifest_box_hash,
                            ) {
                                return Some(c.label().to_owned());
                            }
                        }
                    }

                    None
                })
                .collect();

            if !potential_conflicts.is_empty() {
                // get info about conflicting Claim from current claim
                let mut claim_redactions: Vec<String> = redactions.clone().unwrap_or_default();
                for c in claim.claim_ingredients() {
                    if let Some(r) = c.redactions() {
                        claim_redactions.append(&mut r.clone().into_iter().collect::<Vec<_>>());
                    }
                }

                let combined_redactions = HashSet::<_>::from_iter(
                    vec![claim_redactions.clone(), svi.redactions.clone()]
                        .into_iter()
                        .flatten(),
                )
                .into_iter()
                .collect::<Vec<String>>();

                // do any of the conflicting manifests contain redactions
                for conflict_label in potential_conflicts {
                    // Step 1: was the conflict because of a redaction from the either the current
                    // claim or the incoming store

                    let conflict = i_store
                        .get_claim(&conflict_label)
                        .ok_or(Error::IngredientNotFound)?;

                    // can only resolve conflict if the changes were redaction differences
                    if let Some(curr_claim_ingredient_conflict) = claim
                        .claim_ingredients()
                        .iter()
                        .find(|c| c.label() == conflict_label)
                    {
                        if let Some(mut differences) = Store::manifest_differs_by_redaction(
                            curr_claim_ingredient_conflict,
                            conflict,
                            &combined_redactions,
                        ) {
                            if !claim_redactions.is_empty() && svi.redactions.is_empty() {
                                // if redactions were only in the claim we can skip bringing the ingredient
                                to_remove_from_incoming.push(conflict_label.clone());
                            } else if claim_redactions.is_empty() && !svi.redactions.is_empty() {
                                // if redactions were only from the incoming ingredient replace claim
                                // noting to do here since the incoming claim will just overwrite the current claim
                                continue;
                            } else {
                                to_both.append(&mut differences);
                            }
                        } else {
                            let new_version = match claim
                                .claim_ingredient_store()
                                .iter()
                                .filter_map(|(label, _conflict)| {
                                    match manifest_label_to_parts(label) {
                                        Some(mp) => mp.version,
                                        None => None,
                                    }
                                })
                                .max()
                            {
                                Some(last_conflict_version) => last_conflict_version + 1,
                                None => {
                                    return Err(Error::OtherError(
                                        "ingredient label malformed".into(),
                                    ))
                                }
                            };

                            // make new ingredient label
                            let mut new_mp = manifest_label_to_parts(&conflict_label)
                                .ok_or(Error::OtherError("ingredient label malformed".into()))?;
                            new_mp.version = Some(new_version);
                            new_mp.reason = Some(CONFLICTING_MANIFEST);
                            let new_label = new_mp.to_string();

                            // update ingredient manifest label to new label
                            let mut fixup_claim = i_store
                                .get_claim(conflict.label())
                                .ok_or(Error::IngredientNotFound)?
                                .clone();
                            fixup_claim.set_conflict_label(new_label.clone());

                            // add relabeled manifest to store as new ingredient
                            claim.add_ingredient_data(
                                vec![fixup_claim],
                                None,
                                &svi.ingredient_references,
                            )?;
                        }
                    }
                }
            }
        }

        // make necessary changes to the incoming store
        let mut i_store_mut = Store::from_jumbf(data, &mut report)?;
        let mut final_redactions = Vec::new();
        if let Some(mut redactions) = redactions {
            final_redactions.append(&mut redactions);
        }

        // remove the claims from the incoming store as to not overwrite the current claim
        for label in to_remove_from_incoming {
            i_store_mut.remove_claim(&label);
        }

        // if there are redactions in both apply the current redaction to incoming claim
        if !to_both.is_empty() {
            // copy the redactions differences from current to incoming claim
            to_both.retain(|f| !svi.redactions.contains(f));
            final_redactions.append(&mut to_both);
        }

        claim.add_ingredient_data(
            i_store_mut.claims().into_iter().cloned().collect(),
            Some(final_redactions),
            &svi.ingredient_references,
        )?;
        Ok(i_store)
    }
}

impl std::fmt::Display for Store {
    fn fmt(&self, f: &mut std::fmt::Formatter<'_>) -> std::fmt::Result {
        let report = &ManifestStoreReport::from_store(self).unwrap_or_default();
        f.write_str(&format!("{}", &report))
    }
}

/// `InvalidClaimError` provides additional detail on error cases for [`Store::from_jumbf`].
#[derive(Debug, thiserror::Error)]
pub enum InvalidClaimError {
    /// The "c2pa" block was not found in the asset.
    #[error("\"c2pa\" block not found")]
    C2paBlockNotFound,

    #[error("\"c2pa\" multiple claim boxes found in manifest")]
    C2paMultipleClaimBoxes,

    /// The claim superbox was not found.
    #[error("claim superbox not found")]
    ClaimSuperboxNotFound,

    /// The claim description box was not found.
    #[error("claim description box not found")]
    ClaimDescriptionBoxNotFound,

    /// More than one claim description box was found.
    #[error("more than one claim description box was found for {label}")]
    DuplicateClaimBox { label: String },

    /// The expected data not found in claim box.
    #[error("claim cbor box not valid")]
    ClaimBoxData,

    /// The claim has a version that is newer than supported by this crate.
    #[error("claim version is too new, not supported")]
    ClaimVersionTooNew,

    /// The claim has a version does not match JUMBF box label.
    #[error("claim version does not match JUMBF box label")]
    ClaimBoxVersion,

    /// The claim description box could not be parsed.
    #[error("claim description box was invalid")]
    ClaimDescriptionBoxInvalid,

    /// The claim signature box was not found.
    #[error("claim signature box was not found")]
    ClaimSignatureBoxNotFound,

    /// The claim signature description box was not found.
    #[error("claim signature description box was not found")]
    ClaimSignatureDescriptionBoxNotFound,

    /// The claim signature description box was invalid.
    #[error("claim signature description box was invalid")]
    ClaimSignatureDescriptionBoxInvalid,

    /// The assertion store superbox was not found.
    #[error("assertion store superbox not found")]
    AssertionStoreSuperboxNotFound,

    /// The verifiable credentials store could not be read.
    #[error("the verifiable credentials store could not be read")]
    VerifiableCredentialStoreInvalid,

    /// The feature is not supported by version
    #[error("the manifest contained a feature not support by version")]
    UnsupportedFeature(String),

    /// The assertion store does not contain the expected number of assertions.
    #[error(
        "unexpected number of assertions in assertion store (expected {expected}, found {found})"
    )]
    AssertionCountMismatch { expected: usize, found: usize },
}

#[cfg(test)]
#[cfg(feature = "v1_api")] // only test for v1_api until we update these tests
#[cfg(feature = "file_io")]
pub mod tests {
    #![allow(clippy::expect_used)]
    #![allow(clippy::panic)]
    #![allow(clippy::unwrap_used)]

    use std::{fs, io::Write};

    use memchr::memmem;
    use serde::Serialize;
    #[cfg(all(feature = "file_io", feature = "v1_api"))]
    use sha2::Sha256;

    use super::*;
    #[cfg(all(feature = "file_io", feature = "v1_api"))]
    use crate::{
        assertion::AssertionJson,
        assertions::{labels::BOX_HASH, Action, Actions, BoxHash, Uuid},
        claim::AssertionStoreJsonFormat,
        crypto::raw_signature::SigningAlg,
        hashed_uri::HashedUri,
        jumbf_io::get_assetio_handler_from_path,
        status_tracker::{LogItem, StatusTracker},
        utils::{
            hash_utils::Hasher,
            io_utils::tempdirectory,
            patch::patch_file,
            test::{
                create_test_claim, fixture_path, temp_dir_path, temp_fixture_path,
                write_jpeg_placeholder_file, TEST_USER_ASSERTION,
            },
            test_signer::{async_test_signer, test_cawg_signer, test_signer},
        },
        ClaimGeneratorInfo,
    };

    fn create_editing_claim(claim: &mut Claim) -> Result<&mut Claim> {
        let uuid_str = "deadbeefdeadbeefdeadbeefdeadbeef";

        // add a binary thumbnail assertion  ('deadbeefadbeadbe')
        let some_binary_data: Vec<u8> = vec![
            0x0d, 0x0e, 0x0a, 0x0d, 0x0b, 0x0e, 0x0e, 0x0f, 0x0a, 0x0d, 0x0b, 0x0e, 0x0a, 0x0d,
            0x0b, 0x0e,
        ];

        let actions = Actions::new().add_action(Action::new("c2pa.created"));

        claim.add_assertion(&actions)?;

        let uuid_assertion = Uuid::new("test uuid", uuid_str.to_string(), some_binary_data);

        claim.add_assertion(&uuid_assertion)?;

        Ok(claim)
    }

    fn create_capture_claim(claim: &mut Claim) -> Result<&mut Claim> {
        let actions = Actions::new().add_action(
            Action::new("c2pa.created").set_source_type("http://c2pa.org/digitalsourcetype/empty"),
        );

        claim.add_assertion(&actions)?;

        Ok(claim)
    }

    #[test]
    #[cfg(feature = "file_io")]
    #[cfg(feature = "v1_api")]
    fn test_jumbf_generation() {
        let ap = fixture_path("earth_apollo17.jpg");
        let temp_dir = tempdirectory().expect("temp dir");
        let op = temp_dir_path(&temp_dir, "test-image.jpg");

        // Create claims store.
        let mut store = Store::new();

        // ClaimGeneratorInfo is mandatory in Claim V2
        let cgi = ClaimGeneratorInfo::new("claim_v1_unit_test");

        // Create a 3rd party claim
        let mut claim_capture = Claim::new("capture", Some("claim_capture"), 1);
        create_capture_claim(&mut claim_capture).unwrap();
        claim_capture.add_claim_generator_info(cgi.clone());

        let signer = test_signer(SigningAlg::Ps256);

        store.commit_claim(claim_capture).unwrap();
        store.save_to_asset(&ap, signer.as_ref(), &op).unwrap();

        let mut report = StatusTracker::default();

        // read from new file
        let new_store = Store::load_from_asset(&op, true, &mut report).unwrap();

        // should not have any
        assert!(!report.has_any_error());

        // dump store and compare to original
        for claim in new_store.claims() {
            let _restored_json = claim
                .to_json(AssertionStoreJsonFormat::OrderedList, false)
                .unwrap();
            let _orig_json = store
                .get_claim(claim.label())
                .unwrap()
                .to_json(AssertionStoreJsonFormat::OrderedList, false)
                .unwrap();

            println!(
                "Claim: {} \n{}",
                claim.label(),
                claim
                    .to_json(AssertionStoreJsonFormat::OrderedListNoBinary, true)
                    .expect("could not restore from json")
            );

            for hashed_uri in claim.assertions() {
                let (label, instance) = Claim::assertion_label_from_link(&hashed_uri.url());
                claim.get_claim_assertion(&label, instance).unwrap();
            }
        }
    }

    #[test]
    #[cfg(feature = "file_io")]
    fn test_claim_v2_generation() {
        let ap = fixture_path("earth_apollo17.jpg");
        let temp_dir = tempdirectory().expect("temp dir");
        let op = temp_dir_path(&temp_dir, "test-image.jpg");

        // Create claims store.
        let mut store = Store::new();

        // ClaimGeneratorInfo is mandatory in Claim V2
        let cgi = ClaimGeneratorInfo::new("claim_v2_unit_test");

        // Create a 3rd party claim
        let mut claim_capture = Claim::new("capture", Some("claim_capture"), 2);
        create_capture_claim(&mut claim_capture).unwrap();
        claim_capture.add_claim_generator_info(cgi.clone());

        let signer = test_signer(SigningAlg::Ps256);

        store.commit_claim(claim_capture).unwrap();
        store.save_to_asset(&ap, signer.as_ref(), &op).unwrap();

        let mut report = StatusTracker::default();

        // read from new file
        let new_store = Store::load_from_asset(&op, true, &mut report).unwrap();

        // should not have any
        assert!(!report.has_any_error());

        // dump store and compare to original
        for claim in new_store.claims() {
            let _restored_json = claim
                .to_json(AssertionStoreJsonFormat::OrderedList, false)
                .unwrap();
            let _orig_json = store
                .get_claim(claim.label())
                .unwrap()
                .to_json(AssertionStoreJsonFormat::OrderedList, false)
                .unwrap();

            println!(
                "Claim: {} \n{}",
                claim.label(),
                claim
                    .to_json(AssertionStoreJsonFormat::OrderedListNoBinary, true)
                    .expect("could not restore from json")
            );

            for hashed_uri in claim.assertions() {
                let (label, instance) = Claim::assertion_label_from_link(&hashed_uri.url());
                claim.get_claim_assertion(&label, instance).unwrap();
            }
        }
    }

    #[test]
    #[cfg(feature = "file_io")]
    fn test_bad_claim_v2_generation() {
        let ap = fixture_path("earth_apollo17.jpg");
        let temp_dir = tempdirectory().expect("temp dir");
        let op = temp_dir_path(&temp_dir, "test-image.jpg");

        // Create claims store.
        let mut store = Store::new();

        // ClaimGeneratorInfo is mandatory in Claim V2
        let cgi = ClaimGeneratorInfo::new("claim_v2_unit_test");

        // Create a 3rd party claim
        let mut claim_capture = Claim::new("capture", Some("claim_capture"), 2);
        create_capture_claim(&mut claim_capture).unwrap();
        claim_capture.add_claim_generator_info(cgi.clone());

        // add second action to claim which is not allowed
        let action = Actions::new().add_action(Action::new("c2pa.opened"));
        claim_capture.add_assertion(&action).unwrap();

        let signer = test_signer(SigningAlg::Ps256);

        store.commit_claim(claim_capture).unwrap();
        store.save_to_asset(&ap, signer.as_ref(), &op).unwrap();

        let mut report = StatusTracker::default();

        // read from new file
        let _new_store = Store::load_from_asset(&op, true, &mut report);

        // should have action errors
        assert!(report.has_any_error());
        assert!(report.has_error(Error::ValidationRule(
            "only first action can be created or opened".to_string()
        )));
    }

    #[test]
    #[cfg(feature = "file_io")]
    fn test_unknown_asset_type_generation() {
        // test adding to actual image
        let ap = fixture_path("unsupported_type.txt");
        let temp_dir = tempdirectory().expect("temp dir");
        let op = temp_dir_path(&temp_dir, "unsupported_type.txt");

        // Create claims store.
        let mut store = Store::new();

        // Create a new claim.
        let claim1 = create_test_claim().unwrap();

        // Create a new claim.
        let mut claim2 = Claim::new("Photoshop", Some("Adobe"), 1);
        create_editing_claim(&mut claim2).unwrap();

        // Create a 3rd party claim
        let mut claim_capture = Claim::new("capture", Some("claim_capture"), 1);
        create_capture_claim(&mut claim_capture).unwrap();

        // Do we generate JUMBF?
        let signer = test_signer(SigningAlg::Ps256);

        // Move the claim to claims list. Note this is not real, the claims would have to be signed in between commits
        store.commit_claim(claim1).unwrap();
        store.save_to_asset(&ap, signer.as_ref(), &op).unwrap();

        // read from new file
        let new_store = Store::load_from_asset(
            &op,
            true,
            &mut StatusTracker::with_error_behavior(ErrorBehavior::StopOnFirstError),
        )
        .unwrap();

        // can  we get by the ingredient data back

        // dump store and compare to original
        for claim in new_store.claims() {
            let _restored_json = claim
                .to_json(AssertionStoreJsonFormat::OrderedList, false)
                .unwrap();
            let _orig_json = store
                .get_claim(claim.label())
                .unwrap()
                .to_json(AssertionStoreJsonFormat::OrderedList, false)
                .unwrap();

            println!(
                "Claim: {} \n{}",
                claim.label(),
                claim
                    .to_json(AssertionStoreJsonFormat::OrderedListNoBinary, true)
                    .expect("could not restore from json")
            );

            for hashed_uri in claim.assertions() {
                let (label, instance) = Claim::assertion_label_from_link(&hashed_uri.url());
                claim.get_claim_assertion(&label, instance).unwrap();
            }
        }
    }

    struct BadSigner {}

    impl Signer for BadSigner {
        fn sign(&self, _data: &[u8]) -> Result<Vec<u8>> {
            Ok(b"not a valid signature".to_vec())
        }

        fn alg(&self) -> SigningAlg {
            SigningAlg::Ps256
        }

        fn certs(&self) -> Result<Vec<Vec<u8>>> {
            Ok(Vec::new())
        }

        fn reserve_size(&self) -> usize {
            42
        }
    }

    #[test]
    #[cfg(feature = "file_io")]
    fn test_detects_unverifiable_signature() {
        // test adding to actual image
        let ap = fixture_path("earth_apollo17.jpg");
        let temp_dir = tempdirectory().expect("temp dir");
        let op = temp_dir_path(&temp_dir, "test-image-unverified.jpg");

        let mut store = Store::new();

        let claim = create_test_claim().unwrap();

        let signer = BadSigner {};

        // JUMBF generation should fail because this signature won't validate.
        store.commit_claim(claim).unwrap();

        // TO DO: This generates a log spew when running this test.
        // I don't have time to fix this right now.
        // [(date) ERROR c2pa::store] Signature that was just generated does not validate: CoseCbor

        store.save_to_asset(&ap, &signer, &op).unwrap_err();
    }

    #[test]
    #[cfg(feature = "file_io")]
    fn test_sign_with_expired_cert() {
        use crate::{create_signer, crypto::raw_signature::SigningAlg};

        // test adding to actual image
        let ap = fixture_path("earth_apollo17.jpg");
        let temp_dir = tempdirectory().expect("temp dir");
        let op = temp_dir_path(&temp_dir, "test-image-expired-cert.jpg");

        let mut store = Store::new();

        let claim = create_test_claim().unwrap();

        let signcert_path = fixture_path("rsa-pss256_key-expired.pub");
        let pkey_path = fixture_path("rsa-pss256-expired.pem");
        let signer =
            create_signer::from_files(signcert_path, pkey_path, SigningAlg::Ps256, None).unwrap();

        store.commit_claim(claim).unwrap();

        let r = store.save_to_asset(&ap, &signer, &op);
        assert!(r.is_err());
        assert_eq!(
            r.err().unwrap().to_string(),
            "the certificate was not valid at time of signing"
        );
    }

    #[test]
    #[cfg(feature = "file_io")]
    fn test_jumbf_replacement_generation() {
        // Create claims store.
        let mut store = Store::new();

        // Create a new claim.
        let claim1 = create_test_claim().unwrap();
        store.commit_claim(claim1).unwrap();

        // do we generate JUMBF
        let jumbf_bytes = store.to_jumbf_internal(512).unwrap();
        assert!(!jumbf_bytes.is_empty());

        // test adding to actual image
        let ap = fixture_path("prerelease.jpg");
        let temp_dir = tempdirectory().expect("temp dir");
        let op = temp_dir_path(&temp_dir, "replacement_test.jpg");

        // grab jumbf from original
        let original_jumbf = load_jumbf_from_file(&ap).unwrap();

        // replace with new jumbf
        save_jumbf_to_file(&jumbf_bytes, &ap, Some(&op)).unwrap();

        let saved_jumbf = load_jumbf_from_file(&op).unwrap();

        // saved data should be the new data
        assert_eq!(&jumbf_bytes, &saved_jumbf);

        // original data should not be in file anymore check for first 1k
        let buf = fs::read(&op).unwrap();
        assert_eq!(memmem::find(&buf, &original_jumbf[0..1024]), None);
    }

    #[cfg_attr(not(target_arch = "wasm32"), actix::test)]
    #[cfg_attr(target_os = "wasi", wstd::test)]
    async fn test_jumbf_generation_async() {
        let signer = async_test_signer(SigningAlg::Ps256);

        // test adding to actual image
        let ap = fixture_path("earth_apollo17.jpg");
        let temp_dir = tempdirectory().expect("temp dir");
        let op = temp_dir_path(&temp_dir, "test-async.jpg");

        // Create claims store.
        let mut store = Store::new();

        // Create a new claim.
        let claim1 = create_test_claim().unwrap();

        // Create a new claim.
        let mut claim2 = Claim::new("Photoshop", Some("Adobe"), 1);
        create_editing_claim(&mut claim2).unwrap();

        // Create a 3rd party claim
        let mut claim_capture = Claim::new("capture", Some("claim_capture"), 1);
        create_capture_claim(&mut claim_capture).unwrap();

        // Test generate JUMBF
        // Get labels for label test
        let claim1_label = claim1.label().to_string();
        let capture = claim_capture.label().to_string();
        let claim2_label = claim2.label().to_string();

        store.commit_claim(claim1).unwrap();
        store.save_to_asset_async(&ap, &signer, &op).await.unwrap();
        store.commit_claim(claim_capture).unwrap();
        store.save_to_asset_async(&ap, &signer, &op).await.unwrap();
        store.commit_claim(claim2).unwrap();
        store.save_to_asset_async(&ap, &signer, &op).await.unwrap();

        // test finding claims by label
        let c1 = store.get_claim(&claim1_label);
        let c2 = store.get_claim(&capture);
        let c3 = store.get_claim(&claim2_label);
        assert_eq!(&claim1_label, c1.unwrap().label());
        assert_eq!(&capture, c2.unwrap().label());
        assert_eq!(claim2_label, c3.unwrap().label());

        // Do we generate JUMBF
        let jumbf_bytes = store.to_jumbf_internal(signer.reserve_size()).unwrap();
        assert!(!jumbf_bytes.is_empty());

        // write to new file
        println!("Provenance: {}\n", store.provenance_path().unwrap());

        // make sure we can read from new file
        let mut report = StatusTracker::default();
        let new_store = Store::load_from_asset(&op, false, &mut report).unwrap();
        Store::verify_store_async(
            &new_store,
            &mut ClaimAssetData::Path(op.as_path()),
            &mut report,
        )
        .await
        .unwrap();

        // should have error for unreference manifests
        assert!(report.has_error(Error::UnreferencedManifest));
    }

    #[cfg(feature = "v1_api")]
    #[cfg_attr(not(target_arch = "wasm32"), actix::test)]
    #[cfg_attr(target_os = "wasi", wstd::test)]
    async fn test_jumbf_generation_remote() {
        // test adding to actual image
        let ap = fixture_path("earth_apollo17.jpg");
        let temp_dir = tempdirectory().expect("temp dir");
        let op = temp_dir_path(&temp_dir, "test-async.jpg");

        // Create claims store.
        let mut store = Store::new();

        // Create a new claim.
        let claim1 = create_test_claim().unwrap();

        // create my remote signer to map the CoseSign1 data back into the asset
        let remote_signer = crate::utils::test::temp_remote_signer();

        store.commit_claim(claim1).unwrap();
        store
            .save_to_asset_remote_signed(&ap, remote_signer.as_ref(), &op)
            .await
            .unwrap();

        // make sure we can read from new file
        let mut report = StatusTracker::default();
        let new_store = Store::load_from_asset(&op, false, &mut report).unwrap();

        Store::verify_store_async(
            &new_store,
            &mut ClaimAssetData::Path(op.as_path()),
            &mut report,
        )
        .await
        .unwrap();

        assert!(!report.has_any_error());
    }

    #[test]
    #[cfg(feature = "file_io")]
    fn test_png_jumbf_generation() {
        // test adding to actual image
        let ap = fixture_path("libpng-test.png");
        let temp_dir = tempdirectory().expect("temp dir");
        let op = temp_dir_path(&temp_dir, "libpng-test-c2pa.png");

        // Create claims store.
        let mut store = Store::new();

        // Create a new claim.
        let claim1 = create_test_claim().unwrap();

        // Create a new claim.
        let mut claim2 = Claim::new("Photoshop", Some("Adobe"), 1);
        create_editing_claim(&mut claim2).unwrap();

        // Create a 3rd party claim
        let mut claim_capture = Claim::new("capture", Some("claim_capture"), 1);
        create_capture_claim(&mut claim_capture).unwrap();

        // Do we generate JUMBF?
        let signer = test_signer(SigningAlg::Ps256);

        // Move the claim to claims list. Note this is not real, the claims would have to be signed in between commits
        store.commit_claim(claim1).unwrap();
        store.save_to_asset(&ap, signer.as_ref(), &op).unwrap();
        store.commit_claim(claim_capture).unwrap();
        store.save_to_asset(&ap, signer.as_ref(), &op).unwrap();
        store.commit_claim(claim2).unwrap();
        store.save_to_asset(&ap, signer.as_ref(), &op).unwrap();

        // write to new file
        println!("Provenance: {}\n", store.provenance_path().unwrap());

        let mut report = StatusTracker::default();

        // read from new file
        let new_store = Store::load_from_asset(&op, true, &mut report).unwrap();

        // can  we get by the ingredient data back
        let _some_binary_data: Vec<u8> = vec![
            0x0d, 0x0e, 0x0a, 0x0d, 0x0b, 0x0e, 0x0e, 0x0f, 0x0a, 0x0d, 0x0b, 0x0e, 0x0a, 0x0d,
            0x0b, 0x0e,
        ];

        // dump store and compare to original
        for claim in new_store.claims() {
            let _restored_json = claim
                .to_json(AssertionStoreJsonFormat::OrderedList, false)
                .unwrap();
            let _orig_json = store
                .get_claim(claim.label())
                .unwrap()
                .to_json(AssertionStoreJsonFormat::OrderedList, false)
                .unwrap();

            println!(
                "Claim: {} \n{}",
                claim.label(),
                claim
                    .to_json(AssertionStoreJsonFormat::OrderedListNoBinary, true)
                    .expect("could not restore from json")
            );

            for hashed_uri in claim.assertions() {
                let (label, instance) = Claim::assertion_label_from_link(&hashed_uri.url());
                claim
                    .get_claim_assertion(&label, instance)
                    .expect("Should find assertion");
            }
        }
    }

    #[test]
    #[cfg(feature = "file_io")]
    fn test_get_data_boxes() {
        // Create a new claim.
        use crate::jumbf::labels::to_relative_uri;
        let claim1 = create_test_claim().unwrap();

        for (uri, db) in claim1.databoxes() {
            // test full path
            assert!(claim1.get_databox(uri).is_some());

            // test with relative path
            let rel_path = to_relative_uri(&uri.url());
            let rel_hr = HashedUri::new(rel_path, uri.alg(), &uri.hash());
            assert!(claim1.get_databox(&rel_hr).is_some());

            // test values
            assert_eq!(db, claim1.get_databox(uri).unwrap());
        }
    }

    /*  reenable this test once we place for large test files
        #[test]
        #[cfg(feature = "file_io")]
        fn test_arw_jumbf_generation() {
            let ap = fixture_path("sample1.arw");
            let temp_dir = tempdirectory().expect("temp dir");
            let op = temp_dir_path(&temp_dir, "ssample1.arw");

            // Create claims store.
            let mut store = Store::new();

            // Create a new claim.
            let claim1 = create_test_claim().unwrap();

            // Create a new claim.
            let mut claim2 = Claim::new("Photoshop", Some("Adobe"), 1);
            create_editing_claim(&mut claim2).unwrap();

            // Create a 3rd party claim
            let mut claim_capture = Claim::new("capture", Some("claim_capture"), 1);
            create_capture_claim(&mut claim_capture).unwrap();

            // Do we generate JUMBF?
            let signer = test_signer(SigningAlg::Ps256);

            // Move the claim to claims list. Note this is not real, the claims would have to be signed in between commmits
            store.commit_claim(claim1).unwrap();
            store.save_to_asset(&ap, signer.as_ref(), &op).unwrap();
            store.commit_claim(claim_capture).unwrap();
            store.save_to_asset(&op, signer.as_ref(), &op).unwrap();
            store.commit_claim(claim2).unwrap();
            store.save_to_asset(&op, signer.as_ref(), &op).unwrap();

            // write to new file
            println!("Provenance: {}\n", store.provenance_path().unwrap());

            let mut report = StatusTracker::default();

            // read from new file
            let new_store = Store::load_from_asset(&op, true, &mut report).unwrap();

            // can  we get by the ingredient data back
            let _some_binary_data: Vec<u8> = vec![
                0x0d, 0x0e, 0x0a, 0x0d, 0x0b, 0x0e, 0x0e, 0x0f, 0x0a, 0x0d, 0x0b, 0x0e, 0x0a, 0x0d,
                0x0b, 0x0e,
            ];

            // dump store and compare to original
            for claim in new_store.claims() {
                let _restored_json = claim
                    .to_json(AssertionStoreJsonFormat::OrderedList, false)
                    .unwrap();
                let _orig_json = store
                    .get_claim(claim.label())
                    .unwrap()
                    .to_json(AssertionStoreJsonFormat::OrderedList, false)
                    .unwrap();

                println!(
                    "Claim: {} \n{}",
                    claim.label(),
                    claim
                        .to_json(AssertionStoreJsonFormat::OrderedListNoBinary, true)
                        .expect("could not restore from json")
                );

                for hashed_uri in claim.assertions() {
                    let (label, instance) = Claim::assertion_label_from_link(&hashed_uri.url());
                    claim
                        .get_claim_assertion(&label, instance)
                        .expect("Should find assertion");
                }
            }
        }
        #[test]
        #[cfg(feature = "file_io")]
        fn test_nef_jumbf_generation() {
            let ap = fixture_path("sample1.nef");
            let temp_dir = tempdirectory().expect("temp dir");
            let op = temp_dir_path(&temp_dir, "ssample1.nef");

            // Create claims store.
            let mut store = Store::new();

            // Create a new claim.
            let claim1 = create_test_claim().unwrap();

            // Create a new claim.
            let mut claim2 = Claim::new("Photoshop", Some("Adobe"), 1);
            create_editing_claim(&mut claim2).unwrap();

            // Create a 3rd party claim
            let mut claim_capture = Claim::new("capture", Some("claim_capture"), 1);
            create_capture_claim(&mut claim_capture).unwrap();

            // Do we generate JUMBF?
            let signer = test_signer(SigningAlg::Ps256);

            // Move the claim to claims list. Note this is not real, the claims would have to be signed in between commmits
            store.commit_claim(claim1).unwrap();
            store.save_to_asset(&ap, signer.as_ref(), &op).unwrap();
            store.commit_claim(claim_capture).unwrap();
            store.save_to_asset(&op, signer.as_ref(), &op).unwrap();
            store.commit_claim(claim2).unwrap();
            store.save_to_asset(&op, signer.as_ref(), &op).unwrap();

            // write to new file
            println!("Provenance: {}\n", store.provenance_path().unwrap());

            let mut report = StatusTracker::default();

            // read from new file
            let new_store = Store::load_from_asset(&op, true, &mut report).unwrap();

            // can  we get by the ingredient data back
            let _some_binary_data: Vec<u8> = vec![
                0x0d, 0x0e, 0x0a, 0x0d, 0x0b, 0x0e, 0x0e, 0x0f, 0x0a, 0x0d, 0x0b, 0x0e, 0x0a, 0x0d,
                0x0b, 0x0e,
            ];

            // dump store and compare to original
            for claim in new_store.claims() {
                let _restored_json = claim
                    .to_json(AssertionStoreJsonFormat::OrderedList, false)
                    .unwrap();
                let _orig_json = store
                    .get_claim(claim.label())
                    .unwrap()
                    .to_json(AssertionStoreJsonFormat::OrderedList, false)
                    .unwrap();

                println!(
                    "Claim: {} \n{}",
                    claim.label(),
                    claim
                        .to_json(AssertionStoreJsonFormat::OrderedListNoBinary, true)
                        .expect("could not restore from json")
                );

                for hashed_uri in claim.assertions() {
                    let (label, instance) = Claim::assertion_label_from_link(&hashed_uri.url());
                    claim
                        .get_claim_assertion(&label, instance)
                        .expect("Should find assertion");
                }
            }
        }
    */
    #[test]
    #[cfg(feature = "file_io")]
    fn test_wav_jumbf_generation() {
        let ap = fixture_path("sample1.wav");
        let temp_dir = tempdirectory().expect("temp dir");
        let op = temp_dir_path(&temp_dir, "ssample1.wav");

        // Create claims store.
        let mut store = Store::new();

        // Create a new claim.
        let claim1 = create_test_claim().unwrap();

        // Create a new claim.
        let mut claim2 = Claim::new("Photoshop", Some("Adobe"), 1);
        create_editing_claim(&mut claim2).unwrap();

        // Create a 3rd party claim
        let mut claim_capture = Claim::new("capture", Some("claim_capture"), 1);
        create_capture_claim(&mut claim_capture).unwrap();

        // Do we generate JUMBF?
        let signer = test_signer(SigningAlg::Ps256);

        // Move the claim to claims list. Note this is not real, the claims would have to be signed in between commits
        store.commit_claim(claim1).unwrap();
        store.save_to_asset(&ap, signer.as_ref(), &op).unwrap();
        store.commit_claim(claim_capture).unwrap();
        store.save_to_asset(&op, signer.as_ref(), &op).unwrap();
        store.commit_claim(claim2).unwrap();
        store.save_to_asset(&op, signer.as_ref(), &op).unwrap();

        // write to new file
        println!("Provenance: {}\n", store.provenance_path().unwrap());

        let mut report = StatusTracker::default();

        // read from new file
        let new_store = Store::load_from_asset(&op, true, &mut report).unwrap();

        // can  we get by the ingredient data back
        let _some_binary_data: Vec<u8> = vec![
            0x0d, 0x0e, 0x0a, 0x0d, 0x0b, 0x0e, 0x0e, 0x0f, 0x0a, 0x0d, 0x0b, 0x0e, 0x0a, 0x0d,
            0x0b, 0x0e,
        ];

        // dump store and compare to original
        for claim in new_store.claims() {
            let _restored_json = claim
                .to_json(AssertionStoreJsonFormat::OrderedList, false)
                .unwrap();
            let _orig_json = store
                .get_claim(claim.label())
                .unwrap()
                .to_json(AssertionStoreJsonFormat::OrderedList, false)
                .unwrap();

            println!(
                "Claim: {} \n{}",
                claim.label(),
                claim
                    .to_json(AssertionStoreJsonFormat::OrderedListNoBinary, true)
                    .expect("could not restore from json")
            );

            for hashed_uri in claim.assertions() {
                let (label, instance) = Claim::assertion_label_from_link(&hashed_uri.url());
                claim
                    .get_claim_assertion(&label, instance)
                    .expect("Should find assertion");
            }
        }
    }

    #[test]
    #[cfg(feature = "file_io")]
    fn test_avi_jumbf_generation() {
        let ap = fixture_path("test.avi");
        let temp_dir = tempdirectory().expect("temp dir");
        let op = temp_dir_path(&temp_dir, "test.avi");

        // Create claims store.
        let mut store = Store::new();

        // Create a new claim.
        let claim1 = create_test_claim().unwrap();

        // Create a new claim.
        let mut claim2 = Claim::new("Photoshop", Some("Adobe"), 1);
        create_editing_claim(&mut claim2).unwrap();

        // Create a 3rd party claim
        let mut claim_capture = Claim::new("capture", Some("claim_capture"), 1);
        create_capture_claim(&mut claim_capture).unwrap();

        // Do we generate JUMBF?
        let signer = test_signer(SigningAlg::Ps256);

        // Move the claim to claims list. Note this is not real, the claims would have to be signed in between commits
        store.commit_claim(claim1).unwrap();
        store.save_to_asset(&ap, signer.as_ref(), &op).unwrap();
        store.commit_claim(claim_capture).unwrap();
        store.save_to_asset(&op, signer.as_ref(), &op).unwrap();
        store.commit_claim(claim2).unwrap();
        store.save_to_asset(&op, signer.as_ref(), &op).unwrap();

        // write to new file
        println!("Provenance: {}\n", store.provenance_path().unwrap());

        let mut report = StatusTracker::default();

        // read from new file
        let new_store = Store::load_from_asset(&op, true, &mut report).unwrap();

        // can  we get by the ingredient data back
        let _some_binary_data: Vec<u8> = vec![
            0x0d, 0x0e, 0x0a, 0x0d, 0x0b, 0x0e, 0x0e, 0x0f, 0x0a, 0x0d, 0x0b, 0x0e, 0x0a, 0x0d,
            0x0b, 0x0e,
        ];

        // dump store and compare to original
        for claim in new_store.claims() {
            let _restored_json = claim
                .to_json(AssertionStoreJsonFormat::OrderedList, false)
                .unwrap();
            let _orig_json = store
                .get_claim(claim.label())
                .unwrap()
                .to_json(AssertionStoreJsonFormat::OrderedList, false)
                .unwrap();

            println!(
                "Claim: {} \n{}",
                claim.label(),
                claim
                    .to_json(AssertionStoreJsonFormat::OrderedListNoBinary, true)
                    .expect("could not restore from json")
            );

            for hashed_uri in claim.assertions() {
                let (label, instance) = Claim::assertion_label_from_link(&hashed_uri.url());
                claim
                    .get_claim_assertion(&label, instance)
                    .expect("Should find assertion");
            }
        }
    }

    #[test]
    #[cfg(feature = "file_io")]
    fn test_webp_jumbf_generation() {
        let ap = fixture_path("sample1.webp");
        let temp_dir = tempdirectory().expect("temp dir");
        let op = temp_dir_path(&temp_dir, "sample1.webp");

        // Create claims store.
        let mut store = Store::new();

        // Create a new claim.
        let claim1 = create_test_claim().unwrap();

        // Create a new claim.
        let mut claim2 = Claim::new("Photoshop", Some("Adobe"), 1);
        create_editing_claim(&mut claim2).unwrap();

        // Create a 3rd party claim
        let mut claim_capture = Claim::new("capture", Some("claim_capture"), 1);
        create_capture_claim(&mut claim_capture).unwrap();

        // Do we generate JUMBF?
        let signer = test_signer(SigningAlg::Ps256);

        // Move the claim to claims list. Note this is not real, the claims would have to be signed in between commits
        store.commit_claim(claim1).unwrap();
        store.save_to_asset(&ap, signer.as_ref(), &op).unwrap();
        store.commit_claim(claim_capture).unwrap();
        store.save_to_asset(&op, signer.as_ref(), &op).unwrap();
        store.commit_claim(claim2).unwrap();
        store.save_to_asset(&op, signer.as_ref(), &op).unwrap();

        // write to new file
        println!("Provenance: {}\n", store.provenance_path().unwrap());

        let mut report = StatusTracker::default();

        // read from new file
        let new_store = Store::load_from_asset(&op, true, &mut report).unwrap();

        // can  we get by the ingredient data back
        let _some_binary_data: Vec<u8> = vec![
            0x0d, 0x0e, 0x0a, 0x0d, 0x0b, 0x0e, 0x0e, 0x0f, 0x0a, 0x0d, 0x0b, 0x0e, 0x0a, 0x0d,
            0x0b, 0x0e,
        ];

        // dump store and compare to original
        for claim in new_store.claims() {
            let _restored_json = claim
                .to_json(AssertionStoreJsonFormat::OrderedList, false)
                .unwrap();
            let _orig_json = store
                .get_claim(claim.label())
                .unwrap()
                .to_json(AssertionStoreJsonFormat::OrderedList, false)
                .unwrap();

            println!(
                "Claim: {} \n{}",
                claim.label(),
                claim
                    .to_json(AssertionStoreJsonFormat::OrderedListNoBinary, true)
                    .expect("could not restore from json")
            );

            for hashed_uri in claim.assertions() {
                let (label, instance) = Claim::assertion_label_from_link(&hashed_uri.url());
                claim
                    .get_claim_assertion(&label, instance)
                    .expect("Should find assertion");
            }
        }
    }

    #[test]
    #[cfg(feature = "file_io")]
    fn test_heic() {
        let ap = fixture_path("sample1.heic");
        let temp_dir = tempdirectory().expect("temp dir");
        let op = temp_dir_path(&temp_dir, "sample1.heic");

        // Create claims store.
        let mut store = Store::new();

        // Create a new claim.
        let claim1 = create_test_claim().unwrap();

        // Do we generate JUMBF?
        let signer = test_signer(SigningAlg::Ps256);

        // Move the claim to claims list. Note this is not real, the claims would have to be signed in between commits
        store.commit_claim(claim1).unwrap();
        store.save_to_asset(&ap, signer.as_ref(), &op).unwrap();

        let mut report = StatusTracker::default();

        // read from new file
        let new_store = Store::load_from_asset(&op, true, &mut report).unwrap();

        // dump store and compare to original
        for claim in new_store.claims() {
            println!(
                "Claim: {} \n{}",
                claim.label(),
                claim
                    .to_json(AssertionStoreJsonFormat::OrderedListNoBinary, true)
                    .expect("could not restore from json")
            );

            for hashed_uri in claim.assertions() {
                let (label, instance) = Claim::assertion_label_from_link(&hashed_uri.url());
                claim
                    .get_claim_assertion(&label, instance)
                    .expect("Should find assertion");
            }
        }
    }

    #[test]
    #[cfg(feature = "file_io")]
    fn test_avif() {
        let ap = fixture_path("sample1.avif");
        let temp_dir = tempdirectory().expect("temp dir");
        let op = temp_dir_path(&temp_dir, "sample1.avif");

        // Create claims store.
        let mut store = Store::new();

        // Create a new claim.
        let claim1 = create_test_claim().unwrap();

        // Do we generate JUMBF?
        let signer = test_signer(SigningAlg::Ps256);

        // Move the claim to claims list. Note this is not real, the claims would have to be signed in between commits
        store.commit_claim(claim1).unwrap();
        store.save_to_asset(&ap, signer.as_ref(), &op).unwrap();

        let mut report = StatusTracker::default();

        // read from new file
        let new_store = Store::load_from_asset(&op, true, &mut report).unwrap();

        // dump store and compare to original
        for claim in new_store.claims() {
            println!(
                "Claim: {} \n{}",
                claim.label(),
                claim
                    .to_json(AssertionStoreJsonFormat::OrderedListNoBinary, true)
                    .expect("could not restore from json")
            );

            for hashed_uri in claim.assertions() {
                let (label, instance) = Claim::assertion_label_from_link(&hashed_uri.url());
                claim
                    .get_claim_assertion(&label, instance)
                    .expect("Should find assertion");
            }
        }
    }

    #[test]
    #[cfg(feature = "file_io")]
    fn test_heif() {
        let ap = fixture_path("sample1.heif");
        let temp_dir = tempdirectory().expect("temp dir");
        let op = temp_dir_path(&temp_dir, "sample1.heif");

        // Create claims store.
        let mut store = Store::new();

        // Create a new claim.
        let claim1 = create_test_claim().unwrap();

        // Do we generate JUMBF?
        let signer = test_signer(SigningAlg::Ps256);

        // Move the claim to claims list. Note this is not real, the claims would have to be signed in between commits
        store.commit_claim(claim1).unwrap();
        store.save_to_asset(&ap, signer.as_ref(), &op).unwrap();

        let mut report = StatusTracker::default();

        // read from new file
        let new_store = Store::load_from_asset(&op, true, &mut report).unwrap();

        // dump store and compare to original
        for claim in new_store.claims() {
            println!(
                "Claim: {} \n{}",
                claim.label(),
                claim
                    .to_json(AssertionStoreJsonFormat::OrderedListNoBinary, true)
                    .expect("could not restore from json")
            );

            for hashed_uri in claim.assertions() {
                let (label, instance) = Claim::assertion_label_from_link(&hashed_uri.url());
                claim
                    .get_claim_assertion(&label, instance)
                    .expect("Should find assertion");
            }
        }
    }

    /*  todo: disable until we can generate a valid file with no xmp
    #[test]
    fn test_manifest_no_xmp() {
        let ap = fixture_path("CAICAI_NO_XMP.jpg");
        assert!(Store::load_from_asset(&ap, true, None).is_ok());
    }
    */

    #[test]
    fn test_manifest_bad_sig() {
        let ap = fixture_path("CE-sig-CA.jpg");
        assert!(Store::load_from_asset(
            &ap,
            true,
            &mut StatusTracker::with_error_behavior(ErrorBehavior::StopOnFirstError)
        )
        .is_err());
    }

    #[test]
    fn test_unsupported_type_without_external_manifest() {
        let ap = fixture_path("Purple Square.psd");
        let mut report = StatusTracker::default();
        let result = Store::load_from_asset(&ap, true, &mut report);
        assert!(matches!(result, Err(Error::UnsupportedType)));
        println!("Error report for {}: {:?}", ap.display(), report);
        assert!(!report.logged_items().is_empty());

        assert!(report.has_error(Error::UnsupportedType));
    }

    #[test]
    fn test_bad_jumbf() {
        // test bad jumbf
        let ap = fixture_path("prerelease.jpg");
        let mut report = StatusTracker::default();
        let _r = Store::load_from_asset(&ap, true, &mut report);

        // error report
        println!("Error report for {}: {:?}", ap.display(), report);
        assert!(!report.logged_items().is_empty());

        assert!(report.has_error(Error::PrereleaseError));
    }

    #[test]
    fn test_detect_byte_change() {
        // test bad jumbf
        let ap = fixture_path("XCA.jpg");
        let mut report = StatusTracker::default();
        Store::load_from_asset(&ap, true, &mut report).unwrap();

        // error report
        println!("Error report for {}: {:?}", ap.display(), report);
        assert!(!report.logged_items().is_empty());

        assert!(report.has_status(validation_status::ASSERTION_DATAHASH_MISMATCH));
    }

    #[test]
    #[cfg(feature = "file_io")]
    fn test_file_not_found() {
        let ap = fixture_path("this_does_not_exist.jpg");
        let mut report = StatusTracker::default();
        let _result = Store::load_from_asset(&ap, true, &mut report);

        println!(
            "Error report for {}: {:?}",
            ap.display(),
            report.logged_items()
        );

        assert!(!report.logged_items().is_empty());

        let errors: Vec<&LogItem> = report.filter_errors().collect();
        assert!(errors[0].err_val.as_ref().unwrap().starts_with("IoError"));
    }

    #[test]
    fn test_old_manifest() {
        let ap = fixture_path("prerelease.jpg");
        let mut report = StatusTracker::default();
        let _r = Store::load_from_asset(&ap, true, &mut report);

        println!(
            "Error report for {}: {:?}",
            ap.display(),
            report.logged_items()
        );

        assert!(!report.logged_items().is_empty());

        let errors: Vec<&LogItem> = report.filter_errors().collect();
        assert!(errors[0]
            .err_val
            .as_ref()
            .unwrap()
            .starts_with("Prerelease"));
    }

    #[test]
    #[ignore] // we no longer support these
    #[cfg(feature = "file_io")]
    #[cfg(feature = "v1_api")]
    fn test_verifiable_credentials() {
        use crate::utils::test::create_test_store_v1;

        let signer = test_signer(SigningAlg::Ps256);

        // test adding to actual image
        let ap = fixture_path("earth_apollo17.jpg");
        let temp_dir = tempdirectory().expect("temp dir");
        let op = temp_dir_path(&temp_dir, "earth_apollo17.jpg");

        // get default store with default claim
        let mut store = create_test_store_v1().unwrap();

        // save to output
        store
            .save_to_asset(ap.as_path(), signer.as_ref(), op.as_path())
            .unwrap();

        // read back in
        let restored_store = Store::load_from_asset(
            op.as_path(),
            true,
            &mut StatusTracker::with_error_behavior(ErrorBehavior::StopOnFirstError),
        )
        .unwrap();

        let pc = restored_store.provenance_claim().unwrap();

        let vc = pc.get_verifiable_credentials();

        assert!(!vc.is_empty());
        match &vc[0] {
            AssertionData::Json(s) => {
                assert!(s.contains("did:nppa:eb1bb9934d9896a374c384521410c7f14"))
            }
            _ => panic!("expected JSON assertion data"),
        }
    }

    #[test]
    #[cfg(feature = "file_io")]
    #[cfg(feature = "v1_api")]
    fn test_data_box_creation() {
        use crate::utils::test::create_test_store_v1;

        let signer = test_signer(SigningAlg::Ps256);

        // test adding to actual image
        let ap = fixture_path("earth_apollo17.jpg");
        let temp_dir = tempdirectory().expect("temp dir");
        let op = temp_dir_path(&temp_dir, "earth_apollo17.jpg");

        // get default store with default claim
        let mut store = create_test_store_v1().unwrap();

        // save to output
        store
            .save_to_asset(ap.as_path(), signer.as_ref(), op.as_path())
            .unwrap();

        // read back in
        let restored_store = Store::load_from_asset(
            op.as_path(),
            true,
            &mut StatusTracker::with_error_behavior(ErrorBehavior::StopOnFirstError),
        )
        .unwrap();

        let pc = restored_store.provenance_claim().unwrap();

        let databoxes = pc.databoxes();

        assert!(!databoxes.is_empty());

        for (uri, db) in databoxes {
            println!(
                "URI: {}, data: {}",
                uri.url(),
                String::from_utf8_lossy(&db.data)
            );
        }
    }

    /// copies a fixture, replaces some bytes and returns a validation report
    fn patch_and_report(
        fixture_name: &str,
        search_bytes: &[u8],
        replace_bytes: &[u8],
    ) -> StatusTracker {
        let temp_dir = tempdirectory().expect("temp dir");
        let path = temp_fixture_path(&temp_dir, fixture_name);
        patch_file(&path, search_bytes, replace_bytes).expect("patch_file");
        let mut report = StatusTracker::default();
        let _r = Store::load_from_asset(&path, true, &mut report); // errs are in report
        println!("report: {report:?}");
        report
    }

    #[test]
    #[cfg(feature = "file_io")]
    #[cfg(feature = "v1_api")]
    fn test_update_manifest_v1() {
        use crate::{
            hashed_uri::HashedUri, jumbf_io::load_jumbf_from_memory,
            utils::test::create_test_store_v1,
        };

        let signer = test_signer(SigningAlg::Ps256);

        // test adding to actual image
        let ap = fixture_path("earth_apollo17.jpg");
        let temp_dir = tempdirectory().expect("temp dir");
        let op = temp_dir_path(&temp_dir, "update_manifest.jpg");

        // get default store with default claim
        let mut store = create_test_store_v1().unwrap();

        // save to output
        store
            .save_to_asset(ap.as_path(), signer.as_ref(), op.as_path())
            .unwrap();

        let mut report = StatusTracker::with_error_behavior(ErrorBehavior::StopOnFirstError);
        // read back in
        let ingredient_vec = std::fs::read(op.as_path()).unwrap();
        let restored_store =
            Store::load_from_memory("jpg", &ingredient_vec, true, &mut report).unwrap();
        let pc = restored_store.provenance_claim().unwrap();

        // should be a regular manifest
        assert!(!pc.update_manifest());

        // create a new update manifest
        let mut claim = Claim::new("adobe unit test", Some("update_manifest"), 1);

        let mut new_store = Store::load_ingredient_to_claim(
            &mut claim,
            &load_jumbf_from_memory("jpg", &ingredient_vec).unwrap(),
            None,
        )
        .unwrap();

        let ingredient_hashes = new_store.get_manifest_box_hashes(pc);
        let parent_hashed_uri = HashedUri::new(
            restored_store.provenance_path().unwrap(),
            Some(pc.alg().to_string()),
            &ingredient_hashes.manifest_box_hash,
        );

        let ingredient = Ingredient::new_v2("update_manifest.jpg", "image/jpeg")
            .set_parent()
            .set_c2pa_manifest_from_hashed_uri(Some(parent_hashed_uri));

        claim.add_assertion(&ingredient).unwrap();

        new_store.commit_update_manifest(claim).unwrap();
        new_store
            .save_to_asset(op.as_path(), signer.as_ref(), op.as_path())
            .unwrap();

        // read back in store with update manifest
        let um_store = Store::load_from_asset(op.as_path(), true, &mut report).unwrap();

        let um = um_store.provenance_claim().unwrap();

        // should be an update manifest
        assert!(um.update_manifest());

        // should not have any errors
        assert!(!report.has_any_error());
    }

    #[test]
    #[cfg(feature = "file_io")]
    #[cfg(feature = "v1_api")]
    fn test_update_manifest_v2() {
        use crate::{
            hashed_uri::HashedUri, jumbf::labels::to_signature_uri,
            jumbf_io::load_jumbf_from_memory, utils::test::create_test_store_v1,
            ClaimGeneratorInfo, ValidationResults,
        };

        let signer = test_signer(SigningAlg::Ps256);

        // test adding to actual image
        let ap = fixture_path("earth_apollo17.jpg");
        let temp_dir = tempdirectory().expect("temp dir");
        let op = temp_dir_path(&temp_dir, "update_manifest.jpg");

        // get default store with default claim
        let mut store = create_test_store_v1().unwrap();

        // save to output
        store
            .save_to_asset(ap.as_path(), signer.as_ref(), op.as_path())
            .unwrap();

        let mut report = StatusTracker::with_error_behavior(ErrorBehavior::StopOnFirstError);
        // read back in
        let ingredient_vec = std::fs::read(op.as_path()).unwrap();
        let restored_store =
            Store::load_from_memory("jpg", &ingredient_vec, true, &mut report).unwrap();
        let pc = restored_store.provenance_claim().unwrap();

        // should be a regular manifest
        assert!(!pc.update_manifest());

        // create a new update manifest
        let mut claim = Claim::new("adobe unit test", Some("update_manifest_vendor"), 2);
        // ClaimGeneratorInfo is mandatory in Claim V2
        let cgi = ClaimGeneratorInfo::new("claim_v2_unit_test");
        claim.add_claim_generator_info(cgi);

        let mut new_store = Store::load_ingredient_to_claim(
            &mut claim,
            &load_jumbf_from_memory("jpg", &ingredient_vec).unwrap(),
            None,
        )
        .unwrap();

        let ingredient_hashes = new_store.get_manifest_box_hashes(pc);
        let parent_hashed_uri = HashedUri::new(
            restored_store.provenance_path().unwrap(),
            Some(pc.alg().to_string()),
            &ingredient_hashes.manifest_box_hash,
        );
        let signature_hashed_uri = HashedUri::new(
            to_signature_uri(pc.label()),
            Some(pc.alg().to_string()),
            &ingredient_hashes.signature_box_hash,
        );

        let validation_results = ValidationResults::from_store(&restored_store, &report);

        let ingredient = Ingredient::new_v3(Relationship::ParentOf)
            .set_active_manifests_and_signature_from_hashed_uri(
                Some(parent_hashed_uri),
                Some(signature_hashed_uri),
            ) // mandatory for v3
            .set_validation_results(Some(validation_results)); // mandatory for v3

        claim.add_assertion(&ingredient).unwrap();

        // create mandatory opened action (optional for update manifest)
        let ingredient = claim.ingredient_assertions()[0];
        let ingregient_uri = to_assertion_uri(claim.label(), &ingredient.label());
        let ingredient_hashed_uri = HashedUri::new(
            ingregient_uri,
            Some(claim.alg().to_owned()),
            ingredient.hash(),
        );

        let opened = Action::new("c2pa.opened")
            .set_parameter("ingredients", vec![ingredient_hashed_uri])
            .unwrap();
        let em = Action::new("c2pa.edited.metadata");
        let actions = Actions::new().add_action(opened).add_action(em);

        // add action (this is optional for update manifest)
        claim.add_assertion(&actions).unwrap();

        /* sample of adding timestamp assertion

        // lets add a timestamp for old manifest
        let timestamp = send_timestamp_request(pc.signature_val()).unwrap();
        crate::crypto::time_stamp::verify_time_stamp(&timestamp, pc.signature_val()).unwrap();
        let timestamp_assertion = crate::assertions::TimeStamp::new(pc.label(), &timestamp);
        claim.add_assertion(&timestamp_assertion).unwrap();
        */

        new_store.commit_update_manifest(claim).unwrap();
        new_store
            .save_to_asset(op.as_path(), signer.as_ref(), op.as_path())
            .unwrap();

        let mut um_report = StatusTracker::with_error_behavior(ErrorBehavior::StopOnFirstError);

        // read back in store with update manifest
        let um_store = Store::load_from_asset(op.as_path(), true, &mut um_report).unwrap();

        let um = um_store.provenance_claim().unwrap();

        // should be an update manifest
        assert!(um.update_manifest());

        // should not have any errors
        assert!(!um_report.has_any_error());
    }

    #[test]
    #[cfg(feature = "file_io")]
    #[cfg(feature = "v1_api")]
    fn test_update_manifest_with_timestamp_assertion() {
        // add timestamp assertion to update manifest
        let ap = fixture_path("update_manifest.jpg");

        let mut report = StatusTracker::with_error_behavior(ErrorBehavior::StopOnFirstError);
        let restored_store = Store::load_from_asset(ap.as_path(), true, &mut report).unwrap();
        let pc = restored_store.provenance_claim().unwrap();

        // should be an update manifest
        assert!(pc.update_manifest());
    }

    #[test]
    #[cfg(feature = "file_io")]
    #[cfg(feature = "v1_api")]
    fn test_ingredient_conflict_with_current_manifest() {
        use crate::{
            hashed_uri::HashedUri, jumbf::labels::to_signature_uri,
            jumbf_io::load_jumbf_from_memory, utils::test::create_test_store_v1,
            ClaimGeneratorInfo, ValidationResults,
        };

        let signer = test_signer(SigningAlg::Ps256);

        // test adding to actual image
        let ap = fixture_path("earth_apollo17.jpg");
        let temp_dir = tempdirectory().expect("temp dir");
        let op = temp_dir_path(&temp_dir, "update_manifest.jpg");

        // get default store with default claim
        let mut store = create_test_store_v1().unwrap();

        // save to output
        store
            .save_to_asset(ap.as_path(), signer.as_ref(), op.as_path())
            .unwrap();

        let mut report = StatusTracker::with_error_behavior(ErrorBehavior::StopOnFirstError);
        // read back in
        let ingredient_vec = std::fs::read(op.as_path()).unwrap();
        let restored_store =
            Store::load_from_memory("jpg", &ingredient_vec, true, &mut report).unwrap();
        let pc = restored_store.provenance_claim().unwrap();

        // should be a regular manifest
        assert!(!pc.update_manifest());

        // create a new update manifest
        let mut claim = Claim::new("adobe unit test", Some("update_manifest_1"), 2);
        // ClaimGeneratorInfo is mandatory in Claim V2
        let cgi = ClaimGeneratorInfo::new("claim_v2_unit_test");
        claim.add_claim_generator_info(cgi);

        // created redacted uri
        let redacted_uri = to_assertion_uri(pc.label(), labels::SCHEMA_ORG);

        let mut redacted_store = Store::load_ingredient_to_claim(
            &mut claim,
            &load_jumbf_from_memory("jpg", &ingredient_vec).unwrap(),
            Some(vec![redacted_uri]),
        )
        .unwrap();

        let ingredient_hashes = restored_store.get_manifest_box_hashes(pc);
        let parent_hashed_uri = HashedUri::new(
            restored_store.provenance_path().unwrap(),
            Some(pc.alg().to_string()),
            &ingredient_hashes.manifest_box_hash,
        );
        let signature_hashed_uri = HashedUri::new(
            to_signature_uri(pc.label()),
            Some(pc.alg().to_string()),
            &ingredient_hashes.signature_box_hash,
        );

        let validation_results = ValidationResults::from_store(&restored_store, &report);

        let ingredient = Ingredient::new_v3(Relationship::ParentOf)
            .set_active_manifests_and_signature_from_hashed_uri(
                Some(parent_hashed_uri),
                Some(signature_hashed_uri),
            ) // mandatory for v3
            .set_validation_results(Some(validation_results)); // mandatory for v3

        claim.add_assertion(&ingredient).unwrap();

        // create mandatory opened action (optional for update manifest)
        let ingredient = claim.ingredient_assertions()[0];
        let ingregient_uri = to_assertion_uri(claim.label(), &ingredient.label());
        let ingredient_hashed_uri = HashedUri::new(
            ingregient_uri,
            Some(claim.alg().to_owned()),
            ingredient.hash(),
        );

        let opened = Action::new("c2pa.opened")
            .set_parameter("ingredients", vec![ingredient_hashed_uri])
            .unwrap();
        let em = Action::new("c2pa.edited.metadata");
        let actions = Actions::new().add_action(opened).add_action(em);

        // add action (this is optional for update manifest)
        claim.add_assertion(&actions).unwrap();

        redacted_store.commit_update_manifest(claim).unwrap();
        redacted_store
            .save_to_asset(op.as_path(), signer.as_ref(), op.as_path())
            .unwrap();

        let mut um_report = StatusTracker::with_error_behavior(ErrorBehavior::StopOnFirstError);

        // read back in store with update manifest
        let um_store = Store::load_from_asset(op.as_path(), true, &mut um_report).unwrap();

        let um = um_store.provenance_claim().unwrap();

        // should be an update manifest
        assert!(um.update_manifest());

        // should not have any errors
        assert!(!um_report.has_any_error());

        // add ingredient again without redaction to make sure conflict is resolved with current redaction
        let mut new_claim = Claim::new("adobe unit test", Some("update_manifest_2"), 2);
        // ClaimGeneratorInfo is mandatory in Claim V2
        let cgi = ClaimGeneratorInfo::new("claim_v2_unit_test");
        new_claim.add_claim_generator_info(cgi);

        // load ingredient with redaction
        Store::load_ingredient_to_claim(
            &mut new_claim,
            &load_jumbf_from_file(op.as_path()).unwrap(),
            None,
        )
        .unwrap();

        // load original ingredient without redaction
        let _conflict_store = Store::load_ingredient_to_claim(
            &mut new_claim,
            &load_jumbf_from_memory("jpg", &ingredient_vec).unwrap(),
            None,
        )
        .unwrap();

        // the confict_store is adjusted to remove the conflicting claim
        let redacted_claim = new_claim.claim_ingredient(pc.label()).unwrap();
        assert!(redacted_claim
            .get_assertion(labels::SCHEMA_ORG, 0)
            .is_none());
    }

    #[test]
    fn test_ingredient_conflict_with_incoming_manifest() {
        use crate::{
            hashed_uri::HashedUri, jumbf::labels::to_signature_uri,
            jumbf_io::load_jumbf_from_memory, utils::test::create_test_store_v1,
            ClaimGeneratorInfo, ValidationResults,
        };

        let signer = test_signer(SigningAlg::Ps256);

        // test adding to actual image
        let ap = fixture_path("earth_apollo17.jpg");
        let temp_dir = tempdirectory().expect("temp dir");
        let op = temp_dir_path(&temp_dir, "update_manifest.jpg");

        // get default store with default claim
        let mut store = create_test_store_v1().unwrap();

        // save to output
        store
            .save_to_asset(ap.as_path(), signer.as_ref(), op.as_path())
            .unwrap();

        let mut report = StatusTracker::with_error_behavior(ErrorBehavior::StopOnFirstError);
        // read back in
        let ingredient_vec = std::fs::read(op.as_path()).unwrap();
        let restored_store =
            Store::load_from_memory("jpg", &ingredient_vec, true, &mut report).unwrap();
        let pc = restored_store.provenance_claim().unwrap();

        // should be a regular manifest
        assert!(!pc.update_manifest());

        // create a new update manifest
        let mut claim = Claim::new("adobe unit test", Some("update_manifest_1"), 2);
        // ClaimGeneratorInfo is mandatory in Claim V2
        let cgi = ClaimGeneratorInfo::new("claim_v2_unit_test");
        claim.add_claim_generator_info(cgi);

        // created redacted uri
        let redacted_uri = to_assertion_uri(pc.label(), labels::SCHEMA_ORG);

        let mut redacted_store = Store::load_ingredient_to_claim(
            &mut claim,
            &load_jumbf_from_memory("jpg", &ingredient_vec).unwrap(),
            Some(vec![redacted_uri]),
        )
        .unwrap();

        let ingredient_hashes = restored_store.get_manifest_box_hashes(pc);
        let parent_hashed_uri = HashedUri::new(
            restored_store.provenance_path().unwrap(),
            Some(pc.alg().to_string()),
            &ingredient_hashes.manifest_box_hash,
        );
        let signature_hashed_uri = HashedUri::new(
            to_signature_uri(pc.label()),
            Some(pc.alg().to_string()),
            &ingredient_hashes.signature_box_hash,
        );

        let validation_results = ValidationResults::from_store(&restored_store, &report);

        let ingredient = Ingredient::new_v3(Relationship::ParentOf)
            .set_active_manifests_and_signature_from_hashed_uri(
                Some(parent_hashed_uri),
                Some(signature_hashed_uri),
            ) // mandatory for v3
            .set_validation_results(Some(validation_results)); // mandatory for v3

        claim.add_assertion(&ingredient).unwrap();

        // create mandatory opened action (optional for update manifest)
        let ingredient = claim.ingredient_assertions()[0];
        let ingregient_uri = to_assertion_uri(claim.label(), &ingredient.label());
        let ingredient_hashed_uri = HashedUri::new(
            ingregient_uri,
            Some(claim.alg().to_owned()),
            ingredient.hash(),
        );

        let opened = Action::new("c2pa.opened")
            .set_parameter("ingredients", vec![ingredient_hashed_uri])
            .unwrap();
        let em = Action::new("c2pa.edited.metadata");
        let actions = Actions::new().add_action(opened).add_action(em);

        // add action (this is optional for update manifest)
        claim.add_assertion(&actions).unwrap();

        redacted_store.commit_update_manifest(claim).unwrap();
        redacted_store
            .save_to_asset(op.as_path(), signer.as_ref(), op.as_path())
            .unwrap();

        let mut um_report = StatusTracker::with_error_behavior(ErrorBehavior::StopOnFirstError);

        // read back in store with update manifest
        let um_store = Store::load_from_asset(op.as_path(), true, &mut um_report).unwrap();

        let um = um_store.provenance_claim().unwrap();

        // should be an update manifest
        assert!(um.update_manifest());

        // should not have any errors
        assert!(!um_report.has_any_error());

        // add ingredient again without redaction to make sure conflict is resolved with current redaction
        let mut new_claim = Claim::new("adobe unit test", Some("update_manifest_2"), 2);
        // ClaimGeneratorInfo is mandatory in Claim V2
        let cgi = ClaimGeneratorInfo::new("claim_v2_unit_test");
        new_claim.add_claim_generator_info(cgi);

        // load original ingredient without redaction
        Store::load_ingredient_to_claim(
            &mut new_claim,
            &load_jumbf_from_memory("jpg", &ingredient_vec).unwrap(),
            None,
        )
        .unwrap();

        // the confict_store is adjusted to remove the conflicting claim
        let not_redacted_claim = new_claim.claim_ingredient(pc.label()).unwrap();
        assert!(not_redacted_claim
            .get_assertion(labels::SCHEMA_ORG, 0)
            .is_some());

        // load ingredient with redaction
        Store::load_ingredient_to_claim(
            &mut new_claim,
            &load_jumbf_from_file(op.as_path()).unwrap(),
            None,
        )
        .unwrap();

        // the confict_store is adjusted to remove the conflicting claim
        let redacted_claim = new_claim.claim_ingredient(pc.label()).unwrap();
        assert!(redacted_claim
            .get_assertion(labels::SCHEMA_ORG, 0)
            .is_none());
    }

    #[test]
    #[cfg(feature = "file_io")]
    #[cfg(feature = "v1_api")]
    fn test_ingredient_conflicting_redactions_to_same_manifest() {
        use crate::{
            hashed_uri::HashedUri, jumbf::labels::to_signature_uri,
            jumbf_io::load_jumbf_from_memory, utils::test::create_test_store_v1,
            ClaimGeneratorInfo, ValidationResults,
        };

        let signer = test_signer(SigningAlg::Ps256);

        // test adding to actual image
        let ap = fixture_path("earth_apollo17.jpg");
        let temp_dir = tempdirectory().expect("temp dir");
        let op = temp_dir_path(&temp_dir, "update_manifest.jpg");
        let op_output = temp_dir_path(&temp_dir, "update_manifest_output.jpg");
        let op2_output = temp_dir_path(&temp_dir, "update_manifest2_output.jpg");

        // get default store with default claim
        let mut store = create_test_store_v1().unwrap();

        // save to output
        store
            .save_to_asset(ap.as_path(), signer.as_ref(), op.as_path())
            .unwrap();

        let mut report = StatusTracker::with_error_behavior(ErrorBehavior::StopOnFirstError);
        // read back in
        let ingredient_vec = std::fs::read(op.as_path()).unwrap();
        let restored_store =
            Store::load_from_memory("jpg", &ingredient_vec, true, &mut report).unwrap();
        let pc = restored_store.provenance_claim().unwrap();

        // should be a regular manifest
        assert!(!pc.update_manifest());

        // create a new update manifest
        let mut claim = Claim::new("adobe unit test", Some("update_manifest_1"), 2);
        // ClaimGeneratorInfo is mandatory in Claim V2
        let cgi = ClaimGeneratorInfo::new("claim_v2_unit_test");
        claim.add_claim_generator_info(cgi.clone());

        // created redacted uri
        let redacted_uri = to_assertion_uri(pc.label(), labels::SCHEMA_ORG);

        let mut redacted_store = Store::load_ingredient_to_claim(
            &mut claim,
            &load_jumbf_from_memory("jpg", &ingredient_vec).unwrap(),
            Some(vec![redacted_uri]),
        )
        .unwrap();

        let ingredient_hashes = restored_store.get_manifest_box_hashes(pc);
        let parent_hashed_uri = HashedUri::new(
            restored_store.provenance_path().unwrap(),
            Some(pc.alg().to_string()),
            &ingredient_hashes.manifest_box_hash,
        );
        let signature_hashed_uri = HashedUri::new(
            to_signature_uri(pc.label()),
            Some(pc.alg().to_string()),
            &ingredient_hashes.signature_box_hash,
        );

        let validation_results = ValidationResults::from_store(&restored_store, &report);

        let ingredient = Ingredient::new_v3(Relationship::ParentOf)
            .set_active_manifests_and_signature_from_hashed_uri(
                Some(parent_hashed_uri),
                Some(signature_hashed_uri),
            ) // mandatory for v3
            .set_validation_results(Some(validation_results)); // mandatory for v3

        claim.add_assertion(&ingredient).unwrap();

        // create mandatory opened action (optional for update manifest)
        let ingredient = claim.ingredient_assertions()[0];
        let ingregient_uri = to_assertion_uri(claim.label(), &ingredient.label());
        let ingredient_hashed_uri = HashedUri::new(
            ingregient_uri,
            Some(claim.alg().to_owned()),
            ingredient.hash(),
        );

        let opened = Action::new("c2pa.opened")
            .set_parameter("ingredients", vec![ingredient_hashed_uri])
            .unwrap();
        let em = Action::new("c2pa.edited.metadata");
        let actions = Actions::new().add_action(opened).add_action(em);

        // add action (this is optional for update manifest)
        claim.add_assertion(&actions).unwrap();

        redacted_store.commit_update_manifest(claim).unwrap();
        redacted_store
            .save_to_asset(op.as_path(), signer.as_ref(), op_output.as_path())
            .unwrap();

        let mut um_report = StatusTracker::with_error_behavior(ErrorBehavior::StopOnFirstError);

        // read back in store with update manifest
        let um_store = Store::load_from_asset(op_output.as_path(), true, &mut um_report).unwrap();

        let um = um_store.provenance_claim().unwrap();

        // should be an update manifest
        assert!(um.update_manifest());

        // should not have any errors
        assert!(!um_report.has_any_error());

        // save a different redaction to the same manifest
        let mut claim2 = Claim::new("adobe unit test", Some("update_manifest_1"), 2);
        // ClaimGeneratorInfo is mandatory in Claim V2
        claim2.add_claim_generator_info(cgi);

        // created redacted uri
        let redacted_uri2 = to_assertion_uri(pc.label(), TEST_USER_ASSERTION);

        let mut redacted_store2 = Store::load_ingredient_to_claim(
            &mut claim2,
            &load_jumbf_from_memory("jpg", &ingredient_vec).unwrap(),
            Some(vec![redacted_uri2]),
        )
        .unwrap();

        let ingredient_hashes2 = restored_store.get_manifest_box_hashes(pc);
        let parent_hashed_uri2 = HashedUri::new(
            restored_store.provenance_path().unwrap(),
            Some(pc.alg().to_string()),
            &ingredient_hashes2.manifest_box_hash,
        );
        let signature_hashed_uri2 = HashedUri::new(
            to_signature_uri(pc.label()),
            Some(pc.alg().to_string()),
            &ingredient_hashes2.signature_box_hash,
        );

        let validation_results2 = ValidationResults::from_store(&restored_store, &report);

        let ingredient2 = Ingredient::new_v3(Relationship::ParentOf)
            .set_active_manifests_and_signature_from_hashed_uri(
                Some(parent_hashed_uri2),
                Some(signature_hashed_uri2),
            ) // mandatory for v3
            .set_validation_results(Some(validation_results2)); // mandatory for v3

        claim2.add_assertion(&ingredient2).unwrap();

        // create mandatory opened action (optional for update manifest)
        let ingredient2 = claim2.ingredient_assertions()[0];
        let ingregient_uri2 = to_assertion_uri(claim2.label(), &ingredient2.label());
        let ingredient_hashed_uri2 = HashedUri::new(
            ingregient_uri2,
            Some(claim2.alg().to_owned()),
            ingredient2.hash(),
        );

        let opened2 = Action::new("c2pa.opened")
            .set_parameter("ingredients", vec![ingredient_hashed_uri2])
            .unwrap();
        let em2 = Action::new("c2pa.edited.metadata");
        let actions2 = Actions::new().add_action(opened2).add_action(em2);

        // add action (this is optional for update manifest)
        claim2.add_assertion(&actions2).unwrap();

        redacted_store2.commit_update_manifest(claim2).unwrap();
        redacted_store2
            .save_to_asset(op.as_path(), signer.as_ref(), op2_output.as_path())
            .unwrap();

        // add ingredient again without redaction to make sure conflict is resolved with current redaction
        let mut new_claim = Claim::new("adobe unit test", Some("update_manifest_2"), 2);
        // ClaimGeneratorInfo is mandatory in Claim V2
        let cgi = ClaimGeneratorInfo::new("claim_v2_unit_test");
        new_claim.add_claim_generator_info(cgi);

        // load ingredient with SCHEMA_ORG redaction
        Store::load_ingredient_to_claim(
            &mut new_claim,
            &load_jumbf_from_file(op_output.as_path()).unwrap(),
            None,
        )
        .unwrap();

        // load original ingredient with TEST_USER_ASSERTION redaction
        Store::load_ingredient_to_claim(
            &mut new_claim,
            &load_jumbf_from_file(op2_output.as_path()).unwrap(),
            None,
        )
        .unwrap();

        // Check that both redactions are present
        let redacted_claim = new_claim.claim_ingredient(pc.label()).unwrap();
        assert!(redacted_claim
            .get_assertion(labels::SCHEMA_ORG, 0)
            .is_none());

        assert!(redacted_claim
            .get_assertion(TEST_USER_ASSERTION, 0)
            .is_none());
    }

    #[test]
    fn test_claim_decoding() {
        // modify a required field label in the claim - causes failure to read claim from cbor
        let report = patch_and_report("C.jpg", b"claim_generator", b"claim_generatur");
        assert!(!report.logged_items().is_empty());
        assert!(report.logged_items()[0]
            .err_val
            .as_ref()
            .unwrap()
            .starts_with("ClaimDecoding"))
    }

    #[test]
    fn test_claim_modified() {
        // replace the title that is inside the claim data - should cause signature to not match
        let report = patch_and_report("C.jpg", b"C.jpg", b"X.jpg");
        assert!(!report.logged_items().is_empty());
        // note in the older validation statuses, this was an error, but now it is informational
        assert!(report.has_status(validation_status::TIMESTAMP_MISMATCH));
    }

    #[test]
    fn test_assertion_hash_mismatch() {
        // modifies content of an action assertion - causes an assertion hashuri mismatch
        let report = patch_and_report("CA.jpg", b"brightnesscontrast", b"brightnesscontraxx");
        let first_error = report.filter_errors().next().cloned().unwrap();

        assert_eq!(
            first_error.validation_status.as_deref(),
            Some(validation_status::ASSERTION_HASHEDURI_MISMATCH)
        );
    }

    #[test]
    fn test_claim_missing() {
        // patch jumbf url from c2pa_manifest field in an ingredient to cause claim_missing
        // note this includes hex for Jumbf blocks, so may need some manual tweaking
        const SEARCH_BYTES: &[u8] =
            b"c2pa_manifest\xA3\x63url\x78\x4aself#jumbf=/c2pa/contentauth:urn:uuid:";
        const REPLACE_BYTES: &[u8] =
            b"c2pa_manifest\xA3\x63url\x78\x4aself#jumbf=/c2pa/contentauth:urn:uuix:";
        let report = patch_and_report("CIE-sig-CA.jpg", SEARCH_BYTES, REPLACE_BYTES);

        assert!(report.has_status(validation_status::ASSERTION_HASHEDURI_MISMATCH));
        assert!(report.has_status(validation_status::CLAIM_MISSING));
    }

    #[test]
    fn test_display() {
        let ap = fixture_path("CA.jpg");
        let mut report = StatusTracker::default();
        let store = Store::load_from_asset(&ap, true, &mut report).expect("load_from_asset");

        println!("store = {store}");
    }

    #[test]
    fn test_no_alg() {
        let ap = fixture_path("no_alg.jpg");
        let mut report = StatusTracker::default();
        let _store = Store::load_from_asset(&ap, true, &mut report);

        assert!(report.has_status(ALGORITHM_UNSUPPORTED));
    }

    /* sample of adding timestamp assertion
    fn send_timestamp_request(message: &[u8]) -> Result<Vec<u8>> {
        let url = "http://timestamp.digicert.com";

        let body = crate::crypto::time_stamp::default_rfc3161_message(message)?;
        let headers = None;

        let bytes =
            crate::crypto::time_stamp::default_rfc3161_request(url, headers, &body, message)
                .map_err(|_e| Error::OtherError("timestamp token not found".into()))?;

        let token = crate::crypto::cose::timestamptoken_from_timestamprsp(&bytes)
            .ok_or(Error::OtherError("timestamp token not found".into()))?;

        Ok(token)
    }
    */

    #[test]
    fn test_legacy_ingredient_hash() {
        // test 1.0 ingredient hash
        let ap = fixture_path("legacy_ingredient_hash.jpg");
        let mut report = StatusTracker::default();
        let store = Store::load_from_asset(&ap, true, &mut report).expect("load_from_asset");
        println!("store = {store}");
    }

    #[test]
    #[ignore]
    fn test_bmff_legacy() {
        crate::settings::set_settings_value("verify.verify_trust", false).unwrap();

        // test 1.0 bmff hash
        let ap = fixture_path("legacy.mp4");
        let mut report = StatusTracker::default();
        let store = Store::load_from_asset(&ap, true, &mut report);
        println!("store = {report:#?}");
        // expect action error
        assert!(store.is_err());
        assert!(report.has_error(Error::ValidationRule(
            "opened, placed and removed items must have parameters".into()
        )));
        assert!(report.filter_errors().count() == 2);
    }

    #[test]
    fn test_bmff_fragments() {
        let init_stream_path = fixture_path("dashinit.mp4");
        let segment_stream_path = fixture_path("dash1.m4s");

        let init_stream = std::fs::read(init_stream_path).unwrap();
        let segment_stream = std::fs::read(segment_stream_path).unwrap();

        let mut report = StatusTracker::default();
        let store = Store::load_fragment_from_memory(
            "mp4",
            &init_stream,
            &segment_stream,
            true,
            &mut report,
        )
        .expect("load_from_asset");
        println!("store = {store}");
    }

    #[test]
    fn test_bmff_jumbf_generation() {
        // test adding to actual image
        let ap = fixture_path("video1.mp4");
        let temp_dir = tempdirectory().expect("temp dir");
        let op = temp_dir_path(&temp_dir, "video1.mp4");

        // Create claims store.
        let mut store = Store::new();

        // Create a new claim.
        let claim1 = create_test_claim().unwrap();

        let signer = test_signer(SigningAlg::Ps256);

        // Move the claim to claims list.
        store.commit_claim(claim1).unwrap();
        store.save_to_asset(&ap, signer.as_ref(), &op).unwrap();

        let mut report = StatusTracker::default();

        // can we read back in
        let new_store = Store::load_from_asset(&op, true, &mut report).unwrap();

        assert!(!report.has_any_error());

        println!("store = {new_store}");
    }

    #[test]
    fn test_bmff_jumbf_stream_generation() {
        // test adding to actual image
        let ap = fixture_path("video1.mp4");
        let mut input_stream = std::fs::File::open(ap).unwrap();

        // Create claims store.
        let mut store = Store::new();

        // Create a new claim.
        let claim1 = create_test_claim().unwrap();

        let signer = test_signer(SigningAlg::Ps256);

        let result: Vec<u8> = Vec::new();
        let mut output_stream = Cursor::new(result);

        // Move the claim to claims list.
        store.commit_claim(claim1).unwrap();

        store
            .save_to_stream(
                "mp4",
                &mut input_stream,
                &mut output_stream,
                signer.as_ref(),
            )
            .unwrap();

        let mut report = StatusTracker::default();

        output_stream.set_position(0);

        let (manifest_bytes, _) =
            Store::load_jumbf_from_stream("video/mp4", &mut input_stream).unwrap();

        let _new_store = {
            Store::from_manifest_data_and_stream(
                &manifest_bytes,
                "video/mp4",
                &mut output_stream,
                false,
                &mut report,
            )
            .unwrap()
        };
        println!("report = {report:?}");
        assert!(!report.has_any_error());
    }

    #[test]
    #[cfg(feature = "file_io")]
    #[cfg(feature = "v1_api")]
    fn test_removed_jumbf() {
        // test adding to actual image
        let ap = fixture_path("no_manifest.jpg");

        let mut report = StatusTracker::default();

        // can we read back in
        let _store = Store::load_from_asset(&ap, true, &mut report);

        assert!(report.has_error(Error::JumbfNotFound));
    }

    #[test]
    #[cfg(feature = "file_io")]
    #[cfg(feature = "v1_api")]
    fn test_external_manifest_sidecar() {
        // test adding to actual image
        let ap = fixture_path("libpng-test.png");
        let temp_dir = tempdirectory().expect("temp dir");
        let op = temp_dir_path(&temp_dir, "libpng-test-c2pa.png");

        let sidecar = op.with_extension(MANIFEST_STORE_EXT);

        // Create claims store.
        let mut store = Store::new();

        // Create a new claim.
        let mut claim = create_test_claim().unwrap();

        // set claim for side car generation
        claim.set_external_manifest();

        // Do we generate JUMBF?
        let signer = test_signer(SigningAlg::Ps256);

        store.commit_claim(claim).unwrap();

        let saved_manifest = store.save_to_asset(&ap, signer.as_ref(), &op).unwrap();

        assert!(sidecar.exists());

        // load external manifest
        let loaded_manifest = std::fs::read(sidecar).unwrap();

        // compare returned to external
        assert_eq!(saved_manifest, loaded_manifest);

        // test auto loading of sidecar with validation
        let mut validation_log =
            StatusTracker::with_error_behavior(ErrorBehavior::StopOnFirstError);
        Store::load_from_asset(&op, true, &mut validation_log).unwrap();
    }

    // generalize test for multipe file types
    #[cfg(feature = "file_io")]
    #[cfg(feature = "v1_api")]
    fn external_manifest_test(file_name: &str) {
        // test adding to actual image
        let ap = fixture_path(file_name);
        let extension = ap.extension().unwrap().to_str().unwrap();
        let temp_dir = tempdirectory().expect("temp dir");
        let mut op = temp_dir_path(&temp_dir, file_name);
        op.set_extension(extension);

        let sidecar = op.with_extension(MANIFEST_STORE_EXT);

        // Create claims store.
        let mut store = Store::new();

        // Create a new claim.
        let mut claim = create_test_claim().unwrap();

        // Do we generate JUMBF?
        let signer = test_signer(SigningAlg::Ps256);

        // start with base url
        let fp = format!("file:/{}", sidecar.to_str().unwrap());
        let url = url::Url::parse(&fp).unwrap();

        let url_string: String = url.into();

        // set claim for side car with remote manifest embedding generation
        claim.set_remote_manifest(url_string.clone()).unwrap();

        store.commit_claim(claim).unwrap();

        let saved_manifest = store.save_to_asset(&ap, signer.as_ref(), &op).unwrap();

        assert!(sidecar.exists());

        // load external manifest
        let loaded_manifest = std::fs::read(sidecar).unwrap();

        // compare returned to external
        assert_eq!(saved_manifest, loaded_manifest);

        // load the jumbf back into a store
        let mut asset_reader = std::fs::File::open(op.clone()).unwrap();
        let ext_ref =
            crate::utils::xmp_inmemory_utils::XmpInfo::from_source(&mut asset_reader, extension)
                .provenance
                .unwrap();

        assert_eq!(ext_ref, url_string);

        // make sure it validates
        let mut validation_log =
            StatusTracker::with_error_behavior(ErrorBehavior::StopOnFirstError);
        Store::load_from_asset(&op, true, &mut validation_log).unwrap();
    }

    #[test]
    fn test_external_manifest_embedded_png() {
        external_manifest_test("libpng-test.png");
    }

    #[test]
    fn test_external_manifest_embedded_tiff() {
        external_manifest_test("TUSCANY.TIF");
    }

    #[test]
    fn test_external_manifest_embedded_webp() {
        external_manifest_test("sample1.webp");
    }

    #[test]
    #[cfg(feature = "file_io")]
    #[cfg(feature = "v1_api")]
    fn test_user_guid_external_manifest_embedded() {
        // test adding to actual image
        let ap = fixture_path("libpng-test.png");
        let temp_dir = tempdirectory().expect("temp dir");
        let op = temp_dir_path(&temp_dir, "libpng-test-c2pa.png");

        let sidecar = op.with_extension(MANIFEST_STORE_EXT);

        // Create claims store.
        let mut store = Store::new();

        // Create a new claim.
        let mut claim = create_test_claim().unwrap();

        // Do we generate JUMBF?
        let signer = test_signer(SigningAlg::Ps256);

        // start with base url
        let fp = format!("file:/{}", sidecar.to_str().unwrap());
        let url = url::Url::parse(&fp).unwrap();

        let url_string: String = url.into();

        // set claim for side car with remote manifest embedding generation
        claim.set_embed_remote_manifest(url_string.clone()).unwrap();

        store.commit_claim(claim).unwrap();

        let saved_manifest = store.save_to_asset(&ap, signer.as_ref(), &op).unwrap();

        assert!(sidecar.exists());

        // load external manifest
        let loaded_manifest = std::fs::read(sidecar).unwrap();

        // compare returned to external
        assert_eq!(saved_manifest, loaded_manifest);

        let mut asset_reader = std::fs::File::open(op.clone()).unwrap();
        let ext_ref =
            crate::utils::xmp_inmemory_utils::XmpInfo::from_source(&mut asset_reader, "png")
                .provenance
                .unwrap();

        assert_eq!(ext_ref, url_string);

        // make sure it validates
        let mut validation_log =
            StatusTracker::with_error_behavior(ErrorBehavior::StopOnFirstError);
        Store::load_from_asset(&op, true, &mut validation_log).unwrap();
    }

    #[test]
    #[cfg(feature = "file_io")]
    #[cfg(feature = "v1_api")]
    fn test_external_manifest_from_memory() {
        // test adding to actual image
        let ap = fixture_path("libpng-test.png");
        let temp_dir = tempdirectory().expect("temp dir");
        let op = temp_dir_path(&temp_dir, "libpng-test-c2pa.png");

        let sidecar = op.with_extension(MANIFEST_STORE_EXT);

        // Create claims store.
        let mut store = Store::new();

        // Create a new claim.
        let mut claim = create_test_claim().unwrap();

        // Do we generate JUMBF?
        let signer = test_signer(SigningAlg::Ps256);

        // start with base url
        let fp = format!("file:/{}", sidecar.to_str().unwrap());
        let url = url::Url::parse(&fp).unwrap();

        let url_string: String = url.into();

        // set claim for side car with remote manifest embedding generation
        claim.set_remote_manifest(url_string).unwrap();

        store.commit_claim(claim).unwrap();

        let saved_manifest = store.save_to_asset(&ap, signer.as_ref(), &op).unwrap();

        // delete the sidecar so we can test for url only rea
        // std::fs::remove_file(sidecar);

        assert!(sidecar.exists());

        // load external manifest
        let loaded_manifest = std::fs::read(sidecar).unwrap();

        // compare returned to external
        assert_eq!(saved_manifest, loaded_manifest);

        // Open the exported file
        let file = std::fs::File::open(&op).unwrap();

        let mut validation_log =
            StatusTracker::with_error_behavior(ErrorBehavior::StopOnFirstError);
        let result = Store::from_stream("png", &file, false, &mut validation_log);

        assert!(result.is_err());

        // We should get a `JumbfNotFound` error since the external reference points to a file URL, not a remote URL
        match result {
            Ok(_store) => panic!("did not expect to have a store"),
            Err(e) => match e {
                Error::JumbfNotFound => {}
                e => panic!("unexpected error: {e}"),
            },
        }
    }

    #[cfg_attr(not(target_arch = "wasm32"), actix::test)]
    #[cfg_attr(target_os = "wasi", wstd::test)]
    #[cfg(feature = "file_io")]
    #[cfg(feature = "v1_api")]
    async fn test_jumbf_generation_stream() {
        let file_buffer = include_bytes!("../tests/fixtures/earth_apollo17.jpg").to_vec();
        // convert buffer to cursor with Read/Write/Seek capability
        let mut buf_io = Cursor::new(file_buffer);

        // Create claims store.
        let mut store = Store::new();

        // Create a new claim.
        let claim1 = create_test_claim().unwrap();

        let signer = test_signer(SigningAlg::Ps256);

        store.commit_claim(claim1).unwrap();

        let mut result: Vec<u8> = Vec::new();
        let mut result_stream = Cursor::new(result);

        store
            .save_to_stream("jpeg", &mut buf_io, &mut result_stream, signer.as_ref())
            .unwrap();

        // convert our cursor back into a buffer
        result = result_stream.into_inner();

        // make sure we can read from new file
        let mut report = StatusTracker::default();
        let new_store = Store::load_from_memory("jpeg", &result, false, &mut report).unwrap();

        Store::verify_store_async(
            &new_store,
            &mut ClaimAssetData::Bytes(&result, "jpg"),
            &mut report,
        )
        .await
        .unwrap();

        assert!(!report.has_any_error());
        // std::fs::write("target/test.jpg", result).unwrap();
    }

    #[test]
    #[cfg(feature = "file_io")]
    #[cfg(feature = "v1_api")]
    fn test_tiff_jumbf_generation() {
        // test adding to actual image
        let ap = fixture_path("TUSCANY.TIF");
        let temp_dir = tempdirectory().expect("temp dir");
        let op = temp_dir_path(&temp_dir, "TUSCANY-OUTPUT.TIF");

        // Create claims store.
        let mut store = Store::new();

        // Create a new claim.
        let claim1 = create_test_claim().unwrap();

        // Do we generate JUMBF?
        let signer = test_signer(SigningAlg::Ps256);

        // Move the claim to claims list. Note this is not real, the claims would have to be signed in between commits
        store.commit_claim(claim1).unwrap();
        store.save_to_asset(&ap, signer.as_ref(), &op).unwrap();

        println!("Provenance: {}\n", store.provenance_path().unwrap());

        let mut report = StatusTracker::default();

        // read from new file
        let new_store = Store::load_from_asset(&op, true, &mut report).unwrap();

        assert!(!report.has_any_error());

        // dump store and compare to original
        for claim in new_store.claims() {
            let _restored_json = claim
                .to_json(AssertionStoreJsonFormat::OrderedList, false)
                .unwrap();
            let _orig_json = store
                .get_claim(claim.label())
                .unwrap()
                .to_json(AssertionStoreJsonFormat::OrderedList, false)
                .unwrap();

            println!(
                "Claim: {} \n{}",
                claim.label(),
                claim
                    .to_json(AssertionStoreJsonFormat::OrderedListNoBinary, true)
                    .expect("could not restore from json")
            );

            for hashed_uri in claim.assertions() {
                let (label, instance) = Claim::assertion_label_from_link(&hashed_uri.url());
                claim
                    .get_claim_assertion(&label, instance)
                    .expect("Should find assertion");
            }
        }
    }

    #[cfg_attr(not(target_arch = "wasm32"), actix::test)]
    #[cfg_attr(target_os = "wasi", wstd::test)]
    #[cfg(feature = "file_io")]
    #[cfg(feature = "v1_api")]
    async fn test_boxhash_embeddable_manifest_async() {
        // test adding to actual image
        let ap = fixture_path("boxhash.jpg");
        let box_hash_path = fixture_path("boxhash.json");

        // Create claims store.
        let mut store = Store::new();

        // Create a new claim.
        let mut claim = create_test_claim().unwrap();

        // add box hash for CA.jpg
        let box_hash_data = std::fs::read(box_hash_path).unwrap();
        let assertion = Assertion::from_data_json(BOX_HASH, &box_hash_data).unwrap();
        let box_hash = BoxHash::from_json_assertion(&assertion).unwrap();
        claim.add_assertion(&box_hash).unwrap();

        store.commit_claim(claim).unwrap();

        // Do we generate JUMBF?
        let signer = async_test_signer(SigningAlg::Ps256);

        // get the embeddable manifest
        let em = store
            .get_box_hashed_embeddable_manifest_async(&signer)
            .await
            .unwrap();

        // get composed version for embedding to JPEG
        let cm = Store::get_composed_manifest(&em, "jpg").unwrap();

        // insert manifest into output asset
        let jpeg_io = get_assetio_handler_from_path(&ap).unwrap();
        let ol = jpeg_io.get_object_locations(&ap).unwrap();

        let cai_loc = ol
            .iter()
            .find(|o| o.htype == HashBlockObjectType::Cai)
            .unwrap();

        // remove any existing manifest
        jpeg_io.read_cai_store(&ap).unwrap();

        // build new asset in memory inserting new manifest
        let outbuf = Vec::new();
        let mut out_stream = Cursor::new(outbuf);
        let mut input_file = std::fs::File::open(&ap).unwrap();

        // write before
        let mut before = vec![0u8; cai_loc.offset];
        input_file.read_exact(before.as_mut_slice()).unwrap();
        out_stream.write_all(&before).unwrap();

        // write composed bytes
        out_stream.write_all(&cm).unwrap();

        // write bytes after
        let mut after_buf = Vec::new();
        input_file.read_to_end(&mut after_buf).unwrap();
        out_stream.write_all(&after_buf).unwrap();

        // save to output file
        let temp_dir = tempdirectory().unwrap();
        let output = temp_dir_path(&temp_dir, "boxhash-out.jpg");
        let mut output_file = std::fs::OpenOptions::new()
            .read(true)
            .write(true)
            .create(true)
            .truncate(true)
            .open(&output)
            .unwrap();
        output_file.write_all(&out_stream.into_inner()).unwrap();

        let mut report = StatusTracker::default();
        let new_store = Store::load_from_asset(&output, false, &mut report).unwrap();

        Store::verify_store_async(&new_store, &mut ClaimAssetData::Path(&output), &mut report)
            .await
            .unwrap();

        assert!(!report.has_any_error());
    }

    #[test]
    #[cfg(feature = "file_io")]
    #[cfg(feature = "v1_api")]
    fn test_boxhash_embeddable_manifest() {
        // test adding to actual image
        let ap = fixture_path("boxhash.jpg");
        let box_hash_path = fixture_path("boxhash.json");

        // Create claims store.
        let mut store = Store::new();

        // Create a new claim.
        let mut claim = create_test_claim().unwrap();

        // add box hash for CA.jpg
        let box_hash_data = std::fs::read(box_hash_path).unwrap();
        let assertion = Assertion::from_data_json(BOX_HASH, &box_hash_data).unwrap();
        let box_hash = BoxHash::from_json_assertion(&assertion).unwrap();
        claim.add_assertion(&box_hash).unwrap();

        store.commit_claim(claim).unwrap();

        // Do we generate JUMBF?
        let signer = test_signer(SigningAlg::Ps256);

        // get the embeddable manifest
        let em = store
            .get_box_hashed_embeddable_manifest(signer.as_ref())
            .unwrap();

        // get composed version for embedding to JPEG
        let cm = Store::get_composed_manifest(&em, "jpg").unwrap();

        // insert manifest into output asset
        let jpeg_io = get_assetio_handler_from_path(&ap).unwrap();
        let ol = jpeg_io.get_object_locations(&ap).unwrap();

        let cai_loc = ol
            .iter()
            .find(|o| o.htype == HashBlockObjectType::Cai)
            .unwrap();

        // remove any existing manifest
        jpeg_io.read_cai_store(&ap).unwrap();

        // build new asset in memory inserting new manifest
        let outbuf = Vec::new();
        let mut out_stream = Cursor::new(outbuf);
        let mut input_file = std::fs::File::open(&ap).unwrap();

        // write before
        let mut before = vec![0u8; cai_loc.offset];
        input_file.read_exact(before.as_mut_slice()).unwrap();
        out_stream.write_all(&before).unwrap();

        // write composed bytes
        out_stream.write_all(&cm).unwrap();

        // write bytes after
        let mut after_buf = Vec::new();
        input_file.read_to_end(&mut after_buf).unwrap();
        out_stream.write_all(&after_buf).unwrap();

        // save to output file
        let temp_dir = tempdirectory().unwrap();
        let output = temp_dir_path(&temp_dir, "boxhash-out.jpg");
        let mut output_file = std::fs::OpenOptions::new()
            .read(true)
            .write(true)
            .create(true)
            .truncate(true)
            .open(&output)
            .unwrap();
        output_file.write_all(&out_stream.into_inner()).unwrap();

        let mut report = StatusTracker::default();
        let _new_store = Store::load_from_asset(&output, true, &mut report).unwrap();

        assert!(!report.has_any_error());
    }

    #[cfg_attr(not(target_arch = "wasm32"), actix::test)]
    #[cfg_attr(target_os = "wasi", wstd::test)]
    #[cfg(feature = "file_io")]
    #[cfg(feature = "v1_api")]
    async fn test_datahash_embeddable_manifest_async() {
        // test adding to actual image
        use std::io::SeekFrom;

        let ap = fixture_path("cloud.jpg");

        // Do we generate JUMBF?
        let signer = async_test_signer(SigningAlg::Ps256);

        // Create claims store.
        let mut store = Store::new();

        // Create a new claim.
        let claim = create_test_claim().unwrap();

        store.commit_claim(claim).unwrap();

        // get a placeholder the manifest
        let placeholder = store
            .get_data_hashed_manifest_placeholder(signer.reserve_size(), "jpeg")
            .unwrap();

        let temp_dir = tempdirectory().unwrap();
        let output = temp_dir_path(&temp_dir, "boxhash-out.jpg");
        let mut output_file = std::fs::OpenOptions::new()
            .read(true)
            .write(true)
            .create(true)
            .truncate(true)
            .open(&output)
            .unwrap();

        // write a jpeg file with a placeholder for the manifest (returns offset of the placeholder)
        let offset =
            write_jpeg_placeholder_file(&placeholder, &ap, &mut output_file, None).unwrap();

        // build manifest to insert in the hole

        // create an hash exclusion for the manifest
        let exclusion = HashRange::new(offset, placeholder.len());
        let exclusions = vec![exclusion];

        let mut dh = DataHash::new("source_hash", "sha256");
        dh.exclusions = Some(exclusions);

        // get the embeddable manifest, letting API do the hashing
        output_file.rewind().unwrap();
        let cm = store
            .get_data_hashed_embeddable_manifest_async(&dh, &signer, "jpeg", Some(&mut output_file))
            .await
            .unwrap();

        // path in new composed manifest
        output_file.seek(SeekFrom::Start(offset as u64)).unwrap();
        output_file.write_all(&cm).unwrap();

        let mut report = StatusTracker::default();
        let new_store = Store::load_from_asset(&output, false, &mut report).unwrap();

        Store::verify_store_async(&new_store, &mut ClaimAssetData::Path(&output), &mut report)
            .await
            .unwrap();

        assert!(!report.has_any_error());
    }

    #[test]
    #[cfg(feature = "file_io")]
    #[cfg(feature = "v1_api")]
    fn test_datahash_embeddable_manifest() {
        // test adding to actual image

        use std::io::SeekFrom;
        let ap = fixture_path("cloud.jpg");

        // Do we generate JUMBF?
        let signer = test_signer(SigningAlg::Ps256);

        // Create claims store.
        let mut store = Store::new();

        // Create a new claim.
        let claim = create_test_claim().unwrap();

        store.commit_claim(claim).unwrap();

        // get a placeholder the manifest
        let placeholder = store
            .get_data_hashed_manifest_placeholder(Signer::reserve_size(&signer), "jpeg")
            .unwrap();

        let temp_dir = tempdirectory().unwrap();
        let output = temp_dir_path(&temp_dir, "boxhash-out.jpg");
        let mut output_file = std::fs::OpenOptions::new()
            .read(true)
            .write(true)
            .create(true)
            .truncate(true)
            .open(&output)
            .unwrap();

        // write a jpeg file with a placeholder for the manifest (returns offset of the placeholder)
        let offset =
            write_jpeg_placeholder_file(&placeholder, &ap, &mut output_file, None).unwrap();

        // build manifest to insert in the hole

        // create an hash exclusion for the manifest
        let exclusion = HashRange::new(offset, placeholder.len());
        let exclusions = vec![exclusion];

        let mut dh = DataHash::new("source_hash", "sha256");
        dh.exclusions = Some(exclusions);

        // get the embeddable manifest, letting API do the hashing
        output_file.rewind().unwrap();
        let cm = store
            .get_data_hashed_embeddable_manifest(
                &dh,
                signer.as_ref(),
                "jpeg",
                Some(&mut output_file),
            )
            .unwrap();

        // path in new composed manifest
        output_file.seek(SeekFrom::Start(offset as u64)).unwrap();
        output_file.write_all(&cm).unwrap();

        let mut report = StatusTracker::default();
        let _new_store = Store::load_from_asset(&output, true, &mut report).unwrap();

        assert!(!report.has_any_error());
    }

    #[test]
    #[cfg(feature = "file_io")]
    #[cfg(feature = "v1_api")]
    fn test_datahash_embeddable_manifest_user_hashed() {
        use std::io::SeekFrom;

        use sha2::Digest;

        // test adding to actual image
        let ap = fixture_path("cloud.jpg");

        let mut hasher = Hasher::SHA256(Sha256::new());

        // Do we generate JUMBF?
        let signer = test_signer(SigningAlg::Ps256);

        // Create claims store.
        let mut store = Store::new();

        // Create a new claim.
        let claim = create_test_claim().unwrap();

        store.commit_claim(claim).unwrap();

        // get a placeholder for the manifest
        let placeholder = store
            .get_data_hashed_manifest_placeholder(Signer::reserve_size(&signer), "jpeg")
            .unwrap();

        let temp_dir = tempdirectory().unwrap();
        let output = temp_dir_path(&temp_dir, "boxhash-out.jpg");
        let mut output_file = std::fs::OpenOptions::new()
            .read(true)
            .write(true)
            .create(true)
            .truncate(true)
            .open(&output)
            .unwrap();

        // write a jpeg file with a placeholder for the manifest (returns offset of the placeholder)
        let offset =
            write_jpeg_placeholder_file(&placeholder, &ap, &mut output_file, Some(&mut hasher))
                .unwrap();

        // create target data hash
        // create an hash exclusion for the manifest
        let exclusion = HashRange::new(offset, placeholder.len());
        let exclusions = vec![exclusion];

        //input_file.rewind().unwrap();
        let mut dh = DataHash::new("source_hash", "sha256");
        dh.hash = Hasher::finalize(hasher);
        dh.exclusions = Some(exclusions);

        // get the embeddable manifest, using user hashing
        let cm = store
            .get_data_hashed_embeddable_manifest(&dh, signer.as_ref(), "jpeg", None)
            .unwrap();

        // path in new composed manifest
        output_file.seek(SeekFrom::Start(offset as u64)).unwrap();
        output_file.write_all(&cm).unwrap();

        let mut report = StatusTracker::default();
        let _new_store = Store::load_from_asset(&output, true, &mut report).unwrap();

        assert!(!report.has_any_error());
    }

    #[cfg(feature = "v1_api")]
    struct PlacedCallback {
        path: String,
    }

    #[cfg(feature = "v1_api")]
    impl ManifestPatchCallback for PlacedCallback {
        fn patch_manifest(&self, manifest_store: &[u8]) -> Result<Vec<u8>> {
            use ::jumbf::parser::SuperBox;

            if let Ok((_raw, sb)) = SuperBox::from_slice(manifest_store) {
                let components: Vec<&str> = self.path.trim_start_matches('/').split('/').collect();

                let mut current_box = &sb;
                for component in components[1..].iter() {
                    if let Some(next_box) = current_box.find_by_label(component) {
                        if let Some(box_name) = next_box.desc.label {
                            // find box I am looking for
                            if box_name == "com.mycompany.myassertion" {
                                if let Some(db) = next_box.data_box() {
                                    let data_offset = db.offset_within_superbox(&sb).unwrap();
                                    let replace_bytes =
                                        r#"{"my_tag": "some value was replaced!!"}"#.to_string();

                                    // I'm not checking here but data len must be same len as replacement bytes.
                                    let mut new_manifest_store = manifest_store.to_vec();
                                    new_manifest_store.splice(
                                        data_offset..data_offset + replace_bytes.len(),
                                        replace_bytes.as_bytes().iter().cloned(),
                                    );

                                    return Ok(new_manifest_store);
                                }
                            }
                        }
                        current_box = next_box;
                    } else {
                        break;
                    }
                }
                Err(Error::NotFound)
            } else {
                Err(Error::JumbfParseError(JumbfParseError::InvalidJumbBox))
            }
        }
    }

    #[test]
    #[cfg(feature = "file_io")]
    #[cfg(feature = "v1_api")]
    fn test_placed_manifest() {
        use crate::jumbf::labels::to_normalized_uri;

        let signer = test_signer(SigningAlg::Ps256);

        // test adding to actual image
        let ap = fixture_path("C.jpg");
        let temp_dir = tempdirectory().expect("temp dir");
        let op = temp_dir_path(&temp_dir, "C-placed.jpg");

        // Create claims store.
        let mut store = Store::new();

        // Create a new claim.
        let mut claim = create_test_claim().unwrap();

        // add test assertion assertion with data I will replace
        let my_content = r#"{"my_tag": "some value I will replace"}"#;
        let my_label = "com.mycompany.myassertion";
        let user = crate::assertions::User::new(my_label, my_content);
        let my_assertion = claim.add_assertion(&user).unwrap();

        store.commit_claim(claim).unwrap();

        // get the embeddable manifest
        let mut input_stream = std::fs::File::open(ap).unwrap();
        let placed_manifest = store
            .get_placed_manifest(Signer::reserve_size(&signer), "jpg", &mut input_stream)
            .unwrap();

        // insert manifest into output asset
        let mut output_stream = std::fs::OpenOptions::new()
            .read(true)
            .write(true)
            .create(true)
            .truncate(true)
            .open(&op)
            .unwrap();
        input_stream.rewind().unwrap();

        // my manifest callback handler
        // set some data needed by callback to do what it needs to
        // for this example lets tell it which jumbf box we can to change
        let my_assertion_path = to_normalized_uri(&jumbf::labels::to_absolute_uri(
            &store.provenance_label().unwrap(),
            &my_assertion.url(),
        ));
        let my_callback = PlacedCallback {
            path: my_assertion_path,
        };

        let callbacks: Vec<Box<dyn ManifestPatchCallback>> = vec![Box::new(my_callback)];

        // add manifest back into data
        Store::embed_placed_manifest(
            &placed_manifest,
            "jpg",
            &mut input_stream,
            &mut output_stream,
            signer.as_ref(),
            &callbacks,
        )
        .unwrap();

        let mut report = StatusTracker::default();
        let _new_store = Store::load_from_asset(&op, true, &mut report).unwrap();

        assert!(!report.has_any_error());
    }

    #[test]
    #[cfg(feature = "v1_api")]
    fn test_dynamic_assertions() {
        #[derive(Serialize)]
        struct TestAssertion {
            my_tag: String,
        }

        #[derive(Debug)]
        struct TestDynamicAssertion {}

        impl DynamicAssertion for TestDynamicAssertion {
            fn label(&self) -> String {
                "com.mycompany.myassertion".to_string()
            }

            fn reserve_size(&self) -> Result<usize> {
                let assertion = TestAssertion {
                    my_tag: "some value I will replace".to_string(),
                };
                Ok(serde_cbor::to_vec(&assertion)?.len())
            }

            fn content(
                &self,
                _label: &str,
                _size: Option<usize>,
                claim: &PartialClaim,
            ) -> Result<DynamicAssertionContent> {
                assert!(claim
                    .assertions()
                    .inspect(|a| {
                        dbg!(a);
                    })
                    .any(|a| a.url().contains("c2pa.hash")));

                let assertion = TestAssertion {
                    my_tag: "some value I will replace".to_string(),
                };

                Ok(DynamicAssertionContent::Cbor(
                    serde_cbor::to_vec(&assertion).unwrap(),
                ))
            }
        }

        /// This is an signer wrapped around a local temp signer,
        /// that implements the dynamic assertion trait.
        struct DynamicSigner(Box<dyn Signer>);

        impl DynamicSigner {
            fn new() -> Self {
                Self(test_signer(SigningAlg::Ps256))
            }
        }

        impl crate::Signer for DynamicSigner {
            fn sign(&self, data: &[u8]) -> crate::error::Result<Vec<u8>> {
                self.0.sign(data)
            }

            fn alg(&self) -> SigningAlg {
                self.0.alg()
            }

            fn certs(&self) -> crate::Result<Vec<Vec<u8>>> {
                self.0.certs()
            }

            fn reserve_size(&self) -> usize {
                self.0.reserve_size()
            }

            fn time_authority_url(&self) -> Option<String> {
                self.0.time_authority_url()
            }

            fn ocsp_val(&self) -> Option<Vec<u8>> {
                self.0.ocsp_val()
            }

            // Returns our dynamic assertion here.
            fn dynamic_assertions(
                &self,
            ) -> Vec<Box<dyn crate::dynamic_assertion::DynamicAssertion>> {
                vec![Box::new(TestDynamicAssertion {})]
            }
        }

        let file_buffer = include_bytes!("../tests/fixtures/earth_apollo17.jpg").to_vec();
        // convert buffer to cursor with Read/Write/Seek capability
        let mut buf_io = Cursor::new(file_buffer);

        // Create claims store.
        let mut store = Store::new();

        // Create a new claim.
        let claim1 = create_test_claim().unwrap();

        let signer = DynamicSigner::new();

        store.commit_claim(claim1).unwrap();

        let mut result: Vec<u8> = Vec::new();
        let mut result_stream = Cursor::new(result);

        store
            .save_to_stream("jpeg", &mut buf_io, &mut result_stream, &signer)
            .unwrap();

        // convert our cursor back into a buffer
        result = result_stream.into_inner();

        // make sure we can read from new file
        let mut report = StatusTracker::default();
        let new_store = Store::load_from_memory("jpeg", &result, false, &mut report).unwrap();

        println!("new_store: {new_store}");

        Store::verify_store(
            &new_store,
            &mut ClaimAssetData::Bytes(&result, "jpg"),
            &mut report,
        )
        .unwrap();

        assert!(!report.has_any_error());
        // std::fs::write("target/test.jpg", result).unwrap();
    }

    #[cfg_attr(not(target_arch = "wasm32"), actix::test)]
    #[cfg_attr(target_os = "wasi", wstd::test)]
    #[cfg(feature = "v1_api")]
    async fn test_async_dynamic_assertions() {
        use async_trait::async_trait;

        #[derive(Serialize)]
        struct TestAssertion {
            my_tag: String,
        }

        #[derive(Debug)]
        struct TestDynamicAssertion {}

        #[cfg_attr(target_arch = "wasm32", async_trait(?Send))]
        #[cfg_attr(not(target_arch = "wasm32"), async_trait)]
        impl AsyncDynamicAssertion for TestDynamicAssertion {
            fn label(&self) -> String {
                "com.mycompany.myassertion".to_string()
            }

            fn reserve_size(&self) -> Result<usize> {
                let assertion = TestAssertion {
                    my_tag: "some value I will replace".to_string(),
                };
                Ok(serde_cbor::to_vec(&assertion)?.len())
            }

            async fn content(
                &self,
                _label: &str,
                _size: Option<usize>,
                claim: &PartialClaim,
            ) -> Result<DynamicAssertionContent> {
                assert!(claim
                    .assertions()
                    .inspect(|a| {
                        dbg!(a);
                    })
                    .any(|a| a.url().contains("c2pa.hash")));

                let assertion = TestAssertion {
                    my_tag: "some value I will replace".to_string(),
                };

                Ok(DynamicAssertionContent::Cbor(
                    serde_cbor::to_vec(&assertion).unwrap(),
                ))
            }
        }

        /// This is an async signer wrapped around a local temp signer,
        /// that implements the dynamic assertion trait.
        struct DynamicSigner(Box<dyn AsyncSigner>);

        impl DynamicSigner {
            fn new() -> Self {
                Self(async_test_signer(SigningAlg::Ps256))
            }
        }

        #[cfg_attr(not(target_arch = "wasm32"), async_trait)]
        #[cfg_attr(target_arch = "wasm32", async_trait(?Send))]
        impl crate::AsyncSigner for DynamicSigner {
            async fn sign(&self, data: Vec<u8>) -> crate::error::Result<Vec<u8>> {
                self.0.sign(data).await
            }

            fn alg(&self) -> SigningAlg {
                self.0.alg()
            }

            fn certs(&self) -> crate::Result<Vec<Vec<u8>>> {
                self.0.certs()
            }

            fn reserve_size(&self) -> usize {
                self.0.reserve_size()
            }

            fn time_authority_url(&self) -> Option<String> {
                self.0.time_authority_url()
            }

            async fn ocsp_val(&self) -> Option<Vec<u8>> {
                self.0.ocsp_val().await
            }

            // Returns our dynamic assertion here.
            fn dynamic_assertions(
                &self,
            ) -> Vec<Box<dyn crate::dynamic_assertion::AsyncDynamicAssertion>> {
                vec![Box::new(TestDynamicAssertion {})]
            }
        }

        let file_buffer = include_bytes!("../tests/fixtures/earth_apollo17.jpg").to_vec();
        // convert buffer to cursor with Read/Write/Seek capability
        let mut buf_io = Cursor::new(file_buffer);

        // Create claims store.
        let mut store = Store::new();

        // Create a new claim.
        let claim1 = create_test_claim().unwrap();

        let signer = DynamicSigner::new();

        store.commit_claim(claim1).unwrap();

        let result: Vec<u8> = Vec::new();
        let mut result_stream = Cursor::new(result);

        store
            .save_to_stream_async("jpeg", &mut buf_io, &mut result_stream, &signer)
            .await
            .unwrap();

        result_stream.rewind().unwrap();

        // make sure we can read from new file
        let mut report = StatusTracker::default();
        let new_store = Store::from_stream("jpeg", &mut result_stream, true, &mut report).unwrap();

        println!("new_store: {new_store}");

        let result = result_stream.into_inner();

        Store::verify_store_async(
            &new_store,
            &mut ClaimAssetData::Bytes(&result, "jpg"),
            &mut report,
        )
        .await
        .unwrap();

        assert!(!report.has_any_error());
        // std::fs::write("target/test.jpg", result).unwrap();
    }

    #[test]
    #[cfg(feature = "file_io")]
    fn test_fragmented_jumbf_generation() {
        // test adding to actual image

        let tempdir = tempdirectory().expect("temp dir");
        let output_path = tempdir.path();

        // search folders for init segments
        for init in glob::glob(
            fixture_path("bunny/**/BigBuckBunny_2s_init.mp4")
                .to_str()
                .unwrap(),
        )
        .unwrap()
        {
            match init {
                Ok(p) => {
                    let mut fragments = Vec::new();
                    let init_dir = p.parent().unwrap();
                    let seg_glob = init_dir.join("BigBuckBunny_2s*.m4s"); // segment match pattern

                    // grab the fragments that go with this init segment
                    for seg in glob::glob(seg_glob.to_str().unwrap()).unwrap().flatten() {
                        fragments.push(seg);
                    }

                    // Create claims store.
                    let mut store = Store::new();

                    // Create a new claim.
                    let claim = create_test_claim().unwrap();
                    store.commit_claim(claim).unwrap();

                    // Do we generate JUMBF?
                    let signer =
                        test_cawg_signer(SigningAlg::Ps256, &[labels::SCHEMA_ORG]).unwrap();

                    // Use Tempdir for automatic cleanup
                    let new_subdir = tempfile::TempDir::new_in(output_path)
                        .expect("Failed to create temp subdir");
                    let new_output_path = new_subdir.path().join(init_dir.file_name().unwrap());
                    store
                        .save_to_bmff_fragmented(
                            p.as_path(),
                            &fragments,
                            new_output_path.as_path(),
                            signer.as_ref(),
                        )
                        .unwrap();

                    // verify the fragments
                    let output_init = new_output_path.join(p.file_name().unwrap());
                    let mut init_stream = std::fs::File::open(&output_init).unwrap();

                    for entry in &fragments {
                        let file_path = new_output_path.join(entry.file_name().unwrap());

                        let mut validation_log = StatusTracker::default();

                        let mut fragment_stream = std::fs::File::open(&file_path).unwrap();
                        let _manifest = Store::load_fragment_from_stream(
                            "mp4",
                            &mut init_stream,
                            &mut fragment_stream,
                            &mut validation_log,
                        )
                        .unwrap();
                        init_stream.seek(std::io::SeekFrom::Start(0)).unwrap();
                        assert!(!validation_log.has_any_error());
                    }

                    // test verifying all at once
                    let mut output_fragments = Vec::new();
                    for entry in &fragments {
                        output_fragments.push(new_output_path.join(entry.file_name().unwrap()));
                    }

                    //let mut reader = Cursor::new(init_stream);
                    let mut validation_log = StatusTracker::default();
                    let _manifest = Store::load_from_file_and_fragments(
                        "mp4",
                        &mut init_stream,
                        &output_fragments,
                        false,
                        &mut validation_log,
                    )
                    .unwrap();

                    assert!(!validation_log.has_any_error());
                }
                Err(_) => panic!("test misconfigures"),
            }
        }
    }

    #[test]
    #[cfg(feature = "file_io")]
    fn test_bogus_cert() {
        let png = include_bytes!("../tests/fixtures/libpng-test.png"); // Randomly generated local Ed25519
        let ed25519 = include_bytes!("../tests/fixtures/certs/ed25519.pem");
        let certs = include_bytes!("../tests/fixtures/certs/es256.pub");
        let mut builder = crate::Builder::default();
        let signer =
            crate::create_signer::from_keys(certs, ed25519, SigningAlg::Ed25519, None).unwrap();
        let mut dst = Cursor::new(Vec::new());

        // bypass auto sig check
        crate::settings::set_settings_value("verify.verify_after_sign", false).unwrap();
        crate::settings::set_settings_value("verify.verify_trust", false).unwrap();

        builder
            .sign(&signer, "image/png", &mut Cursor::new(png), &mut dst)
            .unwrap();

        let reader = crate::Reader::from_stream("image/png", &mut dst).unwrap();

        assert_eq!(reader.validation_state(), crate::ValidationState::Invalid);
    }
}<|MERGE_RESOLUTION|>--- conflicted
+++ resolved
@@ -1815,45 +1815,8 @@
     /// store: Store to validate
     /// xmp_str: String containing entire XMP block of the asset
     /// asset_bytes: bytes of the asset to be verified
-<<<<<<< HEAD
     /// validation_log: If present all found errors are logged and returned, other wise first error causes exit and is returned
-    pub async fn verify_store_async(
-        store: &Store,
-        asset_data: &mut ClaimAssetData<'_>,
-        validation_log: &mut StatusTracker,
-    ) -> Result<()> {
-        let claim = match store.provenance_claim() {
-            Some(c) => c,
-            None => {
-                log_item!("Unknown", "could not find active manifest", "verify_store")
-                    .validation_status(validation_status::CLAIM_MISSING)
-                    .failure_no_throw(validation_log, Error::ProvenanceMissing);
-
-                return Err(Error::ProvenanceMissing);
-            }
-        };
-
-        // get info needed to complete validation
-        let svi = store.get_store_validation_info(claim, asset_data, validation_log)?;
-
-        // verify the provenance claim
-        Claim::verify_claim_async(claim, asset_data, &svi, true, &store.ctp, validation_log)
-            .await?;
-
-        Store::ingredient_checks_async(store, claim, &svi, asset_data, validation_log).await?;
-
-        Ok(())
-    }
-
-    /// Verify Store
-    /// store: Store to validate
-    /// xmp_str: String containing entire XMP block of the asset
-    /// asset_bytes: bytes of the asset to be verified
-    /// validation_log: If present all found errors are logged and returned, other wise first error causes exit and is returned
-=======
-    /// validation_log: If present all found errors are logged and returned, other wise first error causes exit and is returned  
     #[async_generic]
->>>>>>> e44e0310
     pub fn verify_store(
         store: &Store,
         asset_data: &mut ClaimAssetData<'_>,
