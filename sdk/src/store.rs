--- conflicted
+++ resolved
@@ -72,11 +72,7 @@
     log_item,
     manifest_store_report::ManifestStoreReport,
     salt::DefaultSalt,
-<<<<<<< HEAD
-    settings::{builder::OcspFetchScope, get_settings_value},
-=======
-    settings::{builder::OcspFetch, Settings},
->>>>>>> 2ffde3d1
+    settings::{builder::OcspFetchScope, Settings},
     status_tracker::{ErrorBehavior, StatusTracker},
     utils::{
         hash_utils::HashRange,
@@ -649,21 +645,11 @@
     }
 
     /// Retrieves all manifest labels that need to fetch ocsp responses.
-<<<<<<< HEAD
-    pub fn get_manifest_labels_for_ocsp(&self) -> Vec<String> {
-        let labels = match crate::settings::get_settings_value::<OcspFetchScope>(
-            "builder.certificate_status_fetch",
-        ) {
-            Ok(ocsp_fetch) => match ocsp_fetch {
-                OcspFetchScope::All => self.claims.clone(),
-                OcspFetchScope::Active => {
-=======
     pub fn get_manifest_labels_for_ocsp(&self, settings: &Settings) -> Vec<String> {
         let labels = match settings.builder.certificate_status_fetch {
             Some(ocsp_fetch) => match ocsp_fetch {
-                OcspFetch::All => self.claims.clone(),
-                OcspFetch::Active => {
->>>>>>> 2ffde3d1
+                OcspFetchScope::All => self.claims.clone(),
+                OcspFetchScope::Active => {
                     if let Some(active_label) = self.provenance_label() {
                         vec![active_label]
                     } else {
