// Copyright 2022 Adobe. All rights reserved.
// This file is licensed to you under the Apache License,
// Version 2.0 (http://www.apache.org/licenses/LICENSE-2.0)
// or the MIT license (http://opensource.org/licenses/MIT),
// at your option.

// Unless required by applicable law or agreed to in writing,
// this software is distributed on an "AS IS" BASIS, WITHOUT
// WARRANTIES OR REPRESENTATIONS OF ANY KIND, either express or
// implied. See the LICENSE-MIT and LICENSE-APACHE files for the
// specific language governing permissions and limitations under
// each license.

#[cfg(feature = "file_io")]
use std::path::Path;
use std::{
    collections::{HashMap, HashSet},
    io::{Cursor, Read, Seek},
    vec,
};

use async_generic::async_generic;
use async_recursion::async_recursion;
use log::error;

#[cfg(feature = "file_io")]
use crate::jumbf_io::{
    get_file_extension, get_supported_file_extension, load_jumbf_from_file, save_jumbf_to_file,
};
use crate::{
    assertion::{Assertion, AssertionBase, AssertionData, AssertionDecodeError},
    assertions::{
        labels::{self, CLAIM},
        BmffHash, CertificateStatus, DataBox, DataHash, DataMap, ExclusionsMap, Ingredient,
        MerkleMap, Relationship, SubsetMap, TimeStamp, User, UserCbor, VecByteBuf,
    },
    asset_handlers::bmff_io::read_bmff_c2pa_boxes,
    asset_io::{
        CAIRead, CAIReadWrite, HashBlockObjectType, HashObjectPositions, RemoteRefEmbedType,
    },
    claim::{check_ocsp_status, Claim, ClaimAssertion, ClaimAssetData, RemoteManifest},
    cose_sign::{cose_sign, cose_sign_async},
    cose_validator::{verify_cose, verify_cose_async},
    crypto::{
        asn1::rfc3161::TstInfo,
        cose::{
            fetch_and_check_ocsp_response, fetch_and_check_ocsp_response_async, parse_cose_sign1,
            CertificateTrustPolicy, TimeStampStorage,
        },
        hash::sha256,
        ocsp::OcspResponse,
        time_stamp::verify_time_stamp,
    },
    dynamic_assertion::{
        AsyncDynamicAssertion, DynamicAssertion, DynamicAssertionContent, PartialClaim,
    },
    error::{Error, Result},
    hash_utils::{hash_by_alg, vec_compare, verify_by_alg},
    hashed_uri::HashedUri,
    jumbf::{
        self,
        boxes::*,
        labels::{
            manifest_label_from_uri, manifest_label_to_parts, to_assertion_uri, to_manifest_uri,
            ASSERTIONS, CREDENTIALS, DATABOXES, SIGNATURE,
        },
    },
    jumbf_io::{
        get_assetio_handler, is_bmff_format, load_jumbf_from_stream, object_locations_from_stream,
        save_jumbf_to_stream,
    },
    log_item,
    manifest_store_report::ManifestStoreReport,
    salt::DefaultSalt,
    settings::{builder::OcspFetch, Settings},
    status_tracker::{ErrorBehavior, StatusTracker},
    utils::{
        hash_utils::HashRange,
        io_utils::{self, insert_data_at, stream_len},
        is_zero,
        patch::patch_bytes,
    },
    validation_results::validation_codes::{
        ASSERTION_CBOR_INVALID, ASSERTION_JSON_INVALID, ASSERTION_MISSING, CLAIM_MALFORMED,
    },
    validation_status::{self, ALGORITHM_UNSUPPORTED},
    AsyncSigner, Signer,
};

const MANIFEST_STORE_EXT: &str = "c2pa"; // file extension for external manifests
#[cfg(any(not(target_arch = "wasm32"), target_os = "wasi"))] // Browser manages fetch & memory
const DEFAULT_MANIFEST_RESPONSE_SIZE: usize = 10 * 1024 * 1024; // 10 MB

pub(crate) struct ManifestHashes {
    pub manifest_box_hash: Vec<u8>,
    pub signature_box_hash: Vec<u8>,
}

// internal struct to pass around info needed to optimally complete validation
#[derive(Default)]
pub(crate) struct StoreValidationInfo<'a> {
    pub redactions: Vec<String>, // list of redactions found in claim hierarchy
    pub ingredient_references: HashMap<String, HashSet<String>>, // mapping in ingredients to list of claims that reference it
    pub manifest_map: HashMap<String, &'a Claim>, // list of the addressable items in ingredient, saves re-parsing the items during validation
    pub binding_claim: String,                    // name of the claim that has the hash binding
    pub timestamps: HashMap<String, TstInfo>,     // list of timestamp assertions for each claim
    pub update_manifest_label: Option<String>,    // label of the update manifest if it exists
    pub manifest_store_range: Option<HashRange>, // range of the manifest store in the asset for data hash exclusions
    pub certificate_statuses: HashMap<String, Vec<Vec<u8>>>, // list of certificate status assertions for each serial
}

/// A `Store` maintains a list of `Claim` structs.
///
/// Typically, this list of `Claim`s represents all of the claims in an asset.
#[derive(Debug)]
pub struct Store {
    claims_map: HashMap<String, Claim>,
    claims: Vec<String>, // maintains order of claims
    manifest_box_hash_cache: HashMap<String, (Vec<u8>, Vec<u8>)>,
    label: String,
    provenance_path: Option<String>,
    ctp: CertificateTrustPolicy,
    remote_url: Option<String>,
    embedded: bool,
}

struct ManifestInfo<'a> {
    pub desc_box: &'a JUMBFDescriptionBox,
    pub sbox: &'a JUMBFSuperBox,
}

impl Default for Store {
    fn default() -> Self {
        let settings = crate::settings::get_settings().unwrap_or_default();
        Self::with_settings(&settings)
    }
}

impl Store {
    /// Create a new, empty claims store with default settings.
    pub fn new() -> Self {
        Store {
            claims_map: HashMap::new(),
            manifest_box_hash_cache: HashMap::new(),
            claims: Vec::new(),
            label: MANIFEST_STORE_EXT.to_string(),
            ctp: CertificateTrustPolicy::default(),
            provenance_path: None,
            remote_url: None,
            embedded: false,
        }
    }

    /// Create a new, empty claims store with the specified settings.
    pub fn with_settings(settings: &Settings) -> Self {
        let mut store = Store::new();

        // load the trust handler settings, don't worry about status as these are checked during setting generation
        if let Some(ta) = &settings.trust.trust_anchors {
            let _v = store.add_trust(ta.as_bytes());
        }

        if let Some(pa) = &settings.trust.user_anchors {
            let _v = store.add_user_trust_anchors(pa.as_bytes());
        }

        if let Some(tc) = &settings.trust.trust_config {
            let _v = store.add_trust_config(tc.as_bytes());
        }

        if let Some(al) = &settings.trust.allowed_list {
            let _v = store.add_trust_allowed_list(al.as_bytes());
        }

        store
    }

    // Append new Store to the current Store preserving the order from the new Store
    pub(crate) fn append_store(&mut self, store: &Store) {
        for claim in store.claims() {
            self.insert_restored_claim(claim.label().to_string(), claim.clone());
        }
    }

    /// Return label for the store
    #[allow(dead_code)] // doesn't harm to have this
    pub fn label(&self) -> &str {
        &self.label
    }

    /// Returns the remote url of the manifest if this [`Store`] was obtained remotely.
    pub fn remote_url(&self) -> Option<&str> {
        self.remote_url.as_deref()
    }

    /// Returns if the [`Store`] was created from an embedded manifest.
    pub fn is_embedded(&self) -> bool {
        self.embedded
    }

    /// Load set of trust anchors used for certificate validation. [u8] containing the
    /// trust anchors is passed in the trust_vec variable.
    pub fn add_trust(&mut self, trust_vec: &[u8]) -> Result<()> {
        Ok(self.ctp.add_trust_anchors(trust_vec)?)
    }

    // Load set of user trust anchors used for certificate validation. [u8] to the
    /// user trust anchors is passed in the trust_vec variable.  This can be called multiple times
    /// if there are additional trust stores.
    pub fn add_user_trust_anchors(&mut self, trust_vec: &[u8]) -> Result<()> {
        Ok(self.ctp.add_user_trust_anchors(trust_vec)?)
    }

    pub fn add_trust_config(&mut self, trust_vec: &[u8]) -> Result<()> {
        self.ctp.add_valid_ekus(trust_vec);
        Ok(())
    }

    pub fn add_trust_allowed_list(&mut self, allowed_vec: &[u8]) -> Result<()> {
        Ok(self.ctp.add_end_entity_credentials(allowed_vec)?)
    }

    /// Get the provenance if available.
    /// If loaded from an existing asset it will be provenance from the last claim.
    /// If a new claim is committed that will be the provenance claim
    pub fn provenance_path(&self) -> Option<String> {
        self.provenance_path.as_ref().cloned()
    }

    // set the path of the current provenance claim
    pub fn set_provenance_path(&mut self, claim: &Claim) {
        let path = claim.to_claim_uri();
        self.provenance_path = Some(path);
    }

    /// get the list of claims for this store in the order they were added
    pub fn claims(&self) -> Vec<&Claim> {
        self.claims
            .iter()
            .filter_map(|l| self.claims_map.get(l))
            .collect()
    }

    /// the JUMBF manifest box hash (spec 1.2) and signature box hash (2.x)
    pub(crate) fn get_manifest_box_hashes(&self, claim: &Claim) -> ManifestHashes {
        if let Some((mbh, sbh)) = self.manifest_box_hash_cache.get(claim.label()) {
            ManifestHashes {
                manifest_box_hash: mbh.clone(),
                signature_box_hash: sbh.clone(),
            }
        } else {
            ManifestHashes {
                manifest_box_hash: Store::calc_manifest_box_hash(claim, None, claim.alg())
                    .unwrap_or_default(),
                signature_box_hash: Claim::calc_sig_box_hash(claim, claim.alg())
                    .unwrap_or_default(),
            }
        }
    }

    // remove a claim from the store
    fn remove_claim(&mut self, label: &str) -> Option<Claim> {
        self.claims.retain(|l| l != label);
        self.claims_map.remove(label)
    }

    /// Add a new Claim to this Store. The function
    /// will return the label of the claim.
    pub fn commit_claim(&mut self, mut claim: Claim) -> Result<String> {
        // make sure there is no pending unsigned claim
        if let Some(pc) = self.provenance_claim() {
            if pc.signature_val().is_empty() {
                return Err(Error::ClaimUnsigned);
            }
        }
        // verify the claim is valid
        claim.build()?;

        // update the provenance path
        self.set_provenance_path(&claim);

        let claim_label = claim.label().to_string();

        // add ingredients claims to the store claims
        // replace any existing claims with the same label
        for ingredient in claim.claim_ingredients() {
            if self
                .claims_map
                .insert(ingredient.label().to_string(), ingredient.clone())
                .is_none()
            {
                self.claims.push(ingredient.label().to_string());
            }
        }

        // add to new claim to list of claims
        self.claims.push(claim_label.clone());
        self.claims_map.insert(claim_label.clone(), claim);

        Ok(claim_label)
    }

    /// Add a new update manifest to this Store. The manifest label
    /// may be updated to reflect is position in the manifest Store
    /// if there are conflicting label names.  The function
    /// will return the label of the claim used
    #[allow(unused)]
    pub fn update_manifest_test(&mut self, claim: &Claim) -> Result<()> {
        use crate::{
            assertions::{labels::CLAIM_THUMBNAIL, Actions},
            claim::ALLOWED_UPDATE_MANIFEST_ACTIONS,
        };

        // check for disallowed assertions
        if claim.has_assertion_type(labels::DATA_HASH)
            || claim.has_assertion_type(labels::BOX_HASH)
            || claim.has_assertion_type(labels::BMFF_HASH)
            || claim.has_assertion_type(labels::COLLECTION_HASH)
        {
            return Err(Error::ClaimInvalidContent);
        }

        // must have exactly one ingredient
        let ingredient_assertions = claim.ingredient_assertions();
        if ingredient_assertions.len() != 1 {
            return Err(Error::ClaimInvalidContent);
        }

        let ingredient = Ingredient::from_assertion(ingredient_assertions[0].assertion())?;

        // must have a parent relationship
        if ingredient.relationship != Relationship::ParentOf {
            return Err(Error::IngredientNotFound);
        }

        // make sure ingredient c2pa.manifest points to provenance claim
        if let Some(c2pa_manifest) = ingredient.c2pa_manifest() {
            // the manifest should refer to provenance claim
            if let Some(pc) = self.provenance_claim() {
                if !c2pa_manifest.url().contains(pc.label()) {
                    return Err(Error::IngredientNotFound);
                }
            } else {
                // when called from builder, there will be no provenance claim yet
                // so we cannot verify the manifest url, but we just created it.
                // return Err(Error::IngredientNotFound);
            }
        } else {
            return Err(Error::IngredientNotFound);
        }

        // must be one of the allowed actions
        for aa in claim.action_assertions() {
            let actions = Actions::from_assertion(aa.assertion())?;
            for action in actions.actions() {
                if !ALLOWED_UPDATE_MANIFEST_ACTIONS
                    .iter()
                    .any(|a| *a == action.action())
                {
                    return Err(Error::ClaimInvalidContent);
                }
            }
        }

        // thumbnail assertions are not allowed
        if claim
            .claim_assertion_store()
            .iter()
            .any(|ca| ca.label_raw().contains(CLAIM_THUMBNAIL))
        {
            return Err(Error::OtherError(
                "only one claim thumbnail assertion allowed".into(),
            ));
        }

        Ok(())
    }

    /// Add a new update manifest to this Store. The manifest label
    /// may be updated to reflect is position in the manifest Store
    /// if there are conflicting label names.  The function
    /// will return the label of the claim used
    #[allow(unused)]
    pub fn commit_update_manifest(&mut self, mut claim: Claim) -> Result<String> {
        self.update_manifest_test(&claim)?;

        claim.set_update_manifest(true);

        self.commit_claim(claim)
    }

    /// Get Claim by label
    // Returns Option<&Claim>
    pub fn get_claim(&self, label: &str) -> Option<&Claim> {
        self.claims_map.get(label)
    }

    /// Get Claim by label
    // Returns Option<&Claim>
    pub fn get_claim_mut(&mut self, label: &str) -> Option<&mut Claim> {
        self.claims_map.get_mut(label)
    }

    /// returns a Claim given a jumbf uri
    pub fn get_claim_from_uri(&self, uri: &str) -> Result<&Claim> {
        let claim_label = Store::manifest_label_from_path(uri);
        self.get_claim(&claim_label)
            .ok_or_else(|| Error::ClaimMissing {
                label: claim_label.to_owned(),
            })
    }

    /// returns a ClaimAssertion given a jumbf uri, resolving to the right claim in the store
    pub fn get_claim_assertion_from_uri(&self, uri: &str) -> Result<&ClaimAssertion> {
        // first find the right claim and then look for the assertion there
        let claim = self.get_claim_from_uri(uri)?;
        let (label, instance) = Claim::assertion_label_from_link(uri);
        claim
            .get_claim_assertion(&label, instance)
            .ok_or_else(|| Error::AssertionMissing {
                url: uri.to_owned(),
            })
    }

    /// Returns an Assertion referenced by JUMBF URI.  The URI should be absolute and include
    /// the desired Claim in the path. If you need to specify the Claim for this URI use
    /// get_assertion_from_uri_and_claim.
    /// uri - The JUMBF URI for desired Assertion.
    pub fn get_assertion_from_uri(&self, uri: &str) -> Option<&Assertion> {
        let claim_label = Store::manifest_label_from_path(uri);
        let (assertion_label, instance) = Claim::assertion_label_from_link(uri);

        if let Some(claim) = self.get_claim(&claim_label) {
            claim.get_assertion(&assertion_label, instance)
        } else {
            None
        }
    }

    /// Returns an Assertion referenced by JUMBF URI. Only the Claim specified by target_claim_label
    /// will be searched.  The target_claim_label can be a Claim label or JUMBF URI.
    /// uri - The JUMBF URI for desired Assertion.
    /// target_claim_label - Label or URI of the Claim to search for the case when the URI is a relative path.
    pub fn get_assertion_from_uri_and_claim(
        &self,
        uri: &str,
        target_claim_label: &str,
    ) -> Option<&Assertion> {
        let (assertion_label, instance) = Claim::assertion_label_from_link(uri);

        let label = Store::manifest_label_from_path(target_claim_label);

        if let Some(claim) = self.get_claim(&label) {
            claim.get_assertion(&assertion_label, instance)
        } else {
            None
        }
    }

    /// Returns a DataBox referenced by JUMBF URI if it exists.
    ///
    /// Relative paths will use the provenance claim to resolve the DataBox.d
    pub fn get_data_box_from_uri_and_claim(
        &self,
        hr: &HashedUri,
        target_claim_label: &str,
    ) -> Option<&DataBox> {
        match jumbf::labels::manifest_label_from_uri(&hr.url()) {
            Some(label) => self.get_claim(&label), // use the manifest label from the thumbnail uri
            None => self.get_claim(target_claim_label), //  relative so use the target claim label
        }
        .and_then(|claim| claim.get_databox(hr))
    }

    // Returns placeholder that will be searched for and replaced
    // with actual signature data.
    fn sign_claim_placeholder(claim: &Claim, min_reserve_size: usize) -> Vec<u8> {
        let placeholder_str = format!("signature placeholder:{}", claim.label());
        let mut placeholder = sha256(placeholder_str.as_bytes());

        use std::cmp::max;
        placeholder.resize(max(placeholder.len(), min_reserve_size), 0);

        placeholder
    }

    fn get_cose_sign1_signature(&self, manifest_id: &str) -> Option<Vec<u8>> {
        let manifest = self.get_claim(manifest_id)?;

        let sig = manifest.signature_val();
        let data = manifest.data().ok()?;
        let mut validation_log =
            StatusTracker::with_error_behavior(ErrorBehavior::StopOnFirstError);

        let sign1 = parse_cose_sign1(sig, &data, &mut validation_log).ok()?;

        Some(sign1.signature)
    }

    /// Creates a TimeStamp (c2pa.time-stamp) assertion containing the TimeStampTokens for each
    /// specified manifest_id.  If any time stamp request fails the assertion is not created.
    #[cfg(not(target_arch = "wasm32"))]
    #[allow(dead_code)]
    pub fn get_timestamp_assertion(
        &self,
        manifest_ids: &[&str],
        tsa_url: &str,
    ) -> Result<TimeStamp> {
        let mut timestamp_assertion = TimeStamp::new();
        for manifest_id in manifest_ids {
            // lets add a timestamp for old manifest
            let signature = self
                .get_cose_sign1_signature(manifest_id)
                .ok_or(Error::ClaimMissingSignatureBox)?;

            let timestamp_token = TimeStamp::send_timestamp_token_request(tsa_url, &signature)?;

            timestamp_assertion.add_timestamp(manifest_id, &timestamp_token);
        }
        Ok(timestamp_assertion)
    }

    /// Return OCSP info if available
    // Currently only called from manifest_store behind a feature flag but this is allowable
    // anywhere so allow dead code here for future uses to compile
    #[allow(dead_code)]
    pub fn get_ocsp_status(&self, settings: &Settings) -> Option<String> {
        let claim = self
            .provenance_claim()
            .ok_or(Error::ProvenanceMissing)
            .ok()?;

        let sig = claim.signature_val();
        let data = claim.data().ok()?;
        let mut validation_log =
            StatusTracker::with_error_behavior(ErrorBehavior::StopOnFirstError);

        let sign1 = parse_cose_sign1(sig, &data, &mut validation_log).ok()?;
        if let Ok(info) = check_ocsp_status(
            &sign1,
            &data,
            &self.ctp,
            None,
            None,
            &mut validation_log,
            settings,
        ) {
            if let Some(revoked_at) = &info.revoked_at {
                Some(format!(
                    "Certificate Status: Revoked, revoked at: {revoked_at}"
                ))
            } else {
                Some(format!(
                    "Certificate Status: Good, next update: {}",
                    info.next_update
                ))
            }
        } else {
            None
        }
    }

    /// Sign the claim and return signature.
    #[async_generic(async_signature(
        &self,
        claim: &Claim,
        signer: &dyn AsyncSigner,
        box_size: usize,
        settings: &Settings,
    ))]
    pub fn sign_claim(
        &self,
        claim: &Claim,
        signer: &dyn Signer,
        box_size: usize,
        settings: &Settings,
    ) -> Result<Vec<u8>> {
        let claim_bytes = claim.data()?;

        let tss = if claim.version() > 1 {
            TimeStampStorage::V2_sigTst2_CTT
        } else {
            TimeStampStorage::V1_sigTst
        };

        let result = if _sync {
            if signer.direct_cose_handling() {
                // Let the signer do all the COSE processing and return the structured COSE data.
                return signer.sign(&claim_bytes); // do not verify remote signers (we never did)
            } else {
                cose_sign(signer, &claim_bytes, box_size, tss, settings)
            }
        } else {
            if signer.direct_cose_handling() {
                // Let the signer do all the COSE processing and return the structured COSE data.
                return signer.sign(claim_bytes.clone()).await;
            // do not verify remote signers (we never did)
            } else {
                cose_sign_async(signer, &claim_bytes, box_size, tss, settings).await
            }
        };
        match result {
            Ok(sig) => {
                // Sanity check: Ensure that this signature is valid.
                let verify_after_sign = settings.verify.verify_after_sign;

                if verify_after_sign {
                    let mut cose_log =
                        StatusTracker::with_error_behavior(ErrorBehavior::StopOnFirstError);

                    let result = if _sync {
                        verify_cose(
                            &sig,
                            &claim_bytes,
                            b"",
                            false,
                            &self.ctp,
                            None,
                            &mut cose_log,
                            settings,
                        )
                    } else {
                        verify_cose_async(
                            &sig,
                            &claim_bytes,
                            b"",
                            false,
                            &self.ctp,
                            None,
                            &mut cose_log,
                            settings,
                        )
                        .await
                    };
                    if let Err(err) = result {
                        error!("Signature that was just generated does not validate: {err:#?}");
                        return Err(err);
                    }
                }

                Ok(sig)
            }
            Err(e) => Err(e),
        }
    }

    /// Retrieves all manifest labels that need to fetch ocsp responses.
    pub fn get_manifest_labels_for_ocsp(&self, settings: &Settings) -> Vec<String> {
        let labels = match settings.builder.certificate_status_fetch {
            Some(ocsp_fetch) => match ocsp_fetch {
                OcspFetch::All => self.claims.clone(),
                OcspFetch::Active => {
                    if let Some(active_label) = self.provenance_label() {
                        vec![active_label]
                    } else {
                        Vec::new()
                    }
                }
            },
            None => Vec::new(),
        };

        match settings.builder.certificate_status_should_override {
            Some(should_override) => {
                if !should_override {
                    labels
                        .into_iter()
                        .filter(|label| {
                            self.claims_map
                                .get(label)
                                .is_some_and(|claim| !claim.has_ocsp_vals())
                        })
                        .collect()
                } else {
                    labels
                }
            }
            _ => Vec::new(),
        }
    }

    /// return the current provenance claim label if available
    pub fn provenance_label(&self) -> Option<String> {
        self.provenance_path()
            .map(|provenance| Store::manifest_label_from_path(&provenance))
    }

    /// return the current provenance claim if available
    pub fn provenance_claim(&self) -> Option<&Claim> {
        match self.provenance_path() {
            Some(provenance) => {
                let claim_label = Store::manifest_label_from_path(&provenance);
                self.get_claim(&claim_label)
            }
            None => None,
        }
    }

    /// return the current provenance claim as mutable if available
    pub fn provenance_claim_mut(&mut self) -> Option<&mut Claim> {
        match self.provenance_path() {
            Some(provenance) => {
                let claim_label = Store::manifest_label_from_path(&provenance);
                self.get_claim_mut(&claim_label)
            }
            None => None,
        }
    }

    // add a restored claim
    pub(crate) fn insert_restored_claim(&mut self, label: String, claim: Claim) {
        self.set_provenance_path(&claim);
        self.claims_map.insert(label.clone(), claim);
        self.claims.push(label);
    }

    // replace a claim if it already exists
    pub(crate) fn replace_claim_or_insert(&mut self, label: String, claim: Claim) {
        if self.get_claim(&label).is_some() {
            self.claims_map.insert(label.clone(), claim);
        } else {
            self.insert_restored_claim(label, claim);
        }
    }

    fn add_assertion_to_jumbf_store(
        store: &mut CAIAssertionStore,
        claim_assertion: &ClaimAssertion,
    ) -> Result<()> {
        // Grab assertion data object.
        let d = claim_assertion.assertion().decode_data();

        match d {
            AssertionData::Json(_) => {
                let mut json_data = CAIJSONAssertionBox::new(&claim_assertion.label());
                json_data.add_json(claim_assertion.assertion().data().to_vec());
                if let Some(salt) = claim_assertion.salt() {
                    json_data.set_salt(salt.clone())?;
                }
                store.add_assertion(Box::new(json_data));
            }
            AssertionData::Binary(_) => {
                // TODO: Handle other binary box types if needed.
                let mut data = JumbfEmbeddedFileBox::new(&claim_assertion.label());
                data.add_data(
                    claim_assertion.assertion().data().to_vec(),
                    claim_assertion.assertion().mime_type(),
                    None,
                );
                if let Some(salt) = claim_assertion.salt() {
                    data.set_salt(salt.clone())?;
                }
                store.add_assertion(Box::new(data));
            }
            AssertionData::Cbor(_) => {
                let mut cbor_data = CAICBORAssertionBox::new(&claim_assertion.label());
                cbor_data.add_cbor(claim_assertion.assertion().data().to_vec());
                if let Some(salt) = claim_assertion.salt() {
                    cbor_data.set_salt(salt.clone())?;
                }
                store.add_assertion(Box::new(cbor_data));
            }
            AssertionData::Uuid(s, _) => {
                let mut uuid_data = CAIUUIDAssertionBox::new(&claim_assertion.label());
                uuid_data.add_uuid(s, claim_assertion.assertion().data().to_vec())?;
                if let Some(salt) = claim_assertion.salt() {
                    uuid_data.set_salt(salt.clone())?;
                }
                store.add_assertion(Box::new(uuid_data));
            }
        }
        Ok(())
    }

    // look for old style hashing to determine if this is a pre 1.0 claim
    fn is_old_assertion(alg: &str, data: &[u8], original_hash: &[u8]) -> bool {
        let old_hash = hash_by_alg(alg, data, None);
        vec_compare(&old_hash, original_hash)
    }

    fn get_assertion_from_jumbf_store(
        claim: &Claim,
        assertion_box: &JUMBFSuperBox,
        label: &str,
        check_for_legacy_assertion: bool,
        validation_log: &mut StatusTracker,
    ) -> Result<ClaimAssertion> {
        let assertion_desc_box = assertion_box.desc_box();

        let (raw_label, instance) = Claim::assertion_label_from_link(label);
        let instance_label = Claim::label_with_instance(&raw_label, instance);
        let (assertion_hashed_uri, claim_assertion_type) = claim
            .assertion_hashed_uri_from_label(&instance_label)
            .ok_or_else(|| {
                log_item!(
                    label.to_owned(),
                    "error loading assertion",
                    "get_assertion_from_jumbf_store"
                )
                .validation_status(ASSERTION_MISSING)
                .failure_as_err(
                    validation_log,
                    Error::AssertionMissing {
                        url: instance_label.to_string(),
                    },
                )
            })?;

        let alg = match assertion_hashed_uri.alg() {
            Some(ref a) => a.clone(),
            None => claim.alg().to_string(),
        };

        // get salt value if set
        let salt = assertion_desc_box.get_salt();

        let result = match assertion_desc_box.uuid().as_ref() {
            CAI_JSON_ASSERTION_UUID => {
                let json_box = assertion_box
                    .data_box_as_json_box(0)
                    .ok_or(Error::JumbfBoxNotFound)?;

                let assertion = Assertion::from_data_json(&raw_label, json_box.json())?;

                // make sure it is JSON
                if let Err(e) = serde_json::from_slice::<serde_json::Value>(json_box.json()) {
                    log_item!(
                        label.to_owned(),
                        "invalid assertion json",
                        "get_assertion_from_jumbf_store"
                    )
                    .validation_status(ASSERTION_JSON_INVALID)
                    .failure(
                        validation_log,
                        Error::AssertionDecoding(
                            AssertionDecodeError::from_assertion_and_json_err(&assertion, e),
                        ),
                    )?;
                }

                let hash = Claim::calc_assertion_box_hash(label, &assertion, salt.clone(), &alg)?;
                Ok(ClaimAssertion::new(
                    assertion,
                    instance,
                    &hash,
                    &alg,
                    salt,
                    claim_assertion_type,
                ))
            }
            CAI_EMBEDDED_FILE_UUID => {
                let ef_box = assertion_box
                    .data_box_as_embedded_media_type_box(0)
                    .ok_or(Error::JumbfBoxNotFound)?;
                let data_box = assertion_box
                    .data_box_as_embedded_file_content_box(1)
                    .ok_or(Error::JumbfBoxNotFound)?;
                let media_type = ef_box.media_type();
                let assertion =
                    Assertion::from_data_binary(&raw_label, &media_type, data_box.data());
                let hash = Claim::calc_assertion_box_hash(label, &assertion, salt.clone(), &alg)?;
                Ok(ClaimAssertion::new(
                    assertion,
                    instance,
                    &hash,
                    &alg,
                    salt,
                    claim_assertion_type,
                ))
            }
            CAI_CBOR_ASSERTION_UUID => {
                let cbor_box = assertion_box
                    .data_box_as_cbor_box(0)
                    .ok_or(Error::JumbfBoxNotFound)?;
                let assertion = Assertion::from_data_cbor(&raw_label, cbor_box.cbor());

                // make sure it is CBOR
                if let Err(e) = serde_cbor::from_slice::<serde_cbor::Value>(cbor_box.cbor()) {
                    log_item!(
                        label.to_owned(),
                        "invalid assertion cbor",
                        "get_assertion_from_jumbf_store"
                    )
                    .validation_status(ASSERTION_CBOR_INVALID)
                    .failure(
                        validation_log,
                        Error::AssertionDecoding(
                            AssertionDecodeError::from_assertion_and_cbor_err(&assertion, e),
                        ),
                    )?;
                }

                let hash = Claim::calc_assertion_box_hash(label, &assertion, salt.clone(), &alg)?;
                Ok(ClaimAssertion::new(
                    assertion,
                    instance,
                    &hash,
                    &alg,
                    salt,
                    claim_assertion_type,
                ))
            }
            CAI_UUID_ASSERTION_UUID => {
                let uuid_box = assertion_box
                    .data_box_as_uuid_box(0)
                    .ok_or(Error::JumbfBoxNotFound)?;
                let uuid_str = hex::encode(uuid_box.uuid());
                let assertion = Assertion::from_data_uuid(&raw_label, &uuid_str, uuid_box.data());

                // if a redaction then make sure the data is zeros
                if uuid_str == C2PA_REDACTION_UUID {
                    let data = uuid_box.data();
                    if !is_zero(data) {
                        let assertion_absolute_uri =
                            to_assertion_uri(claim.label(), &instance_label);
                        log_item!(
                            assertion_absolute_uri,
                            "redacted assertion data must be zeros or empty",
                            "get_assertion_from_jumbf_store"
                        )
                        .validation_status(validation_status::ASSERTION_NOT_REDACTED)
                        .failure(
                            validation_log,
                            Error::OtherError(
                                "redacted assertion data must be zeros or empty".into(),
                            ),
                        )?;
                    }
                }

                let hash = Claim::calc_assertion_box_hash(label, &assertion, salt.clone(), &alg)?;
                Ok(ClaimAssertion::new(
                    assertion,
                    instance,
                    &hash,
                    &alg,
                    salt,
                    claim_assertion_type,
                ))
            }
            _ => Err(Error::JumbfCreationError),
        };

        if check_for_legacy_assertion {
            // make sure this is not pre 1.0 data
            match result {
                Ok(r) => {
                    // look for old style hashing
                    if Store::is_old_assertion(
                        &alg,
                        r.assertion().data(),
                        &assertion_hashed_uri.hash(),
                    ) {
                        Err(Error::PrereleaseError)
                    } else {
                        Ok(r)
                    }
                }
                Err(e) => Err(e),
            }
        } else {
            result
        }
    }

    /// Convert this claims store to a JUMBF box.
    #[allow(unused)] // used in tests
    pub fn to_jumbf(&self, signer: &dyn Signer) -> Result<Vec<u8>> {
        self.to_jumbf_internal(signer.reserve_size())
    }

    /// Convert this claims store to a JUMBF box.
    #[allow(unused)]
    pub fn to_jumbf_async(&self, signer: &dyn AsyncSigner) -> Result<Vec<u8>> {
        self.to_jumbf_internal(signer.reserve_size())
    }

    pub(crate) fn to_jumbf_internal(&self, min_reserve_size: usize) -> Result<Vec<u8>> {
        // Create the CAI block.
        let mut cai_block = Cai::new();

        // Add claims and assertions in this store to the JUMBF store.
        for claim in self.claims() {
            let cai_store = Store::build_manifest_box(claim, min_reserve_size)?;

            // add the completed CAI store into the CAI block.
            cai_block.add_box(Box::new(cai_store));
        }

        // Write it to memory.
        let mut mem_box: Vec<u8> = Vec::new();
        cai_block.write_box(&mut mem_box)?;

        if mem_box.is_empty() {
            Err(Error::JumbfCreationError)
        } else {
            Ok(mem_box)
        }
    }

    fn build_manifest_box(claim: &Claim, min_reserve_size: usize) -> Result<CAIStore> {
        // box label
        let label = claim.label();

        let mut cai_store = CAIStore::new(label, claim.update_manifest());

        for manifest_box in claim.get_box_order() {
            match *manifest_box {
                ASSERTIONS => {
                    let mut a_store = CAIAssertionStore::new();

                    // add assertions to CAI assertion store.
                    let cas = claim.claim_assertion_store();
                    for assertion in cas {
                        Store::add_assertion_to_jumbf_store(&mut a_store, assertion)?;
                    }

                    cai_store.add_box(Box::new(a_store)); // add the assertion store to the manifest
                }
                CLAIM => {
                    let mut cb = CAIClaimBox::new(claim.version());

                    // Add the Claim json
                    let claim_cbor_bytes = claim.data()?;
                    let c_cbor = JUMBFCBORContentBox::new(claim_cbor_bytes);
                    cb.add_claim(Box::new(c_cbor));

                    cai_store.add_box(Box::new(cb)); // add claim to manifest
                }
                SIGNATURE => {
                    // create a signature and add placeholder data to the CAI store.
                    let mut sigb = CAISignatureBox::new();
                    let signed_data = match claim.signature_val().is_empty() {
                        false => claim.signature_val().clone(), // existing claims have sig values
                        true => Store::sign_claim_placeholder(claim, min_reserve_size), /* empty is the new sig to be replaced */
                    };

                    let sigc = JUMBFCBORContentBox::new(signed_data);
                    sigb.add_signature(Box::new(sigc));

                    cai_store.add_box(Box::new(sigb)); // add signature to manifest
                }
                CREDENTIALS => {
                    // add vc_store if needed
                    if !claim.get_verifiable_credentials().is_empty() && claim.version() < 2 {
                        let mut vc_store = CAIVerifiableCredentialStore::new();

                        // Add assertions to CAI assertion store.
                        let vcs = claim.get_verifiable_credentials_store();
                        for (uri, assertion_data) in vcs {
                            if let AssertionData::Json(j) = assertion_data {
                                let id = Claim::vc_id(j)?;
                                let mut json_data = CAIJSONAssertionBox::new(&id);
                                json_data.add_json(j.as_bytes().to_vec());

                                if let Some(salt) = uri.salt() {
                                    json_data.set_salt(salt.clone())?;
                                }

                                vc_store.add_credential(Box::new(json_data));
                            } else {
                                return Err(Error::BadParam("VC data must be JSON".to_string()));
                            }
                        }
                        cai_store.add_box(Box::new(vc_store)); // add the CAI assertion store to manifest
                    }
                }
                DATABOXES => {
                    // Add the data boxes
                    if !claim.databoxes().is_empty() {
                        let mut databoxes = CAIDataboxStore::new();

                        for (uri, db) in claim.databoxes() {
                            let db_cbor_bytes = serde_cbor::to_vec(db)
                                .map_err(|err| Error::AssertionEncoding(err.to_string()))?;

                            let (link, instance) = Claim::assertion_label_from_link(&uri.url());
                            let label = Claim::label_with_instance(&link, instance);

                            let mut db_cbor = CAICBORAssertionBox::new(&label);
                            db_cbor.add_cbor(db_cbor_bytes);

                            if let Some(salt) = uri.salt() {
                                db_cbor.set_salt(salt.clone())?;
                            }

                            databoxes.add_databox(Box::new(db_cbor));
                        }

                        cai_store.add_box(Box::new(databoxes)); // add claim to manifest
                    }
                }
                _ => return Err(Error::ClaimInvalidContent),
            }
        }

        Ok(cai_store)
    }

    // calculate the hash of the manifest JUMBF box
    pub fn calc_manifest_box_hash(
        claim: &Claim,
        salt: Option<Vec<u8>>,
        alg: &str,
    ) -> Result<Vec<u8>> {
        let mut hash_bytes = Vec::with_capacity(4096);

        // build box
        let mut cai_store = Store::build_manifest_box(claim, 0)?;

        // add salt if requested
        if let Some(salt) = salt {
            cai_store.set_salt(salt)?;
        }

        // box content as Vec
        cai_store.super_box().write_box_payload(&mut hash_bytes)?;

        Ok(hash_by_alg(alg, &hash_bytes, None))
    }

    fn manifest_map<'a>(sb: &'a JUMBFSuperBox) -> Result<HashMap<String, ManifestInfo<'a>>> {
        let mut box_info: HashMap<String, ManifestInfo<'a>> = HashMap::new();
        for i in 0..sb.data_box_count() {
            let sbox = sb.data_box_as_superbox(i).ok_or(Error::JumbfBoxNotFound)?;
            let desc_box = sbox.desc_box();

            let label = desc_box.uuid();

            let mi = ManifestInfo { desc_box, sbox };

            box_info.insert(label, mi);
        }

        Ok(box_info)
    }

    // Compare two version labels
    // base_version_label - is the source label
    // desired_version_label - is the label to compare to the base
    // returns true if desired version is <= base version
    fn check_label_version(base_version_label: &str, desired_version_label: &str) -> bool {
        if let Some(desired_version) = labels::version(desired_version_label) {
            if let Some(base_version) = labels::version(base_version_label) {
                if desired_version > base_version {
                    return false;
                }
            }
        }
        true
    }

    #[inline]
    pub fn from_jumbf(buffer: &[u8], validation_log: &mut StatusTracker) -> Result<Store> {
        Self::from_jumbf_impl(Store::new(), buffer, validation_log)
    }

    #[inline]
    pub fn from_jumbf_with_settings(
        buffer: &[u8],
        validation_log: &mut StatusTracker,
        settings: &Settings,
    ) -> Result<Store> {
        Self::from_jumbf_impl(Store::with_settings(settings), buffer, validation_log)
    }

    fn from_jumbf_impl(
        mut store: Store,
        buffer: &[u8],
        validation_log: &mut StatusTracker,
    ) -> Result<Store> {
        if buffer.is_empty() {
            return Err(Error::JumbfNotFound);
        }

        // setup a cursor for reading the buffer...
        let mut buf_reader = Cursor::new(buffer);

        // this loads up all the boxes...
        let super_box = BoxReader::read_super_box(&mut buf_reader)?;

        // this loads up all the boxes...
        let cai_block = Cai::from(super_box);

        // check the CAI Block
        let desc_box = cai_block.desc_box();
        if desc_box.uuid() != CAI_BLOCK_UUID {
            log_item!("JUMBF", "c2pa box not found", "from_jumbf").failure_no_throw(
                validation_log,
                Error::InvalidClaim(InvalidClaimError::C2paBlockNotFound),
            );

            return Err(Error::InvalidClaim(InvalidClaimError::C2paBlockNotFound));
        }

        let num_stores = cai_block.data_box_count();
        for idx in 0..num_stores {
            let cai_store_box = cai_block
                .data_box_as_superbox(idx)
                .ok_or(Error::JumbfBoxNotFound)?;
            let cai_store_desc_box = cai_store_box.desc_box();

            // ignore unknown boxes per the spec
            if cai_store_desc_box.uuid() != CAI_UPDATE_MANIFEST_UUID
                && cai_store_desc_box.uuid() != CAI_STORE_UUID
            {
                continue;
            }

            // remember the order of the boxes to insure the box hashes can be regenerated
            let mut box_order: Vec<&str> = Vec::new();

            // make sure there are not multiple claim boxes
            let mut claim_box_cnt = 0;
            for i in 0..cai_store_box.data_box_count() {
                let sbox = cai_store_box
                    .data_box_as_superbox(i)
                    .ok_or(Error::JumbfBoxNotFound)?;
                let desc_box = sbox.desc_box();

                if desc_box.uuid() == CAI_CLAIM_UUID {
                    claim_box_cnt += 1;
                }

                if claim_box_cnt > 1 {
                    log_item!("JUMBF", "c2pa multiple claim boxes found", "from_jumbf")
                        .validation_status(validation_status::CLAIM_MULTIPLE)
                        .failure_no_throw(
                            validation_log,
                            Error::InvalidClaim(InvalidClaimError::C2paMultipleClaimBoxes),
                        );

                    return Err(Error::InvalidClaim(
                        InvalidClaimError::C2paMultipleClaimBoxes,
                    ));
                }

                let (box_label, _instance) =
                    Claim::box_name_label_instance(desc_box.label().as_ref());
                match box_label.as_ref() {
                    ASSERTIONS => box_order.push(ASSERTIONS),
                    CLAIM => box_order.push(CLAIM),
                    SIGNATURE => box_order.push(SIGNATURE),
                    CREDENTIALS => box_order.push(CREDENTIALS),
                    DATABOXES => box_order.push(DATABOXES),
                    _ => {
                        log_item!("JUMBF", "unrecognized manifest box", "from_jumbf")
                            .validation_status(validation_status::CLAIM_MULTIPLE)
                            .failure(
                                validation_log,
                                Error::InvalidClaim(InvalidClaimError::ClaimBoxData),
                            )?;
                    }
                }
            }

            let is_update_manifest = cai_store_desc_box.uuid() == CAI_UPDATE_MANIFEST_UUID;

            // get map of boxes in this manifest
            let manifest_boxes = Store::manifest_map(cai_store_box)?;

            // retrieve the claim & validate
            let claim_superbox = manifest_boxes
                .get(CAI_CLAIM_UUID)
                .ok_or(Error::InvalidClaim(
                    InvalidClaimError::ClaimSuperboxNotFound,
                ))?
                .sbox;
            let claim_desc_box = manifest_boxes
                .get(CAI_CLAIM_UUID)
                .ok_or(Error::InvalidClaim(
                    InvalidClaimError::ClaimDescriptionBoxNotFound,
                ))?
                .desc_box;

            // check if version is supported
            let claim_box_ver = claim_desc_box.label();
            if !Self::check_label_version(&Claim::build_version_support(), &claim_box_ver) {
                return Err(Error::InvalidClaim(InvalidClaimError::ClaimVersionTooNew));
            }

            // check box contents
            if claim_desc_box.uuid() == CAI_CLAIM_UUID {
                // must be have only one claim
                if claim_superbox.data_box_count() > 1 {
                    return Err(Error::InvalidClaim(InvalidClaimError::DuplicateClaimBox {
                        label: claim_desc_box.label(),
                    }));
                }
                // better be, but just in case...

                let cbor_box = match claim_superbox.data_box_as_cbor_box(0) {
                    Some(c) => c,
                    None => {
                        // check for old claims for reporting
                        match claim_superbox.data_box_as_json_box(0) {
                            Some(_c) => {
                                log_item!("JUMBF", "error loading claim data", "from_jumbf")
                                    .failure_no_throw(validation_log, Error::PrereleaseError);

                                return Err(Error::PrereleaseError);
                            }
                            None => {
                                log_item!("JUMBF", "error loading claim data", "from_jumbf")
                                    .failure_no_throw(
                                        validation_log,
                                        Error::InvalidClaim(InvalidClaimError::ClaimBoxData),
                                    );

                                return Err(Error::InvalidClaim(InvalidClaimError::ClaimBoxData));
                            }
                        }
                    }
                };

                if cbor_box.box_uuid() != JUMBF_CBOR_UUID {
                    return Err(Error::InvalidClaim(
                        InvalidClaimError::ClaimDescriptionBoxInvalid,
                    ));
                }
            }

            // retrieve the signature
            let sig_superbox = manifest_boxes
                .get(CAI_SIGNATURE_UUID)
                .ok_or(Error::InvalidClaim(
                    InvalidClaimError::ClaimSignatureBoxNotFound,
                ))?
                .sbox;
            let sig_desc_box = manifest_boxes
                .get(CAI_SIGNATURE_UUID)
                .ok_or(Error::InvalidClaim(
                    InvalidClaimError::ClaimSignatureDescriptionBoxNotFound,
                ))?
                .desc_box;

            // check box contents
            if sig_desc_box.uuid() == CAI_SIGNATURE_UUID {
                // better be, but just in case...
                let sig_box = sig_superbox
                    .data_box_as_cbor_box(0)
                    .ok_or(Error::JumbfBoxNotFound)?;
                if sig_box.box_uuid() != JUMBF_CBOR_UUID {
                    return Err(Error::InvalidClaim(
                        InvalidClaimError::ClaimSignatureDescriptionBoxInvalid,
                    ));
                }
            }
            // save signature to be validated on load
            let sig_data = sig_superbox
                .data_box_as_cbor_box(0)
                .ok_or(Error::JumbfBoxNotFound)?;

            // Create a new Claim object from jumbf data after validations
            let cbor_box = claim_superbox
                .data_box_as_cbor_box(0)
                .ok_or(Error::JumbfBoxNotFound)?;
            let mut claim = Claim::from_data(&cai_store_desc_box.label(), cbor_box.cbor())
                .map_err(|e| {
                    log_item!(CLAIM, "CLAIM CBOR could not be decoded", "from_jumbf")
                        .validation_status(CLAIM_MALFORMED)
                        .failure_as_err(validation_log, e)
                })?;

            // the claim must have an algorithm to be able to process internal hashes
            if claim.alg_raw().is_none() {
                return Err(log_item!(
                    claim.label().to_owned(),
                    "no hashing algorithm found for claim",
                    "from_jumbf"
                )
                .validation_status(ALGORITHM_UNSUPPORTED)
                .failure_as_err(validation_log, Error::UnknownAlgorithm));
            }

            // make sure box version label match the read Claim
            if claim.version() > 1 {
                match labels::version(&claim_box_ver) {
                    Some(v) if claim.version() >= v => (),
                    _ => return Err(Error::InvalidClaim(InvalidClaimError::ClaimBoxVersion)),
                }
            }

            // set the  type of manifest
            claim.set_update_manifest(is_update_manifest);

            // set order to process JUMBF boxes
            claim.set_box_order(box_order);

            // retrieve & set signature for each claim
            claim.set_signature_val(sig_data.cbor().clone()); // load the stored signature

            // retrieve the assertion store
            let assertion_store_box = manifest_boxes
                .get(CAI_ASSERTION_STORE_UUID)
                .ok_or(Error::InvalidClaim(
                    InvalidClaimError::AssertionStoreSuperboxNotFound,
                ))?
                .sbox;

            let num_assertions = assertion_store_box.data_box_count();

            // loop over all assertions in assertion store...
            let mut check_for_legacy_assertion = true;
            for idx in 0..num_assertions {
                let assertion_box = assertion_store_box
                    .data_box_as_superbox(idx)
                    .ok_or(Error::JumbfBoxNotFound)?;
                let assertion_desc_box = assertion_box.desc_box();

                // Add assertions to claim after validation
                let label = assertion_desc_box.label();
                match Store::get_assertion_from_jumbf_store(
                    &claim,
                    assertion_box,
                    &label,
                    check_for_legacy_assertion,
                    validation_log,
                ) {
                    Ok(assertion) => {
                        claim.put_assertion_store(assertion); // restore assertion data to claim
                        check_for_legacy_assertion = false; // only need to check once
                    }
                    Err(e) => {
                        // if this is an old manifest always return
                        if std::mem::discriminant(&e)
                            == std::mem::discriminant(&Error::PrereleaseError)
                        {
                            log_item!("JUMBF", "error loading assertion", "from_jumbf")
                                .failure_no_throw(validation_log, e);

                            return Err(Error::PrereleaseError);
                        }
                        return Err(e);
                    }
                }
            }

            // load vc_store if available
            if let Some(mi) = manifest_boxes.get(CAI_VERIFIABLE_CREDENTIALS_STORE_UUID) {
                let vc_store = mi.sbox;
                let num_vcs = vc_store.data_box_count();

                // VC stores should not be in a 2.x claim
                if claim.version() > 1 {
                    return Err(Error::InvalidClaim(InvalidClaimError::UnsupportedFeature(
                        "Verifiable Credentials Store > v1 claim".to_string(),
                    )));
                }

                for idx in 0..num_vcs {
                    let vc_box = vc_store
                        .data_box_as_superbox(idx)
                        .ok_or(Error::JumbfBoxNotFound)?;
                    let vc_json = vc_box
                        .data_box_as_json_box(0)
                        .ok_or(Error::JumbfBoxNotFound)?;
                    let vc_desc_box = vc_box.desc_box();
                    let _id = vc_desc_box.label();

                    let json_str = String::from_utf8(vc_json.json().to_vec())
                        .map_err(|_| InvalidClaimError::VerifiableCredentialStoreInvalid)?;

                    let salt = vc_desc_box.get_salt();

                    claim.put_verifiable_credential(&json_str, salt)?;
                }
            }

            // load databox store if available
            if let Some(mi) = manifest_boxes.get(CAI_DATABOXES_STORE_UUID) {
                let databox_store = mi.sbox;
                let num_databoxes = databox_store.data_box_count();

                for idx in 0..num_databoxes {
                    let db_box = databox_store
                        .data_box_as_superbox(idx)
                        .ok_or(Error::JumbfBoxNotFound)?;
                    let db_cbor = db_box
                        .data_box_as_cbor_box(0)
                        .ok_or(Error::JumbfBoxNotFound)?;
                    let db_desc_box = db_box.desc_box();
                    let label = db_desc_box.label();

                    let salt = db_desc_box.get_salt();

                    claim.put_databox(&label, db_cbor.cbor(), salt)?;
                }
            }

            // save the hash of the loaded manifest for ingredient validation
            // and the signature box for Ingredient_v3
            store.manifest_box_hash_cache.insert(
                claim.label().to_owned(),
                (
                    Store::calc_manifest_box_hash(&claim, None, claim.alg())?,
                    Claim::calc_sig_box_hash(&claim, claim.alg())?,
                ),
            );

            // add claim to store
            store.insert_restored_claim(cai_store_desc_box.label(), claim);
        }

        Ok(store)
    }

    // Get the store label from jumbf path
    pub fn manifest_label_from_path(claim_path: &str) -> String {
        if let Some(s) = jumbf::labels::manifest_label_from_uri(claim_path) {
            s
        } else {
            claim_path.to_owned()
        }
    }

    // recursively walk the ingredients and validate
    fn ingredient_checks(
        store: &Store,
        claim: &Claim,
        svi: &StoreValidationInfo,
        asset_data: &mut ClaimAssetData<'_>,
        validation_log: &mut StatusTracker,
        settings: &Settings,
    ) -> Result<()> {
        // walk the ingredients
        for i in claim.ingredient_assertions() {
            // allow for zero out ingredient assertions
            if is_zero(i.assertion().data()) {
                continue;
            }

            let ingredient_assertion = Ingredient::from_assertion(i.assertion()).map_err(|e| {
                log_item!(
                    i.label().clone(),
                    "ingredient assertion could not be parsed",
                    "ingredient_checks"
                )
                .validation_status(validation_status::ASSERTION_INGREDIENT_MALFORMED)
                .failure_as_err(validation_log, e)
            })?;

            // we don't care about InputTo ingredients
            if ingredient_assertion.relationship == Relationship::InputTo {
                continue;
            }

            validation_log
                .push_ingredient_uri(jumbf::labels::to_assertion_uri(claim.label(), &i.label()));

            // is this an ingredient
            if let Some(c2pa_manifest) = ingredient_assertion.c2pa_manifest() {
                // if this is a v3 ingredient then it must have validation report indicating it was validated
                if let Some(ingredient_version) = ingredient_assertion.version() {
                    if ingredient_version >= 3 && ingredient_assertion.validation_results.is_none()
                    {
                        log_item!(
                            jumbf::labels::to_assertion_uri(claim.label(), &i.label()),
                            "ingredient V3 must have validation results",
                            "ingredient_checks"
                        )
                        .validation_status(validation_status::ASSERTION_INGREDIENT_MALFORMED)
                        .failure(
                            validation_log,
                            Error::HashMismatch(
                                "ingredient V3 missing validation status".to_string(),
                            ),
                        )?;
                    }
                }

                let label = Store::manifest_label_from_path(&c2pa_manifest.url());

                if let Some(ingredient) = store.get_claim(&label) {
                    let alg = match c2pa_manifest.alg() {
                        Some(a) => a,
                        None => ingredient.alg().to_owned(),
                    };

                    // are we evaluating a 2.x manifest, then use those rule
                    let ingredient_version = ingredient.version();
                    let has_redactions = svi.redactions.iter().any(|r| r.contains(&label));

                    // allow the extra ingredient trust checks
                    // these checks are to prevent the trust spoofing
                    let check_ingredient_trust: bool = settings.verify.check_ingredient_trust;

                    // get the 1.1-1.2 box hash
                    let ingredient_hashes = store.get_manifest_box_hashes(ingredient);

                    // since no redactions we can try manifest match method
                    let mut pre_v1_3_hash = false;
                    let manifests_match = if !has_redactions {
                        // test for 1.1 hash then 1.0 version
                        if !vec_compare(&c2pa_manifest.hash(), &ingredient_hashes.manifest_box_hash)
                        {
                            // try legacy hash
                            pre_v1_3_hash = true;
                            verify_by_alg(&alg, &c2pa_manifest.hash(), &ingredient.data()?, None)
                        } else {
                            true
                        }
                    } else {
                        false
                    };

                    // since the manifest hashes are equal we can short circuit the rest of the validation
                    // we can only do this for post 1.3 Claims since manfiest box hashing was not available
                    if manifests_match && !pre_v1_3_hash {
                        log_item!(
                            c2pa_manifest.url(),
                            "ingredient hash matched",
                            "ingredient_checks"
                        )
                        .validation_status(validation_status::INGREDIENT_MANIFEST_VALIDATED)
                        .success(validation_log);
                    }

                    // if mismatch is not because of a redaction this is a hard error
                    if !manifests_match && !has_redactions {
                        log_item!(
                            c2pa_manifest.url(),
                            "ingredient hash incorrect",
                            "ingredient_checks"
                        )
                        .validation_status(validation_status::INGREDIENT_MANIFEST_MISMATCH)
                        .failure(
                            validation_log,
                            Error::HashMismatch(
                                "ingredient hash does not match found ingredient".to_string(),
                            ),
                        )?;
                        return Err(Error::HashMismatch(
                            "ingredient hash does not match found ingredient".to_string(),
                        )); // hard stop regardless of StatusTracker mode
                    }

                    // if manifest hash did not match and this is a V2 or greater claim then we
                    // must try the signature validation method before proceeding
                    if !manifests_match && ingredient_version > 1 {
                        let claim_signature =
                            ingredient_assertion.signature().ok_or_else(|| {
                                log_item!(
                                    c2pa_manifest.url(),
                                    "ingredient claimSignature missing",
                                    "ingredient_checks"
                                )
                                .validation_status(
                                    validation_status::INGREDIENT_CLAIM_SIGNATURE_MISSING,
                                )
                                .failure_as_err(
                                    validation_log,
                                    Error::HashMismatch(
                                        "ingredient claimSignature missing".to_string(),
                                    ),
                                )
                            })?;

                        // compare the signature box hashes
                        if vec_compare(
                            &claim_signature.hash(),
                            &ingredient_hashes.signature_box_hash,
                        ) {
                            log_item!(
                                c2pa_manifest.url(),
                                "ingredient claimSignature validated",
                                "ingredient_checks"
                            )
                            .validation_status(
                                validation_status::INGREDIENT_CLAIM_SIGNATURE_VALIDATED,
                            )
                            .informational(validation_log);
                        } else {
                            log_item!(
                                c2pa_manifest.url(),
                                "ingredient claimSignature mismatch",
                                "ingredient_checks"
                            )
                            .validation_status(
                                validation_status::INGREDIENT_CLAIM_SIGNATURE_MISMATCH,
                            )
                            .failure(
                                validation_log,
                                Error::HashMismatch(
                                    "ingredient claimSignature mismatch".to_string(),
                                ),
                            )?;
                            return Err(Error::HashMismatch(
                                "ingredient signature box hash does not match found ingredient"
                                    .to_string(),
                            )); // hard stop regardless of StatusTracker mode
                        }
                    }

                    // if this ingredient is the hash binding claim (update manifest)
                    // then we have to check the binding here
                    if ingredient.label() == svi.binding_claim {
                        Claim::verify_hash_binding(ingredient, asset_data, svi, validation_log)?;
                    }

                    // if manifest hash did not match we continue on to do a full claim validation
                    if !manifests_match {
                        Claim::verify_claim(
                            ingredient,
                            asset_data,
                            svi,
                            check_ingredient_trust,
                            &store.ctp,
                            validation_log,
                            settings,
                        )?;
                    }

                    // recurse nested ingredients
                    Store::ingredient_checks(
                        store,
                        ingredient,
                        svi,
                        asset_data,
                        validation_log,
                        settings,
                    )?;
                } else {
                    log_item!(label.clone(), "ingredient not found", "ingredient_checks")
                        .validation_status(validation_status::INGREDIENT_MANIFEST_MISSING)
                        .failure(
                            validation_log,
                            Error::ClaimVerification(format!("ingredient: {label} is missing")),
                        )?;
                }
            } else {
                let title = ingredient_assertion.title.unwrap_or("no title".into());
                let description = format!("{title}: ingredient does not have provenance");
                log_item!(
                    jumbf::labels::to_assertion_uri(claim.label(), &i.label()),
                    description,
                    "ingredient_checks"
                )
                .validation_status(validation_status::INGREDIENT_PROVENANCE_UNKNOWN)
                .informational(validation_log);
            }
            validation_log.pop_ingredient_uri();
        }

        Ok(())
    }

    // recursively walk the ingredients and validate
    #[cfg_attr(target_arch = "wasm32", async_recursion(?Send))]
    #[cfg_attr(not(target_arch = "wasm32"), async_recursion)]
    async fn ingredient_checks_async(
        store: &Store,
        claim: &Claim,
        svi: &StoreValidationInfo,
        asset_data: &mut ClaimAssetData<'_>,
        validation_log: &mut StatusTracker,
        settings: &Settings,
    ) -> Result<()> {
        // walk the ingredients
        for i in claim.ingredient_assertions() {
            // allow for zero out ingredient assertions
            if is_zero(i.assertion().data()) {
                continue;
            }

            let ingredient_assertion = Ingredient::from_assertion(i.assertion()).map_err(|e| {
                log_item!(
                    i.label().clone(),
                    "ingredient assertion could not be parsed",
                    "ingredient_checks"
                )
                .validation_status(validation_status::ASSERTION_INGREDIENT_MALFORMED)
                .failure_as_err(validation_log, e)
            })?;

            // we don't care about InputTo ingredients
            if ingredient_assertion.relationship == Relationship::InputTo {
                continue;
            }

            validation_log
                .push_ingredient_uri(jumbf::labels::to_assertion_uri(claim.label(), &i.label()));

            // is this an ingredient
            if let Some(c2pa_manifest) = ingredient_assertion.c2pa_manifest() {
                // if this is a v3 ingredient then it must have validation report indicating it was validated
                if let Some(ingredient_version) = ingredient_assertion.version() {
                    if ingredient_version >= 3 && ingredient_assertion.validation_results.is_none()
                    {
                        log_item!(
                            jumbf::labels::to_assertion_uri(claim.label(), &i.label()),
                            "ingredient V3 must have validation results",
                            "ingredient_checks"
                        )
                        .validation_status(validation_status::ASSERTION_INGREDIENT_MALFORMED)
                        .failure(
                            validation_log,
                            Error::HashMismatch(
                                "ingredient V3 missing validation status".to_string(),
                            ),
                        )?;
                    }
                }

                let label = Store::manifest_label_from_path(&c2pa_manifest.url());

                if let Some(ingredient) = store.get_claim(&label) {
                    let alg = match c2pa_manifest.alg() {
                        Some(a) => a,
                        None => ingredient.alg().to_owned(),
                    };

                    // are we evaluating a 2.x manifest, then use those rule
                    let ingredient_version = ingredient.version();
                    let has_redactions = svi.redactions.iter().any(|r| r.contains(&label));

                    // allow the extra ingredient trust checks
                    // these checks are to prevent the trust spoofing
                    let check_ingredient_trust = settings.verify.check_ingredient_trust;

                    // get the 1.1-1.2 box hash
                    let ingredient_hashes = store.get_manifest_box_hashes(ingredient);

                    // since no redactions we can try manifest match method
                    let mut pre_v1_3_hash = false;
                    let manifests_match = if !has_redactions {
                        // test for 1.1 hash then 1.0 version
                        if !vec_compare(&c2pa_manifest.hash(), &ingredient_hashes.manifest_box_hash)
                        {
                            // try legacy hash
                            pre_v1_3_hash = true;
                            verify_by_alg(&alg, &c2pa_manifest.hash(), &ingredient.data()?, None)
                        } else {
                            true
                        }
                    } else {
                        false
                    };

                    // since the manifest hashes are equal we can short circuit the rest of the validation
                    // we can only do this for post 1.3 Claims since manfiest box hashing was not available
                    if manifests_match && !pre_v1_3_hash {
                        log_item!(
                            c2pa_manifest.url(),
                            "ingredient hash matched",
                            "ingredient_checks"
                        )
                        .validation_status(validation_status::INGREDIENT_MANIFEST_VALIDATED)
                        .success(validation_log);
                    }

                    // if mismatch is not because of a redaction this is a hard error
                    if !manifests_match && !has_redactions {
                        log_item!(
                            c2pa_manifest.url(),
                            "ingredient hash incorrect",
                            "ingredient_checks"
                        )
                        .validation_status(validation_status::INGREDIENT_MANIFEST_MISMATCH)
                        .failure(
                            validation_log,
                            Error::HashMismatch(
                                "ingredient hash does not match found ingredient".to_string(),
                            ),
                        )?;
                        return Err(Error::HashMismatch(
                            "ingredient hash does not match found ingredient".to_string(),
                        )); // hard stop regardless of StatusTracker mode
                    }

                    // if manifest hash did not match and this is a V2 or greater claim then we
                    // must try the signature validation method before proceeding
                    if !manifests_match && ingredient_version > 1 {
                        let claim_signature =
                            ingredient_assertion.signature().ok_or_else(|| {
                                log_item!(
                                    c2pa_manifest.url(),
                                    "ingredient claimSignature missing",
                                    "ingredient_checks"
                                )
                                .validation_status(
                                    validation_status::INGREDIENT_CLAIM_SIGNATURE_MISSING,
                                )
                                .failure_as_err(
                                    validation_log,
                                    Error::HashMismatch(
                                        "ingredient claimSignature missing".to_string(),
                                    ),
                                )
                            })?;

                        // compare the signature box hashes
                        if vec_compare(
                            &claim_signature.hash(),
                            &ingredient_hashes.signature_box_hash,
                        ) {
                            log_item!(
                                c2pa_manifest.url(),
                                "ingredient claimSignature validated",
                                "ingredient_checks"
                            )
                            .validation_status(
                                validation_status::INGREDIENT_CLAIM_SIGNATURE_VALIDATED,
                            )
                            .informational(validation_log);
                        } else {
                            log_item!(
                                c2pa_manifest.url(),
                                "ingredient claimSignature mismatch",
                                "ingredient_checks"
                            )
                            .validation_status(
                                validation_status::INGREDIENT_CLAIM_SIGNATURE_MISMATCH,
                            )
                            .failure(
                                validation_log,
                                Error::HashMismatch(
                                    "ingredient claimSignature mismatch".to_string(),
                                ),
                            )?;
                            return Err(Error::HashMismatch(
                                "ingredient signature box hash does not match found ingredient"
                                    .to_string(),
                            )); // hard stop regardless of StatusTracker mode
                        }
                    }

                    // if this ingredient is the hash binding claim (update manifest)
                    // then we have to check the binding here
                    if ingredient.label() == svi.binding_claim {
                        Claim::verify_hash_binding(ingredient, asset_data, svi, validation_log)?;
                    }

                    // if manifest hash did not match we continue on to do a full claim validation
                    if !manifests_match {
                        Claim::verify_claim_async(
                            ingredient,
                            asset_data,
                            svi,
                            check_ingredient_trust,
                            &store.ctp,
                            validation_log,
                            settings,
                        )
                        .await?;
                    }

                    // recurse nested ingredients
                    Store::ingredient_checks_async(
                        store,
                        ingredient,
                        svi,
                        asset_data,
                        validation_log,
                        settings,
                    )
                    .await?;
                } else {
                    log_item!(label.clone(), "ingredient not found", "ingredient_checks")
                        .validation_status(validation_status::INGREDIENT_MANIFEST_MISSING)
                        .failure(
                            validation_log,
                            Error::ClaimVerification(format!("ingredient: {label} is missing")),
                        )?;
                }
            } else {
                let title = ingredient_assertion.title.unwrap_or("no title".into());
                let description = format!("{title}: ingredient does not have provenance");
                log_item!(
                    jumbf::labels::to_assertion_uri(claim.label(), &i.label()),
                    description,
                    "ingredient_checks"
                )
                .validation_status(validation_status::INGREDIENT_PROVENANCE_UNKNOWN)
                .informational(validation_log);
            }
            validation_log.pop_ingredient_uri();
        }

        Ok(())
    }

    fn get_store_validation_info<'a>(
        &'a self,
        claim: &'a Claim,
        asset_data: &mut ClaimAssetData<'_>,
        validation_log: &mut StatusTracker,
        settings: &Settings,
    ) -> Result<StoreValidationInfo<'a>> {
        let mut svi = StoreValidationInfo::default();
        Store::get_claim_referenced_manifests(claim, self, &mut svi, true, validation_log)?;

        // find the manifest with the hash binding
        svi.binding_claim = self.get_hash_binding_manifest(claim).ok_or_else(|| {
            log_item!(
                to_manifest_uri(claim.label()),
                "could not find manifest with hard binding",
                "get_store_validation_info"
            )
            .validation_status(validation_status::HARD_BINDINGS_MISSING)
            .failure_as_err(validation_log, Error::ClaimMissingHardBinding)
        })?;

        // save the update manifest label if it exists
        if claim.update_manifest() {
            svi.update_manifest_label = Some(claim.label().to_owned());
        }

        // get the manifest offset position
        let locations = match asset_data {
            #[cfg(feature = "file_io")]
            ClaimAssetData::Path(path) => {
                let format = get_supported_file_extension(path).ok_or(Error::UnsupportedType)?;
                let mut reader = std::fs::File::open(path)?;

                object_locations_from_stream(&format, &mut reader)
            }
            ClaimAssetData::Bytes(items, typ) => {
                let format = typ.to_owned();
                let mut reader = Cursor::new(items);

                object_locations_from_stream(&format, &mut reader)
            }
            ClaimAssetData::Stream(reader, typ) => {
                let format = typ.to_owned();
                let positions = object_locations_from_stream(&format, reader);
                reader.rewind()?;
                positions
            }
            ClaimAssetData::StreamFragment(reader, _read1, typ) => {
                let format = typ.to_owned();
                object_locations_from_stream(&format, reader)
            }
            ClaimAssetData::StreamFragments(reader, _fragments, typ) => {
                let format = typ.to_owned();
                object_locations_from_stream(&format, reader)
            }
        };

        if let Ok(locations) = locations {
            if let Some(manifest_loc) = locations
                .iter()
                .find(|o| o.htype == HashBlockObjectType::Cai)
            {
                svi.manifest_store_range = Some(HashRange::new(
                    manifest_loc.offset as u64,
                    manifest_loc.length as u64,
                ));
            }
        }

        for found_claim in svi.manifest_map.values() {
            // get the timestamp assertions
            let timestamp_assertions = found_claim.timestamp_assertions();
            for ta in timestamp_assertions {
                let timestamp_assertion =
                    TimeStamp::from_assertion(ta.assertion()).map_err(|_e| {
                        log_item!(
                            ta.label(),
                            "could not parse timestamp assertion",
                            "get_claim_referenced_manifests"
                        )
                        .validation_status(validation_status::ASSERTION_TIMESTAMP_MALFORMED)
                        .failure_as_err(
                            validation_log,
                            Error::ValidationRule("timestamp assertion malformed".into()),
                        )
                    })?;

                // save the valid timestamps stored in the StoreValidationInfo
                // we only use valid timestamps, otherwise just ignore
                for (referenced_claim, time_stamp_token) in timestamp_assertion.as_ref() {
                    if let Some(rc) = svi.manifest_map.get(referenced_claim) {
                        if let Ok(tst_info) = verify_time_stamp(
                            time_stamp_token,
                            rc.signature_val(),
                            &self.ctp,
                            validation_log,
                            settings,
                        ) {
                            svi.timestamps.insert(rc.label().to_owned(), tst_info);
                        }
                    }
                }
            }

            // get the certificate status assertions
            let certificate_status_assertions = found_claim.certificate_status_assertions();
            for csa in certificate_status_assertions {
                let certificate_status_assertion =
                    CertificateStatus::from_assertion(csa.assertion())?;

                // save the ocsp_ders stored in the StoreValidationInfo
                for ocsp_der in certificate_status_assertion.as_ref() {
                    if let Ok(response) =
                        OcspResponse::from_der_checked(ocsp_der, None, validation_log)
                    {
                        let ocsp_ders = svi
                            .certificate_statuses
                            .entry(response.certificate_serial_num)
                            .or_insert(Vec::new());
                        ocsp_ders.push(response.ocsp_der);
                    }
                }
            }
        }

        Ok(svi)
    }

    /// Verify Store
    /// store: Store to validate
    /// xmp_str: String containing entire XMP block of the asset
    /// asset_bytes: bytes of the asset to be verified
    /// validation_log: If present all found errors are logged and returned, other wise first error causes exit and is returned
    #[async_generic]
    pub fn verify_store(
        store: &Store,
        asset_data: &mut ClaimAssetData<'_>,
        validation_log: &mut StatusTracker,
        settings: &Settings,
    ) -> Result<()> {
        let claim = match store.provenance_claim() {
            Some(c) => c,
            None => {
                log_item!("Unknown", "could not find active manifest", "verify_store")
                    .validation_status(validation_status::CLAIM_MISSING)
                    .failure_no_throw(validation_log, Error::ProvenanceMissing);

                return Err(Error::ProvenanceMissing);
            }
        };

        // get info needed to complete validation
        let svi = store.get_store_validation_info(claim, asset_data, validation_log, settings)?;

        if _sync {
            // verify the provenance claim
            Claim::verify_claim(
                claim,
                asset_data,
                &svi,
                true,
                &store.ctp,
                validation_log,
                settings,
            )?;

            Store::ingredient_checks(store, claim, &svi, asset_data, validation_log, settings)?;
        } else {
            Claim::verify_claim_async(
                claim,
                asset_data,
                &svi,
                true,
                &store.ctp,
                validation_log,
                settings,
            )
            .await?;

            Store::ingredient_checks_async(
                store,
                claim,
                &svi,
                asset_data,
                validation_log,
                settings,
            )
            .await?;
        }

        Ok(())
    }

    // generate a list of AssetHashes based on the location of objects in the stream
    fn generate_data_hashes_for_stream<R>(
        stream: &mut R,
        alg: &str,
        block_locations: &mut Vec<HashObjectPositions>,
        calc_hashes: bool,
    ) -> Result<Vec<DataHash>>
    where
        R: Read + Seek + ?Sized,
    {
        if block_locations.is_empty() {
            let out: Vec<DataHash> = vec![];
            return Ok(out);
        }

        let stream_len = stream_len(stream)?;
        stream.rewind()?;

        let mut hashes: Vec<DataHash> = Vec::new();

        // sort blocks by offset
        block_locations.sort_by(|a, b| a.offset.cmp(&b.offset));

        // generate default data hash that excludes jumbf block
        // find the first jumbf block (ours are always in order)
        // find the first block after the jumbf blocks
        let mut block_start: usize = 0;
        let mut block_end: usize = 0;
        let mut found_jumbf = false;
        for item in block_locations {
            // find start of jumbf
            if !found_jumbf && item.htype == HashBlockObjectType::Cai {
                block_start = item.offset;
                found_jumbf = true;
            }

            // find start of block after jumbf blocks
            if found_jumbf && item.htype == HashBlockObjectType::Cai {
                block_end = item.offset + item.length;
            }
        }

        if found_jumbf {
            // add exclusion hash for bytes before and after jumbf
            let mut dh = DataHash::new("jumbf manifest", alg);

            if calc_hashes {
                if block_end > block_start && (block_end as u64) <= stream_len {
                    dh.add_exclusion(HashRange::new(
                        block_start as u64,
                        (block_end - block_start) as u64,
                    ));
                }

                // this check is only valid on the final sized asset
                //
                // a case may occur where there is no existing manifest in the stream and the
                // asset handler creates a placeholder beyond the length of the stream
                if block_end as u64 > stream_len + (block_end - block_start) as u64 {
                    return Err(Error::BadParam(
                        "data hash exclusions out of range".to_string(),
                    ));
                }

                dh.gen_hash_from_stream(stream)?;
            } else {
                if block_end > block_start {
                    dh.add_exclusion(HashRange::new(
                        block_start as u64,
                        (block_end - block_start) as u64,
                    ));
                }

                match alg {
                    "sha256" => dh.set_hash([0u8; 32].to_vec()),
                    "sha384" => dh.set_hash([0u8; 48].to_vec()),
                    "sha512" => dh.set_hash([0u8; 64].to_vec()),
                    _ => return Err(Error::UnsupportedType),
                }
            }
            hashes.push(dh);
        }

        Ok(hashes)
    }

    fn generate_bmff_data_hash_for_stream(
        asset_stream: &mut dyn CAIRead,
        alg: &str,
        settings: &Settings,
    ) -> Result<BmffHash> {
        // The spec has mandatory BMFF exclusion ranges for certain atoms.
        // The function makes sure those are included.

        let mut dh = BmffHash::new("jumbf manifest", alg, None);
        let exclusions = dh.exclusions_mut();

        // jumbf exclusion
        let mut uuid = ExclusionsMap::new("/uuid".to_owned());
        let data = DataMap {
            offset: 8,
            value: vec![
                216, 254, 195, 214, 27, 14, 72, 60, 146, 151, 88, 40, 135, 126, 196, 129,
            ], // C2PA identifier
        };
        let data_vec = vec![data];
        uuid.data = Some(data_vec);
        exclusions.push(uuid);

        // ftyp exclusion
        let ftyp = ExclusionsMap::new("/ftyp".to_owned());
        exclusions.push(ftyp);

        // /mfra/ exclusion
        let mfra = ExclusionsMap::new("/mfra".to_owned());
        exclusions.push(mfra);

        /*  no longer mandatory
        // meta/iloc exclusion
        let iloc = ExclusionsMap::new("/meta/iloc".to_owned());
        exclusions.push(iloc);

        // /mfra/tfra exclusion
        let tfra = ExclusionsMap::new("/mfra/tfra".to_owned());
        exclusions.push(tfra);

        // /moov/trak/mdia/minf/stbl/stco exclusion
        let mut stco = ExclusionsMap::new("/moov/trak/mdia/minf/stbl/stco".to_owned());
        let subset_stco = SubsetMap {
            offset: 16,
            length: 0,
        };
        let subset_stco_vec = vec![subset_stco];
        stco.subset = Some(subset_stco_vec);
        exclusions.push(stco);

        // /moov/trak/mdia/minf/stbl/co64 exclusion
        let mut co64 = ExclusionsMap::new("/moov/trak/mdia/minf/stbl/co64".to_owned());
        let subset_co64 = SubsetMap {
            offset: 16,
            length: 0,
        };
        let subset_co64_vec = vec![subset_co64];
        co64.subset = Some(subset_co64_vec);
        exclusions.push(co64);

        // /moof/traf/tfhd exclusion
        let mut tfhd = ExclusionsMap::new("/moof/traf/tfhd".to_owned());
        let subset_tfhd = SubsetMap {
            offset: 16,
            length: 8,
        };
        let subset_tfhd_vec = vec![subset_tfhd];
        tfhd.subset = Some(subset_tfhd_vec);
        tfhd.flags = Some(ByteBuf::from([1, 0, 0]));
        exclusions.push(tfhd);

        // /moof/traf/trun exclusion
        let mut trun = ExclusionsMap::new("/moof/traf/trun".to_owned());
        let subset_trun = SubsetMap {
            offset: 16,
            length: 4,
        };
        let subset_trun_vec = vec![subset_trun];
        trun.subset = Some(subset_trun_vec);
        trun.flags = Some(ByteBuf::from([1, 0, 0]));
        exclusions.push(trun);
        */

        // enable flat flat files with Merkle trees if desired
        // we do this here because the UUID boxes must be in place
        // for the later hash generation
        if let Some(merkle_chunk_size) = settings.core.merkle_tree_chunk_size_in_kb {
            // mdat boxes are excluded when using Merkle hashing
            let mut mdat = ExclusionsMap::new("/mdat".to_owned());
            let subset_mdat = SubsetMap {
                offset: 16,
                length: 0,
            };
            let subset_mdat_vec = vec![subset_mdat];
            mdat.subset = Some(subset_mdat_vec);
            exclusions.push(mdat);

            // get the merkle hashes for the mdat boxes
            let boxes = read_bmff_c2pa_boxes(asset_stream)?;
            let mut mdat_boxes = boxes.box_infos.clone();
            mdat_boxes.retain(|b| b.path == "mdat");

            let mut merkle_maps = Vec::new();
            let mut uuid_boxes = Vec::new();

            for (index, mdat_box) in mdat_boxes.iter().enumerate() {
                let fixed_block_size = if merkle_chunk_size > 0 {
                    Some(1024 * merkle_chunk_size as u64)
                } else {
                    None
                };

                let mut merkle_map = MerkleMap {
                    unique_id: 0,
                    local_id: index,
                    count: 0,
                    alg: Some(alg.to_string()),
                    init_hash: None,
                    hashes: VecByteBuf(Vec::new()),
                    fixed_block_size,
                    variable_block_sizes: None,
                };

                // build list of ordered UUID merkle boxes
                let mut current_uuid_boxes = dh.create_merkle_map_for_mdat_box(
                    asset_stream,
                    mdat_box,
                    &mut merkle_map,
                    settings,
                )?;
                uuid_boxes.append(&mut current_uuid_boxes);

                merkle_maps.push(merkle_map);
            }

            if merkle_maps.is_empty() {
                return Err(Error::BadParam("No mdat boxes found".to_string()));
            }

            dh.merkle = Some(merkle_maps);
            if !uuid_boxes.is_empty() {
                dh.merkle_uuid_boxes = Some(uuid_boxes.into_iter().flatten().collect::<Vec<u8>>());

                // calculate the insertion point for the UUID boxes after the last mdat box
                let last_mdat_box = mdat_boxes
                    .last()
                    .ok_or(Error::BadParam("No mdat boxes found".to_string()))?;
                dh.merkle_uuid_boxes_insertion_point = last_mdat_box.end();

                // if there are existing Merkle UUID boxes we want to overwrite those
                if let Some(last_uuid_box) = boxes.bmff_merkle_box_infos.last() {
                    dh.merkle_replacement_range = last_mdat_box.end() - last_uuid_box.end();
                }
            }
        }

        // fill in temporary hash
        match alg {
            "sha256" => dh.set_hash([0u8; 32].to_vec()),
            "sha384" => dh.set_hash([0u8; 48].to_vec()),
            "sha512" => dh.set_hash([0u8; 64].to_vec()),
            _ => return Err(Error::UnsupportedType),
        }

        Ok(dh)
    }

    /// This function is used to pre-generate a manifest with place holders for the final
    /// DataHash and Manifest Signature.  The DataHash will reserve space for at least 10
    /// Exclusion ranges.  The Signature box reserved size is based on the size required by
    /// the Signer you plan to use.  This function is not needed when using Box Hash. This function is used
    /// in conjunction with `get_data_hashed_embeddable_manifest`.  The manifest returned
    /// from `get_data_hashed_embeddable_manifest` will have a size that matches this function.
    pub fn get_data_hashed_manifest_placeholder(
        &mut self,
        reserve_size: usize,
        format: &str,
    ) -> Result<Vec<u8>> {
        let pc = self.provenance_claim_mut().ok_or(Error::ClaimEncoding)?;

        // if user did not supply a hash
        if pc.hash_assertions().is_empty() {
            // create placeholder DataHash large enough for 10 Exclusions
            let mut ph = DataHash::new("jumbf manifest", pc.alg());
            for _ in 0..10 {
                ph.add_exclusion(HashRange::new(0u64, 2u64));
            }
            let data = vec![1u8, 2, 3, 4, 5, 6, 7, 8, 9, 10];
            let mut stream = Cursor::new(data);
            ph.gen_hash_from_stream(&mut stream)?;

            pc.add_assertion_with_salt(&ph, &DefaultSalt::default())?;
        }

        let jumbf_bytes = self.to_jumbf_internal(reserve_size)?;

        let composed = Self::get_composed_manifest(&jumbf_bytes, format)?;

        Ok(composed)
    }

    fn prep_embeddable_store(
        &mut self,
        reserve_size: usize,
        dh: &DataHash,
        asset_reader: Option<&mut dyn CAIRead>,
    ) -> Result<Vec<u8>> {
        let pc = self.provenance_claim_mut().ok_or(Error::ClaimEncoding)?;

        // make sure there are data hashes present before generating
        if pc.hash_assertions().is_empty() {
            return Err(Error::BadParam(
                "Claim must have hash binding assertion".to_string(),
            ));
        }

        // don't allow BMFF assertions to be present
        if !pc.bmff_hash_assertions().is_empty() {
            return Err(Error::BadParam(
                "BMFF assertions not supported in embeddable manifests".to_string(),
            ));
        }

        let mut adjusted_dh = DataHash::new("jumbf manifest", pc.alg());
        adjusted_dh.exclusions.clone_from(&dh.exclusions);
        adjusted_dh.hash.clone_from(&dh.hash);

        if let Some(reader) = asset_reader {
            // calc hashes
            adjusted_dh.gen_hash_from_stream(reader)?;
        }

        // update the placeholder hash
        pc.update_data_hash(adjusted_dh)?;

        self.to_jumbf_internal(reserve_size)
    }

    fn finish_embeddable_store(
        &mut self,
        sig: &[u8],
        sig_placeholder: &[u8],
        jumbf_bytes: &mut Vec<u8>,
        format: &str,
    ) -> Result<Vec<u8>> {
        if sig_placeholder.len() != sig.len() {
            return Err(Error::CoseSigboxTooSmall);
        }

        patch_bytes(jumbf_bytes, sig_placeholder, sig).map_err(|_| Error::JumbfCreationError)?;

        Self::get_composed_manifest(jumbf_bytes, format)
    }

    /// Returns a finalized, signed manifest.  The manifest are only supported
    /// for cases when the client has provided a data hash content hash binding.  Note,
    /// this function will not work for cases like BMFF where the position
    /// of the content is also encoded.  This function is not compatible with
    /// BMFF hash binding.  If a BMFF data hash or box hash is detected that is
    /// an error.  The DataHash placeholder assertion will be  adjusted to the contain
    /// the correct values.  If the asset_reader value is supplied it will also perform
    /// the hash calculations, otherwise the function uses the caller supplied values.
    /// It is an error if `get_data_hashed_manifest_placeholder` was not called first
    /// as this call inserts the DataHash placeholder assertion to reserve space for the
    /// actual hash values not required when using BoxHashes.
    pub fn get_data_hashed_embeddable_manifest(
        &mut self,
        dh: &DataHash,
        signer: &dyn Signer,
        format: &str,
        asset_reader: Option<&mut dyn CAIRead>,
        settings: &Settings,
    ) -> Result<Vec<u8>> {
        let mut jumbf_bytes =
            self.prep_embeddable_store(signer.reserve_size(), dh, asset_reader)?;

        // sign contents
        let pc = self.provenance_claim().ok_or(Error::ClaimEncoding)?;
        let sig = self.sign_claim(pc, signer, signer.reserve_size(), settings)?;

        let sig_placeholder = Store::sign_claim_placeholder(pc, signer.reserve_size());

        self.finish_embeddable_store(&sig, &sig_placeholder, &mut jumbf_bytes, format)
    }

    /// Returns a finalized, signed manifest.  The manifest are only supported
    /// for cases when the client has provided a data hash content hash binding.  Note,
    /// this function will not work for cases like BMFF where the position
    /// of the content is also encoded.  This function is not compatible with
    /// BMFF hash binding.  If a BMFF data hash or box hash is detected that is
    /// an error.  The DataHash placeholder assertion will be  adjusted to the contain
    /// the correct values.  If the asset_reader value is supplied it will also perform
    /// the hash calculations, otherwise the function uses the caller supplied values.
    /// It is an error if `get_data_hashed_manifest_placeholder` was not called first
    /// as this call inserts the DataHash placeholder assertion to reserve space for the
    /// actual hash values not required when using BoxHashes.
    pub async fn get_data_hashed_embeddable_manifest_async(
        &mut self,
        dh: &DataHash,
        signer: &dyn AsyncSigner,
        format: &str,
        asset_reader: Option<&mut dyn CAIRead>,
        settings: &Settings,
    ) -> Result<Vec<u8>> {
        let mut jumbf_bytes =
            self.prep_embeddable_store(signer.reserve_size(), dh, asset_reader)?;

        // sign contents
        let pc = self.provenance_claim().ok_or(Error::ClaimEncoding)?;
        let sig = self
            .sign_claim_async(pc, signer, signer.reserve_size(), settings)
            .await?;

        let sig_placeholder = Store::sign_claim_placeholder(pc, signer.reserve_size());

        self.finish_embeddable_store(&sig, &sig_placeholder, &mut jumbf_bytes, format)
    }

    /// Returns a finalized, signed manifest.  The client is required to have
    /// included the necessary box hash assertion with the pregenerated hashes.
    pub fn get_box_hashed_embeddable_manifest(
        &mut self,
        signer: &dyn Signer,
        settings: &Settings,
    ) -> Result<Vec<u8>> {
        let pc = self.provenance_claim().ok_or(Error::ClaimEncoding)?;

        // make sure there is only one
        if pc.hash_assertions().len() != 1 {
            return Err(Error::BadParam(
                "Claim must have exactly one hash binding assertion".to_string(),
            ));
        }

        // only allow box hash assertions to be present
        if pc.box_hash_assertions().is_empty() {
            return Err(Error::BadParam("Missing box hash assertion".to_string()));
        }

        let mut jumbf_bytes = self.to_jumbf_internal(signer.reserve_size())?;

        // sign contents
        let sig = self.sign_claim(pc, signer, signer.reserve_size(), settings)?;
        let sig_placeholder = Store::sign_claim_placeholder(pc, signer.reserve_size());

        if sig_placeholder.len() != sig.len() {
            return Err(Error::CoseSigboxTooSmall);
        }

        patch_bytes(&mut jumbf_bytes, &sig_placeholder, &sig)
            .map_err(|_| Error::JumbfCreationError)?;

        Ok(jumbf_bytes)
    }

    /// Returns a finalized, signed manifest.  The client is required to have
    /// included the necessary box hash assertion with the pregenerated hashes.
    pub async fn get_box_hashed_embeddable_manifest_async(
        &mut self,
        signer: &dyn AsyncSigner,
        settings: &Settings,
    ) -> Result<Vec<u8>> {
        let pc = self.provenance_claim().ok_or(Error::ClaimEncoding)?;

        // make sure there is only one
        if pc.hash_assertions().len() != 1 {
            return Err(Error::BadParam(
                "Claim must have exactly one hash binding assertion".to_string(),
            ));
        }

        // only allow box hash assertions to be present
        if pc.box_hash_assertions().is_empty() {
            return Err(Error::BadParam("Missing box hash assertion".to_string()));
        }

        let mut jumbf_bytes = self.to_jumbf_internal(signer.reserve_size())?;

        // sign contents
        let sig = self
            .sign_claim_async(pc, signer, signer.reserve_size(), settings)
            .await?;
        let sig_placeholder = Store::sign_claim_placeholder(pc, signer.reserve_size());

        if sig_placeholder.len() != sig.len() {
            return Err(Error::CoseSigboxTooSmall);
        }

        patch_bytes(&mut jumbf_bytes, &sig_placeholder, &sig)
            .map_err(|_| Error::JumbfCreationError)?;

        Ok(jumbf_bytes)
    }

    /// Returns the supplied manifest composed to be directly compatible with the desired format.
    /// For example, if format is JPEG function will return the set of APP11 segments that contains
    /// the manifest.  Similarly for PNG it would be the PNG chunk complete with header and  CRC.
    pub fn get_composed_manifest(manifest_bytes: &[u8], format: &str) -> Result<Vec<u8>> {
        if let Some(h) = get_assetio_handler(format) {
            if let Some(composed_data_handler) = h.composed_data_ref() {
                return composed_data_handler.compose_manifest(manifest_bytes, format);
            }
        }
        Err(Error::UnsupportedType)
    }

    /// Inserts placeholders for dynamic assertions to be updated later.
    #[async_generic(async_signature(
        &mut self,
        dyn_assertions: &[Box<dyn AsyncDynamicAssertion>],
    ))]
    fn add_dynamic_assertion_placeholders(
        &mut self,
        dyn_assertions: &[Box<dyn DynamicAssertion>],
    ) -> Result<Vec<HashedUri>> {
        if dyn_assertions.is_empty() {
            return Ok(Vec::new());
        }

        // Two passes since we are accessing two fields in self.
        let mut assertions = Vec::new();
        for da in dyn_assertions.iter() {
            let reserve_size = da.reserve_size()?;
            let data1 = serde_cbor::ser::to_vec_packed(&vec![0; reserve_size])?;
            let cbor_delta = data1.len() - reserve_size;
            let da_data = serde_cbor::ser::to_vec_packed(&vec![0; reserve_size - cbor_delta])?;
            assertions.push(UserCbor::new(&da.label(), da_data));
        }

        let pc = self.provenance_claim_mut().ok_or(Error::ClaimEncoding)?;
        // always add dynamic assertions as gathered assertions
        assertions
            .iter()
            .map(|a| pc.add_gathered_assertion_with_salt(a, &DefaultSalt::default()))
            .collect()
    }

    /// Write the dynamic assertions to the manifest.
    #[async_generic(async_signature(
        &mut self,
        dyn_assertions: &[Box<dyn AsyncDynamicAssertion>],
        dyn_uris: &[HashedUri],
        preliminary_claim: &mut PartialClaim,
    ))]
    #[allow(unused_variables)]
    fn write_dynamic_assertions(
        &mut self,
        dyn_assertions: &[Box<dyn DynamicAssertion>],
        dyn_uris: &[HashedUri],
        preliminary_claim: &mut PartialClaim,
    ) -> Result<bool> {
        if dyn_assertions.is_empty() {
            return Ok(false);
        }

        let mut final_assertions = Vec::new();

        for (da, uri) in dyn_assertions.iter().zip(dyn_uris.iter()) {
            let label = crate::jumbf::labels::assertion_label_from_uri(&uri.url())
                .ok_or(Error::BadParam("write_dynamic_assertions".to_string()))?;

            let da_size = da.reserve_size()?;
            let da_data = if _sync {
                da.content(&label, Some(da_size), preliminary_claim)?
            } else {
                da.content(&label, Some(da_size), preliminary_claim).await?
            };

            match da_data {
                DynamicAssertionContent::Cbor(data) => {
                    final_assertions.push(UserCbor::new(&label, data).to_assertion()?);
                }
                DynamicAssertionContent::Json(data) => {
                    final_assertions.push(User::new(&label, &data).to_assertion()?);
                }
                DynamicAssertionContent::Binary(format, data) => {
                    todo!("Binary dynamic assertions not yet supported");
                }
            }
        }

        let pc = self.provenance_claim_mut().ok_or(Error::ClaimEncoding)?;
        for assertion in final_assertions {
            pc.replace_assertion(assertion)?;
        }

        // clear the provenance claim data since the contents are now different
        pc.clear_data();

        Ok(true)
    }

    #[cfg(feature = "file_io")]
    fn start_save_bmff_fragmented(
        &mut self,
        asset_path: &Path,
        fragments: &Vec<std::path::PathBuf>,
        output_dir: &Path,
        reserve_size: usize,
        settings: &Settings,
    ) -> Result<Vec<u8>> {
        // get the provenance claim changing mutability
        let pc = self.provenance_claim_mut().ok_or(Error::ClaimEncoding)?;
        pc.clear_data(); // clear since we are reusing an existing claim

        let output_filename = asset_path.file_name().ok_or(Error::NotFound)?;
        let dest_path = output_dir.join(output_filename);

        let mut data;

        // 2) Get hash ranges if needed
        let mut asset_stream = std::fs::File::open(asset_path)?;

        let mut bmff_hash =
            Store::generate_bmff_data_hash_for_stream(&mut asset_stream, pc.alg(), settings)?;

        bmff_hash.clear_hash();
        if pc.version() < 2 {
            bmff_hash.set_bmff_version(2); // backcompat support
        }

        // generate fragments and produce Merkle tree
        bmff_hash.add_merkle_for_fragmented(
            settings.core.merkle_tree_max_proofs,
            pc.alg(),
            asset_path,
            fragments,
            output_dir,
            1,
            None,
        )?;

        // add in the BMFF assertion
        pc.add_assertion(&bmff_hash)?;

        // 3) Generate in memory CAI jumbf block
        // and write preliminary jumbf store to file
        // source and dest the same so save_jumbf_to_file will use the same file since we have already cloned
        data = self.to_jumbf_internal(reserve_size)?;
        let jumbf_size = data.len();
        save_jumbf_to_file(&data, &dest_path, Some(&dest_path))?;

        // generate actual hash values
        let pc = self.provenance_claim_mut().ok_or(Error::ClaimEncoding)?; // reborrow to change mutability

        let bmff_hashes = pc.bmff_hash_assertions();

        if !bmff_hashes.is_empty() {
            let mut bmff_hash = BmffHash::from_assertion(bmff_hashes[0].assertion())?;
            bmff_hash.update_fragmented_inithash(&dest_path)?;
            pc.update_bmff_hash(bmff_hash)?;
        }

        // regenerate the jumbf because the cbor changed
        data = self.to_jumbf_internal(reserve_size)?;
        if jumbf_size != data.len() {
            return Err(Error::JumbfCreationError);
        }

        Ok(data) // return JUMBF data
    }

    /// Embed the claims store as jumbf into fragmented assets.
    #[cfg(feature = "file_io")]
    pub fn save_to_bmff_fragmented(
        &mut self,
        asset_path: &Path,
        fragments: &Vec<std::path::PathBuf>,
        output_path: &Path,
        signer: &dyn Signer,
        settings: &Settings,
    ) -> Result<()> {
        match get_supported_file_extension(asset_path) {
            Some(ext) => {
                if !is_bmff_format(&ext) {
                    return Err(Error::UnsupportedType);
                }
            }
            None => return Err(Error::UnsupportedType),
        }

        let output_filename = asset_path.file_name().ok_or(Error::NotFound)?;
        let dest_path = output_path.join(output_filename);

        let mut validation_log =
            StatusTracker::with_error_behavior(ErrorBehavior::StopOnFirstError);

        // add dynamic assertions to the store
        let dynamic_assertions = signer.dynamic_assertions();
        let da_uris = self.add_dynamic_assertion_placeholders(&dynamic_assertions)?;

        // get temp store as JUMBF
        let jumbf = self.to_jumbf(signer)?;

        // use temp store so mulitple calls across renditions will work (the Store is not finalized this way)
        let mut temp_store =
            Store::from_jumbf_with_settings(&jumbf, &mut validation_log, settings)?;

        let mut jumbf_bytes = temp_store.start_save_bmff_fragmented(
            asset_path,
            fragments,
            output_path,
            signer.reserve_size(),
            settings,
        )?;

        let mut preliminary_claim = PartialClaim::default();
        {
            let pc = temp_store.provenance_claim().ok_or(Error::ClaimEncoding)?;
            for assertion in pc.assertions() {
                preliminary_claim.add_assertion(assertion);
            }
        }

        // Now add the dynamic assertions and update the JUMBF.
        let modified = temp_store.write_dynamic_assertions(
            &dynamic_assertions,
            &da_uris,
            &mut preliminary_claim,
        )?;

        // update the JUMBF if modified with dynamic assertions
        if modified {
            let pc = temp_store.provenance_claim().ok_or(Error::ClaimEncoding)?;
            match pc.remote_manifest() {
                RemoteManifest::NoRemote | RemoteManifest::EmbedWithRemote(_) => {
                    jumbf_bytes = temp_store.to_jumbf_internal(signer.reserve_size())?;

                    // save the jumbf to the output path
                    save_jumbf_to_file(&jumbf_bytes, &dest_path, Some(&dest_path))?;

                    let pc = temp_store
                        .provenance_claim_mut()
                        .ok_or(Error::ClaimEncoding)?;
                    // generate actual hash values
                    let bmff_hashes = pc.bmff_hash_assertions();

                    if !bmff_hashes.is_empty() {
                        let mut bmff_hash = BmffHash::from_assertion(bmff_hashes[0].assertion())?;
                        bmff_hash.update_fragmented_inithash(&dest_path)?;
                        pc.update_bmff_hash(bmff_hash)?;
                    }

                    // regenerate the jumbf because the cbor changed
                    jumbf_bytes = temp_store.to_jumbf_internal(signer.reserve_size())?;
                }
                _ => (),
            };
        }

        // sign the claim
        let pc = temp_store.provenance_claim().ok_or(Error::ClaimEncoding)?;
        let sig = temp_store.sign_claim(pc, signer, signer.reserve_size(), settings)?;
        let sig_placeholder = Store::sign_claim_placeholder(pc, signer.reserve_size());

        match temp_store.finish_save(jumbf_bytes, &dest_path, sig, &sig_placeholder) {
            Ok(_) => Ok(()),
            Err(e) => Err(e),
        }
    }

    /// Embed the claims store as JUMBF into a stream. Updates XMP with provenance
    /// record.
    ///
    /// When called, the stream should contain an asset matching `format`.
    /// On return, the stream will contain the new manifest signed with `signer`.
    ///
    /// This directly modifies the asset in stream. Back up the stream first if
    /// you need to preserve it.
    ///
    /// This can also handle remote signing if `direct_cose_handling()` is `true`.
    #[allow(unused_variables)]
    #[async_generic(async_signature(
        &mut self,
        format: &str,
        input_stream: &mut dyn CAIRead,
        output_stream: &mut dyn CAIReadWrite,
        signer: &dyn AsyncSigner,
        settings: &Settings,
    ))]
    pub(crate) fn save_to_stream(
        &mut self,
        format: &str,
        input_stream: &mut dyn CAIRead,
        output_stream: &mut dyn CAIReadWrite,
        signer: &dyn Signer,
        settings: &Settings,
    ) -> Result<Vec<u8>> {
        let dynamic_assertions = signer.dynamic_assertions();

        let da_uris = if _sync {
            self.add_dynamic_assertion_placeholders(&dynamic_assertions)?
        } else {
            self.add_dynamic_assertion_placeholders_async(&dynamic_assertions)
                .await?
        };

        let threshold = settings.core.backing_store_memory_threshold_in_mb;

        let mut intermediate_stream = io_utils::stream_with_fs_fallback(threshold);

        #[allow(unused_mut)] // Not mutable in the non-async case.
        let mut jumbf_bytes = self.start_save_stream(
            format,
            input_stream,
            &mut intermediate_stream,
            signer.reserve_size(),
            settings,
        )?;

        let mut preliminary_claim = PartialClaim::default();
        {
            let pc = self.provenance_claim().ok_or(Error::ClaimEncoding)?;
            for assertion in pc.assertions() {
                preliminary_claim.add_assertion(assertion);
            }
        }

        // Now add the dynamic assertions and update the JUMBF.
        let modified = if _sync {
            self.write_dynamic_assertions(&dynamic_assertions, &da_uris, &mut preliminary_claim)
        } else {
            self.write_dynamic_assertions_async(
                &dynamic_assertions,
                &da_uris,
                &mut preliminary_claim,
            )
            .await
        }?;
        // update the JUMBF if modified with dynamic assertions
        if modified {
            let pc = self.provenance_claim().ok_or(Error::ClaimEncoding)?;
            match pc.remote_manifest() {
                RemoteManifest::NoRemote | RemoteManifest::EmbedWithRemote(_) => {
                    jumbf_bytes = self.to_jumbf_internal(signer.reserve_size())?;

                    intermediate_stream.rewind()?;
                    save_jumbf_to_stream(
                        format,
                        &mut intermediate_stream,
                        output_stream,
                        &jumbf_bytes,
                    )?;
                }
                _ => (),
            };
            output_stream.rewind()?;
        }

        let pc = self.provenance_claim().ok_or(Error::ClaimEncoding)?;
        let sig = if _sync {
            self.sign_claim(pc, signer, signer.reserve_size(), settings)
        } else {
            self.sign_claim_async(pc, signer, signer.reserve_size(), settings)
                .await
        }?;
        let sig_placeholder = Store::sign_claim_placeholder(pc, signer.reserve_size());

        intermediate_stream.rewind()?;
        match self.finish_save_stream(
            jumbf_bytes,
            format,
            &mut intermediate_stream,
            output_stream,
            sig,
            &sig_placeholder,
        ) {
            Ok((s, m)) => {
                // save sig so store is up to date
                let pc_mut = self.provenance_claim_mut().ok_or(Error::ClaimEncoding)?;
                pc_mut.set_signature_val(s);

                output_stream.rewind()?;

                let verify_after_sign = settings.verify.verify_after_sign;
                // Also catch the case where we may have written to io::empty() or similar
                if verify_after_sign && output_stream.stream_position()? > 0 {
                    // verify the store
                    let mut validation_log =
                        StatusTracker::with_error_behavior(ErrorBehavior::StopOnFirstError);
                    Store::verify_store(
                        self,
                        &mut crate::claim::ClaimAssetData::Stream(output_stream, format),
                        &mut validation_log,
                        settings,
                    )?;
                }
                Ok(m)
            }
            Err(e) => Err(e),
        }
    }

    /// Start the save process for a stream, this will prepare the intermediate stream
    /// and return the JUMBF data that will be used to embed the manifest.
    fn start_save_stream(
        &mut self,
        format: &str,
        input_stream: &mut dyn CAIRead,
        output_stream: &mut dyn CAIReadWrite,
        reserve_size: usize,
        settings: &Settings,
    ) -> Result<Vec<u8>> {
        let threshold = settings.core.backing_store_memory_threshold_in_mb;

        let mut intermediate_stream = io_utils::stream_with_fs_fallback(threshold);

        let pc = self.provenance_claim_mut().ok_or(Error::ClaimEncoding)?;

        // Add remote reference XMP if needed and strip out existing manifest
        // We don't need to strip manifests if we are replacing an existing one
        let (url, remove_manifests) = match pc.remote_manifest() {
            RemoteManifest::NoRemote => (None, false),
            RemoteManifest::SideCar => (None, true),
            RemoteManifest::Remote(url) => (Some(url), true),
            RemoteManifest::EmbedWithRemote(url) => (Some(url), false),
        };

        let io_handler = get_assetio_handler(format).ok_or(Error::UnsupportedType)?;

        // Do not assume the handler supports XMP or removing manifests unless we need it to
        if let Some(url) = url {
            let external_ref_writer = io_handler
                .remote_ref_writer_ref()
                .ok_or(Error::XmpNotSupported)?;

            if remove_manifests {
                let manifest_writer = io_handler
                    .get_writer(format)
                    .ok_or(Error::UnsupportedType)?;

                let mut tmp_stream = io_utils::stream_with_fs_fallback(threshold);
                manifest_writer.remove_cai_store_from_stream(input_stream, &mut tmp_stream)?;

                // add external ref if possible
                tmp_stream.rewind()?;
                external_ref_writer.embed_reference_to_stream(
                    &mut tmp_stream,
                    &mut intermediate_stream,
                    RemoteRefEmbedType::Xmp(url),
                )?;
            } else {
                // add external ref if possible
                external_ref_writer.embed_reference_to_stream(
                    input_stream,
                    &mut intermediate_stream,
                    RemoteRefEmbedType::Xmp(url),
                )?;
            }
        } else if remove_manifests {
            let manifest_writer = io_handler
                .get_writer(format)
                .ok_or(Error::UnsupportedType)?;

            manifest_writer.remove_cai_store_from_stream(input_stream, &mut intermediate_stream)?;
        } else {
            // just clone stream
            input_stream.rewind()?;
            std::io::copy(input_stream, &mut intermediate_stream)?;
        }

        let is_bmff = is_bmff_format(format);

        let mut data;
        let jumbf_size;

        if is_bmff {
            // 2) Get hash ranges if needed, do not generate for update manifests
            if !pc.update_manifest() {
                intermediate_stream.rewind()?;
                let mut bmff_hash = Store::generate_bmff_data_hash_for_stream(
                    &mut intermediate_stream,
                    pc.alg(),
                    settings,
                )?;

                if pc.version() < 2 {
                    bmff_hash.set_bmff_version(2); // backcompat support
                }

                // insert UUID boxes at the correct location if required
                if let Some(merkle_uuid_boxes) = &bmff_hash.merkle_uuid_boxes {
                    let mut temp_stream = io_utils::stream_with_fs_fallback(threshold);

                    insert_data_at(
                        &mut intermediate_stream,
                        &mut temp_stream,
                        bmff_hash.merkle_uuid_boxes_insertion_point,
                        merkle_uuid_boxes,
                    )?;

                    // this is the new intermediate stream with the UUID Merkle boxes inserted
                    temp_stream.rewind()?;
                    intermediate_stream = temp_stream;
                }

                pc.add_assertion(&bmff_hash)?;
            }

            // 3) Generate in memory CAI jumbf block
            // and write preliminary jumbf store to file
            // source and dest the same so save_jumbf_to_file will use the same file since we have already cloned
            data = self.to_jumbf_internal(reserve_size)?;
            jumbf_size = data.len();
            // write the jumbf to the output stream if we are embedding the manifest
            if !remove_manifests {
                intermediate_stream.rewind()?;
                save_jumbf_to_stream(format, &mut intermediate_stream, output_stream, &data)?;
            } else {
                // just copy the asset to the output stream without an embedded manifest (may be stripping one out here)
                intermediate_stream.rewind()?;
                std::io::copy(&mut intermediate_stream, output_stream)?;
            }

            // generate actual hash values
            let pc = self.provenance_claim_mut().ok_or(Error::ClaimEncoding)?; // reborrow to change mutability

            if !pc.update_manifest() {
                let bmff_hashes = pc.bmff_hash_assertions();

                if !bmff_hashes.is_empty() {
                    let mut bmff_hash = BmffHash::from_assertion(bmff_hashes[0].assertion())?;

                    output_stream.rewind()?;
                    bmff_hash.gen_hash_from_stream(output_stream)?;
                    pc.update_bmff_hash(bmff_hash)?;
                }
            }
        } else {
            // we will not do automatic hashing if we detect a box hash present
            let mut needs_hashing = false;
            if pc.hash_assertions().is_empty() {
                // 2) Get hash ranges if needed, do not generate for update manifests
                let mut hash_ranges =
                    object_locations_from_stream(format, &mut intermediate_stream)?;
                let hashes: Vec<DataHash> = if pc.update_manifest() {
                    Vec::new()
                } else {
                    Store::generate_data_hashes_for_stream(
                        &mut intermediate_stream,
                        pc.alg(),
                        &mut hash_ranges,
                        false,
                    )?
                };

                // add the placeholder data hashes to provenance claim so that the required space is reserved
                for mut hash in hashes {
                    // add padding to account for possible cbor expansion of final DataHash
                    let padding: Vec<u8> = vec![0x0; 10];
                    hash.add_padding(padding);

                    pc.add_assertion(&hash)?;
                }
                needs_hashing = true;
            }

            // 3) Generate in memory CAI jumbf block
            data = self.to_jumbf_internal(reserve_size)?;
            jumbf_size = data.len();

            // write the jumbf to the output stream if we are embedding the manifest
            if !remove_manifests {
                intermediate_stream.rewind()?;
                save_jumbf_to_stream(format, &mut intermediate_stream, output_stream, &data)?;
            } else {
                // just copy the asset to the output stream without an embedded manifest (may be stripping one out here)
                intermediate_stream.rewind()?;
                std::io::copy(&mut intermediate_stream, output_stream)?;
            }

            // 4)  determine final object locations and patch the asset hashes with correct offset
            // replace the source with correct asset hashes so that the claim hash will be correct
            if needs_hashing {
                let pc = self.provenance_claim_mut().ok_or(Error::ClaimEncoding)?;

                // get the final hash ranges, but not for update manifests
                output_stream.rewind()?;
                let mut new_hash_ranges = object_locations_from_stream(format, output_stream)?;
                if !pc.update_manifest() {
                    let updated_hashes = Store::generate_data_hashes_for_stream(
                        output_stream,
                        pc.alg(),
                        &mut new_hash_ranges,
                        true,
                    )?;

                    // patch existing claim hash with updated data
                    for hash in updated_hashes {
                        pc.update_data_hash(hash)?;
                    }
                }
            }
        }

        // regenerate the jumbf because the cbor changed
        data = self.to_jumbf_internal(reserve_size)?;
        if jumbf_size != data.len() {
            return Err(Error::JumbfCreationError);
        }

        Ok(data) // return JUMBF data
    }

    fn finish_save_stream(
        &self,
        mut jumbf_bytes: Vec<u8>,
        format: &str,
        input_stream: &mut dyn CAIRead,
        output_stream: &mut dyn CAIReadWrite,
        sig: Vec<u8>,
        sig_placeholder: &[u8],
    ) -> Result<(Vec<u8>, Vec<u8>)> {
        if sig_placeholder.len() != sig.len() {
            return Err(Error::CoseSigboxTooSmall);
        }

        patch_bytes(&mut jumbf_bytes, sig_placeholder, &sig)
            .map_err(|_| Error::JumbfCreationError)?;

        // re-save to file
        let pc = self.provenance_claim().ok_or(Error::ClaimEncoding)?;
        match pc.remote_manifest() {
            RemoteManifest::NoRemote | RemoteManifest::EmbedWithRemote(_) => {
                save_jumbf_to_stream(format, input_stream, output_stream, &jumbf_bytes)?;
            }
            RemoteManifest::SideCar | RemoteManifest::Remote(_) => {
                // just copy the asset to the output stream without an embedded manifest (may be stripping one out here)
                std::io::copy(input_stream, output_stream)?;
            }
        }

        Ok((sig, jumbf_bytes))
    }

    #[cfg(feature = "file_io")]
    fn finish_save(
        &self,
        mut jumbf_bytes: Vec<u8>,
        output_path: &Path,
        sig: Vec<u8>,
        sig_placeholder: &[u8],
    ) -> Result<(Vec<u8>, Vec<u8>)> {
        if sig_placeholder.len() != sig.len() {
            return Err(Error::CoseSigboxTooSmall);
        }

        patch_bytes(&mut jumbf_bytes, sig_placeholder, &sig)
            .map_err(|_| Error::JumbfCreationError)?;

        // re-save to file
        save_jumbf_to_file(&jumbf_bytes, output_path, Some(output_path))?;

        Ok((sig, jumbf_bytes))
    }

    /// Verify Store from an existing asset
    /// asset_path: path to input asset
    /// validation_log: If present all found errors are logged and returned, otherwise first error causes exit and is returned
    #[cfg(feature = "file_io")]
    pub fn verify_from_path(
        &mut self,
        asset_path: &'_ Path,
        validation_log: &mut StatusTracker,
        settings: &Settings,
    ) -> Result<()> {
        Store::verify_store(
            self,
            &mut ClaimAssetData::Path(asset_path),
            validation_log,
            settings,
        )
    }

    // fetch remote manifest if possible
    #[cfg(all(feature = "fetch_remote_manifests", not(target_arch = "wasm32")))]
    fn fetch_remote_manifest(url: &str) -> Result<Vec<u8>> {
        //const MANIFEST_CONTENT_TYPE: &str = "application/x-c2pa-manifest-store"; // todo verify once these are served

        match ureq::get(url).call() {
            Ok(response) => {
                if response.status() == 200 {
                    let body = response.into_body();
                    let len = body
                        .content_length()
                        .and_then(|content_length| content_length.try_into().ok())
                        .unwrap_or(DEFAULT_MANIFEST_RESPONSE_SIZE); // todo figure out good max to accept

                    let mut response_bytes: Vec<u8> = Vec::with_capacity(len);

                    let len64 = u64::try_from(len)
                        .map_err(|_err| Error::BadParam("value out of range".to_string()))?;

                    body.into_reader()
                        .take(len64)
                        .read_to_end(&mut response_bytes)
                        .map_err(|_err| {
                            Error::RemoteManifestFetch("error reading content stream".to_string())
                        })?;

                    Ok(response_bytes)
                } else {
                    Err(Error::RemoteManifestFetch(format!(
                        "fetch failed: code: {}, status: {}",
                        response.status().as_u16(),
                        response.status().as_str()
                    )))
                }
            }
            Err(err) => Err(Error::RemoteManifestFetch(err.to_string())),
        }
    }

    #[cfg(all(feature = "fetch_remote_manifests", target_os = "wasi"))]
    fn fetch_remote_manifest(url: &str) -> Result<Vec<u8>> {
        use url::Url;
        use wasi::http::{
            outgoing_handler,
            types::{Fields, OutgoingRequest, Scheme},
        };

        //const MANIFEST_CONTENT_TYPE: &str = "application/x-c2pa-manifest-store"; // todo verify once these are served
        const DEFAULT_MANIFEST_RESPONSE_SIZE: usize = 10 * 1024 * 1024; // 10 MB
        let parsed_url = Url::parse(url)
            .map_err(|e| Error::RemoteManifestFetch(format!("invalid URL: {}", e)))?;
        let authority = parsed_url.authority();
        let path_with_query = parsed_url[url::Position::AfterPort..].to_string();
        let scheme = match parsed_url.scheme() {
            "http" => Scheme::Http,
            "https" => Scheme::Https,
            _ => {
                return Err(Error::RemoteManifestFetch(
                    "unsupported URL scheme".to_string(),
                ))
            }
        };

        let request = OutgoingRequest::new(Fields::new());
        request.set_path_with_query(Some(&path_with_query)).unwrap();
        request.set_authority(Some(&authority)).unwrap();
        request.set_scheme(Some(&scheme)).unwrap();
        match outgoing_handler::handle(request, None) {
            Ok(resp) => {
                resp.subscribe().block();
                let response = resp
                    .get()
                    .ok_or(Error::RemoteManifestFetch(
                        "HTTP request response missing".to_string(),
                    ))?
                    .map_err(|_| {
                        Error::RemoteManifestFetch(
                            "HTTP request response requested more than once".to_string(),
                        )
                    })?
                    .map_err(|_| Error::RemoteManifestFetch("HTTP request failed".to_string()))?;
                if response.status() == 200 {
                    let content_length: usize = response
                        .headers()
                        .get("Content-Length")
                        .first()
                        .and_then(|val| if val.is_empty() { None } else { Some(val) })
                        .and_then(|val| std::str::from_utf8(val).ok())
                        .and_then(|str_parsed_header| str_parsed_header.parse().ok())
                        .unwrap_or(DEFAULT_MANIFEST_RESPONSE_SIZE);
                    let body = {
                        let mut buf = Vec::with_capacity(content_length);
                        let response_body = response
                            .consume()
                            .expect("failed to get incoming request body");
                        let mut stream = response_body
                            .stream()
                            .expect("failed to get response body stream");
                        stream
                            .read_to_end(&mut buf)
                            .expect("failed to read response body");
                        buf
                    };
                    Ok(body)
                } else {
                    Err(Error::RemoteManifestFetch(format!(
                        "fetch failed: code: {}",
                        response.status(),
                    )))
                }
            }
            Err(e) => Err(Error::RemoteManifestFetch(e.to_string())),
        }
    }

    // fetch remote manifest if possible
    // TODO: Switch to reqwest once it supports WASI https://github.com/seanmonstar/reqwest/issues/2294
    #[cfg(all(feature = "fetch_remote_manifests", target_os = "wasi"))]
    async fn fetch_remote_manifest_async(url: &str) -> Result<Vec<u8>> {
        use wstd::{
            http::{Client, Request},
            io::{empty, AsyncRead},
        };

        let request = Request::get(url)
            .body(empty())
            .map_err(|e| Error::RemoteManifestFetch(format!("failed to build request: {e}")))?;

        let mut response = Client::new()
            .send(request)
            .await
            .map_err(|e| Error::RemoteManifestFetch(format!("request failed: {e}")))?;

        let status = response.status().as_u16();
        if status != 200 {
            return Err(Error::RemoteManifestFetch(format!(
                "fetch failed: code: {}",
                status
            )));
        }

        let content_length = response
            .headers()
            .get("Content-Length")
            .and_then(|val| val.to_str().ok())
            .and_then(|s| s.parse::<usize>().ok())
            .unwrap_or(DEFAULT_MANIFEST_RESPONSE_SIZE);

        let body = response.body_mut();
        let mut body_buf = Vec::with_capacity(content_length);
        body.read_to_end(&mut body_buf).await.map_err(|e| {
            Error::RemoteManifestFetch(format!("failed to read response body: {e}"))
        })?;

        Ok(body_buf)
    }

    #[cfg(all(target_arch = "wasm32", not(target_os = "wasi")))]
    pub async fn fetch_remote_manifest_async(url: &str) -> Result<Vec<u8>> {
        let resp = reqwest::get(url)
            .await
            .map_err(|e| Error::RemoteManifestFetch(format!("{e:?}")))?;

        if !resp.status().is_success() {
            return Err(Error::RemoteManifestFetch(format!(
                "HTTP error: {}",
                resp.status()
            )));
        }

        let bytes = resp
            .bytes()
            .await
            .map_err(|e| Error::RemoteManifestFetch(format!("{e:?}")))?;

        Ok(bytes.to_vec())
    }

    /// Handles remote manifests when fetch_remote_manifests feature is enabled
    fn handle_remote_manifest(ext_ref: &str, settings: &Settings) -> Result<Vec<u8>> {
        #[allow(unused)] // Not used in all configurations.
        let remote_manifest_fetch_enabled = settings.verify.remote_manifest_fetch;

        // verify provenance path is remote url
        if Store::is_valid_remote_url(ext_ref) {
            #[cfg(all(
                feature = "fetch_remote_manifests",
                any(not(target_arch = "wasm32"), target_os = "wasi")
            ))]
            {
                // Everything except browser Wasm if fetch_remote_manifests is enabled.
                if remote_manifest_fetch_enabled {
                    Store::fetch_remote_manifest(ext_ref)
                } else {
                    Err(Error::RemoteManifestUrl(ext_ref.to_owned()))
                }
            }
            #[cfg(all(
                feature = "fetch_remote_manifests",
                target_arch = "wasm32",
                not(target_os = "wasi")
            ))]
            {
                // For wasm-bindgen, we can't use the async function in sync context
                // This will be handled by the async versions of the functions
                Err(Error::RemoteManifestUrl(format!(
                    "Remote manifest cannot be fetched synchronously in Wasm: {ext_ref}"
                )))
            }
            #[cfg(not(feature = "fetch_remote_manifests"))]
            Err(Error::RemoteManifestUrl(ext_ref.to_owned()))
        } else {
            Err(Error::JumbfNotFound)
        }
    }

    /// Handles remote manifests asynchronously when fetch_remote_manifests feature is enabled.
    ///
    /// Required because wasm-bindgen cannot use async functions in a sync context.
    #[cfg(target_arch = "wasm32")]
    async fn handle_remote_manifest_async(ext_ref: &str, settings: &Settings) -> Result<Vec<u8>> {
        #[allow(unused)] // Not used in all configurations.
        let remote_manifest_fetch_enabled = settings.verify.remote_manifest_fetch;

        #[cfg(not(feature = "fetch_remote_manifests"))]
        return Err(Error::RemoteManifestUrl(ext_ref.to_owned()));

        #[cfg(feature = "fetch_remote_manifests")]
        {
            if Store::is_valid_remote_url(ext_ref) {
                if remote_manifest_fetch_enabled {
                    Store::fetch_remote_manifest_async(ext_ref).await
                } else {
                    Err(Error::RemoteManifestUrl(ext_ref.to_owned()))
                }
            } else {
                Err(Error::JumbfNotFound)
            }
        }
    }

    /// load jumbf given a stream
    ///
    /// This handles, embedded and remote manifests
    ///
    /// asset_type -  mime type of the stream
    /// stream - a readable stream of an asset
    ///
    /// Returns a tuple (jumbf_bytes, remote_url), returning a remote_url only
    /// if it was used to fetch the jumbf_bytes.
    #[async_generic]
    pub fn load_jumbf_from_stream(
        asset_type: &str,
        stream: &mut dyn CAIRead,
        settings: &Settings,
    ) -> Result<(Vec<u8>, Option<String>)> {
        match load_jumbf_from_stream(asset_type, stream) {
            Ok(manifest_bytes) => Ok((manifest_bytes, None)),
            Err(Error::JumbfNotFound) => {
                stream.rewind()?;
                if let Some(ext_ref) =
                    crate::utils::xmp_inmemory_utils::XmpInfo::from_source(stream, asset_type)
                        .provenance
                {
                    #[cfg(not(target_arch = "wasm32"))]
                    return Ok((
                        Store::handle_remote_manifest(&ext_ref, settings)?,
                        Some(ext_ref),
                    ));
                    #[cfg(target_arch = "wasm32")]
                    {
                        if _sync {
                            return Ok((
                                Store::handle_remote_manifest(&ext_ref, &settings)?,
                                Some(ext_ref),
                            ));
                        } else {
                            return Ok((
                                Store::handle_remote_manifest_async(&ext_ref, &settings).await?,
                                Some(ext_ref),
                            ));
                        }
                    }
                } else {
                    Err(Error::JumbfNotFound)
                }
            }
            Err(e) => Err(e),
        }
    }

    /// load jumbf given a file path
    ///
    /// This handles, embedded, sidecar and remote manifests
    ///
    /// in_path -  path to source file
    /// validation_log - optional vec to contain addition info about the asset
    #[cfg(feature = "file_io")]
    pub fn load_jumbf_from_path(in_path: &Path, settings: &Settings) -> Result<Vec<u8>> {
        let external_manifest = in_path.with_extension(MANIFEST_STORE_EXT);
        let external_exists = external_manifest.exists();

        match load_jumbf_from_file(in_path) {
            Ok(manifest_bytes) => Ok(manifest_bytes),
            Err(Error::UnsupportedType) => {
                if external_exists {
                    std::fs::read(external_manifest).map_err(Error::IoError)
                } else {
                    Err(Error::UnsupportedType)
                }
            }
            Err(Error::JumbfNotFound) => {
                if external_exists {
                    std::fs::read(external_manifest).map_err(Error::IoError)
                } else {
                    // check for remote manifest
                    let mut asset_reader = std::fs::File::open(in_path)?;
                    let ext = get_file_extension(in_path).ok_or(Error::UnsupportedType)?;
                    if let Some(ext_ref) = crate::utils::xmp_inmemory_utils::XmpInfo::from_source(
                        &mut asset_reader,
                        &ext,
                    )
                    .provenance
                    {
                        Store::handle_remote_manifest(&ext_ref, settings)
                    } else {
                        Err(Error::JumbfNotFound)
                    }
                }
            }
            Err(e) => Err(e),
        }
    }

    /// Returns embedded remote manifest URL if available
    /// asset_type: extensions or mime type of the data
    /// data: byte array containing the asset
    #[allow(unused)] // we don't use this anywhere now, but we should!
    pub fn get_remote_manifest_url(asset_type: &str, data: &[u8]) -> Option<String> {
        let mut buf_reader = Cursor::new(data);

        if let Some(ext_ref) =
            crate::utils::xmp_inmemory_utils::XmpInfo::from_source(&mut buf_reader, asset_type)
                .provenance
        {
            // make sure it parses
            let _u = url::Url::parse(&ext_ref).ok()?;
            Some(ext_ref)
        } else {
            None
        }
    }

    /// check the input url to see if it is a supported remotes URI
    pub fn is_valid_remote_url(url: &str) -> bool {
        match url::Url::parse(url) {
            Ok(u) => u.scheme() == "http" || u.scheme() == "https",
            Err(_) => false,
        }
    }

    /// Load store from a stream
    #[async_generic]
    #[cfg(not(target_arch = "wasm32"))]
    pub fn from_stream(
        format: &str,
        mut stream: impl Read + Seek + Send,
        verify: bool,
        validation_log: &mut StatusTracker,
        settings: &Settings,
    ) -> Result<Self> {
        let (manifest_bytes, remote_url) =
            Store::load_jumbf_from_stream(format, &mut stream, settings).inspect_err(|e| {
                log_item!("asset", "error loading file", "load_from_asset")
                    .failure_no_throw(validation_log, e);
            })?;

        let store = if _sync {
            Self::from_manifest_data_and_stream(
                &manifest_bytes,
                format,
                &mut stream,
                verify,
                validation_log,
                settings,
            )
        } else {
            Self::from_manifest_data_and_stream_async(
                &manifest_bytes,
                format,
                &mut stream,
                verify,
                validation_log,
                settings,
            )
            .await
        };

        let mut store = store?;
        if remote_url.is_none() {
            store.embedded = true;
        } else {
            store.remote_url = remote_url;
        }

        Ok(store)
    }

    /// Load store from a stream
    #[async_generic]
    #[cfg(target_arch = "wasm32")]
    pub fn from_stream(
        format: &str,
        mut stream: impl Read + Seek,
        verify: bool,
        validation_log: &mut StatusTracker,
        settings: &Settings,
    ) -> Result<Self> {
        let (manifest_bytes, remote_url) = if _sync {
            Store::load_jumbf_from_stream(format, &mut stream, settings)
        } else {
            Store::load_jumbf_from_stream_async(format, &mut stream, settings).await
        }
        .inspect_err(|e| {
            log_item!("asset", "error loading file", "load_from_asset")
                .failure_no_throw(validation_log, e);
        })?;

        let store = if _sync {
            Self::from_manifest_data_and_stream(
                &manifest_bytes,
                format,
                &mut stream,
                verify,
                validation_log,
                settings,
            )
        } else {
            Self::from_manifest_data_and_stream_async(
                &manifest_bytes,
                format,
                &mut stream,
                verify,
                validation_log,
                settings,
            )
            .await
        };

        let mut store = store?;
        if remote_url.is_none() {
            store.embedded = true;
        } else {
            store.remote_url = remote_url;
        }

        Ok(store)
    }

    /// Load store from a manifest data and stream
    #[async_generic]
    #[cfg(not(target_arch = "wasm32"))]
    pub fn from_manifest_data_and_stream(
        c2pa_data: &[u8],
        format: &str,
        mut stream: impl Read + Seek + Send,
        verify: bool,
        validation_log: &mut StatusTracker,
        settings: &Settings,
    ) -> Result<Self> {
        stream.rewind()?;

        // First we convert the JUMBF into a usable store.
        let store = Store::from_jumbf_with_settings(c2pa_data, validation_log, settings)
            .inspect_err(|e| {
                log_item!("asset", "error loading file", "load_from_asset")
                    .failure_no_throw(validation_log, e);
            })?;

        if verify {
            stream.rewind()?;
            let mut asset_data = ClaimAssetData::Stream(&mut stream, format);
            if _sync {
                Store::verify_store(&store, &mut asset_data, validation_log, settings)
            } else {
                Store::verify_store_async(&store, &mut asset_data, validation_log, settings).await
            }?;
        }
        Ok(store)
    }

    /// Load store from a manifest data and stream
    #[async_generic]
    #[cfg(target_arch = "wasm32")]
    pub fn from_manifest_data_and_stream(
        c2pa_data: &[u8],
        format: &str,
        mut stream: impl Read + Seek,
        verify: bool,
        validation_log: &mut StatusTracker,
        settings: &Settings,
    ) -> Result<Self> {
        // first we convert the JUMBF into a usable store
        let store = Store::from_jumbf_with_settings(c2pa_data, validation_log, settings)
            .inspect_err(|e| {
                log_item!("asset", "error loading file", "load_from_asset")
                    .failure_no_throw(validation_log, e);
            })?;

        //let verify = get_settings_value::<bool>("verify.verify_after_reading")?; // defaults to true

        if verify {
            let mut asset_data = ClaimAssetData::Stream(&mut stream, format);
            if _sync {
                Store::verify_store(&store, &mut asset_data, validation_log, settings)
            } else {
                Store::verify_store_async(&store, &mut asset_data, validation_log, settings).await
            }?;
        }
        Ok(store)
    }

    #[async_generic]
    pub fn from_manifest_data_and_stream_and_fragments(
        c2pa_data: &[u8],
        asset_type: &str,
        init_segment: &mut dyn CAIRead,
        fragments: &mut [Box<dyn CAIRead>],
        verify: bool,
        validation_log: &mut StatusTracker,
        settings: &Settings,
    ) -> Result<Self> {
        init_segment.rewind()?;

        // First we convert the JUMBF into a usable store.
        let store = Store::from_jumbf_with_settings(c2pa_data, validation_log, settings)
            .inspect_err(|e| {
                log_item!("asset", "error loading file", "load_from_asset")
                    .failure_no_throw(validation_log, e);
            })?;

        if verify {
            init_segment.rewind()?;
            // verify store and claims
            if _sync {
                Store::verify_store(
                    &store,
                    &mut ClaimAssetData::StreamFragments(init_segment, fragments, asset_type),
                    validation_log,
                    settings,
                )?;
            } else {
                Store::verify_store_async(
                    &store,
                    &mut ClaimAssetData::StreamFragments(init_segment, fragments, asset_type),
                    validation_log,
                    settings,
                )
                .await?;
            }
        }

        Ok(store)
    }

    /// Load Store from a init and fragments
    /// asset_type: asset extension or mime type
    /// init_segment: reader for the file containing the initialization segments
    /// fragments: list of paths to the fragments to verify
    /// verify: if true will run verification checks when loading, all fragments must verify for Ok status
    /// validation_log: If present all found errors are logged and returned, otherwise first error causes exit and is returned
    #[async_generic]
    pub fn load_fragments_from_stream(
        asset_type: &str,
        init_segment: &mut dyn CAIRead,
        fragments: &mut [Box<dyn CAIRead>],
        verify: bool,
        validation_log: &mut StatusTracker,
        settings: &Settings,
    ) -> Result<Store> {
<<<<<<< HEAD
        let store = if _sync {
            Self::from_stream(
                asset_type,
                &mut *init_segment,
                verify,
                validation_log,
                settings,
            )?
        } else {
            Self::from_stream_async(
                asset_type,
                &mut *init_segment,
                verify,
                validation_log,
                settings,
            )
            .await?
        };
=======
        let store = Self::from_stream(
            asset_type,
            &mut *init_segment,
            verify,
            validation_log,
            settings,
        )?;
>>>>>>> e4bc1ea5

        // verify the store
        if verify {
            init_segment.rewind()?;
            // verify store and claims
<<<<<<< HEAD
            if _sync {
                Store::verify_store(
                    &store,
                    &mut ClaimAssetData::StreamFragments(init_segment, fragments, asset_type),
                    validation_log,
                    settings,
                )?;
            } else {
                Store::verify_store_async(
                    &store,
                    &mut ClaimAssetData::StreamFragments(init_segment, fragments, asset_type),
                    validation_log,
                    settings,
                )
                .await?;
            }
=======
            Store::verify_store(
                &store,
                &mut ClaimAssetData::StreamFragments(init_segment, fragments, asset_type),
                validation_log,
                settings,
            )?;
>>>>>>> e4bc1ea5
        }

        Ok(store)
    }

    /// Load Store from a stream and fragment stream
    ///
    /// asset_type: asset extension or mime type
    /// stream: reference to initial segment asset
    /// fragment: reference to fragment asset
    /// validation_log: If present all found errors are logged and returned, otherwise first error causes exit and is returned
    #[async_generic]
    pub fn load_fragment_from_stream(
        format: &str,
        mut stream: impl Read + Seek + Send,
        mut fragment: impl Read + Seek + Send,
        validation_log: &mut StatusTracker,
        settings: &Settings,
    ) -> Result<Store> {
        let manifest_bytes =
            Store::load_jumbf_from_stream(format, &mut stream, &Settings::default())?.0;

        let store = Store::from_jumbf_with_settings(&manifest_bytes, validation_log, settings)?;
        let verify = settings.verify.verify_after_reading;

        if verify {
            let mut fragment = ClaimAssetData::StreamFragment(&mut stream, &mut fragment, format);
            if _sync {
                Store::verify_store(&store, &mut fragment, validation_log, settings)
            } else {
                Store::verify_store_async(&store, &mut fragment, validation_log, settings).await
            }?;
        };
        Ok(store)
    }

    // get the manifest that should be used for hash binding checks
    fn get_hash_binding_manifest(&self, claim: &Claim) -> Option<String> {
        // is this claim valid
        if !claim.update_manifest() && !claim.hash_assertions().is_empty() {
            return Some(claim.label().to_owned());
        }

        // walk the update manifests until you find an acceptable claim
        for i in claim.ingredient_assertions() {
            let ingredient = Ingredient::from_assertion(i.assertion()).ok()?;
            if ingredient.relationship == Relationship::ParentOf {
                if let Some(parent_uri) = ingredient.c2pa_manifest() {
                    let parent_label = manifest_label_from_uri(&parent_uri.url())?;
                    if let Some(parent) = self.get_claim(&parent_label) {
                        // recurse until we find
                        if parent.update_manifest() {
                            self.get_hash_binding_manifest(parent);
                        } else if !parent.hash_assertions().is_empty() {
                            return Some(parent.label().to_owned());
                        }
                    }
                }
            }
        }
        None
    }

    // determine if the only changes are redacted assertions
    fn manifest_differs_by_redaction(
        c1: &Claim,
        c2: &Claim,
        redactions: &[String],
    ) -> Option<Vec<String>> {
        if let Ok(d1) = c1.data() {
            if let Ok(d2) = c2.data() {
                if d1 != d2 {
                    return None;
                }
            } else {
                return None;
            }
        } else {
            return None;
        }

        if c1.signature_val() != c2.signature_val() {
            return None;
        }

        if c1.databoxes() != c2.databoxes() {
            return None;
        }

        // get the assertion store differences
        let c1_set: HashSet<&ClaimAssertion> = c1.claim_assertion_store().iter().collect();
        let c2_set: HashSet<&ClaimAssertion> = c2.claim_assertion_store().iter().collect();

        let differences = c1_set.symmetric_difference(&c2_set).collect::<Vec<_>>();

        // are the assertion differences listed in the redaction list
        let mut redact_matches = 0;
        let mut redactions_to_remove = Vec::new();
        for difference in &differences {
            let difference_uri = to_assertion_uri(c1.label(), &difference.label());

            // was the difference in the redacted list
            if redactions
                .iter()
                .any(|redaction_uri| redaction_uri.as_str() == difference_uri.as_str())
            {
                redact_matches += 1;
                redactions_to_remove.push(difference_uri);
            }
        }

        // if all mismatches are redactions we are good
        if redact_matches == differences.len() {
            return Some(redactions_to_remove);
        }

        None
    }

    // build ingredient lists for the Claim in the specified Store
    // the referenced_ingredients map the ingredient to the claims that reference it
    // the found_redactions are any redactions found
    fn get_claim_referenced_manifests<'a>(
        claim: &'a Claim,
        store: &'a Store,
        svi: &mut StoreValidationInfo<'a>,
        recurse: bool,
        validation_log: &mut StatusTracker,
    ) -> Result<()> {
        // add in current redactions
        if let Some(c_redactions) = claim.redactions() {
            svi.redactions
                .append(&mut c_redactions.clone().into_iter().collect::<Vec<_>>());
        }

        let claim_label = claim.label().to_owned();

        // save the addressible claims for quicker lookup
        svi.manifest_map.insert(claim_label.clone(), claim);

        for i in claim.ingredient_assertions() {
            let ingredient_assertion = Ingredient::from_assertion(i.assertion())?;

            // get correct hashed URI
            let c2pa_manifest = match ingredient_assertion.c2pa_manifest() {
                Some(m) => m, // > v2 ingredient assertion
                None => continue,
            };

            // is this an ingredient
            let ingredient_label = Store::manifest_label_from_path(&c2pa_manifest.url());

            if let Some(ingredient) = store.get_claim(&ingredient_label) {
                // build mapping of ingredients and those claims that reference it
                svi.ingredient_references
                    .entry(ingredient_label)
                    .or_insert(HashSet::from_iter(vec![claim_label.clone()].into_iter()))
                    .insert(claim_label.clone());

                // recurse nested ingredients
                if recurse {
                    Store::get_claim_referenced_manifests(
                        ingredient,
                        store,
                        svi,
                        recurse,
                        validation_log,
                    )?;
                }
            } else {
                log_item!(
                    ingredient_label.clone(),
                    "ingredient missing missing",
                    "get_claim_referenced_manifests"
                )
                .validation_status(validation_status::CLAIM_MISSING)
                .failure(
                    validation_log,
                    Error::ClaimMissing {
                        label: ingredient_label,
                    },
                )?;
            }
        }

        Ok(())
    }

    /// Load Store from memory and add its content as a claim ingredient
    /// claim: claim to add an ingredient
    /// provenance_label: label of the provenance claim used as key into ingredient map
    /// data: jumbf data block
    /// returns new Store with ingredients loaded, claim is modified to include resolved
    /// ingredients conflicts
    pub fn load_ingredient_to_claim(
        claim: &mut Claim,
        data: &[u8],
        redactions: Option<Vec<String>>,
        settings: &Settings,
    ) -> Result<Store> {
        // constants for ingredient conflict reasons
        const CONFLICTING_MANIFEST: usize = 1; // Conflicts with another C2PA Manifest

        let mut to_both = Vec::new();
        let mut to_remove_from_incoming = Vec::new();

        let mut report = StatusTracker::with_error_behavior(ErrorBehavior::StopOnFirstError);
        let i_store = Store::from_jumbf_with_settings(data, &mut report, settings)?;

        let empty_store = Store::default();

        // make sure the claims stores are compatible
        let ingredient_pc = i_store.provenance_claim().ok_or(Error::OtherError(
            "ingredient missing provenace claim".into(),
        ))?;
        if claim.version() < ingredient_pc.version() {
            return Err(Error::OtherError("ingredient version too new".into()));
        }

        // get list of referenced manifests and redactions from ingredient provenance claim
        let mut validation_log = StatusTracker::default();
        let mut svi = StoreValidationInfo::default();
        Store::get_claim_referenced_manifests(
            ingredient_pc,
            &i_store,
            &mut svi,
            true,
            &mut validation_log,
        )?;

        // resolve conflicts
        // for 2.x perform ingredients conflict handling by making new label if needed
        let skip_resolution = settings.verify.skip_ingredient_conflict_resolution;

        if claim.version() > 1 && !skip_resolution {
            // if the hashes match then the values are OK to add so remove form conflict list
            // matching manifests are automatically deduped in a later step
            let potential_conflicts: Vec<_> = i_store
                .claims()
                .iter()
                .filter_map(|i_claim| {
                    for c in claim.claim_ingredients() {
                        if c.label() == i_claim.label() {
                            let i_ingredient_hashes = i_store.get_manifest_box_hashes(i_claim);
                            let current_claim_hashes = empty_store.get_manifest_box_hashes(c);

                            // if they match there is no conflict
                            if !vec_compare(
                                &current_claim_hashes.manifest_box_hash,
                                &i_ingredient_hashes.manifest_box_hash,
                            ) {
                                return Some(c.label().to_owned());
                            }
                        }
                    }

                    None
                })
                .collect();

            if !potential_conflicts.is_empty() {
                // get info about conflicting Claim from current claim
                let mut claim_redactions: Vec<String> = redactions.clone().unwrap_or_default();
                for c in claim.claim_ingredients() {
                    if let Some(r) = c.redactions() {
                        claim_redactions.append(&mut r.clone().into_iter().collect::<Vec<_>>());
                    }
                }

                let combined_redactions = HashSet::<_>::from_iter(
                    vec![claim_redactions.clone(), svi.redactions.clone()]
                        .into_iter()
                        .flatten(),
                )
                .into_iter()
                .collect::<Vec<String>>();

                // do any of the conflicting manifests contain redactions
                for conflict_label in potential_conflicts {
                    // Step 1: was the conflict because of a redaction from the either the current
                    // claim or the incoming store

                    let conflict = i_store
                        .get_claim(&conflict_label)
                        .ok_or(Error::IngredientNotFound)?;

                    // can only resolve conflict if the changes were redaction differences
                    if let Some(curr_claim_ingredient_conflict) = claim
                        .claim_ingredients()
                        .iter()
                        .find(|c| c.label() == conflict_label)
                    {
                        if let Some(mut differences) = Store::manifest_differs_by_redaction(
                            curr_claim_ingredient_conflict,
                            conflict,
                            &combined_redactions,
                        ) {
                            if !claim_redactions.is_empty() && svi.redactions.is_empty() {
                                // if redactions were only in the claim we can skip bringing the ingredient
                                to_remove_from_incoming.push(conflict_label.clone());
                            } else if claim_redactions.is_empty() && !svi.redactions.is_empty() {
                                // if redactions were only from the incoming ingredient replace claim
                                // noting to do here since the incoming claim will just overwrite the current claim
                                continue;
                            } else {
                                to_both.append(&mut differences);
                            }
                        } else {
                            let new_version = match claim
                                .claim_ingredient_store()
                                .iter()
                                .filter_map(|(label, _conflict)| {
                                    match manifest_label_to_parts(label) {
                                        Some(mp) => mp.version,
                                        None => None,
                                    }
                                })
                                .max()
                            {
                                Some(last_conflict_version) => last_conflict_version + 1,
                                None => {
                                    return Err(Error::OtherError(
                                        "ingredient label malformed".into(),
                                    ))
                                }
                            };

                            // make new ingredient label
                            let mut new_mp = manifest_label_to_parts(&conflict_label)
                                .ok_or(Error::OtherError("ingredient label malformed".into()))?;
                            new_mp.version = Some(new_version);
                            new_mp.reason = Some(CONFLICTING_MANIFEST);
                            let new_label = new_mp.to_string();

                            // update ingredient manifest label to new label
                            let mut fixup_claim = i_store
                                .get_claim(conflict.label())
                                .ok_or(Error::IngredientNotFound)?
                                .clone();
                            fixup_claim.set_conflict_label(new_label.clone());

                            // add relabeled manifest to store as new ingredient
                            claim.add_ingredient_data(
                                vec![fixup_claim],
                                None,
                                &svi.ingredient_references,
                            )?;
                        }
                    }
                }
            }
        }

        // make necessary changes to the incoming store
        let mut i_store_mut = Store::from_jumbf_with_settings(data, &mut report, settings)?;
        let mut final_redactions = Vec::new();
        if let Some(mut redactions) = redactions {
            final_redactions.append(&mut redactions);
        }

        // remove the claims from the incoming store as to not overwrite the current claim
        for label in to_remove_from_incoming {
            i_store_mut.remove_claim(&label);
        }

        // if there are redactions in both apply the current redaction to incoming claim
        if !to_both.is_empty() {
            // copy the redactions differences from current to incoming claim
            to_both.retain(|f| !svi.redactions.contains(f));
            final_redactions.append(&mut to_both);
        }

        claim.add_ingredient_data(
            i_store_mut.claims().into_iter().cloned().collect(),
            Some(final_redactions),
            &svi.ingredient_references,
        )?;
        Ok(i_store)
    }

    #[allow(dead_code)]
    /// Fetches ocsp response ders from the specified manifests.
    ///
    /// # Arguments
    /// * `manifest_labels` - Vector of manifest labels to check for ocsp responses
    /// * `validation_log` - Status tracker for logging validation events
    ///
    /// # Returns
    /// A `Result` containing tuples of manifest labels and their associated ocsp response
    #[async_generic()]
    pub fn get_ocsp_response_ders(
        &self,
        manifest_labels: Vec<String>,
        validation_log: &mut StatusTracker,
        settings: &Settings,
    ) -> Result<Vec<(String, Vec<u8>)>> {
        let mut oscp_response_ders = Vec::new();

        for manifest_label in manifest_labels {
            if let Some(claim) = self.claims_map.get(&manifest_label) {
                let sig = claim.signature_val().clone();
                let data = claim.data()?;

                let sign1 = parse_cose_sign1(&sig, &data, validation_log)?;
                let ocsp_response_der = if _sync {
                    fetch_and_check_ocsp_response(
                        &sign1,
                        &data,
                        &self.ctp,
                        None,
                        validation_log,
                        settings,
                    )?
                    .ocsp_der
                } else {
                    fetch_and_check_ocsp_response_async(
                        &sign1,
                        &data,
                        &self.ctp,
                        None,
                        validation_log,
                        settings,
                    )
                    .await?
                    .ocsp_der
                };

                if !ocsp_response_der.is_empty() {
                    oscp_response_ders.push((manifest_label, ocsp_response_der));
                }
            }
        }

        Ok(oscp_response_ders)
    }
}

impl std::fmt::Display for Store {
    fn fmt(&self, f: &mut std::fmt::Formatter<'_>) -> std::fmt::Result {
        let report = &ManifestStoreReport::from_store(self).unwrap_or_default();
        f.write_str(&format!("{}", &report))
    }
}

/// `InvalidClaimError` provides additional detail on error cases for [`Store::from_jumbf`].
#[derive(Debug, thiserror::Error)]
pub enum InvalidClaimError {
    /// The "c2pa" block was not found in the asset.
    #[error("\"c2pa\" block not found")]
    C2paBlockNotFound,

    #[error("\"c2pa\" multiple claim boxes found in manifest")]
    C2paMultipleClaimBoxes,

    /// The claim superbox was not found.
    #[error("claim superbox not found")]
    ClaimSuperboxNotFound,

    /// The claim description box was not found.
    #[error("claim description box not found")]
    ClaimDescriptionBoxNotFound,

    /// More than one claim description box was found.
    #[error("more than one claim description box was found for {label}")]
    DuplicateClaimBox { label: String },

    /// The expected data not found in claim box.
    #[error("claim cbor box not valid")]
    ClaimBoxData,

    /// The claim has a version that is newer than supported by this crate.
    #[error("claim version is too new, not supported")]
    ClaimVersionTooNew,

    /// The claim has a version does not match JUMBF box label.
    #[error("claim version does not match JUMBF box label")]
    ClaimBoxVersion,

    /// The claim description box could not be parsed.
    #[error("claim description box was invalid")]
    ClaimDescriptionBoxInvalid,

    /// The claim signature box was not found.
    #[error("claim signature box was not found")]
    ClaimSignatureBoxNotFound,

    /// The claim signature description box was not found.
    #[error("claim signature description box was not found")]
    ClaimSignatureDescriptionBoxNotFound,

    /// The claim signature description box was invalid.
    #[error("claim signature description box was invalid")]
    ClaimSignatureDescriptionBoxInvalid,

    /// The assertion store superbox was not found.
    #[error("assertion store superbox not found")]
    AssertionStoreSuperboxNotFound,

    /// The verifiable credentials store could not be read.
    #[error("the verifiable credentials store could not be read")]
    VerifiableCredentialStoreInvalid,

    /// The feature is not supported by version
    #[error("the manifest contained a feature not support by version")]
    UnsupportedFeature(String),

    /// The assertion store does not contain the expected number of assertions.
    #[error(
        "unexpected number of assertions in assertion store (expected {expected}, found {found})"
    )]
    AssertionCountMismatch { expected: usize, found: usize },
}

#[cfg(test)]
pub mod tests {
    #![allow(clippy::expect_used)]
    #![allow(clippy::panic)]
    #![allow(clippy::unwrap_used)]

    use std::io::Seek;
    #[cfg(feature = "file_io")]
    use std::{fs, io::Write};

    use c2pa_macros::c2pa_test_async;
    #[cfg(feature = "file_io")]
    use memchr::memmem;
    use serde::Serialize;
    #[cfg(feature = "file_io")]
    use sha2::Sha256;
    #[cfg(all(target_arch = "wasm32", not(target_os = "wasi")))]
    use wasm_bindgen_test::wasm_bindgen_test;

    use super::*;
    #[cfg(feature = "file_io")]
    use crate::{
        assertion::AssertionJson,
        assertions::{labels::BOX_HASH, BoxHash},
        hashed_uri::HashedUri,
        jumbf_io::get_assetio_handler_from_path,
        utils::{
            hash_utils::Hasher,
            io_utils::tempdirectory,
            test::write_jpeg_placeholder_file,
            test::{temp_dir_path, TEST_USER_ASSERTION},
            test_signer::test_cawg_signer,
        },
    };
    use crate::{
        assertions::{Action, Actions, Uuid},
        claim::AssertionStoreJsonFormat,
        crypto::raw_signature::SigningAlg,
        settings::Settings,
        status_tracker::{LogItem, StatusTracker},
        utils::{
            patch::patch_bytes,
            test::{create_test_claim, create_test_streams, fixture_path},
            test_signer::{async_test_signer, test_signer},
        },
        ClaimGeneratorInfo, DigitalSourceType,
    };

    fn create_editing_claim(claim: &mut Claim) -> Result<&mut Claim> {
        let uuid_str = "deadbeefdeadbeefdeadbeefdeadbeef";

        // add a binary thumbnail assertion  ('deadbeefadbeadbe')
        let some_binary_data: Vec<u8> = vec![
            0x0d, 0x0e, 0x0a, 0x0d, 0x0b, 0x0e, 0x0e, 0x0f, 0x0a, 0x0d, 0x0b, 0x0e, 0x0a, 0x0d,
            0x0b, 0x0e,
        ];

        let actions = Actions::new().add_action(Action::new("c2pa.created"));

        claim.add_assertion(&actions)?;

        let uuid_assertion = Uuid::new("test uuid", uuid_str.to_string(), some_binary_data);

        claim.add_assertion(&uuid_assertion)?;

        Ok(claim)
    }

    fn create_capture_claim(claim: &mut Claim) -> Result<&mut Claim> {
        let actions = Actions::new()
            .add_action(Action::new("c2pa.created").set_source_type(DigitalSourceType::Empty));

        claim.add_assertion(&actions)?;

        Ok(claim)
    }

    #[test]
    fn test_jumbf_generation() {
        let settings = Settings::default();

        let (format, mut input_stream, mut output_stream) =
            create_test_streams("earth_apollo17.jpg");

        // Create claims store.
        let mut store = Store::with_settings(&Settings::default());

        // ClaimGeneratorInfo is mandatory in Claim V2
        let cgi = ClaimGeneratorInfo::new("claim_v1_unit_test");

        // Create a 3rd party claim
        let mut claim_capture = Claim::new("capture", Some("claim_capture"), 1);
        create_capture_claim(&mut claim_capture).unwrap();
        claim_capture.add_claim_generator_info(cgi.clone());

        let signer = test_signer(SigningAlg::Ps256);

        store.commit_claim(claim_capture).unwrap();
        store
            .save_to_stream(
                format,
                &mut input_stream,
                &mut output_stream,
                signer.as_ref(),
                &settings,
            )
            .unwrap();

        let mut report = StatusTracker::default();

        // read from new stream
        output_stream.rewind().unwrap();
        let new_store = Store::from_stream(
            format,
            &mut output_stream,
            true,
            &mut report,
            &Settings::default(),
        )
        .unwrap();

        // should not have any
        assert!(!report.has_any_error());

        // dump store and compare to original
        for claim in new_store.claims() {
            let _restored_json = claim
                .to_json(AssertionStoreJsonFormat::OrderedList, false)
                .unwrap();
            let _orig_json = store
                .get_claim(claim.label())
                .unwrap()
                .to_json(AssertionStoreJsonFormat::OrderedList, false)
                .unwrap();

            println!(
                "Claim: {} \n{}",
                claim.label(),
                claim
                    .to_json(AssertionStoreJsonFormat::OrderedListNoBinary, true)
                    .expect("could not restore from json")
            );

            for hashed_uri in claim.assertions() {
                let (label, instance) = Claim::assertion_label_from_link(&hashed_uri.url());
                claim.get_claim_assertion(&label, instance).unwrap();
            }
        }
    }

    #[test]
    fn test_claim_v2_generation() {
        let settings = Settings::default();

        let (format, mut input_stream, mut output_stream) =
            create_test_streams("earth_apollo17.jpg");

        // Create claims store.
        let mut store = Store::with_settings(&Settings::default());

        // ClaimGeneratorInfo is mandatory in Claim V2
        let cgi = ClaimGeneratorInfo::new("claim_v2_unit_test");

        // Create a 3rd party claim
        let mut claim_capture = Claim::new("capture", Some("claim_capture"), 2);
        create_capture_claim(&mut claim_capture).unwrap();
        claim_capture.add_claim_generator_info(cgi.clone());

        let signer = test_signer(SigningAlg::Ps256);

        store.commit_claim(claim_capture).unwrap();
        store
            .save_to_stream(
                format,
                &mut input_stream,
                &mut output_stream,
                signer.as_ref(),
                &settings,
            )
            .unwrap();

        let mut report = StatusTracker::default();

        // read from new stream
        output_stream.rewind().unwrap();
        let new_store = Store::from_stream(
            format,
            &mut output_stream,
            true,
            &mut report,
            &Settings::default(),
        )
        .unwrap();

        // should not have any
        assert!(!report.has_any_error());

        // dump store and compare to original
        for claim in new_store.claims() {
            let _restored_json = claim
                .to_json(AssertionStoreJsonFormat::OrderedList, false)
                .unwrap();
            let _orig_json = store
                .get_claim(claim.label())
                .unwrap()
                .to_json(AssertionStoreJsonFormat::OrderedList, false)
                .unwrap();

            println!(
                "Claim: {} \n{}",
                claim.label(),
                claim
                    .to_json(AssertionStoreJsonFormat::OrderedListNoBinary, true)
                    .expect("could not restore from json")
            );

            for hashed_uri in claim.assertions() {
                let (label, instance) = Claim::assertion_label_from_link(&hashed_uri.url());
                claim.get_claim_assertion(&label, instance).unwrap();
            }
        }
    }

    #[test]
    fn test_bad_claim_v2_generation() {
        let mut settings = Settings::default();
        settings.verify.verify_after_sign = false;

        let (format, mut input_stream, mut output_stream) =
            create_test_streams("earth_apollo17.jpg");

        // Create claims store.
        let mut store = Store::with_settings(&Settings::default());

        // ClaimGeneratorInfo is mandatory in Claim V2
        let cgi = ClaimGeneratorInfo::new("claim_v2_unit_test");

        // Create a 3rd party claim
        let mut claim_capture = Claim::new("capture", Some("claim_capture"), 2);
        create_capture_claim(&mut claim_capture).unwrap();
        claim_capture.add_claim_generator_info(cgi.clone());

        // add second action to claim which is not allowed
        let action = Actions::new().add_action(Action::new("c2pa.opened"));
        claim_capture.add_assertion(&action).unwrap();

        let signer = test_signer(SigningAlg::Ps256);

        store.commit_claim(claim_capture).unwrap();
        store
            .save_to_stream(
                format,
                &mut input_stream,
                &mut output_stream,
                signer.as_ref(),
                &settings,
            )
            .unwrap();

        let mut report = StatusTracker::default();

        // read from new stream
        output_stream.rewind().unwrap();
        let _new_store = Store::from_stream(
            format,
            &mut output_stream,
            true,
            &mut report,
            &Settings::default(),
        );

        // should have action errors
        assert!(report.has_any_error());
        assert!(report.has_error(Error::ValidationRule(
            "only first action can be created or opened".to_string()
        )));
    }

    #[test]
    #[cfg(feature = "file_io")]
    #[ignore = "we need to make this work again"]
    fn test_unknown_asset_type_generation() {
        let settings = Settings::default();

        // test adding to actual image
        let (_format, mut input_stream, mut output_stream) =
            create_test_streams("unsupported_type.txt");
        let format = "text/plain";
        // Create claims store.
        let mut store = Store::with_settings(&Settings::default());

        // Create a new claim.
        let claim1 = create_test_claim().unwrap();

        // Create a new claim.
        let mut claim2 = Claim::new("Photoshop", Some("Adobe"), 1);
        create_editing_claim(&mut claim2).unwrap();

        // Create a 3rd party claim
        let mut claim_capture = Claim::new("capture", Some("claim_capture"), 1);
        create_capture_claim(&mut claim_capture).unwrap();

        // Do we generate JUMBF?
        let signer = test_signer(SigningAlg::Ps256);

        // Move the claim to claims list. Note this is not real, the claims would have to be signed in between commits
        store.commit_claim(claim1).unwrap();
        store
            .save_to_stream(
                format,
                &mut input_stream,
                &mut output_stream,
                signer.as_ref(),
                &settings,
            )
            .unwrap();

        // read from new stream
        output_stream.rewind().unwrap();
        let new_store = Store::from_stream(
            format,
            &mut output_stream,
            true,
            &mut StatusTracker::with_error_behavior(ErrorBehavior::StopOnFirstError),
            &Settings::default(),
        )
        .unwrap();

        // can  we get by the ingredient data back

        // dump store and compare to original
        for claim in new_store.claims() {
            let _restored_json = claim
                .to_json(AssertionStoreJsonFormat::OrderedList, false)
                .unwrap();
            let _orig_json = store
                .get_claim(claim.label())
                .unwrap()
                .to_json(AssertionStoreJsonFormat::OrderedList, false)
                .unwrap();

            println!(
                "Claim: {} \n{}",
                claim.label(),
                claim
                    .to_json(AssertionStoreJsonFormat::OrderedListNoBinary, true)
                    .expect("could not restore from json")
            );

            for hashed_uri in claim.assertions() {
                let (label, instance) = Claim::assertion_label_from_link(&hashed_uri.url());
                claim.get_claim_assertion(&label, instance).unwrap();
            }
        }
    }

    #[test]
    #[cfg(feature = "file_io")]
    fn test_detects_unverifiable_signature() {
        let settings = Settings::default();

        struct BadSigner {}

        impl Signer for BadSigner {
            fn sign(&self, _data: &[u8]) -> Result<Vec<u8>> {
                Ok(b"not a valid signature".to_vec())
            }

            fn alg(&self) -> SigningAlg {
                SigningAlg::Ps256
            }

            fn certs(&self) -> Result<Vec<Vec<u8>>> {
                Ok(Vec::new())
            }

            fn reserve_size(&self) -> usize {
                42
            }
        }

        // test adding to actual image
        let (format, mut input_stream, mut output_stream) =
            create_test_streams("earth_apollo17.jpg");

        let mut store = Store::with_settings(&Settings::default());

        let claim = create_test_claim().unwrap();

        let signer = BadSigner {};

        // JUMBF generation should fail because this signature won't validate.
        store.commit_claim(claim).unwrap();

        // TO DO: This generates a log spew when running this test.
        // I don't have time to fix this right now.
        // [(date) ERROR c2pa::store] Signature that was just generated does not validate: CoseCbor

        store
            .save_to_stream(
                format,
                &mut input_stream,
                &mut output_stream,
                &signer,
                &settings,
            )
            .unwrap_err();
    }

    #[test]
    #[cfg(feature = "file_io")]
    fn test_sign_with_expired_cert() {
        use crate::{create_signer, crypto::raw_signature::SigningAlg};

        let settings = Settings::default();

        // test adding to actual image
        let (format, mut input_stream, mut output_stream) =
            create_test_streams("earth_apollo17.jpg");

        let mut store = Store::with_settings(&Settings::default());

        let claim = create_test_claim().unwrap();

        let signcert_path = fixture_path("rsa-pss256_key-expired.pub");
        let pkey_path = fixture_path("rsa-pss256-expired.pem");
        let signer =
            create_signer::from_files(signcert_path, pkey_path, SigningAlg::Ps256, None).unwrap();

        store.commit_claim(claim).unwrap();

        let r = store.save_to_stream(
            format,
            &mut input_stream,
            &mut output_stream,
            &signer,
            &settings,
        );
        assert!(r.is_err());
        assert_eq!(
            r.err().unwrap().to_string(),
            "the certificate was not valid at time of signing"
        );
    }

    #[test]
    #[cfg(feature = "file_io")]
    fn test_jumbf_replacement_generation() {
        // Create claims store.
        let mut store = Store::with_settings(&Settings::default());

        // Create a new claim.
        let claim1 = create_test_claim().unwrap();
        store.commit_claim(claim1).unwrap();

        // do we generate JUMBF
        let jumbf_bytes = store.to_jumbf_internal(512).unwrap();
        assert!(!jumbf_bytes.is_empty());

        // test adding to actual image
        let ap = fixture_path("prerelease.jpg");
        let temp_dir = tempdirectory().expect("temp dir");
        let op = temp_dir_path(&temp_dir, "replacement_test.jpg");

        // grab jumbf from original
        let original_jumbf = load_jumbf_from_file(&ap).unwrap();

        // replace with new jumbf
        save_jumbf_to_file(&jumbf_bytes, &ap, Some(&op)).unwrap();

        let saved_jumbf = load_jumbf_from_file(&op).unwrap();

        // saved data should be the new data
        assert_eq!(&jumbf_bytes, &saved_jumbf);

        // original data should not be in file anymore check for first 1k
        let buf = fs::read(&op).unwrap();
        assert_eq!(memmem::find(&buf, &original_jumbf[0..1024]), None);
    }

    #[c2pa_test_async]
    //#[ignore] // this is not generating the expected error. Needs investigation.
    async fn test_jumbf_generation_async() -> Result<()> {
        let settings = Settings::default();

        // Verify after sign is causing UnreferencedManifest errors here, since the manifests don't reference each other.
        //no_verify_after_sign();

        let signer = async_test_signer(SigningAlg::Ps256);

        let (format, mut input_stream, mut output_stream) =
            create_test_streams("earth_apollo17.jpg");

        // Create claims store.
        let mut store = Store::with_settings(&Settings::default());

        // Create a new claim.
        let claim1 = crate::utils::test::create_test_claim()?;

        // Create a new claim.
        let mut claim2 = Claim::new("Photoshop", Some("Adobe"), 1);
        create_editing_claim(&mut claim2)?;

        // Create a 3rd party claim
        let mut claim_capture = Claim::new("capture", Some("claim_capture"), 1);
        create_capture_claim(&mut claim_capture)?;

        // Test generate JUMBF
        // Get labels for label test
        let claim1_label = claim1.label().to_string();
        let capture = claim_capture.label().to_string();
        let claim2_label = claim2.label().to_string();

        store.commit_claim(claim1)?;
        store
            .save_to_stream_async(
                format,
                &mut input_stream,
                &mut output_stream,
                &signer,
                &settings,
            )
            .await?;
        store.commit_claim(claim_capture)?;
        let mut temp_stream = Cursor::new(Vec::new());
        output_stream.rewind()?;
        store
            .save_to_stream_async(
                format,
                &mut output_stream,
                &mut temp_stream,
                &signer,
                &settings,
            )
            .await?;
        store.commit_claim(claim2)?;
        temp_stream.rewind()?;
        output_stream.rewind()?;
        store
            .save_to_stream_async(
                format,
                &mut temp_stream,
                &mut output_stream,
                &signer,
                &settings,
            )
            .await
            .unwrap();

        // test finding claims by label
        let c1 = store.get_claim(&claim1_label);
        let c2 = store.get_claim(&capture);
        let c3 = store.get_claim(&claim2_label);
        assert_eq!(&claim1_label, c1.unwrap().label());
        assert_eq!(&capture, c2.unwrap().label());
        assert_eq!(claim2_label, c3.unwrap().label());

        // Do we generate JUMBF
        let jumbf_bytes = store.to_jumbf_internal(signer.reserve_size())?;
        assert!(!jumbf_bytes.is_empty());

        // write to new file
        println!("Provenance: {}\n", store.provenance_path().unwrap());

        // make sure we can read from new file
        let mut report = StatusTracker::default();

        output_stream.rewind()?;
        let _new_store = Store::from_stream_async(
            format,
            &mut output_stream,
            true,
            &mut report,
            &Settings::default(),
        )
        .await?;

        assert!(!report.has_any_error());
        Ok(())
    }

    #[test]
    fn test_png_jumbf_generation() {
        let mut settings = Settings::default();
        settings.verify.verify_after_sign = false;

        // test adding to actual image
        let (format, mut input_stream, mut output_stream) = create_test_streams("libpng-test.png");

        // Create claims store.
        let mut store = Store::with_settings(&Settings::default());

        // Create a new claim.
        let claim1 = create_test_claim().unwrap();

        // Create a new claim.
        let mut claim2 = Claim::new("Photoshop", Some("Adobe"), 1);
        create_editing_claim(&mut claim2).unwrap();

        // Create a 3rd party claim
        let mut claim_capture = Claim::new("capture", Some("claim_capture"), 1);
        create_capture_claim(&mut claim_capture).unwrap();

        // Do we generate JUMBF?
        let signer = test_signer(SigningAlg::Ps256);

        // Move the claim to claims list. Note this is not real, the claims would have to be signed in between commits
        store.commit_claim(claim1).unwrap();
        store
            .save_to_stream(
                format,
                &mut input_stream,
                &mut output_stream,
                &signer,
                &settings,
            )
            .unwrap();

        store.commit_claim(claim_capture).unwrap();
        output_stream.rewind().unwrap();
        let mut temp_stream = Cursor::new(Vec::new());
        store
            .save_to_stream(
                format,
                &mut output_stream,
                &mut temp_stream,
                &signer,
                &settings,
            )
            .unwrap();

        store.commit_claim(claim2).unwrap();
        temp_stream.rewind().unwrap();
        output_stream.rewind().unwrap();
        store
            .save_to_stream(
                format,
                &mut temp_stream,
                &mut output_stream,
                signer.as_ref(),
                &settings,
            )
            .unwrap();

        // write to new file
        println!("Provenance: {}\n", store.provenance_path().unwrap());

        let mut report = StatusTracker::default();

        // read from new stream
        output_stream.rewind().unwrap();
        let new_store = Store::from_stream(
            format,
            &mut output_stream,
            true,
            &mut report,
            &Settings::default(),
        )
        .unwrap();

        // can  we get by the ingredient data back
        let _some_binary_data: Vec<u8> = vec![
            0x0d, 0x0e, 0x0a, 0x0d, 0x0b, 0x0e, 0x0e, 0x0f, 0x0a, 0x0d, 0x0b, 0x0e, 0x0a, 0x0d,
            0x0b, 0x0e,
        ];

        // dump store and compare to original
        for claim in new_store.claims() {
            let _restored_json = claim
                .to_json(AssertionStoreJsonFormat::OrderedList, false)
                .unwrap();
            let _orig_json = store
                .get_claim(claim.label())
                .unwrap()
                .to_json(AssertionStoreJsonFormat::OrderedList, false)
                .unwrap();

            // println!(
            //     "Claim: {} \n{}",
            //     claim.label(),
            //     claim
            //         .to_json(AssertionStoreJsonFormat::OrderedListNoBinary, true)
            //         .expect("could not restore from json")
            // );

            for hashed_uri in claim.assertions() {
                let (label, instance) = Claim::assertion_label_from_link(&hashed_uri.url());
                claim
                    .get_claim_assertion(&label, instance)
                    .expect("Should find assertion");
            }
        }
    }

    #[test]
    #[cfg(feature = "file_io")]
    fn test_get_data_boxes() {
        // Create a new claim.
        use crate::jumbf::labels::to_relative_uri;
        let claim1 = create_test_claim().unwrap();

        for (uri, db) in claim1.databoxes() {
            // test full path
            assert!(claim1.get_databox(uri).is_some());

            // test with relative path
            let rel_path = to_relative_uri(&uri.url());
            let rel_hr = HashedUri::new(rel_path, uri.alg(), &uri.hash());
            assert!(claim1.get_databox(&rel_hr).is_some());

            // test values
            assert_eq!(db, claim1.get_databox(uri).unwrap());
        }
    }

    /*  reenable this test once we place for large test files
        #[test]
        #[cfg(feature = "file_io")]
        fn test_arw_jumbf_generation() {
            let ap = fixture_path("sample1.arw");
            let temp_dir = tempdirectory().expect("temp dir");
            let op = temp_dir_path(&temp_dir, "ssample1.arw");

            // Create claims store.
            let mut store = Store::new();

            // Create a new claim.
            let claim1 = create_test_claim().unwrap();

            // Create a new claim.
            let mut claim2 = Claim::new("Photoshop", Some("Adobe"), 1);
            create_editing_claim(&mut claim2).unwrap();

            // Create a 3rd party claim
            let mut claim_capture = Claim::new("capture", Some("claim_capture"), 1);
            create_capture_claim(&mut claim_capture).unwrap();

            // Do we generate JUMBF?
            let signer = test_signer(SigningAlg::Ps256);

            // Move the claim to claims list. Note this is not real, the claims would have to be signed in between commmits
            store.commit_claim(claim1).unwrap();
            store.save_to_asset(&ap, signer.as_ref(), &op).unwrap();
            store.commit_claim(claim_capture).unwrap();
            store.save_to_asset(&op, signer.as_ref(), &op).unwrap();
            store.commit_claim(claim2).unwrap();
            store.save_to_asset(&op, signer.as_ref(), &op).unwrap();

            // write to new file
            println!("Provenance: {}\n", store.provenance_path().unwrap());

            let mut report = StatusTracker::default();

            // read from new file
            let new_store = Store::load_from_asset(&op, true, &mut report).unwrap();

            // can  we get by the ingredient data back
            let _some_binary_data: Vec<u8> = vec![
                0x0d, 0x0e, 0x0a, 0x0d, 0x0b, 0x0e, 0x0e, 0x0f, 0x0a, 0x0d, 0x0b, 0x0e, 0x0a, 0x0d,
                0x0b, 0x0e,
            ];

            // dump store and compare to original
            for claim in new_store.claims() {
                let _restored_json = claim
                    .to_json(AssertionStoreJsonFormat::OrderedList, false)
                    .unwrap();
                let _orig_json = store
                    .get_claim(claim.label())
                    .unwrap()
                    .to_json(AssertionStoreJsonFormat::OrderedList, false)
                    .unwrap();

                println!(
                    "Claim: {} \n{}",
                    claim.label(),
                    claim
                        .to_json(AssertionStoreJsonFormat::OrderedListNoBinary, true)
                        .expect("could not restore from json")
                );

                for hashed_uri in claim.assertions() {
                    let (label, instance) = Claim::assertion_label_from_link(&hashed_uri.url());
                    claim
                        .get_claim_assertion(&label, instance)
                        .expect("Should find assertion");
                }
            }
        }
        #[test]
        #[cfg(feature = "file_io")]
        fn test_nef_jumbf_generation() {
            let ap = fixture_path("sample1.nef");
            let temp_dir = tempdirectory().expect("temp dir");
            let op = temp_dir_path(&temp_dir, "ssample1.nef");

            // Create claims store.
            let mut store = Store::new();

            // Create a new claim.
            let claim1 = create_test_claim().unwrap();

            // Create a new claim.
            let mut claim2 = Claim::new("Photoshop", Some("Adobe"), 1);
            create_editing_claim(&mut claim2).unwrap();

            // Create a 3rd party claim
            let mut claim_capture = Claim::new("capture", Some("claim_capture"), 1);
            create_capture_claim(&mut claim_capture).unwrap();

            // Do we generate JUMBF?
            let signer = test_signer(SigningAlg::Ps256);

            // Move the claim to claims list. Note this is not real, the claims would have to be signed in between commmits
            store.commit_claim(claim1).unwrap();
            store.save_to_asset(&ap, signer.as_ref(), &op).unwrap();
            store.commit_claim(claim_capture).unwrap();
            store.save_to_asset(&op, signer.as_ref(), &op).unwrap();
            store.commit_claim(claim2).unwrap();
            store.save_to_asset(&op, signer.as_ref(), &op).unwrap();

            // write to new file
            println!("Provenance: {}\n", store.provenance_path().unwrap());

            let mut report = StatusTracker::default();

            // read from new file
            let new_store = Store::load_from_asset(&op, true, &mut report).unwrap();

            // can  we get by the ingredient data back
            let _some_binary_data: Vec<u8> = vec![
                0x0d, 0x0e, 0x0a, 0x0d, 0x0b, 0x0e, 0x0e, 0x0f, 0x0a, 0x0d, 0x0b, 0x0e, 0x0a, 0x0d,
                0x0b, 0x0e,
            ];

            // dump store and compare to original
            for claim in new_store.claims() {
                let _restored_json = claim
                    .to_json(AssertionStoreJsonFormat::OrderedList, false)
                    .unwrap();
                let _orig_json = store
                    .get_claim(claim.label())
                    .unwrap()
                    .to_json(AssertionStoreJsonFormat::OrderedList, false)
                    .unwrap();

                println!(
                    "Claim: {} \n{}",
                    claim.label(),
                    claim
                        .to_json(AssertionStoreJsonFormat::OrderedListNoBinary, true)
                        .expect("could not restore from json")
                );

                for hashed_uri in claim.assertions() {
                    let (label, instance) = Claim::assertion_label_from_link(&hashed_uri.url());
                    claim
                        .get_claim_assertion(&label, instance)
                        .expect("Should find assertion");
                }
            }
        }
    */
    #[test]
    fn test_wav_jumbf_generation() {
        let settings = Settings::default();

        let (format, mut input_stream, mut output_stream) = create_test_streams("sample1.wav");

        // Create claims store.
        let mut store = Store::with_settings(&Settings::default());

        // Create a new claim.
        let claim1 = create_test_claim().unwrap();

        // Create a new claim.
        let mut claim2 = Claim::new("Photoshop", Some("Adobe"), 1);
        create_editing_claim(&mut claim2).unwrap();

        // Create a 3rd party claim
        let mut claim_capture = Claim::new("capture", Some("claim_capture"), 1);
        create_capture_claim(&mut claim_capture).unwrap();

        // Do we generate JUMBF?
        let signer = test_signer(SigningAlg::Ps256);

        // Move the claim to claims list. Note this is not real, the claims would have to be signed in between commits
        store.commit_claim(claim1).unwrap();
        store
            .save_to_stream(
                format,
                &mut input_stream,
                &mut output_stream,
                signer.as_ref(),
                &settings,
            )
            .unwrap();
        store.commit_claim(claim_capture).unwrap();
        output_stream.rewind().unwrap();
        let mut temp_stream = Cursor::new(Vec::new());
        store
            .save_to_stream(
                format,
                &mut output_stream,
                &mut temp_stream,
                signer.as_ref(),
                &settings,
            )
            .unwrap();
        store.commit_claim(claim2).unwrap();
        output_stream.rewind().unwrap();
        store
            .save_to_stream(
                format,
                &mut temp_stream,
                &mut output_stream,
                signer.as_ref(),
                &settings,
            )
            .unwrap();

        // write to new file
        println!("Provenance: {}\n", store.provenance_path().unwrap());

        let mut report = StatusTracker::default();

        // can  we get by the ingredient data back
        let _some_binary_data: Vec<u8> = vec![
            0x0d, 0x0e, 0x0a, 0x0d, 0x0b, 0x0e, 0x0e, 0x0f, 0x0a, 0x0d, 0x0b, 0x0e, 0x0a, 0x0d,
            0x0b, 0x0e,
        ];

        // read from new stream
        output_stream.rewind().unwrap();
        let new_store =
            Store::from_stream(format, &mut output_stream, true, &mut report, &settings).unwrap();

        // dump store and compare to original
        for claim in new_store.claims() {
            let _restored_json = claim
                .to_json(AssertionStoreJsonFormat::OrderedList, false)
                .unwrap();
            let _orig_json = store
                .get_claim(claim.label())
                .unwrap()
                .to_json(AssertionStoreJsonFormat::OrderedList, false)
                .unwrap();

            println!(
                "Claim: {} \n{}",
                claim.label(),
                claim
                    .to_json(AssertionStoreJsonFormat::OrderedListNoBinary, true)
                    .expect("could not restore from json")
            );

            for hashed_uri in claim.assertions() {
                let (label, instance) = Claim::assertion_label_from_link(&hashed_uri.url());
                claim
                    .get_claim_assertion(&label, instance)
                    .expect("Should find assertion");
            }
        }
    }

    #[test]
    fn test_avi_jumbf_generation() {
        let settings = Settings::default();

        let (format, mut input_stream, mut output_stream) = create_test_streams("test.avi");

        // Create claims store.
        let mut store = Store::with_settings(&Settings::default());

        // Create a new claim.
        let claim1 = create_test_claim().unwrap();

        // Create a new claim.
        let mut claim2 = Claim::new("Photoshop", Some("Adobe"), 1);
        create_editing_claim(&mut claim2).unwrap();

        // Create a 3rd party claim
        let mut claim_capture = Claim::new("capture", Some("claim_capture"), 1);
        create_capture_claim(&mut claim_capture).unwrap();

        // Do we generate JUMBF?
        let signer = test_signer(SigningAlg::Ps256);

        // Move the claim to claims list. Note this is not real, the claims would have to be signed in between commits
        store.commit_claim(claim1).unwrap();
        store
            .save_to_stream(
                format,
                &mut input_stream,
                &mut output_stream,
                &signer,
                &settings,
            )
            .unwrap();
        store.commit_claim(claim_capture).unwrap();
        output_stream.rewind().unwrap();
        let mut temp_stream = Cursor::new(Vec::new());
        store
            .save_to_stream(
                format,
                &mut output_stream,
                &mut temp_stream,
                &signer,
                &settings,
            )
            .unwrap();
        store.commit_claim(claim2).unwrap();
        temp_stream.rewind().unwrap();
        output_stream.rewind().unwrap();
        store
            .save_to_stream(
                format,
                &mut temp_stream,
                &mut output_stream,
                signer.as_ref(),
                &settings,
            )
            .unwrap();

        // write to new file
        println!("Provenance: {}\n", store.provenance_path().unwrap());

        let mut report = StatusTracker::default();

        // can  we get by the ingredient data back
        let _some_binary_data: Vec<u8> = vec![
            0x0d, 0x0e, 0x0a, 0x0d, 0x0b, 0x0e, 0x0e, 0x0f, 0x0a, 0x0d, 0x0b, 0x0e, 0x0a, 0x0d,
            0x0b, 0x0e,
        ];

        // read from new stream
        output_stream.rewind().unwrap();
        let new_store = Store::from_stream(
            format,
            &mut output_stream,
            true,
            &mut report,
            &Settings::default(),
        )
        .unwrap();

        // dump store and compare to original
        for claim in new_store.claims() {
            let _restored_json = claim
                .to_json(AssertionStoreJsonFormat::OrderedList, false)
                .unwrap();
            let _orig_json = store
                .get_claim(claim.label())
                .unwrap()
                .to_json(AssertionStoreJsonFormat::OrderedList, false)
                .unwrap();

            println!(
                "Claim: {} \n{}",
                claim.label(),
                claim
                    .to_json(AssertionStoreJsonFormat::OrderedListNoBinary, true)
                    .expect("could not restore from json")
            );

            for hashed_uri in claim.assertions() {
                let (label, instance) = Claim::assertion_label_from_link(&hashed_uri.url());
                claim
                    .get_claim_assertion(&label, instance)
                    .expect("Should find assertion");
            }
        }
    }

    #[test]
    fn test_webp_jumbf_generation() {
        let settings = Settings::default();

        let (format, mut input_stream, mut output_stream) = create_test_streams("sample1.webp");

        // Create claims store.
        let mut store = Store::with_settings(&Settings::default());

        // Create a new claim.
        let claim1 = create_test_claim().unwrap();

        // Create a new claim.
        let mut claim2 = Claim::new("Photoshop", Some("Adobe"), 1);
        create_editing_claim(&mut claim2).unwrap();

        // Create a 3rd party claim
        let mut claim_capture = Claim::new("capture", Some("claim_capture"), 1);
        create_capture_claim(&mut claim_capture).unwrap();

        // Do we generate JUMBF?
        let signer = test_signer(SigningAlg::Ps256);

        // Move the claim to claims list. Note this is not real, the claims would have to be signed in between commits
        store.commit_claim(claim1).unwrap();
        store
            .save_to_stream(
                format,
                &mut input_stream,
                &mut output_stream,
                &signer,
                &settings,
            )
            .unwrap();
        store.commit_claim(claim_capture).unwrap();
        output_stream.rewind().unwrap();
        let mut temp_stream = Cursor::new(Vec::new());
        store
            .save_to_stream(
                format,
                &mut output_stream,
                &mut temp_stream,
                &signer,
                &settings,
            )
            .unwrap();
        store.commit_claim(claim2).unwrap();
        temp_stream.rewind().unwrap();
        output_stream.rewind().unwrap();
        store
            .save_to_stream(
                format,
                &mut temp_stream,
                &mut output_stream,
                signer.as_ref(),
                &settings,
            )
            .unwrap();

        // write to new file
        println!("Provenance: {}\n", store.provenance_path().unwrap());

        let mut report = StatusTracker::default();

        // can  we get by the ingredient data back
        let _some_binary_data: Vec<u8> = vec![
            0x0d, 0x0e, 0x0a, 0x0d, 0x0b, 0x0e, 0x0e, 0x0f, 0x0a, 0x0d, 0x0b, 0x0e, 0x0a, 0x0d,
            0x0b, 0x0e,
        ];

        // read from new stream
        output_stream.rewind().unwrap();
        let new_store = Store::from_stream(
            format,
            &mut output_stream,
            true,
            &mut report,
            &Settings::default(),
        )
        .unwrap();

        // dump store and compare to original
        for claim in new_store.claims() {
            let _restored_json = claim
                .to_json(AssertionStoreJsonFormat::OrderedList, false)
                .unwrap();
            let _orig_json = store
                .get_claim(claim.label())
                .unwrap()
                .to_json(AssertionStoreJsonFormat::OrderedList, false)
                .unwrap();

            println!(
                "Claim: {} \n{}",
                claim.label(),
                claim
                    .to_json(AssertionStoreJsonFormat::OrderedListNoBinary, true)
                    .expect("could not restore from json")
            );

            for hashed_uri in claim.assertions() {
                let (label, instance) = Claim::assertion_label_from_link(&hashed_uri.url());
                claim
                    .get_claim_assertion(&label, instance)
                    .expect("Should find assertion");
            }
        }
    }

    #[test]
    fn test_heic() {
        let settings = Settings::default();

        let (format, mut input_stream, mut output_stream) = create_test_streams("sample1.heic");

        // Create claims store.
        let mut store = Store::with_settings(&Settings::default());

        // Create a new claim.
        let claim1 = create_test_claim().unwrap();

        // Do we generate JUMBF?
        let signer = test_signer(SigningAlg::Ps256);

        // Move the claim to claims list. Note this is not real, the claims would have to be signed in between commits
        store.commit_claim(claim1).unwrap();
        store
            .save_to_stream(
                format,
                &mut input_stream,
                &mut output_stream,
                signer.as_ref(),
                &settings,
            )
            .unwrap();

        let mut report = StatusTracker::default();

        // read from new stream
        output_stream.rewind().unwrap();
        let new_store = Store::from_stream(
            format,
            &mut output_stream,
            true,
            &mut report,
            &Settings::default(),
        )
        .unwrap();

        // dump store and compare to original
        for claim in new_store.claims() {
            println!(
                "Claim: {} \n{}",
                claim.label(),
                claim
                    .to_json(AssertionStoreJsonFormat::OrderedListNoBinary, true)
                    .expect("could not restore from json")
            );

            for hashed_uri in claim.assertions() {
                let (label, instance) = Claim::assertion_label_from_link(&hashed_uri.url());
                claim
                    .get_claim_assertion(&label, instance)
                    .expect("Should find assertion");
            }
        }
    }

    #[test]
    fn test_avif() {
        let settings = Settings::default();

        let (format, mut input_stream, mut output_stream) = create_test_streams("sample1.avif");

        // Create claims store.
        let mut store = Store::with_settings(&Settings::default());

        // Create a new claim.
        let claim1 = create_test_claim().unwrap();

        // Do we generate JUMBF?
        let signer = test_signer(SigningAlg::Ps256);

        // Move the claim to claims list. Note this is not real, the claims would have to be signed in between commits
        store.commit_claim(claim1).unwrap();
        store
            .save_to_stream(
                format,
                &mut input_stream,
                &mut output_stream,
                signer.as_ref(),
                &settings,
            )
            .unwrap();

        let mut report = StatusTracker::default();

        // read from new stream
        output_stream.rewind().unwrap();
        let new_store =
            Store::from_stream(format, &mut output_stream, true, &mut report, &settings).unwrap();

        // dump store and compare to original
        for claim in new_store.claims() {
            println!(
                "Claim: {} \n{}",
                claim.label(),
                claim
                    .to_json(AssertionStoreJsonFormat::OrderedListNoBinary, true)
                    .expect("could not restore from json")
            );

            for hashed_uri in claim.assertions() {
                let (label, instance) = Claim::assertion_label_from_link(&hashed_uri.url());
                claim
                    .get_claim_assertion(&label, instance)
                    .expect("Should find assertion");
            }
        }
    }

    #[test]
    fn test_heif() {
        let settings = Settings::default();

        let (format, mut input_stream, mut output_stream) = create_test_streams("sample1.heif");

        // Create claims store.
        let mut store = Store::with_settings(&Settings::default());

        // Create a new claim.
        let claim1 = create_test_claim().unwrap();

        // Do we generate JUMBF?
        let signer = test_signer(SigningAlg::Ps256);

        // Move the claim to claims list. Note this is not real, the claims would have to be signed in between commits
        store.commit_claim(claim1).unwrap();
        store
            .save_to_stream(
                format,
                &mut input_stream,
                &mut output_stream,
                signer.as_ref(),
                &settings,
            )
            .unwrap();

        let mut report = StatusTracker::default();

        // read from new stream
        output_stream.rewind().unwrap();
        let new_store =
            Store::from_stream(format, &mut output_stream, true, &mut report, &settings).unwrap();

        // dump store and compare to original
        for claim in new_store.claims() {
            println!(
                "Claim: {} \n{}",
                claim.label(),
                claim
                    .to_json(AssertionStoreJsonFormat::OrderedListNoBinary, true)
                    .expect("could not restore from json")
            );

            for hashed_uri in claim.assertions() {
                let (label, instance) = Claim::assertion_label_from_link(&hashed_uri.url());
                claim
                    .get_claim_assertion(&label, instance)
                    .expect("Should find assertion");
            }
        }
    }

    /*  todo: disable until we can generate a valid file with no xmp
    #[test]
    fn test_manifest_no_xmp() {
        let ap = fixture_path("CAICAI_NO_XMP.jpg");
        assert!(Store::load_from_asset(&ap, true, None).is_ok());
    }
    */

    #[test]
    #[ignore = "This is not generating the expected error. Needs investigation."]
    fn test_manifest_bad_sig() {
        let (format, mut input_stream, _output_stream) = create_test_streams("CIE-sig-CA.jpg");
        let tracker = &mut StatusTracker::default();
        let result = Store::from_stream(
            format,
            &mut input_stream,
            true,
            tracker,
            &Settings::default(),
        );
        assert!(result.is_ok());
        println!("Error report: {tracker:?}");
        assert!(tracker.has_error(Error::AssertionInvalidRedaction));
    }

    #[test]
    fn test_unsupported_type_without_external_manifest() {
        let (format, mut input_stream, _output_stream) =
            create_test_streams("unsupported_type.txt");
        let mut report = StatusTracker::default();
        let result = Store::from_stream(
            format,
            &mut input_stream,
            true,
            &mut report,
            &Settings::default(),
        );
        assert!(matches!(result, Err(Error::UnsupportedType)));
        println!("Error report: {report:?}");
        assert!(!report.logged_items().is_empty());

        assert!(report.has_error(Error::UnsupportedType));
    }

    #[test]
    fn test_bad_jumbf() {
        // test bad jumbf
        let (format, mut input_stream, _output_stream) = create_test_streams("prerelease.jpg");
        let mut report = StatusTracker::default();
        let _r = Store::from_stream(
            format,
            &mut input_stream,
            true,
            &mut report,
            &Settings::default(),
        );

        // error report
        println!("Error report: {report:?}");
        assert!(!report.logged_items().is_empty());

        assert!(report.has_error(Error::PrereleaseError));
    }

    #[test]
    fn test_detect_byte_change() {
        // test bad jumbf
        let (format, mut input_stream, _output_stream) = create_test_streams("XCA.jpg");
        let mut report = StatusTracker::default();
        Store::from_stream(
            format,
            &mut input_stream,
            true,
            &mut report,
            &Settings::default(),
        )
        .unwrap();

        // error report
        println!("Error report: {report:?}");
        assert!(!report.logged_items().is_empty());

        assert!(report.has_status(validation_status::ASSERTION_DATAHASH_MISMATCH));
    }

    // #[test]
    // #[cfg(feature = "file_io")]
    // fn test_file_not_found() {
    //     let ap = fixture_path("this_does_not_exist.jpg");
    //     let mut report = StatusTracker::default();
    //     let _result = Store::load_from_asset(&ap, true, &mut report);

    //     println!(
    //         "Error report for {}: {:?}",
    //         ap.display(),
    //         report.logged_items()
    //     );

    //     assert!(!report.logged_items().is_empty());

    //     let errors: Vec<&LogItem> = report.filter_errors().collect();
    //     assert!(errors[0].err_val.as_ref().unwrap().starts_with("IoError"));
    // }

    #[test]
    fn test_old_manifest() {
        let (format, mut input_stream, _output_stream) = create_test_streams("prerelease.jpg");
        let mut report = StatusTracker::default();
        let _r = Store::from_stream(
            format,
            &mut input_stream,
            true,
            &mut report,
            &Settings::default(),
        );

        println!("Error report: {report:?}");

        assert!(!report.logged_items().is_empty());

        let errors: Vec<&LogItem> = report.filter_errors().collect();
        assert!(errors[0]
            .err_val
            .as_ref()
            .unwrap()
            .starts_with("Prerelease"));
    }

    #[test]
    fn test_verifiable_credentials() {
        use crate::utils::test::create_test_store_v1;

        let settings = Settings::default();

        let (format, mut input_stream, mut output_stream) =
            create_test_streams("earth_apollo17.jpg");

        let signer = test_signer(SigningAlg::Ps256);

        // get default store with default claim
        let mut store = create_test_store_v1().unwrap();

        // save to output
        store
            .save_to_stream(
                format,
                &mut input_stream,
                &mut output_stream,
                signer.as_ref(),
                &settings,
            )
            .unwrap();

        // read back in
        output_stream.rewind().unwrap();
        let restored_store = Store::from_stream(
            format,
            &mut output_stream,
            true,
            &mut StatusTracker::with_error_behavior(ErrorBehavior::StopOnFirstError),
            &settings,
        )
        .unwrap();

        let pc = restored_store.provenance_claim().unwrap();

        let vc = pc.get_verifiable_credentials();

        assert!(!vc.is_empty());
        match &vc[0] {
            AssertionData::Json(s) => {
                assert!(s.contains("did:nppa:eb1bb9934d9896a374c384521410c7f14"))
            }
            _ => panic!("expected JSON assertion data"),
        }
    }

    #[test]
    fn test_data_box_creation() {
        use crate::utils::test::create_test_store_v1;

        let settings = Settings::default();

        let (format, mut input_stream, mut output_stream) =
            create_test_streams("earth_apollo17.jpg");

        let signer = test_signer(SigningAlg::Ps256);

        // get default store with default claim
        let mut store = create_test_store_v1().unwrap();

        // save to output
        store
            .save_to_stream(
                format,
                &mut input_stream,
                &mut output_stream,
                signer.as_ref(),
                &settings,
            )
            .unwrap();

        // read back in
        output_stream.rewind().unwrap();
        let restored_store = Store::from_stream(
            format,
            &mut output_stream,
            true,
            &mut StatusTracker::with_error_behavior(ErrorBehavior::StopOnFirstError),
            &settings,
        )
        .unwrap();

        let pc = restored_store.provenance_claim().unwrap();

        let databoxes = pc.databoxes();

        assert!(!databoxes.is_empty());

        for (uri, db) in databoxes {
            println!(
                "URI: {}, data: {}",
                uri.url(),
                String::from_utf8_lossy(&db.data)
            );
        }
    }

    /// loads a fixture, replaces some bytes in memory and returns a validation report
    fn patch_and_report(
        fixture_name: &str,
        search_bytes: &[u8],
        replace_bytes: &[u8],
    ) -> StatusTracker {
        // Create test streams from fixture
        let (format, input_stream, _output_stream) = create_test_streams(fixture_name);

        // Get the data from the input stream and patch it
        let mut data = input_stream.into_inner();
        patch_bytes(&mut data, search_bytes, replace_bytes).expect("patch_bytes");

        // Create new stream from patched data
        let mut patched_stream = std::io::Cursor::new(data);

        let mut report = StatusTracker::default();
        let _r = Store::from_stream(
            format,
            &mut patched_stream,
            true,
            &mut report,
            &Settings::default(),
        ); // errs are in report
        println!("report: {report:?}");
        report
    }

    #[test]
    fn test_update_manifest_v1() {
        use crate::{hashed_uri::HashedUri, utils::test::create_test_store_v1};

        let settings = Settings::default();

        let (format, mut input_stream, mut output_stream) =
            create_test_streams("earth_apollo17.jpg");
        let signer = test_signer(SigningAlg::Ps256);

        // get default store with default claim
        let mut store = create_test_store_v1().unwrap();

        // save to output
        store
            .save_to_stream(
                format,
                &mut input_stream,
                &mut output_stream,
                signer.as_ref(),
                &settings,
            )
            .unwrap();

        let mut report = StatusTracker::with_error_behavior(ErrorBehavior::StopOnFirstError);
        // read back in
        output_stream.rewind().unwrap();
        let restored_store =
            Store::from_stream(format, &mut output_stream, true, &mut report, &settings).unwrap();
        let pc = restored_store.provenance_claim().unwrap();

        // should be a regular manifest
        assert!(!pc.update_manifest());

        // create a new update manifest
        let mut claim = Claim::new("adobe unit test", Some("update_manifest"), 1);
        output_stream.rewind().unwrap();
        let mut new_store = Store::load_ingredient_to_claim(
            &mut claim,
            &load_jumbf_from_stream(format, &mut output_stream).unwrap(),
            None,
            &settings,
        )
        .unwrap();

        let ingredient_hashes = new_store.get_manifest_box_hashes(pc);
        let parent_hashed_uri = HashedUri::new(
            restored_store.provenance_path().unwrap(),
            Some(pc.alg().to_string()),
            &ingredient_hashes.manifest_box_hash,
        );

        let ingredient = Ingredient::new_v2("update_manifest.jpg", "image/jpeg")
            .set_parent()
            .set_c2pa_manifest_from_hashed_uri(Some(parent_hashed_uri));

        claim.add_assertion(&ingredient).unwrap();

        new_store.commit_update_manifest(claim).unwrap();
        output_stream.rewind().unwrap();
        let mut output_stream2 = std::io::Cursor::new(Vec::new());
        new_store
            .save_to_stream(
                format,
                &mut output_stream,
                &mut output_stream2,
                signer.as_ref(),
                &settings,
            )
            .unwrap();

        // read back in store with update manifest
        output_stream2.rewind().unwrap();
        let um_store =
            Store::from_stream(format, &mut output_stream2, true, &mut report, &settings).unwrap();

        let um = um_store.provenance_claim().unwrap();

        // should be an update manifest
        assert!(um.update_manifest());

        // should not have any errors
        assert!(!report.has_any_error());
    }

    ///Test for Update Manifest V2
    #[test]
    fn test_update_manifest_v2() {
        use crate::{
            hashed_uri::HashedUri, jumbf::labels::to_signature_uri,
            utils::test::create_test_store_v1, ClaimGeneratorInfo, ValidationResults,
        };

        let settings = Settings::default();

        let signer = test_signer(SigningAlg::Ps256);

        // Create test streams from fixture
        let (format, mut input_stream, mut output_stream) =
            create_test_streams("earth_apollo17.jpg");

        // get default store with default claim
        let mut store = create_test_store_v1().unwrap();

        // save to output
        store
            .save_to_stream(
                format,
                &mut input_stream,
                &mut output_stream,
                signer.as_ref(),
                &settings,
            )
            .unwrap();

        let mut report = StatusTracker::with_error_behavior(ErrorBehavior::StopOnFirstError);
        // read back in
        output_stream.rewind().unwrap();
        let ingredient_vec = output_stream.get_ref().clone();
        let mut ingredient_stream = Cursor::new(ingredient_vec);
        let restored_store =
            Store::from_stream(format, &mut ingredient_stream, true, &mut report, &settings)
                .unwrap();
        let pc = restored_store.provenance_claim().unwrap();

        // should be a regular manifest
        assert!(!pc.update_manifest());

        // create a new update manifest
        let mut claim = Claim::new("adobe unit test", Some("update_manifest_vendor"), 2);
        // ClaimGeneratorInfo is mandatory in Claim V2
        let cgi = ClaimGeneratorInfo::new("claim_v2_unit_test");
        claim.add_claim_generator_info(cgi);

        ingredient_stream.rewind().unwrap();
        let (manifest_bytes, _) =
            Store::load_jumbf_from_stream(format, &mut ingredient_stream, &Settings::default())
                .unwrap();

        let mut new_store =
            Store::load_ingredient_to_claim(&mut claim, &manifest_bytes, None, &settings).unwrap();

        let ingredient_hashes = new_store.get_manifest_box_hashes(pc);
        let parent_hashed_uri = HashedUri::new(
            restored_store.provenance_path().unwrap(),
            Some(pc.alg().to_string()),
            &ingredient_hashes.manifest_box_hash,
        );
        let signature_hashed_uri = HashedUri::new(
            to_signature_uri(pc.label()),
            Some(pc.alg().to_string()),
            &ingredient_hashes.signature_box_hash,
        );

        let validation_results = ValidationResults::from_store(&restored_store, &report);

        let ingredient = Ingredient::new_v3(Relationship::ParentOf)
            .set_active_manifests_and_signature_from_hashed_uri(
                Some(parent_hashed_uri),
                Some(signature_hashed_uri),
            ) // mandatory for v3
            .set_validation_results(Some(validation_results)); // mandatory for v3

        claim.add_assertion(&ingredient).unwrap();

        // create mandatory opened action (optional for update manifest)
        let ingredient = claim.ingredient_assertions()[0];
        let ingregient_uri = to_assertion_uri(claim.label(), &ingredient.label());
        let ingredient_hashed_uri = HashedUri::new(
            ingregient_uri,
            Some(claim.alg().to_owned()),
            ingredient.hash(),
        );

        let opened = Action::new("c2pa.opened")
            .set_parameter("ingredients", vec![ingredient_hashed_uri])
            .unwrap();
        let em = Action::new("c2pa.edited.metadata");
        let actions = Actions::new().add_action(opened).add_action(em);

        // add action (this is optional for update manifest)
        claim.add_assertion(&actions).unwrap();

        /* sample of adding timestamp assertion

        // lets add a timestamp for old manifest
        let timestamp = send_timestamp_request(pc.signature_val()).unwrap();
        crate::crypto::time_stamp::verify_time_stamp(&timestamp, pc.signature_val()).unwrap();
        let timestamp_assertion = crate::assertions::TimeStamp::new(pc.label(), &timestamp);
        claim.add_assertion(&timestamp_assertion).unwrap();
        */

        new_store.commit_update_manifest(claim).unwrap();
        output_stream.rewind().unwrap();
        let mut output_stream2 = std::io::Cursor::new(Vec::new());
        new_store
            .save_to_stream(
                format,
                &mut output_stream,
                &mut output_stream2,
                signer.as_ref(),
                &settings,
            )
            .unwrap();

        let mut um_report = StatusTracker::with_error_behavior(ErrorBehavior::StopOnFirstError);

        // read back in store with update manifest
        output_stream2.rewind().unwrap();
        let um_store =
            Store::from_stream(format, &mut output_stream2, true, &mut um_report, &settings)
                .unwrap();

        let um = um_store.provenance_claim().unwrap();

        // should be an update manifest
        assert!(um.update_manifest());

        // should not have any errors
        assert!(!um_report.has_any_error());
    }

    #[test]
    #[cfg(feature = "file_io")]
    fn test_update_manifest_v2_bmff() {
        use crate::{
            hashed_uri::HashedUri, jumbf::labels::to_signature_uri, ClaimGeneratorInfo,
            ValidationResults,
        };

        let settings = Settings::default();

        let signer = test_signer(SigningAlg::Ps256);

        // test adding to actual image
        let (format, mut input_stream, mut output_stream) = create_test_streams("video1.mp4");

        let mut report = StatusTracker::with_error_behavior(ErrorBehavior::StopOnFirstError);

        // read in the store
        let mut store = Store::from_stream(
            format,
            &mut input_stream,
            true,
            &mut report,
            &Settings::default(),
        )
        .unwrap();
        let pc = store.provenance_claim().unwrap();

        // create a new update manifest
        let mut claim = Claim::new("adobe unit test", Some("update_manifest_vendor"), 2);
        // ClaimGeneratorInfo is mandatory in Claim V2
        let cgi = ClaimGeneratorInfo::new("claim_v2_unit_test");
        claim.add_claim_generator_info(cgi);

        let ingredient_hashes = store.get_manifest_box_hashes(pc);
        let parent_hashed_uri = HashedUri::new(
            store.provenance_path().unwrap(),
            Some(pc.alg().to_string()),
            &ingredient_hashes.manifest_box_hash,
        );
        let signature_hashed_uri = HashedUri::new(
            to_signature_uri(pc.label()),
            Some(pc.alg().to_string()),
            &ingredient_hashes.signature_box_hash,
        );

        let validation_results = ValidationResults::from_store(&store, &report);

        let ingredient = Ingredient::new_v3(Relationship::ParentOf)
            .set_active_manifests_and_signature_from_hashed_uri(
                Some(parent_hashed_uri),
                Some(signature_hashed_uri),
            ) // mandatory for v3
            .set_validation_results(Some(validation_results)); // mandatory for v3

        claim.add_assertion(&ingredient).unwrap();

        // create mandatory opened action (optional for update manifest)
        let ingredient = claim.ingredient_assertions()[0];
        let ingregient_uri = to_assertion_uri(claim.label(), &ingredient.label());
        let ingredient_hashed_uri = HashedUri::new(
            ingregient_uri,
            Some(claim.alg().to_owned()),
            ingredient.hash(),
        );

        let opened = Action::new("c2pa.opened")
            .set_parameter("ingredients", vec![ingredient_hashed_uri])
            .unwrap();
        let em = Action::new("c2pa.edited.metadata");
        let actions = Actions::new().add_action(opened).add_action(em);

        // add action (this is optional for update manifest)
        claim.add_assertion(&actions).unwrap();

        store.commit_update_manifest(claim).unwrap();
        store
            .save_to_stream(
                format,
                &mut input_stream,
                &mut output_stream,
                signer.as_ref(),
                &settings,
            )
            .unwrap();

        let mut um_report = StatusTracker::with_error_behavior(ErrorBehavior::StopOnFirstError);

        // read back in store with update manifest
        output_stream.rewind().unwrap();
        let mut um_store =
            Store::from_stream(format, &mut output_stream, true, &mut um_report, &settings)
                .unwrap();

        let um = um_store.provenance_claim().unwrap();

        // should be an update manifest
        assert!(um.update_manifest());

        // should have valid bmff hash binding
        assert!(um_report.has_status(validation_status::ASSERTION_BMFFHASH_MATCH));

        // now add a new oridinary manifest to restore the original manifest (collapsed manifest)

        // create a new ordinary claim
        let mut claim2 = Claim::new("adobe unit test", Some("ordinary_manifest_vendor"), 2);
        // ClaimGeneratorInfo is mandatory in Claim V2
        let cgi = ClaimGeneratorInfo::new("claim_v2_unit_test");
        claim2.add_claim_generator_info(cgi);

        // make update PC claim the parent of the ordinary claim
        let update_pc = um_store.provenance_claim().unwrap();
        let ingredient_hashes = um_store.get_manifest_box_hashes(update_pc);
        let parent_hashed_uri = HashedUri::new(
            um_store.provenance_path().unwrap(),
            Some(update_pc.alg().to_string()),
            &ingredient_hashes.manifest_box_hash,
        );
        let signature_hashed_uri = HashedUri::new(
            to_signature_uri(update_pc.label()),
            Some(update_pc.alg().to_string()),
            &ingredient_hashes.signature_box_hash,
        );

        let validation_results = ValidationResults::from_store(&um_store, &report);

        let ingredient = Ingredient::new_v3(Relationship::ParentOf)
            .set_active_manifests_and_signature_from_hashed_uri(
                Some(parent_hashed_uri),
                Some(signature_hashed_uri),
            ) // mandatory for v3
            .set_validation_results(Some(validation_results)); // mandatory for v3

        claim2.add_assertion(&ingredient).unwrap();

        // create mandatory opened action
        let ingredient = claim2.ingredient_assertions()[0];
        let ingregient_uri = to_assertion_uri(claim2.label(), &ingredient.label());
        let ingredient_hashed_uri = HashedUri::new(
            ingregient_uri,
            Some(claim2.alg().to_owned()),
            ingredient.hash(),
        );

        let opened = Action::new("c2pa.opened")
            .set_parameter("ingredients", vec![ingredient_hashed_uri])
            .unwrap();
        let editted = Action::new("c2pa.edited");
        let actions = Actions::new().add_action(opened).add_action(editted);

        // add action
        claim2.add_assertion(&actions).unwrap();

        um_store.commit_claim(claim2).unwrap();
        output_stream.rewind().unwrap();
        let mut output_stream2 = Cursor::new(Vec::new());
        um_store
            .save_to_stream(
                format,
                &mut output_stream,
                &mut output_stream2,
                signer.as_ref(),
                &settings,
            )
            .unwrap();

        let mut collapsed_report =
            StatusTracker::with_error_behavior(ErrorBehavior::StopOnFirstError);

        // read back in store with update manifest
        output_stream2.rewind().unwrap();
        let collapsed_store = Store::from_stream(
            format,
            &mut output_stream2,
            true,
            &mut collapsed_report,
            &settings,
        )
        .unwrap();

        let cm = collapsed_store.provenance_claim().unwrap();
        assert!(!cm.update_manifest());

        // should have valid bmff hash binding
        assert!(collapsed_report.has_status(validation_status::ASSERTION_BMFFHASH_MATCH));
    }

    #[test]
    #[cfg(feature = "file_io")]
    fn test_update_manifest_with_timestamp_assertion() {
        // add timestamp assertion to update manifest
        let (format, mut input_stream, _output_stream) = create_test_streams("update_manifest.jpg");

        let mut report = StatusTracker::with_error_behavior(ErrorBehavior::StopOnFirstError);

        let restored_store = Store::from_stream(
            format,
            &mut input_stream,
            true,
            &mut report,
            &Settings::default(),
        )
        .unwrap();

        let pc = restored_store.provenance_claim().unwrap();

        // should be an update manifest
        assert!(pc.update_manifest());
    }

    #[test]
    fn test_ingredient_conflict_with_current_manifest() {
        use crate::{
            hashed_uri::HashedUri, jumbf::labels::to_signature_uri,
            utils::test::create_test_store_v1, ClaimGeneratorInfo, ValidationResults,
        };

        let settings = Settings::default();

        let signer = test_signer(SigningAlg::Ps256);

        // Create test streams from fixture
        let (format, mut input_stream, mut output_stream) =
            create_test_streams("earth_apollo17.jpg");

        // get default store with default claim
        let mut store = create_test_store_v1().unwrap();

        // save to output
        store
            .save_to_stream(
                format,
                &mut input_stream,
                &mut output_stream,
                signer.as_ref(),
                &settings,
            )
            .unwrap();

        let mut report = StatusTracker::with_error_behavior(ErrorBehavior::StopOnFirstError);
        // read back in
        output_stream.rewind().unwrap();
        let ingredient_vec = output_stream.get_ref().clone();
        let mut ingredient_stream = Cursor::new(ingredient_vec.clone());

        let restored_store =
            Store::from_stream(format, &mut ingredient_stream, true, &mut report, &settings)
                .unwrap();

        let pc = restored_store.provenance_claim().unwrap();

        // should be a regular manifest
        assert!(!pc.update_manifest());

        // create a new update manifest
        let mut claim = Claim::new("adobe unit test", Some("update_manifest_1"), 2);
        // ClaimGeneratorInfo is mandatory in Claim V2
        let cgi = ClaimGeneratorInfo::new("claim_v2_unit_test");
        claim.add_claim_generator_info(cgi);

        // created redacted uri
        let redacted_uri = to_assertion_uri(pc.label(), labels::SCHEMA_ORG);

        let (manifest_bytes, _) = Store::load_jumbf_from_stream(
            format,
            &mut Cursor::new(ingredient_vec.clone()),
            &settings,
        )
        .unwrap();
        let mut redacted_store = Store::load_ingredient_to_claim(
            &mut claim,
            &manifest_bytes,
            Some(vec![redacted_uri]),
            &settings,
        )
        .unwrap();

        let ingredient_hashes = restored_store.get_manifest_box_hashes(pc);
        let parent_hashed_uri = HashedUri::new(
            restored_store.provenance_path().unwrap(),
            Some(pc.alg().to_string()),
            &ingredient_hashes.manifest_box_hash,
        );
        let signature_hashed_uri = HashedUri::new(
            to_signature_uri(pc.label()),
            Some(pc.alg().to_string()),
            &ingredient_hashes.signature_box_hash,
        );

        let validation_results = ValidationResults::from_store(&restored_store, &report);

        let ingredient = Ingredient::new_v3(Relationship::ParentOf)
            .set_active_manifests_and_signature_from_hashed_uri(
                Some(parent_hashed_uri),
                Some(signature_hashed_uri),
            ) // mandatory for v3
            .set_validation_results(Some(validation_results)); // mandatory for v3

        claim.add_assertion(&ingredient).unwrap();

        // create mandatory opened action (optional for update manifest)
        let ingredient = claim.ingredient_assertions()[0];
        let ingregient_uri = to_assertion_uri(claim.label(), &ingredient.label());
        let ingredient_hashed_uri = HashedUri::new(
            ingregient_uri,
            Some(claim.alg().to_owned()),
            ingredient.hash(),
        );

        let opened = Action::new("c2pa.opened")
            .set_parameter("ingredients", vec![ingredient_hashed_uri])
            .unwrap();
        let em = Action::new("c2pa.edited.metadata");
        let actions = Actions::new().add_action(opened).add_action(em);

        // add action (this is optional for update manifest)
        claim.add_assertion(&actions).unwrap();

        redacted_store.commit_update_manifest(claim).unwrap();
        output_stream.rewind().unwrap();
        let mut output_stream2 = std::io::Cursor::new(Vec::new());
        redacted_store
            .save_to_stream(
                format,
                &mut output_stream,
                &mut output_stream2,
                signer.as_ref(),
                &settings,
            )
            .unwrap();

        let mut um_report = StatusTracker::with_error_behavior(ErrorBehavior::StopOnFirstError);

        // read back in store with update manifest
        output_stream2.rewind().unwrap();

        let um_store =
            Store::from_stream(format, &mut output_stream2, true, &mut um_report, &settings)
                .unwrap();

        let um = um_store.provenance_claim().unwrap();

        // should be an update manifest
        assert!(um.update_manifest());

        // should not have any errors
        assert!(!um_report.has_any_error());

        // add ingredient again without redaction to make sure conflict is resolved with current redaction
        let mut new_claim = Claim::new("adobe unit test", Some("update_manifest_2"), 2);
        // ClaimGeneratorInfo is mandatory in Claim V2
        let cgi = ClaimGeneratorInfo::new("claim_v2_unit_test");
        new_claim.add_claim_generator_info(cgi);

        // load ingredient with redaction
        output_stream2.rewind().unwrap();
        let (redacted_manifest_bytes, _) =
            Store::load_jumbf_from_stream(format, &mut output_stream2, &Settings::default())
                .unwrap();

        Store::load_ingredient_to_claim(&mut new_claim, &redacted_manifest_bytes, None, &settings)
            .unwrap();

        // load original ingredient without redaction
        let (original_manifest_bytes, _) = Store::load_jumbf_from_stream(
            format,
            &mut Cursor::new(ingredient_vec),
            &Settings::default(),
        )
        .unwrap();

        let _conflict_store = Store::load_ingredient_to_claim(
            &mut new_claim,
            &original_manifest_bytes,
            None,
            &settings,
        )
        .unwrap();

        // the confict_store is adjusted to remove the conflicting claim
        let redacted_claim = new_claim.claim_ingredient(pc.label()).unwrap();
        assert!(redacted_claim
            .get_assertion(labels::SCHEMA_ORG, 0)
            .is_none());
    }

    #[test]
    fn test_ingredient_conflict_with_incoming_manifest() {
        use crate::{
            hashed_uri::HashedUri, jumbf::labels::to_signature_uri,
            utils::test::create_test_store_v1, ClaimGeneratorInfo, ValidationResults,
        };

        let settings = Settings::default();

        let signer = test_signer(SigningAlg::Ps256);

        // Create test streams from fixture
        let (format, mut input_stream, mut output_stream) =
            create_test_streams("earth_apollo17.jpg");

        // get default store with default claim
        let mut store = create_test_store_v1().unwrap();

        // save to output
        store
            .save_to_stream(
                format,
                &mut input_stream,
                &mut output_stream,
                signer.as_ref(),
                &settings,
            )
            .unwrap();

        let mut report = StatusTracker::with_error_behavior(ErrorBehavior::StopOnFirstError);
        // read back in
        output_stream.rewind().unwrap();
        let ingredient_vec = output_stream.get_ref().clone();
        let mut ingredient_stream = Cursor::new(ingredient_vec.clone());

        let restored_store =
            Store::from_stream(format, &mut ingredient_stream, true, &mut report, &settings)
                .unwrap();

        let pc = restored_store.provenance_claim().unwrap();

        // should be a regular manifest
        assert!(!pc.update_manifest());

        // create a new update manifest
        let mut claim = Claim::new("adobe unit test", Some("update_manifest_1"), 2);
        // ClaimGeneratorInfo is mandatory in Claim V2
        let cgi = ClaimGeneratorInfo::new("claim_v2_unit_test");
        claim.add_claim_generator_info(cgi);

        // created redacted uri
        let redacted_uri = to_assertion_uri(pc.label(), labels::SCHEMA_ORG);

        let (manifest_bytes, _) = Store::load_jumbf_from_stream(
            format,
            &mut Cursor::new(ingredient_vec.clone()),
            &settings,
        )
        .unwrap();

        let mut redacted_store = Store::load_ingredient_to_claim(
            &mut claim,
            &manifest_bytes,
            Some(vec![redacted_uri]),
            &settings,
        )
        .unwrap();

        let ingredient_hashes = restored_store.get_manifest_box_hashes(pc);
        let parent_hashed_uri = HashedUri::new(
            restored_store.provenance_path().unwrap(),
            Some(pc.alg().to_string()),
            &ingredient_hashes.manifest_box_hash,
        );
        let signature_hashed_uri = HashedUri::new(
            to_signature_uri(pc.label()),
            Some(pc.alg().to_string()),
            &ingredient_hashes.signature_box_hash,
        );

        let validation_results = ValidationResults::from_store(&restored_store, &report);

        let ingredient = Ingredient::new_v3(Relationship::ParentOf)
            .set_active_manifests_and_signature_from_hashed_uri(
                Some(parent_hashed_uri),
                Some(signature_hashed_uri),
            ) // mandatory for v3
            .set_validation_results(Some(validation_results)); // mandatory for v3

        claim.add_assertion(&ingredient).unwrap();

        // create mandatory opened action (optional for update manifest)
        let ingredient = claim.ingredient_assertions()[0];
        let ingregient_uri = to_assertion_uri(claim.label(), &ingredient.label());
        let ingredient_hashed_uri = HashedUri::new(
            ingregient_uri,
            Some(claim.alg().to_owned()),
            ingredient.hash(),
        );

        let opened = Action::new("c2pa.opened")
            .set_parameter("ingredients", vec![ingredient_hashed_uri])
            .unwrap();
        let em = Action::new("c2pa.edited.metadata");
        let actions = Actions::new().add_action(opened).add_action(em);

        // add action (this is optional for update manifest)
        claim.add_assertion(&actions).unwrap();

        redacted_store.commit_update_manifest(claim).unwrap();
        output_stream.rewind().unwrap();
        let mut output_stream2 = std::io::Cursor::new(Vec::new());
        redacted_store
            .save_to_stream(
                format,
                &mut output_stream,
                &mut output_stream2,
                signer.as_ref(),
                &settings,
            )
            .unwrap();

        let mut um_report = StatusTracker::with_error_behavior(ErrorBehavior::StopOnFirstError);

        // read back in store with update manifest
        output_stream2.rewind().unwrap();

        let um_store =
            Store::from_stream(format, &mut output_stream2, true, &mut um_report, &settings)
                .unwrap();

        let um = um_store.provenance_claim().unwrap();

        // should be an update manifest
        assert!(um.update_manifest());

        // should not have any errors
        assert!(!um_report.has_any_error());

        // add ingredient again without redaction to make sure conflict is resolved with current redaction
        let mut new_claim = Claim::new("adobe unit test", Some("update_manifest_2"), 2);
        // ClaimGeneratorInfo is mandatory in Claim V2
        let cgi = ClaimGeneratorInfo::new("claim_v2_unit_test");
        new_claim.add_claim_generator_info(cgi);

        // load original ingredient without redaction
        let (original_manifest_bytes, _) =
            Store::load_jumbf_from_stream(format, &mut Cursor::new(ingredient_vec), &settings)
                .unwrap();

        Store::load_ingredient_to_claim(&mut new_claim, &original_manifest_bytes, None, &settings)
            .unwrap();

        // the confict_store is adjusted to remove the conflicting claim
        let not_redacted_claim = new_claim.claim_ingredient(pc.label()).unwrap();
        assert!(not_redacted_claim
            .get_assertion(labels::SCHEMA_ORG, 0)
            .is_some());

        // load ingredient with redaction
        output_stream2.rewind().unwrap();

        let (redacted_manifest_bytes, _) =
            Store::load_jumbf_from_stream(format, &mut output_stream2, &Settings::default())
                .unwrap();

        Store::load_ingredient_to_claim(&mut new_claim, &redacted_manifest_bytes, None, &settings)
            .unwrap();

        // the confict_store is adjusted to remove the conflicting claim
        let redacted_claim = new_claim.claim_ingredient(pc.label()).unwrap();
        assert!(redacted_claim
            .get_assertion(labels::SCHEMA_ORG, 0)
            .is_none());
    }

    #[test]
    #[cfg(feature = "file_io")]
    fn test_ingredient_conflicting_redactions_to_same_manifest() {
        use crate::{
            hashed_uri::HashedUri, jumbf::labels::to_signature_uri,
            utils::test::create_test_store_v1, ClaimGeneratorInfo, ValidationResults,
        };

        let settings = Settings::default();

        let signer = test_signer(SigningAlg::Ps256);

        // Create test streams from fixture
        let (format, mut input_stream, mut output_stream) =
            create_test_streams("earth_apollo17.jpg");

        // get default store with default claim
        let mut store = create_test_store_v1().unwrap();

        // save to output
        store
            .save_to_stream(
                format,
                &mut input_stream,
                &mut output_stream,
                signer.as_ref(),
                &settings,
            )
            .unwrap();

        let mut report = StatusTracker::with_error_behavior(ErrorBehavior::StopOnFirstError);
        // read back in
        output_stream.rewind().unwrap();

        let restored_store =
            Store::from_stream(format, &mut output_stream, true, &mut report, &settings).unwrap();

        let pc = restored_store.provenance_claim().unwrap();

        // should be a regular manifest
        assert!(!pc.update_manifest());

        // create a new update manifest
        let mut claim = Claim::new("adobe unit test", Some("update_manifest_1"), 2);
        // ClaimGeneratorInfo is mandatory in Claim V2
        let cgi = ClaimGeneratorInfo::new("claim_v2_unit_test");
        claim.add_claim_generator_info(cgi.clone());

        // created redacted uri
        let redacted_uri = to_assertion_uri(pc.label(), labels::SCHEMA_ORG);

        output_stream.rewind().unwrap();
        let ingredient_vec = load_jumbf_from_stream(format, &mut output_stream).unwrap();
        let mut redacted_store = Store::load_ingredient_to_claim(
            &mut claim,
            &ingredient_vec,
            Some(vec![redacted_uri]),
            &settings,
        )
        .unwrap();

        let ingredient_hashes = restored_store.get_manifest_box_hashes(pc);
        let parent_hashed_uri = HashedUri::new(
            restored_store.provenance_path().unwrap(),
            Some(pc.alg().to_string()),
            &ingredient_hashes.manifest_box_hash,
        );
        let signature_hashed_uri = HashedUri::new(
            to_signature_uri(pc.label()),
            Some(pc.alg().to_string()),
            &ingredient_hashes.signature_box_hash,
        );

        let validation_results = ValidationResults::from_store(&restored_store, &report);

        let ingredient = Ingredient::new_v3(Relationship::ParentOf)
            .set_active_manifests_and_signature_from_hashed_uri(
                Some(parent_hashed_uri),
                Some(signature_hashed_uri),
            ) // mandatory for v3
            .set_validation_results(Some(validation_results)); // mandatory for v3

        claim.add_assertion(&ingredient).unwrap();

        // create mandatory opened action (optional for update manifest)
        let ingredient = claim.ingredient_assertions()[0];
        let ingregient_uri = to_assertion_uri(claim.label(), &ingredient.label());
        let ingredient_hashed_uri = HashedUri::new(
            ingregient_uri,
            Some(claim.alg().to_owned()),
            ingredient.hash(),
        );

        let opened = Action::new("c2pa.opened")
            .set_parameter("ingredients", vec![ingredient_hashed_uri])
            .unwrap();
        let em = Action::new("c2pa.edited.metadata");
        let actions = Actions::new().add_action(opened).add_action(em);

        // add action (this is optional for update manifest)
        claim.add_assertion(&actions).unwrap();

        redacted_store.commit_update_manifest(claim).unwrap();
        output_stream.rewind().unwrap();
        let mut op_output = std::io::Cursor::new(Vec::new());
        redacted_store
            .save_to_stream(
                format,
                &mut output_stream,
                &mut op_output,
                signer.as_ref(),
                &settings,
            )
            .unwrap();

        let mut um_report = StatusTracker::with_error_behavior(ErrorBehavior::StopOnFirstError);

        // read back in store with update manifest
        op_output.rewind().unwrap();

        let um_store =
            Store::from_stream(format, &mut op_output, true, &mut um_report, &settings).unwrap();

        let um = um_store.provenance_claim().unwrap();

        // should be an update manifest
        assert!(um.update_manifest());

        // should not have any errors
        assert!(!um_report.has_any_error());

        // save a different redaction to the same manifest
        let mut claim2 = Claim::new("adobe unit test", Some("update_manifest_1"), 2);
        // ClaimGeneratorInfo is mandatory in Claim V2
        claim2.add_claim_generator_info(cgi);

        // created redacted uri
        let redacted_uri2 = to_assertion_uri(pc.label(), TEST_USER_ASSERTION);

        let mut redacted_store2 = Store::load_ingredient_to_claim(
            &mut claim2,
            &ingredient_vec,
            Some(vec![redacted_uri2]),
            &settings,
        )
        .unwrap();

        let ingredient_hashes2 = restored_store.get_manifest_box_hashes(pc);
        let parent_hashed_uri2 = HashedUri::new(
            restored_store.provenance_path().unwrap(),
            Some(pc.alg().to_string()),
            &ingredient_hashes2.manifest_box_hash,
        );
        let signature_hashed_uri2 = HashedUri::new(
            to_signature_uri(pc.label()),
            Some(pc.alg().to_string()),
            &ingredient_hashes2.signature_box_hash,
        );

        let validation_results2 = ValidationResults::from_store(&restored_store, &report);

        let ingredient2 = Ingredient::new_v3(Relationship::ParentOf)
            .set_active_manifests_and_signature_from_hashed_uri(
                Some(parent_hashed_uri2),
                Some(signature_hashed_uri2),
            ) // mandatory for v3
            .set_validation_results(Some(validation_results2)); // mandatory for v3

        claim2.add_assertion(&ingredient2).unwrap();

        // create mandatory opened action (optional for update manifest)
        let ingredient2 = claim2.ingredient_assertions()[0];
        let ingregient_uri2 = to_assertion_uri(claim2.label(), &ingredient2.label());
        let ingredient_hashed_uri2 = HashedUri::new(
            ingregient_uri2,
            Some(claim2.alg().to_owned()),
            ingredient2.hash(),
        );

        let opened2 = Action::new("c2pa.opened")
            .set_parameter("ingredients", vec![ingredient_hashed_uri2])
            .unwrap();
        let em2 = Action::new("c2pa.edited.metadata");
        let actions2 = Actions::new().add_action(opened2).add_action(em2);

        // add action (this is optional for update manifest)
        claim2.add_assertion(&actions2).unwrap();

        redacted_store2.commit_update_manifest(claim2).unwrap();
        output_stream.rewind().unwrap();
        let mut op2_output = std::io::Cursor::new(Vec::new());
        redacted_store2
            .save_to_stream(
                format,
                &mut output_stream,
                &mut op2_output,
                signer.as_ref(),
                &settings,
            )
            .unwrap();

        // add ingredient again without redaction to make sure conflict is resolved with current redaction
        let mut new_claim = Claim::new("adobe unit test", Some("update_manifest_2"), 2);
        // ClaimGeneratorInfo is mandatory in Claim V2
        let cgi = ClaimGeneratorInfo::new("claim_v2_unit_test");
        new_claim.add_claim_generator_info(cgi);

        // load ingredient with SCHEMA_ORG redaction
        op_output.rewind().unwrap();
        Store::load_ingredient_to_claim(
            &mut new_claim,
            &load_jumbf_from_stream(format, &mut op_output).unwrap(),
            None,
            &settings,
        )
        .unwrap();

        // load original ingredient with TEST_USER_ASSERTION redaction
        op2_output.rewind().unwrap();
        Store::load_ingredient_to_claim(
            &mut new_claim,
            &load_jumbf_from_stream(format, &mut op2_output).unwrap(),
            None,
            &settings,
        )
        .unwrap();

        // Check that both redactions are present
        let redacted_claim = new_claim.claim_ingredient(pc.label()).unwrap();
        assert!(redacted_claim
            .get_assertion(labels::SCHEMA_ORG, 0)
            .is_none());

        assert!(redacted_claim
            .get_assertion(TEST_USER_ASSERTION, 0)
            .is_none());
    }

    #[test]
    fn test_claim_decoding() {
        // modify a required field label in the claim - causes failure to read claim from cbor
        let report = patch_and_report("C.jpg", b"claim_generator", b"claim_generatur");
        assert!(!report.logged_items().is_empty());
        assert!(report.logged_items()[0]
            .err_val
            .as_ref()
            .unwrap()
            .starts_with("ClaimDecoding"))
    }

    #[test]
    fn test_claim_modified() {
        // replace the title that is inside the claim data - should cause signature to not match
        let report = patch_and_report("C.jpg", b"C.jpg", b"X.jpg");
        assert!(!report.logged_items().is_empty());
        // note in the older validation statuses, this was an error, but now it is informational
        assert!(report.has_status(validation_status::TIMESTAMP_MISMATCH));
    }

    #[test]
    fn test_assertion_hash_mismatch() {
        // modifies content of an action assertion - causes an assertion hashuri mismatch
        let report = patch_and_report("CA.jpg", b"brightnesscontrast", b"brightnesscontraxx");
        let first_error = report.filter_errors().next().cloned().unwrap();

        assert_eq!(
            first_error.validation_status.as_deref(),
            Some(validation_status::ASSERTION_HASHEDURI_MISMATCH)
        );
    }

    #[test]
    fn test_claim_missing() {
        // patch jumbf url from c2pa_manifest field in an ingredient to cause claim_missing
        // note this includes hex for Jumbf blocks, so may need some manual tweaking
        const SEARCH_BYTES: &[u8] =
            b"c2pa_manifest\xA3\x63url\x78\x4aself#jumbf=/c2pa/contentauth:urn:uuid:";
        const REPLACE_BYTES: &[u8] =
            b"c2pa_manifest\xA3\x63url\x78\x4aself#jumbf=/c2pa/contentauth:urn:uuix:";
        let report = patch_and_report("CIE-sig-CA.jpg", SEARCH_BYTES, REPLACE_BYTES);

        assert!(report.has_status(validation_status::ASSERTION_HASHEDURI_MISMATCH));
        assert!(report.has_status(validation_status::CLAIM_MISSING));
    }

    #[test]
    fn test_display() {
        let (format, mut input_stream, _output_stream) = create_test_streams("CA.jpg");

        let mut report = StatusTracker::default();

        let store = Store::from_stream(
            format,
            &mut input_stream,
            true,
            &mut report,
            &Settings::default(),
        )
        .expect("from_stream");

        assert!(!report.has_any_error());
        println!("store = {store}");
    }

    #[test]
    fn test_no_alg() {
        let (format, mut input_stream, _output_stream) = create_test_streams("no_alg.jpg");
        let mut report = StatusTracker::default();

        let _store = Store::from_stream(
            format,
            &mut input_stream,
            true,
            &mut report,
            &Settings::default(),
        );

        assert!(report.has_status(ALGORITHM_UNSUPPORTED));
    }

    /// sample of adding timestamp assertion
    /*fn send_timestamp_request(message: &[u8]) -> Result<Vec<u8>> {
        let url = "http://timestamp.digicert.com";

        let body = crate::crypto::time_stamp::default_rfc3161_message(message)?;
        let headers = None;

        let bytes =
            crate::crypto::time_stamp::default_rfc3161_request(url, headers, &body, message)
                .map_err(|_e| Error::OtherError("timestamp token not found".into()))?;

        let token = crate::crypto::cose::timestamptoken_from_timestamprsp(&bytes)
            .ok_or(Error::OtherError("timestamp token not found".into()))?;

        Ok(token)
    }*/

    #[test]
    fn test_legacy_ingredient_hash() {
        // test 1.0 ingredient hash
        let (format, mut input_stream, _output_stream) =
            create_test_streams("legacy_ingredient_hash.jpg");
        let mut report = StatusTracker::default();

        let store = Store::from_stream(
            format,
            &mut input_stream,
            true,
            &mut report,
            &Settings::default(),
        )
        .expect("from_stream");
        println!("store = {store}");
    }

    #[test]
    #[ignore = "this test is not generating the expected errors - the test image cert has expired"]
    fn test_bmff_legacy() {
        crate::settings::set_settings_value("verify.verify_trust", false).unwrap();
        let (format, mut input_stream, _output_stream) = create_test_streams("legacy.mp4");
        // test 1.0 bmff hash
        let mut report = StatusTracker::default();

        let store = Store::from_stream(
            format,
            &mut input_stream,
            true,
            &mut report,
            &Settings::default(),
        );
        println!("store = {report:#?}");
        // expect action error
        assert!(store.is_err());
        assert!(report.has_error(Error::ValidationRule(
            "opened, placed and removed items must have parameters".into()
        )));
        assert!(report.filter_errors().count() == 2);
    }

    #[test]
    fn test_bmff_fragments() {
        let init_stream_path = fixture_path("dashinit.mp4");
        let segment_stream_path = fixture_path("dash1.m4s");

        let init_stream = std::fs::File::open(init_stream_path).unwrap();
        let init_stream = std::io::BufReader::new(init_stream);
        let segment_stream = std::fs::File::open(segment_stream_path).unwrap();
        let segment_stream = std::io::BufReader::new(segment_stream);

        let mut report = StatusTracker::default();
        let store = Store::load_fragment_from_stream(
            "mp4",
            init_stream,
            segment_stream,
            &mut report,
            &Settings::default(),
        )
        .expect("load_from_asset");
        println!("store = {store}");
    }

    #[test]
    fn test_bmff_jumbf_generation() {
        let settings = Settings::default();

        // test adding to actual image
        let (format, mut input_stream, mut output_stream) = create_test_streams("video1.mp4");

        // Create claims store.
        let mut store = Store::with_settings(&Settings::default());

        // Create a new claim.
        let claim1 = create_test_claim().unwrap();

        let signer = test_signer(SigningAlg::Ps256);

        // Move the claim to claims list.
        store.commit_claim(claim1).unwrap();
        store
            .save_to_stream(
                format,
                &mut input_stream,
                &mut output_stream,
                signer.as_ref(),
                &settings,
            )
            .unwrap();

        let mut report = StatusTracker::default();

        // can we read back in
        output_stream.set_position(0);

        let new_store =
            Store::from_stream(format, &mut output_stream, true, &mut report, &settings).unwrap();

        assert!(!report.has_any_error());

        println!("store = {new_store}");
    }

    #[test]
    fn test_bmff_jumbf_generation_claim_v1() {
        let settings = Settings::default();

        // test adding to actual image
        let (format, mut input_stream, mut output_stream) = create_test_streams("video1.mp4");

        // Create claims store.
        let mut store = Store::with_settings(&Settings::default());

        // Create a new claim.
        let claim1 = crate::utils::test::create_test_claim_v1().unwrap();

        let signer = test_signer(SigningAlg::Ps256);

        // Move the claim to claims list.
        store.commit_claim(claim1).unwrap();
        store
            .save_to_stream(
                format,
                &mut input_stream,
                &mut output_stream,
                signer.as_ref(),
                &settings,
            )
            .unwrap();

        let mut report = StatusTracker::default();

        // can we read back in
        output_stream.set_position(0);

        let new_store =
            Store::from_stream(format, &mut output_stream, true, &mut report, &settings).unwrap();

        assert!(!report.has_any_error());

        println!("store = {new_store}");
    }

    #[test]
    fn test_jumbf_generation_with_bmffv3_fixed_block_size() {
        let settings = Settings::default();

        // test adding to actual image
        let (format, mut input_stream, mut output_stream) = create_test_streams("video1.mp4");

        // use Merkle tree with 1024 byte chunks
        crate::settings::set_settings_value("core.merkle_tree_chunk_size_in_kb", 1).unwrap();

        // Create claims store.
        let mut store = Store::with_settings(&Settings::default());

        // Create a new claim.
        let claim1 = create_test_claim().unwrap();

        let signer = test_signer(SigningAlg::Ps256);

        // Move the claim to claims list.
        store.commit_claim(claim1).unwrap();
        store
            .save_to_stream(
                format,
                &mut input_stream,
                &mut output_stream,
                signer.as_ref(),
                &settings,
            )
            .unwrap();

        let mut report = StatusTracker::default();

        // can we read back in
        output_stream.set_position(0);

        let new_store =
            Store::from_stream(format, &mut output_stream, true, &mut report, &settings).unwrap();

        assert!(!report.has_any_error());

        println!("store = {new_store}");
    }

    #[test]
    fn test_jumbf_generation_with_bmffv3_fixed_block_size_no_proof() {
        let settings = Settings::default();

        let (format, mut input_stream, mut output_stream) = create_test_streams("video1.mp4");

        // use Merkle tree with 1024 byte chunks an 0 proofs (no UUID boxes)
        crate::settings::set_settings_value("core.merkle_tree_chunk_size_in_kb", 1).unwrap();
        crate::settings::set_settings_value("core.merkle_tree_max_proofs", 0).unwrap();

        // Create claims store.
        let mut store = Store::with_settings(&Settings::default());

        // Create a new claim.
        let claim1 = create_test_claim().unwrap();

        let signer = test_signer(SigningAlg::Ps256);

        // Move the claim to claims list.
        store.commit_claim(claim1).unwrap();
        store
            .save_to_stream(
                format,
                &mut input_stream,
                &mut output_stream,
                signer.as_ref(),
                &settings,
            )
            .unwrap();

        let mut report = StatusTracker::default();

        // can we read back in
        output_stream.set_position(0);

        let new_store =
            Store::from_stream(format, &mut output_stream, true, &mut report, &settings).unwrap();

        assert!(!report.has_any_error());

        println!("store = {new_store}");
    }

    #[test]
    fn test_jumbf_generation_with_bmffv3_fixed_block_size_stream() {
        let settings = Settings::default();

        // test adding to actual image
        let (format, mut input_stream, mut output_stream) = create_test_streams("video1.mp4");

        // use Merkle tree with 1024 byte chunks
        crate::settings::set_settings_value("core.merkle_tree_chunk_size_in_kb", 1).unwrap();

        // Create claims store.
        let mut store = Store::with_settings(&Settings::default());

        // Create a new claim.
        let claim1 = create_test_claim().unwrap();

        let signer = test_signer(SigningAlg::Ps256);

        // Move the claim to claims list.
        store.commit_claim(claim1).unwrap();
        store
            .save_to_stream(
                format,
                &mut input_stream,
                &mut output_stream,
                signer.as_ref(),
                &settings,
            )
            .unwrap();

        let mut report = StatusTracker::default();

        // can we read back in
        output_stream.set_position(0);

        let new_store =
            Store::from_stream(format, &mut output_stream, true, &mut report, &settings).unwrap();

        assert!(!report.has_any_error());

        println!("store = {new_store}");
    }

    #[test]
    fn test_bmff_jumbf_stream_generation() {
        let settings = Settings::default();

        // test adding to actual image
        let (format, mut input_stream, mut output_stream) = create_test_streams("video1.mp4");

        // Create claims store.
        let mut store = Store::with_settings(&Settings::default());

        // Create a new claim.
        let claim1 = create_test_claim().unwrap();

        let signer = test_signer(SigningAlg::Ps256);

        // Move the claim to claims list.
        store.commit_claim(claim1).unwrap();

        store
            .save_to_stream(
                format,
                &mut input_stream,
                &mut output_stream,
                signer.as_ref(),
                &settings,
            )
            .unwrap();

        let mut report = StatusTracker::default();

        output_stream.set_position(0);

        let (manifest_bytes, _) =
            Store::load_jumbf_from_stream(format, &mut input_stream, &settings).unwrap();

        let _new_store = {
            Store::from_manifest_data_and_stream(
                &manifest_bytes,
                format,
                &mut output_stream,
                false,
                &mut report,
                &settings,
            )
            .unwrap()
        };
        println!("report = {report:?}");
        assert!(!report.has_any_error());
    }

    #[test]
    #[cfg(not(target_arch = "wasm32"))]
    // TODO: Can run on Wasm once https://github.com/contentauth/c2pa-rs/pull/1325 lands
    fn test_removed_jumbf() {
        let (format, mut input_stream, _output_stream) = create_test_streams("no_manifest.jpg");

        let mut report = StatusTracker::default();

        // can we read back in
        let result = Store::from_stream(
            format,
            &mut input_stream,
            true,
            &mut report,
            &Settings::default(),
        );

        assert!(result.is_err());
        assert!(matches!(result, Err(Error::JumbfNotFound)));
        assert!(report.has_error(Error::JumbfNotFound));
    }

    // #[test]
    // #[cfg(feature = "file_io")]
    // fn test_external_manifest_sidecar() {
    //     // test adding to actual image
    //     let ap = fixture_path("libpng-test.png");
    //     let temp_dir = tempdirectory().expect("temp dir");
    //     let op = temp_dir_path(&temp_dir, "libpng-test-c2pa.png");

    //     let sidecar = op.with_extension(MANIFEST_STORE_EXT);

    //     // Create claims store.
    //     let mut store = Store::new();

    //     // Create a new claim.
    //     let mut claim = create_test_claim().unwrap();

    //     // set claim for side car generation
    //     claim.set_external_manifest();

    //     // Do we generate JUMBF?
    //     let signer = test_signer(SigningAlg::Ps256);

    //     store.commit_claim(claim).unwrap();

    //     let saved_manifest = store.save_to_asset(&ap, signer.as_ref(), &op).unwrap();

    //     assert!(sidecar.exists());

    //     // load external manifest
    //     let loaded_manifest = std::fs::read(sidecar).unwrap();

    //     // compare returned to external
    //     assert_eq!(saved_manifest, loaded_manifest);

    //     // test auto loading of sidecar with validation
    //     let mut validation_log =
    //         StatusTracker::with_error_behavior(ErrorBehavior::StopOnFirstError);
    //     Store::load_from_asset(&op, true, &mut validation_log).unwrap();
    // }

    // generalize test for multipe file types
    fn external_manifest_test(file_name: &str) {
        use crate::utils::test::{run_file_test, TestFileSetup};

        run_file_test(file_name, |setup: &TestFileSetup| {
            let settings = Settings::default();

            // Create claims store.
            let mut store = Store::with_settings(&Settings::default());

            // Create a new claim.
            let mut claim = create_test_claim().unwrap();

            // Do we generate JUMBF?
            let signer = test_signer(SigningAlg::Ps256);

            // set claim for side car with remote manifest embedding generation
            claim.set_remote_manifest(setup.sidecar_url()).unwrap();

            store.commit_claim(claim).unwrap();

            // Use streams from TestFileSetup - same pattern as create_test_streams
            let (format, mut input_stream, mut output_stream) = setup.create_streams();
            println!("format = {format}");
            let saved_manifest = store
                .save_to_stream(
                    format,
                    &mut input_stream,
                    &mut output_stream,
                    signer.as_ref(),
                    &settings,
                )
                .unwrap();

            // load the jumbf back into a store
            let mut asset_reader = std::fs::File::open(&setup.output_path).unwrap();
            let ext_ref = crate::utils::xmp_inmemory_utils::XmpInfo::from_source(
                &mut asset_reader,
                setup.extension(),
            )
            .provenance
            .unwrap();

            // cases might be different on different filesystems
            assert_eq!(ext_ref.to_lowercase(), setup.sidecar_url().to_lowercase());

            // make sure it validates using streams with external manifest data
            let mut validation_log =
                StatusTracker::with_error_behavior(ErrorBehavior::StopOnFirstError);
            let mut validation_stream = std::fs::File::open(&setup.output_path).unwrap();
            Store::from_manifest_data_and_stream(
                &saved_manifest,
                format,
                &mut validation_stream,
                true,
                &mut validation_log,
                &settings,
            )
            .unwrap();
        });
    }

    #[test]
    fn test_external_manifest_embedded_png() {
        external_manifest_test("libpng-test.png");
    }

    #[test]
    fn test_external_manifest_embedded_tiff() {
        external_manifest_test("TUSCANY.TIF");
    }

    #[test]
    fn test_external_manifest_embedded_webp() {
        external_manifest_test("sample1.webp");
    }

    #[test]
    fn test_user_guid_external_manifest_embedded() {
        let settings = Settings::default();

        // Create test streams from fixture
        let (format, mut input_stream, mut output_stream) = create_test_streams("libpng-test.png");

        // Create claims store.
        let mut store = Store::with_settings(&Settings::default());

        // Create a new claim.
        let mut claim = create_test_claim().unwrap();

        // Do we generate JUMBF?
        let signer = test_signer(SigningAlg::Ps256);

        // start with base url
        let fp = format!("file:/{}", "temp_sidecar.c2pa");
        let url = url::Url::parse(&fp).unwrap();

        let url_string: String = url.into();

        // set claim for side car with remote manifest embedding generation
        claim.set_embed_remote_manifest(url_string.clone()).unwrap();

        store.commit_claim(claim).unwrap();

        let saved_manifest = store
            .save_to_stream(
                format,
                &mut input_stream,
                &mut output_stream,
                signer.as_ref(),
                &settings,
            )
            .unwrap();

        // Get the data from output stream to check for external reference
        output_stream.rewind().unwrap();
        let output_data = output_stream.get_ref().clone();
        let mut output_reader = Cursor::new(output_data);

        let ext_ref =
            crate::utils::xmp_inmemory_utils::XmpInfo::from_source(&mut output_reader, format)
                .provenance
                .unwrap();

        assert_eq!(ext_ref, url_string);

        // make sure it validates using the manifest data and stream
        let mut validation_log =
            StatusTracker::with_error_behavior(ErrorBehavior::StopOnFirstError);
        output_stream.rewind().unwrap();
        Store::from_manifest_data_and_stream(
            &saved_manifest,
            format,
            &mut output_stream,
            true,
            &mut validation_log,
            &settings,
        )
        .unwrap();
    }

    #[c2pa_test_async]
    async fn test_jumbf_generation_stream() {
        let settings = Settings::default();

        let file_buffer = include_bytes!("../tests/fixtures/earth_apollo17.jpg").to_vec();
        // convert buffer to cursor with Read/Write/Seek capability
        let mut buf_io = Cursor::new(file_buffer);

        // Create claims store.
        let mut store = Store::with_settings(&Settings::default());

        // Create a new claim.
        let claim1 = create_test_claim().unwrap();

        let signer = test_signer(SigningAlg::Ps256);

        store.commit_claim(claim1).unwrap();

        let result: Vec<u8> = Vec::new();
        let mut result_stream = Cursor::new(result);

        store
            .save_to_stream(
                "image/jpeg",
                &mut buf_io,
                &mut result_stream,
                signer.as_ref(),
                &settings,
            )
            .unwrap();

        // rewind the result stream to read from it
        result_stream.rewind().unwrap();

        // make sure we can read from new file
        let mut report = StatusTracker::default();

        let _new_store = Store::from_stream_async(
            "image/jpeg",
            &mut result_stream,
            true,
            &mut report,
            &Settings::default(),
        )
        .await
        .unwrap();

        assert!(!report.has_any_error());
        // std::fs::write("target/test.jpg", result).unwrap();
    }

    #[test]
    fn test_tiff_jumbf_generation() {
        let settings = Settings::default();

        // Create test streams from fixture
        let (format, mut input_stream, mut output_stream) = create_test_streams("TUSCANY.TIF");

        // Create claims store.
        let mut store = Store::with_settings(&Settings::default());

        // Create a new claim.
        let claim1 = create_test_claim().unwrap();

        // Do we generate JUMBF?
        let signer = test_signer(SigningAlg::Ps256);

        // Move the claim to claims list. Note this is not real, the claims would have to be signed in between commits
        store.commit_claim(claim1).unwrap();
        store
            .save_to_stream(
                format,
                &mut input_stream,
                &mut output_stream,
                signer.as_ref(),
                &settings,
            )
            .unwrap();

        println!("Provenance: {}\n", store.provenance_path().unwrap());

        let mut report = StatusTracker::default();

        // read from new file
        output_stream.rewind().unwrap();

        let new_store = Store::from_stream(
            format,
            &mut output_stream,
            true,
            &mut report,
            &Settings::default(),
        )
        .unwrap();

        assert!(!report.has_any_error());

        // dump store and compare to original
        for claim in new_store.claims() {
            let _restored_json = claim
                .to_json(AssertionStoreJsonFormat::OrderedList, false)
                .unwrap();
            let _orig_json = store
                .get_claim(claim.label())
                .unwrap()
                .to_json(AssertionStoreJsonFormat::OrderedList, false)
                .unwrap();

            println!(
                "Claim: {} \n{}",
                claim.label(),
                claim
                    .to_json(AssertionStoreJsonFormat::OrderedListNoBinary, true)
                    .expect("could not restore from json")
            );

            for hashed_uri in claim.assertions() {
                let (label, instance) = Claim::assertion_label_from_link(&hashed_uri.url());
                claim
                    .get_claim_assertion(&label, instance)
                    .expect("Should find assertion");
            }
        }
    }

    #[c2pa_test_async]
    #[cfg(feature = "file_io")]
    async fn test_boxhash_embeddable_manifest_async() {
        let settings = Settings::default();

        // test adding to actual image
        let ap = fixture_path("boxhash.jpg");
        let box_hash_path = fixture_path("boxhash.json");

        // Create claims store.
        let mut store = Store::with_settings(&Settings::default());

        // Create a new claim.
        let mut claim = create_test_claim().unwrap();

        // add box hash for CA.jpg
        let box_hash_data = std::fs::read(box_hash_path).unwrap();
        let assertion = Assertion::from_data_json(BOX_HASH, &box_hash_data).unwrap();
        let box_hash = BoxHash::from_json_assertion(&assertion).unwrap();
        claim.add_assertion(&box_hash).unwrap();

        store.commit_claim(claim).unwrap();

        // Do we generate JUMBF?
        let signer = async_test_signer(SigningAlg::Ps256);

        // get the embeddable manifest
        let em = store
            .get_box_hashed_embeddable_manifest_async(&signer, &settings)
            .await
            .unwrap();

        // get composed version for embedding to JPEG
        let cm = Store::get_composed_manifest(&em, "image/jpeg").unwrap();

        // insert manifest into output asset
        let jpeg_io = get_assetio_handler_from_path(&ap).unwrap();
        let ol = jpeg_io.get_object_locations(&ap).unwrap();

        let cai_loc = ol
            .iter()
            .find(|o| o.htype == HashBlockObjectType::Cai)
            .unwrap();

        // remove any existing manifest
        jpeg_io.read_cai_store(&ap).unwrap();

        // build new asset in memory inserting new manifest
        let outbuf = Vec::new();
        let mut out_stream = Cursor::new(outbuf);
        let mut input_file = std::fs::File::open(&ap).unwrap();

        // write before
        let mut before = vec![0u8; cai_loc.offset];
        input_file.read_exact(before.as_mut_slice()).unwrap();
        out_stream.write_all(&before).unwrap();

        // write composed bytes
        out_stream.write_all(&cm).unwrap();

        // write bytes after
        let mut after_buf = Vec::new();
        input_file.read_to_end(&mut after_buf).unwrap();
        out_stream.write_all(&after_buf).unwrap();

        out_stream.rewind().unwrap();

        let mut report = StatusTracker::default();
        let _new_store = Store::from_stream_async(
            "image/jpeg",
            &mut out_stream,
            true,
            &mut report,
            &Settings::default(),
        )
        .await
        .unwrap();

        assert!(!report.has_any_error());
    }

    #[test]
    #[cfg(feature = "file_io")]
    fn test_boxhash_embeddable_manifest() {
        let settings = Settings::default();

        // test adding to actual image
        let ap = fixture_path("boxhash.jpg");
        let box_hash_path = fixture_path("boxhash.json");

        // Create claims store.
        let mut store = Store::with_settings(&Settings::default());

        // Create a new claim.
        let mut claim = create_test_claim().unwrap();

        // add box hash for CA.jpg
        let box_hash_data = std::fs::read(box_hash_path).unwrap();
        let assertion = Assertion::from_data_json(BOX_HASH, &box_hash_data).unwrap();
        let box_hash = BoxHash::from_json_assertion(&assertion).unwrap();
        claim.add_assertion(&box_hash).unwrap();

        store.commit_claim(claim).unwrap();

        // Do we generate JUMBF?
        let signer = test_signer(SigningAlg::Ps256);

        // get the embeddable manifest
        let em = store
            .get_box_hashed_embeddable_manifest(signer.as_ref(), &settings)
            .unwrap();

        // get composed version for embedding to JPEG
        let cm = Store::get_composed_manifest(&em, "jpg").unwrap();

        // insert manifest into output asset
        let jpeg_io = get_assetio_handler_from_path(&ap).unwrap();
        let ol = jpeg_io.get_object_locations(&ap).unwrap();

        let cai_loc = ol
            .iter()
            .find(|o| o.htype == HashBlockObjectType::Cai)
            .unwrap();

        // remove any existing manifest
        jpeg_io.read_cai_store(&ap).unwrap();

        // build new asset in memory inserting new manifest
        let outbuf = Vec::new();
        let mut out_stream = Cursor::new(outbuf);
        let mut input_file = std::fs::File::open(&ap).unwrap();

        // write before
        let mut before = vec![0u8; cai_loc.offset];
        input_file.read_exact(before.as_mut_slice()).unwrap();
        out_stream.write_all(&before).unwrap();

        // write composed bytes
        out_stream.write_all(&cm).unwrap();

        // write bytes after
        let mut after_buf = Vec::new();
        input_file.read_to_end(&mut after_buf).unwrap();
        out_stream.write_all(&after_buf).unwrap();

        out_stream.rewind().unwrap();

        let mut report = StatusTracker::default();

        let _new_store = Store::from_stream(
            "image/jpeg",
            &mut out_stream,
            true,
            &mut report,
            &Settings::default(),
        )
        .unwrap();

        assert!(!report.has_any_error());
    }

    #[c2pa_test_async]
    #[cfg(feature = "file_io")]
    async fn test_datahash_embeddable_manifest_async() {
        let settings = Settings::default();

        // test adding to actual image
        use std::io::SeekFrom;

        let ap = fixture_path("cloud.jpg");

        // Do we generate JUMBF?
        let signer = async_test_signer(SigningAlg::Ps256);

        // Create claims store.
        let mut store = Store::with_settings(&Settings::default());

        // Create a new claim.
        let claim = create_test_claim().unwrap();

        store.commit_claim(claim).unwrap();

        // get a placeholder the manifest
        let placeholder = store
            .get_data_hashed_manifest_placeholder(signer.reserve_size(), "jpeg")
            .unwrap();

        let temp_dir = tempdirectory().unwrap();
        let output = temp_dir_path(&temp_dir, "boxhash-out.jpg");
        let mut output_file = std::fs::OpenOptions::new()
            .read(true)
            .write(true)
            .create(true)
            .truncate(true)
            .open(&output)
            .unwrap();

        // write a jpeg file with a placeholder for the manifest (returns offset of the placeholder)
        let offset =
            write_jpeg_placeholder_file(&placeholder, &ap, &mut output_file, None).unwrap();

        // build manifest to insert in the hole

        // create an hash exclusion for the manifest
        let exclusion = HashRange::new(offset as u64, placeholder.len() as u64);
        let exclusions = vec![exclusion];

        let mut dh = DataHash::new("source_hash", "sha256");
        dh.exclusions = Some(exclusions);

        // get the embeddable manifest, letting API do the hashing
        output_file.rewind().unwrap();
        let cm = store
            .get_data_hashed_embeddable_manifest_async(
                &dh,
                &signer,
                "jpeg",
                Some(&mut output_file),
                &settings,
            )
            .await
            .unwrap();

        // path in new composed manifest
        output_file.seek(SeekFrom::Start(offset as u64)).unwrap();
        output_file.write_all(&cm).unwrap();

        output_file.rewind().unwrap();
        let mut report = StatusTracker::default();

        let _new_store = Store::from_stream_async(
            "image/jpeg",
            &mut output_file,
            true,
            &mut report,
            &Settings::default(),
        )
        .await
        .unwrap();

        assert!(!report.has_any_error());
    }

    #[test]
    #[cfg(feature = "file_io")]
    fn test_datahash_embeddable_manifest() {
        let settings = Settings::default();

        // test adding to actual image

        use std::io::SeekFrom;
        let ap = fixture_path("cloud.jpg");

        // Do we generate JUMBF?
        let signer = test_signer(SigningAlg::Ps256);

        // Create claims store.
        let mut store = Store::with_settings(&Settings::default());

        // Create a new claim.
        let claim = create_test_claim().unwrap();

        store.commit_claim(claim).unwrap();

        // get a placeholder the manifest
        let placeholder = store
            .get_data_hashed_manifest_placeholder(Signer::reserve_size(&signer), "jpeg")
            .unwrap();

        let temp_dir = tempdirectory().unwrap();
        let output = temp_dir_path(&temp_dir, "boxhash-out.jpg");
        let mut output_file = std::fs::OpenOptions::new()
            .read(true)
            .write(true)
            .create(true)
            .truncate(true)
            .open(&output)
            .unwrap();

        // write a jpeg file with a placeholder for the manifest (returns offset of the placeholder)
        let offset =
            write_jpeg_placeholder_file(&placeholder, &ap, &mut output_file, None).unwrap();

        // build manifest to insert in the hole

        // create an hash exclusion for the manifest
        let exclusion = HashRange::new(offset as u64, placeholder.len() as u64);
        let exclusions = vec![exclusion];

        let mut dh = DataHash::new("source_hash", "sha256");
        dh.exclusions = Some(exclusions);

        // get the embeddable manifest, letting API do the hashing
        output_file.rewind().unwrap();
        let cm = store
            .get_data_hashed_embeddable_manifest(
                &dh,
                signer.as_ref(),
                "jpeg",
                Some(&mut output_file),
                &settings,
            )
            .unwrap();

        // path in new composed manifest
        output_file.seek(SeekFrom::Start(offset as u64)).unwrap();
        output_file.write_all(&cm).unwrap();

        output_file.rewind().unwrap();
        let mut report = StatusTracker::default();

        let _new_store = Store::from_stream(
            "image/jpeg",
            &mut output_file,
            true,
            &mut report,
            &Settings::default(),
        )
        .unwrap();

        assert!(!report.has_any_error());
    }

    #[test]
    #[cfg(feature = "file_io")]
    fn test_datahash_embeddable_manifest_user_hashed() {
        let settings = Settings::default();

        use std::io::SeekFrom;

        use sha2::Digest;

        // test adding to actual image
        let ap = fixture_path("cloud.jpg");

        let mut hasher = Hasher::SHA256(Sha256::new());

        // Do we generate JUMBF?
        let signer = test_signer(SigningAlg::Ps256);

        // Create claims store.
        let mut store = Store::with_settings(&Settings::default());

        // Create a new claim.
        let claim = create_test_claim().unwrap();

        store.commit_claim(claim).unwrap();

        // get a placeholder for the manifest
        let placeholder = store
            .get_data_hashed_manifest_placeholder(Signer::reserve_size(&signer), "jpeg")
            .unwrap();

        let temp_dir = tempdirectory().unwrap();
        let output = temp_dir_path(&temp_dir, "boxhash-out.jpg");
        let mut output_file = std::fs::OpenOptions::new()
            .read(true)
            .write(true)
            .create(true)
            .truncate(true)
            .open(&output)
            .unwrap();

        // write a jpeg file with a placeholder for the manifest (returns offset of the placeholder)
        let offset =
            write_jpeg_placeholder_file(&placeholder, &ap, &mut output_file, Some(&mut hasher))
                .unwrap();

        // create target data hash
        // create an hash exclusion for the manifest
        let exclusion = HashRange::new(offset as u64, placeholder.len() as u64);
        let exclusions = vec![exclusion];

        //input_file.rewind().unwrap();
        let mut dh = DataHash::new("source_hash", "sha256");
        dh.hash = Hasher::finalize(hasher);
        dh.exclusions = Some(exclusions);

        // get the embeddable manifest, using user hashing
        let cm = store
            .get_data_hashed_embeddable_manifest(&dh, signer.as_ref(), "jpeg", None, &settings)
            .unwrap();

        // path in new composed manifest
        output_file.seek(SeekFrom::Start(offset as u64)).unwrap();
        output_file.write_all(&cm).unwrap();

        output_file.rewind().unwrap();
        let mut report = StatusTracker::default();

        let _new_store = Store::from_stream(
            "image/jpeg",
            &mut output_file,
            true,
            &mut report,
            &Settings::default(),
        )
        .unwrap();

        assert!(!report.has_any_error());
    }

    #[test]
    fn test_dynamic_assertions() {
        let settings = Settings::default();

        #[derive(Serialize)]
        struct TestAssertion {
            my_tag: String,
        }

        #[derive(Debug)]
        struct TestDynamicAssertion {}

        impl DynamicAssertion for TestDynamicAssertion {
            fn label(&self) -> String {
                "com.mycompany.myassertion".to_string()
            }

            fn reserve_size(&self) -> Result<usize> {
                let assertion = TestAssertion {
                    my_tag: "some value I will replace".to_string(),
                };
                Ok(serde_cbor::to_vec(&assertion)?.len())
            }

            fn content(
                &self,
                _label: &str,
                _size: Option<usize>,
                claim: &PartialClaim,
            ) -> Result<DynamicAssertionContent> {
                assert!(claim
                    .assertions()
                    .inspect(|a| {
                        dbg!(a);
                    })
                    .any(|a| a.url().contains("c2pa.hash")));

                let assertion = TestAssertion {
                    my_tag: "some value I will replace".to_string(),
                };

                Ok(DynamicAssertionContent::Cbor(
                    serde_cbor::to_vec(&assertion).unwrap(),
                ))
            }
        }

        /// This is an signer wrapped around a local temp signer,
        /// that implements the dynamic assertion trait.
        struct DynamicSigner(Box<dyn Signer>);

        impl DynamicSigner {
            fn new() -> Self {
                Self(test_signer(SigningAlg::Ps256))
            }
        }

        impl crate::Signer for DynamicSigner {
            fn sign(&self, data: &[u8]) -> crate::error::Result<Vec<u8>> {
                self.0.sign(data)
            }

            fn alg(&self) -> SigningAlg {
                self.0.alg()
            }

            fn certs(&self) -> crate::Result<Vec<Vec<u8>>> {
                self.0.certs()
            }

            fn reserve_size(&self) -> usize {
                self.0.reserve_size()
            }

            fn time_authority_url(&self) -> Option<String> {
                self.0.time_authority_url()
            }

            fn ocsp_val(&self) -> Option<Vec<u8>> {
                self.0.ocsp_val()
            }

            // Returns our dynamic assertion here.
            fn dynamic_assertions(
                &self,
            ) -> Vec<Box<dyn crate::dynamic_assertion::DynamicAssertion>> {
                vec![Box::new(TestDynamicAssertion {})]
            }
        }

        let file_buffer = include_bytes!("../tests/fixtures/earth_apollo17.jpg").to_vec();
        // convert buffer to cursor with Read/Write/Seek capability
        let mut buf_io = Cursor::new(file_buffer);

        // Create claims store.
        let mut store = Store::with_settings(&Settings::default());

        // Create a new claim.
        let claim1 = create_test_claim().unwrap();

        let signer = DynamicSigner::new();

        store.commit_claim(claim1).unwrap();

        let result: Vec<u8> = Vec::new();
        let mut result_stream = Cursor::new(result);

        store
            .save_to_stream("jpeg", &mut buf_io, &mut result_stream, &signer, &settings)
            .unwrap();

        // rewind the result stream to read from it
        result_stream.rewind().unwrap();

        // make sure we can read from new file
        let mut report = StatusTracker::default();
        let new_store = Store::from_stream(
            "image/jpeg",
            &mut result_stream,
            true,
            &mut report,
            &Settings::default(),
        )
        .unwrap();

        println!("new_store: {new_store}");

        assert!(!report.has_any_error());
        // std::fs::write("target/test.jpg", result).unwrap();
    }

    #[c2pa_test_async]
    async fn test_async_dynamic_assertions() {
        use async_trait::async_trait;

        let settings = Settings::default();

        #[derive(Serialize)]
        struct TestAssertion {
            my_tag: String,
        }

        #[derive(Debug)]
        struct TestDynamicAssertion {}

        #[cfg_attr(target_arch = "wasm32", async_trait(?Send))]
        #[cfg_attr(not(target_arch = "wasm32"), async_trait)]
        impl AsyncDynamicAssertion for TestDynamicAssertion {
            fn label(&self) -> String {
                "com.mycompany.myassertion".to_string()
            }

            fn reserve_size(&self) -> Result<usize> {
                let assertion = TestAssertion {
                    my_tag: "some value I will replace".to_string(),
                };
                Ok(serde_cbor::to_vec(&assertion)?.len())
            }

            async fn content(
                &self,
                _label: &str,
                _size: Option<usize>,
                claim: &PartialClaim,
            ) -> Result<DynamicAssertionContent> {
                assert!(claim
                    .assertions()
                    .inspect(|a| {
                        dbg!(a);
                    })
                    .any(|a| a.url().contains("c2pa.hash")));

                let assertion = TestAssertion {
                    my_tag: "some value I will replace".to_string(),
                };

                Ok(DynamicAssertionContent::Cbor(
                    serde_cbor::to_vec(&assertion).unwrap(),
                ))
            }
        }

        /// This is an async signer wrapped around a local temp signer,
        /// that implements the dynamic assertion trait.
        struct DynamicSigner(Box<dyn AsyncSigner>);

        impl DynamicSigner {
            fn new() -> Self {
                Self(async_test_signer(SigningAlg::Ps256))
            }
        }

        #[cfg_attr(not(target_arch = "wasm32"), async_trait)]
        #[cfg_attr(target_arch = "wasm32", async_trait(?Send))]
        impl crate::AsyncSigner for DynamicSigner {
            async fn sign(&self, data: Vec<u8>) -> crate::error::Result<Vec<u8>> {
                self.0.sign(data).await
            }

            fn alg(&self) -> SigningAlg {
                self.0.alg()
            }

            fn certs(&self) -> crate::Result<Vec<Vec<u8>>> {
                self.0.certs()
            }

            fn reserve_size(&self) -> usize {
                self.0.reserve_size()
            }

            fn time_authority_url(&self) -> Option<String> {
                self.0.time_authority_url()
            }

            async fn ocsp_val(&self) -> Option<Vec<u8>> {
                self.0.ocsp_val().await
            }

            // Returns our dynamic assertion here.
            fn dynamic_assertions(
                &self,
            ) -> Vec<Box<dyn crate::dynamic_assertion::AsyncDynamicAssertion>> {
                vec![Box::new(TestDynamicAssertion {})]
            }
        }

        let file_buffer = include_bytes!("../tests/fixtures/earth_apollo17.jpg").to_vec();
        // convert buffer to cursor with Read/Write/Seek capability
        let mut buf_io = Cursor::new(file_buffer);

        // Create claims store.
        let mut store = Store::with_settings(&Settings::default());

        // Create a new claim.
        let claim1 = create_test_claim().unwrap();

        let signer = DynamicSigner::new();

        store.commit_claim(claim1).unwrap();

        let result: Vec<u8> = Vec::new();
        let mut result_stream = Cursor::new(result);

        store
            .save_to_stream_async("jpeg", &mut buf_io, &mut result_stream, &signer, &settings)
            .await
            .unwrap();

        result_stream.rewind().unwrap();

        // make sure we can read from new file
        let mut report = StatusTracker::default();

        let new_store =
            Store::from_stream("jpeg", &mut result_stream, true, &mut report, &settings).unwrap();

        println!("new_store: {new_store}");

        let result = result_stream.into_inner();

        Store::verify_store_async(
            &new_store,
            &mut ClaimAssetData::Bytes(&result, "jpg"),
            &mut report,
            &settings,
        )
        .await
        .unwrap();

        assert!(!report.has_any_error());
        // std::fs::write("target/test.jpg", result).unwrap();
    }

    #[test]
    #[cfg(feature = "file_io")]
    fn test_fragmented_jumbf_generation() {
        let settings = Settings::default();

        // test adding to actual image

        let tempdir = tempdirectory().expect("temp dir");
        let output_path = tempdir.path();

        // search folders for init segments
        for init in glob::glob(
            fixture_path("bunny/**/BigBuckBunny_2s_init.mp4")
                .to_str()
                .unwrap(),
        )
        .unwrap()
        {
            match init {
                Ok(p) => {
                    let mut fragments = Vec::new();
                    let init_dir = p.parent().unwrap();
                    let seg_glob = init_dir.join("BigBuckBunny_2s*.m4s"); // segment match pattern

                    // grab the fragments that go with this init segment
                    for seg in glob::glob(seg_glob.to_str().unwrap()).unwrap().flatten() {
                        fragments.push(seg);
                    }

                    // Create claims store.
                    let mut store = Store::with_settings(&Settings::default());

                    // Create a new claim.
                    let claim = create_test_claim().unwrap();
                    store.commit_claim(claim).unwrap();

                    // Do we generate JUMBF?
                    let signer =
                        test_cawg_signer(SigningAlg::Ps256, &[labels::SCHEMA_ORG]).unwrap();

                    // Use Tempdir for automatic cleanup
                    let new_subdir = tempfile::TempDir::new_in(output_path)
                        .expect("Failed to create temp subdir");
                    let new_output_path = new_subdir.path().join(init_dir.file_name().unwrap());
                    store
                        .save_to_bmff_fragmented(
                            p.as_path(),
                            &fragments,
                            new_output_path.as_path(),
                            signer.as_ref(),
                            &settings,
                        )
                        .unwrap();

                    // verify the fragments
                    let output_init = new_output_path.join(p.file_name().unwrap());
                    let mut init_stream = std::fs::File::open(&output_init).unwrap();

                    for entry in &fragments {
                        let file_path = new_output_path.join(entry.file_name().unwrap());

                        let mut validation_log = StatusTracker::default();

                        let mut fragment_stream = std::fs::File::open(&file_path).unwrap();
                        let _manifest = Store::load_fragment_from_stream(
                            "mp4",
                            &mut init_stream,
                            &mut fragment_stream,
                            &mut validation_log,
                            &Settings::default(),
                        )
                        .unwrap();
                        init_stream.seek(std::io::SeekFrom::Start(0)).unwrap();
                        assert!(!validation_log.has_any_error());
                    }

                    // test verifying all at once
                    let mut output_fragments = Vec::new();
                    for entry in &fragments {
                        let file =
                            std::fs::File::open(new_output_path.join(entry.file_name().unwrap()))
                                .unwrap();
                        output_fragments.push(Box::new(file) as Box<dyn CAIRead>);
                    }

                    //let mut reader = Cursor::new(init_stream);
                    let mut validation_log = StatusTracker::default();
                    let _manifest = Store::load_fragments_from_stream(
                        "mp4",
                        &mut init_stream,
                        &mut output_fragments,
                        false,
                        &mut validation_log,
                        &settings,
                    )
                    .unwrap();

                    assert!(!validation_log.has_any_error());
                }
                Err(_) => panic!("test misconfigures"),
            }
        }
    }

    #[test]
    #[cfg(feature = "file_io")]
    fn test_bogus_cert() {
        use crate::builder::{Builder, BuilderIntent};
        let png = include_bytes!("../tests/fixtures/libpng-test.png"); // Randomly generated local Ed25519
        let ed25519 = include_bytes!("../tests/fixtures/certs/ed25519.pem");
        let certs = include_bytes!("../tests/fixtures/certs/es256.pub");
        let mut builder = Builder::new();
        builder.set_intent(BuilderIntent::Create(DigitalSourceType::Empty));

        let signer =
            crate::create_signer::from_keys(certs, ed25519, SigningAlg::Ed25519, None).unwrap();
        let mut dst = Cursor::new(Vec::new());

        // bypass auto sig check
        crate::settings::set_settings_value("verify.verify_after_sign", false).unwrap();
        crate::settings::set_settings_value("verify.verify_trust", false).unwrap();

        builder
            .sign(&signer, "image/png", &mut Cursor::new(png), &mut dst)
            .unwrap();

        let reader = crate::Reader::from_stream("image/png", &mut dst).unwrap();

        assert_eq!(reader.validation_state(), crate::ValidationState::Invalid);
    }

    #[test]
    /// Test that we can we load a store from JUMBF and then convert it back to the identical JUMBF.
    fn test_from_and_to_jumbf() {
        let settings = Settings::default();

        // test adding to actual image
        let ap = fixture_path("C.jpg");

        let mut stream = std::fs::File::open(&ap).unwrap();
        let format = "image/jpeg";

        let (manifest_bytes, _remote_url) =
            Store::load_jumbf_from_stream(format, &mut stream, &settings).unwrap();

        let store = Store::from_jumbf_with_settings(
            &manifest_bytes,
            &mut StatusTracker::default(),
            &settings,
        )
        .unwrap();

        let jumbf = store
            .to_jumbf_internal(0)
            .expect("Failed to convert store to JUMBF");

        assert_eq!(jumbf, manifest_bytes);
    }

    #[c2pa_test_async]
    async fn test_store_load_fragment_from_stream_async() {
        // Use the dash fixtures that are known to work with fragment loading
        // These are the same files used in test_bmff_fragments
        let init_segment = include_bytes!("../tests/fixtures/dashinit.mp4");
        let fragment = include_bytes!("../tests/fixtures/dash1.m4s");

        let mut init_stream = Cursor::new(init_segment);
        let mut fragment_stream = Cursor::new(fragment);

        let format = "mp4";
        let mut validation_log = StatusTracker::default();

        // Test the async fragment loading (this is what we're actually testing)
        let result = Store::load_fragment_from_stream_async(
            format,
            &mut init_stream,
            &mut fragment_stream,
            &mut validation_log,
            &Settings::default(),
        )
        .await;

        // Same validation as test_fragmented_jumbf_generation - but allow expected certificate trust errors
        match result {
            Ok(_manifest) => {
                // Verify that we successfully loaded a store from the fragment
                // The store should contain the manifest data from the fragment

                // Check for validation errors, but allow expected certificate trust errors
                if validation_log.has_any_error() {
                    let errors: Vec<_> = validation_log.filter_errors().collect();
                    let has_unexpected_errors = errors.iter().any(|item| {
                        // Allow certificate trust errors (these are expected for test fixtures)
                        // Check if the error is a CertificateTrustError
                        if let Some(err_val) = &item.err_val {
                            if err_val.contains("CertificateTrustError") {
                                return false; // This error is expected
                            }
                        }

                        // Any other errors are unexpected
                        true
                    });

                    if has_unexpected_errors {
                        panic!("Validation log contains unexpected errors: {validation_log:?}",);
                    }
                    // Certificate trust errors are OK for test fixtures
                }
            }
            Err(e) => {
                // Errors are NOT acceptable - this should work with fragments that contain manifest data
                panic!("Failed to load fragment from stream: {e:?}");
            }
        }
    }
}<|MERGE_RESOLUTION|>--- conflicted
+++ resolved
@@ -3913,26 +3913,6 @@
         validation_log: &mut StatusTracker,
         settings: &Settings,
     ) -> Result<Store> {
-<<<<<<< HEAD
-        let store = if _sync {
-            Self::from_stream(
-                asset_type,
-                &mut *init_segment,
-                verify,
-                validation_log,
-                settings,
-            )?
-        } else {
-            Self::from_stream_async(
-                asset_type,
-                &mut *init_segment,
-                verify,
-                validation_log,
-                settings,
-            )
-            .await?
-        };
-=======
         let store = Self::from_stream(
             asset_type,
             &mut *init_segment,
@@ -3940,37 +3920,17 @@
             validation_log,
             settings,
         )?;
->>>>>>> e4bc1ea5
 
         // verify the store
         if verify {
             init_segment.rewind()?;
             // verify store and claims
-<<<<<<< HEAD
-            if _sync {
-                Store::verify_store(
-                    &store,
-                    &mut ClaimAssetData::StreamFragments(init_segment, fragments, asset_type),
-                    validation_log,
-                    settings,
-                )?;
-            } else {
-                Store::verify_store_async(
-                    &store,
-                    &mut ClaimAssetData::StreamFragments(init_segment, fragments, asset_type),
-                    validation_log,
-                    settings,
-                )
-                .await?;
-            }
-=======
             Store::verify_store(
                 &store,
                 &mut ClaimAssetData::StreamFragments(init_segment, fragments, asset_type),
                 validation_log,
                 settings,
             )?;
->>>>>>> e4bc1ea5
         }
 
         Ok(store)
