// Copyright 2022 Adobe. All rights reserved.
// This file is licensed to you under the Apache License,
// Version 2.0 (http://www.apache.org/licenses/LICENSE-2.0)
// or the MIT license (http://opensource.org/licenses/MIT),
// at your option.

// Unless required by applicable law or agreed to in writing,
// this software is distributed on an "AS IS" BASIS, WITHOUT
// WARRANTIES OR REPRESENTATIONS OF ANY KIND, either express or
// implied. See the LICENSE-MIT and LICENSE-APACHE files for the
// specific language governing permissions and limitations under
// each license.

#[cfg(feature = "file_io")]
use std::path::{Path, PathBuf};
use std::{
    collections::{HashMap, HashSet},
    io::{Cursor, Read, Seek},
    vec,
};

use async_generic::async_generic;
use log::error;

#[cfg(feature = "file_io")]
use crate::jumbf_io::{
    get_file_extension, get_supported_file_extension, load_jumbf_from_file, save_jumbf_to_file,
};
use crate::{
    assertion::{Assertion, AssertionBase, AssertionData, AssertionDecodeError},
    assertions::{
        labels::{self, CLAIM},
        BmffHash, CertificateStatus, DataBox, DataHash, DataMap, ExclusionsMap, Ingredient,
        MerkleMap, Relationship, SubsetMap, TimeStamp, User, UserCbor, VecByteBuf,
    },
    asset_handlers::bmff_io::read_bmff_c2pa_boxes,
    asset_io::{
        CAIRead, CAIReadWrite, HashBlockObjectType, HashObjectPositions, RemoteRefEmbedType,
    },
    claim::{
        check_ocsp_status, check_ocsp_status_async, Claim, ClaimAssertion, ClaimAssetData,
        RemoteManifest,
    },
    cose_sign::{cose_sign, cose_sign_async},
    cose_validator::{verify_cose, verify_cose_async},
    crypto::{
        asn1::rfc3161::TstInfo,
        cose::{
            fetch_and_check_ocsp_response, fetch_and_check_ocsp_response_async, parse_cose_sign1,
            CertificateTrustPolicy, TimeStampStorage,
        },
        hash::sha256,
        ocsp::OcspResponse,
        time_stamp::verify_time_stamp,
    },
    dynamic_assertion::{
        AsyncDynamicAssertion, DynamicAssertion, DynamicAssertionContent, PartialClaim,
    },
    error::{Error, Result},
    hash_utils::{hash_by_alg, vec_compare, verify_by_alg},
    hashed_uri::HashedUri,
    http::{AsyncHttpResolver, SyncHttpResolver},
    jumbf::{
        self,
        boxes::*,
        labels::{
            manifest_label_from_uri, manifest_label_to_parts, to_assertion_uri, to_manifest_uri,
            ASSERTIONS, CREDENTIALS, DATABOXES, SIGNATURE,
        },
    },
    jumbf_io::{
        get_assetio_handler, is_bmff_format, load_jumbf_from_stream, object_locations_from_stream,
        save_jumbf_to_stream,
    },
    log_item,
    manifest_store_report::ManifestStoreReport,
    settings::{builder::OcspFetchScope, Settings},
    status_tracker::{ErrorBehavior, StatusTracker},
    utils::{
        hash_utils::HashRange,
        io_utils::{self, insert_data_at, stream_len},
        is_zero,
        patch::patch_bytes,
    },
    validation_results::validation_codes::{
        ASSERTION_CBOR_INVALID, ASSERTION_JSON_INVALID, ASSERTION_MISSING, CLAIM_MALFORMED,
    },
    validation_status::{self, ALGORITHM_UNSUPPORTED},
    AsyncSigner, Signer,
};

const MANIFEST_STORE_EXT: &str = "c2pa"; // file extension for external manifests
const DEFAULT_MANIFEST_RESPONSE_SIZE: usize = 10 * 1024 * 1024; // 10 MB

pub(crate) struct ManifestHashes {
    pub manifest_box_hash: Vec<u8>,
    pub signature_box_hash: Vec<u8>,
}

// internal struct to pass around info needed to optimally complete validation
#[derive(Default)]
pub(crate) struct StoreValidationInfo<'a> {
    pub redactions: Vec<String>, // list of redactions found in claim hierarchy
    pub ingredient_references: HashMap<String, HashSet<String>>, // mapping in ingredients to list of claims that reference it
    pub manifest_map: HashMap<String, &'a Claim>, // list of the addressable items in ingredient, saves re-parsing the items during validation
    pub binding_claim: String,                    // name of the claim that has the hash binding
    pub timestamps: HashMap<String, TstInfo>,     // list of timestamp assertions for each claim
    pub update_manifest_label: Option<String>,    // label of the update manifest if it exists
    pub manifest_store_range: Option<HashRange>, // range of the manifest store in the asset for data hash exclusions
    pub certificate_statuses: HashMap<String, Vec<Vec<u8>>>, // list of certificate status assertions for each serial
}

/// A `Store` maintains a list of `Claim` structs.
///
/// Typically, this list of `Claim`s represents all of the claims in an asset.
#[derive(Debug)]
pub struct Store {
    claims_map: HashMap<String, Claim>,
    claims: Vec<String>, // maintains order of claims
    manifest_box_hash_cache: HashMap<String, (Vec<u8>, Vec<u8>)>,
    label: String,
    provenance_path: Option<String>,
    ctp: CertificateTrustPolicy,
    remote_url: Option<String>,
    embedded: bool,
}

struct ManifestInfo<'a> {
    pub desc_box: &'a JUMBFDescriptionBox,
    pub sbox: &'a JUMBFSuperBox,
}

impl Default for Store {
    fn default() -> Self {
        let settings = crate::settings::get_settings().unwrap_or_default();
        Self::with_settings(&settings)
    }
}

impl Store {
    /// Create a new, empty claims store with default settings.
    pub fn new() -> Self {
        Store {
            claims_map: HashMap::new(),
            manifest_box_hash_cache: HashMap::new(),
            claims: Vec::new(),
            label: MANIFEST_STORE_EXT.to_string(),
            ctp: CertificateTrustPolicy::default(),
            provenance_path: None,
            remote_url: None,
            embedded: false,
        }
    }

    /// Create a new, empty claims store with the specified settings.
    pub fn with_settings(settings: &Settings) -> Self {
        let mut store = Store::new();

        // load the trust handler settings, don't worry about status as these are checked during setting generation
        if let Some(ta) = &settings.trust.trust_anchors {
            let _v = store.add_trust(ta.as_bytes());
        }

        if let Some(pa) = &settings.trust.user_anchors {
            let _v = store.add_user_trust_anchors(pa.as_bytes());
        }

        if let Some(tc) = &settings.trust.trust_config {
            let _v = store.add_trust_config(tc.as_bytes());
        }

        if let Some(al) = &settings.trust.allowed_list {
            let _v = store.add_trust_allowed_list(al.as_bytes());
        }

        store
    }

    // Append new Store to the current Store preserving the order from the new Store
    pub(crate) fn append_store(&mut self, store: &Store) {
        for claim in store.claims() {
            self.insert_restored_claim(claim.label().to_string(), claim.clone());
        }
    }

    /// Return label for the store
    #[allow(dead_code)] // doesn't harm to have this
    pub fn label(&self) -> &str {
        &self.label
    }

    /// Returns the remote url of the manifest if this [`Store`] was obtained remotely.
    pub fn remote_url(&self) -> Option<&str> {
        self.remote_url.as_deref()
    }

    /// Returns if the [`Store`] was created from an embedded manifest.
    pub fn is_embedded(&self) -> bool {
        self.embedded
    }

    /// Load set of trust anchors used for certificate validation. [u8] containing the
    /// trust anchors is passed in the trust_vec variable.
    pub fn add_trust(&mut self, trust_vec: &[u8]) -> Result<()> {
        Ok(self.ctp.add_trust_anchors(trust_vec)?)
    }

    // Load set of user trust anchors used for certificate validation. [u8] to the
    /// user trust anchors is passed in the trust_vec variable.  This can be called multiple times
    /// if there are additional trust stores.
    pub fn add_user_trust_anchors(&mut self, trust_vec: &[u8]) -> Result<()> {
        Ok(self.ctp.add_user_trust_anchors(trust_vec)?)
    }

    pub fn add_trust_config(&mut self, trust_vec: &[u8]) -> Result<()> {
        self.ctp.add_valid_ekus(trust_vec);
        Ok(())
    }

    pub fn add_trust_allowed_list(&mut self, allowed_vec: &[u8]) -> Result<()> {
        Ok(self.ctp.add_end_entity_credentials(allowed_vec)?)
    }

    /// Get the provenance if available.
    /// If loaded from an existing asset it will be provenance from the last claim.
    /// If a new claim is committed that will be the provenance claim
    pub fn provenance_path(&self) -> Option<String> {
        self.provenance_path.as_ref().cloned()
    }

    // set the path of the current provenance claim
    pub fn set_provenance_path(&mut self, claim: &Claim) {
        let path = claim.to_claim_uri();
        self.provenance_path = Some(path);
    }

    /// get the list of claims for this store in the order they were added
    pub fn claims(&self) -> Vec<&Claim> {
        self.claims
            .iter()
            .filter_map(|l| self.claims_map.get(l))
            .collect()
    }

    /// the JUMBF manifest box hash (spec 1.2) and signature box hash (2.x)
    pub(crate) fn get_manifest_box_hashes(&self, claim: &Claim) -> ManifestHashes {
        if let Some((mbh, sbh)) = self.manifest_box_hash_cache.get(claim.label()) {
            ManifestHashes {
                manifest_box_hash: mbh.clone(),
                signature_box_hash: sbh.clone(),
            }
        } else {
            ManifestHashes {
                manifest_box_hash: Store::calc_manifest_box_hash(claim, None, claim.alg())
                    .unwrap_or_default(),
                signature_box_hash: Claim::calc_sig_box_hash(claim, claim.alg())
                    .unwrap_or_default(),
            }
        }
    }

    // remove a claim from the store
    pub(crate) fn remove_claim(&mut self, label: &str) -> Option<Claim> {
        self.claims.retain(|l| l != label);
        self.claims_map.remove(label)
    }

    /// Add a new Claim to this Store. The function
    /// will return the label of the claim.
    pub fn commit_claim(&mut self, mut claim: Claim) -> Result<String> {
        // make sure there is no pending unsigned claim
        if let Some(pc) = self.provenance_claim() {
            if pc.signature_val().is_empty() {
                return Err(Error::ClaimUnsigned);
            }
        }
        // verify the claim is valid
        claim.build()?;

        // update the provenance path
        self.set_provenance_path(&claim);

        let claim_label = claim.label().to_string();

        // add ingredients claims to the store claims
        // replace any existing claims with the same label
        for ingredient in claim.claim_ingredients() {
            if self
                .claims_map
                .insert(ingredient.label().to_string(), ingredient.clone())
                .is_none()
            {
                self.claims.push(ingredient.label().to_string());
            }
        }

        // add to new claim to list of claims
        self.claims.push(claim_label.clone());
        self.claims_map.insert(claim_label.clone(), claim);

        Ok(claim_label)
    }

    /// Add a new update manifest to this Store. The manifest label
    /// may be updated to reflect is position in the manifest Store
    /// if there are conflicting label names.  The function
    /// will return the label of the claim used
    #[allow(unused)]
    pub fn update_manifest_test(&mut self, claim: &Claim) -> Result<()> {
        use crate::{
            assertions::{labels::CLAIM_THUMBNAIL, Actions},
            claim::ALLOWED_UPDATE_MANIFEST_ACTIONS,
        };

        // check for disallowed assertions
        if claim.has_assertion_type(labels::DATA_HASH)
            || claim.has_assertion_type(labels::BOX_HASH)
            || claim.has_assertion_type(labels::BMFF_HASH)
            || claim.has_assertion_type(labels::COLLECTION_HASH)
        {
            return Err(Error::ClaimInvalidContent);
        }

        // must have exactly one ingredient
        let ingredient_assertions = claim.ingredient_assertions();
        if ingredient_assertions.len() != 1 {
            return Err(Error::ClaimInvalidContent);
        }

        let ingredient = Ingredient::from_assertion(ingredient_assertions[0].assertion())?;

        // must have a parent relationship
        if ingredient.relationship != Relationship::ParentOf {
            return Err(Error::IngredientNotFound);
        }

        // make sure ingredient c2pa.manifest points to provenance claim
        if let Some(c2pa_manifest) = ingredient.c2pa_manifest() {
            // the manifest should refer to provenance claim
            if let Some(pc) = self.provenance_claim() {
                if !c2pa_manifest.url().contains(pc.label()) {
                    return Err(Error::IngredientNotFound);
                }
            } else {
                // when called from builder, there will be no provenance claim yet
                // so we cannot verify the manifest url, but we just created it.
                // return Err(Error::IngredientNotFound);
            }
        } else {
            return Err(Error::IngredientNotFound);
        }

        // must be one of the allowed actions
        for aa in claim.action_assertions() {
            let actions = Actions::from_assertion(aa.assertion())?;
            for action in actions.actions() {
                if !ALLOWED_UPDATE_MANIFEST_ACTIONS
                    .iter()
                    .any(|a| *a == action.action())
                {
                    return Err(Error::ClaimInvalidContent);
                }
            }
        }

        // thumbnail assertions are not allowed
        if claim
            .claim_assertion_store()
            .iter()
            .any(|ca| ca.label_raw().contains(CLAIM_THUMBNAIL))
        {
            return Err(Error::OtherError(
                "only one claim thumbnail assertion allowed".into(),
            ));
        }

        Ok(())
    }

    /// Add a new update manifest to this Store. The manifest label
    /// may be updated to reflect is position in the manifest Store
    /// if there are conflicting label names.  The function
    /// will return the label of the claim used
    #[allow(unused)]
    pub fn commit_update_manifest(&mut self, mut claim: Claim) -> Result<String> {
        self.update_manifest_test(&claim)?;

        claim.set_update_manifest(true);

        self.commit_claim(claim)
    }

    /// Get Claim by label
    // Returns Option<&Claim>
    pub fn get_claim(&self, label: &str) -> Option<&Claim> {
        self.claims_map.get(label)
    }

    /// Get Claim by label
    // Returns Option<&Claim>
    pub fn get_claim_mut(&mut self, label: &str) -> Option<&mut Claim> {
        self.claims_map.get_mut(label)
    }

    /// returns a Claim given a jumbf uri
    pub fn get_claim_from_uri(&self, uri: &str) -> Result<&Claim> {
        let claim_label = Store::manifest_label_from_path(uri);
        self.get_claim(&claim_label)
            .ok_or_else(|| Error::ClaimMissing {
                label: claim_label.to_owned(),
            })
    }

    /// returns a ClaimAssertion given a jumbf uri, resolving to the right claim in the store
    pub fn get_claim_assertion_from_uri(&self, uri: &str) -> Result<&ClaimAssertion> {
        // first find the right claim and then look for the assertion there
        let claim = self.get_claim_from_uri(uri)?;
        let (label, instance) = Claim::assertion_label_from_link(uri);
        claim
            .get_claim_assertion(&label, instance)
            .ok_or_else(|| Error::AssertionMissing {
                url: uri.to_owned(),
            })
    }

    /// Returns an Assertion referenced by JUMBF URI.  The URI should be absolute and include
    /// the desired Claim in the path. If you need to specify the Claim for this URI use
    /// get_assertion_from_uri_and_claim.
    /// uri - The JUMBF URI for desired Assertion.
    pub fn get_assertion_from_uri(&self, uri: &str) -> Option<&Assertion> {
        let claim_label = Store::manifest_label_from_path(uri);
        let (assertion_label, instance) = Claim::assertion_label_from_link(uri);

        if let Some(claim) = self.get_claim(&claim_label) {
            claim.get_assertion(&assertion_label, instance)
        } else {
            None
        }
    }

    /// Returns an Assertion referenced by JUMBF URI. Only the Claim specified by target_claim_label
    /// will be searched.  The target_claim_label can be a Claim label or JUMBF URI.
    /// uri - The JUMBF URI for desired Assertion.
    /// target_claim_label - Label or URI of the Claim to search for the case when the URI is a relative path.
    pub fn get_assertion_from_uri_and_claim(
        &self,
        uri: &str,
        target_claim_label: &str,
    ) -> Option<&Assertion> {
        let (assertion_label, instance) = Claim::assertion_label_from_link(uri);

        let label = Store::manifest_label_from_path(target_claim_label);

        if let Some(claim) = self.get_claim(&label) {
            claim.get_assertion(&assertion_label, instance)
        } else {
            None
        }
    }

    /// Returns a DataBox referenced by JUMBF URI if it exists.
    ///
    /// Relative paths will use the provenance claim to resolve the DataBox.d
    pub fn get_data_box_from_uri_and_claim(
        &self,
        hr: &HashedUri,
        target_claim_label: &str,
    ) -> Option<&DataBox> {
        match jumbf::labels::manifest_label_from_uri(&hr.url()) {
            Some(label) => self.get_claim(&label), // use the manifest label from the thumbnail uri
            None => self.get_claim(target_claim_label), //  relative so use the target claim label
        }
        .and_then(|claim| claim.get_databox(hr))
    }

    // Returns placeholder that will be searched for and replaced
    // with actual signature data.
    fn sign_claim_placeholder(claim: &Claim, min_reserve_size: usize) -> Vec<u8> {
        let placeholder_str = format!("signature placeholder:{}", claim.label());
        let mut placeholder = sha256(placeholder_str.as_bytes());

        use std::cmp::max;
        placeholder.resize(max(placeholder.len(), min_reserve_size), 0);

        placeholder
    }

    fn get_cose_sign1_signature(&self, manifest_id: &str) -> Option<Vec<u8>> {
        let manifest = self.get_claim(manifest_id)?;

        let sig = manifest.signature_val();
        let data = manifest.data().ok()?;
        let mut validation_log =
            StatusTracker::with_error_behavior(ErrorBehavior::StopOnFirstError);

        let sign1 = parse_cose_sign1(sig, &data, &mut validation_log).ok()?;

        Some(sign1.signature)
    }

    /// Creates a TimeStamp (c2pa.time-stamp) assertion containing the TimeStampTokens for each
    /// specified manifest_id.  If any time stamp request fails the assertion is not created.
    #[allow(dead_code)]
    #[async_generic(async_signature(
        &self,
        manifest_ids: &[&str],
        tsa_url: &str,
        http_resolver: &impl AsyncHttpResolver
    ))]
    pub fn get_timestamp_assertion(
        &self,
        manifest_ids: &[&str],
        tsa_url: &str,
        http_resolver: &impl SyncHttpResolver,
    ) -> Result<TimeStamp> {
        let mut timestamp_assertion = TimeStamp::new();
        for manifest_id in manifest_ids {
            // lets add a timestamp for old manifest
            let signature = self
                .get_cose_sign1_signature(manifest_id)
                .ok_or(Error::ClaimMissingSignatureBox)?;

            let timestamp_token = if _sync {
                TimeStamp::send_timestamp_token_request_impl(tsa_url, &signature, http_resolver)?
            } else {
                TimeStamp::send_timestamp_token_request_impl_async(
                    tsa_url,
                    &signature,
                    http_resolver,
                )
                .await?
            };

            timestamp_assertion.add_timestamp(manifest_id, &timestamp_token);
        }
        Ok(timestamp_assertion)
    }

    /// Return OCSP info if available
    // Currently only called from manifest_store behind a feature flag but this is allowable
    // anywhere so allow dead code here for future uses to compile
    #[allow(dead_code)]
    #[async_generic(async_signature(
        &self,
        http_resolver: &impl AsyncHttpResolver,
        settings: &Settings,
    ))]
    pub fn get_ocsp_status(
        &self,
        http_resolver: &impl SyncHttpResolver,
        settings: &Settings,
    ) -> Option<String> {
        let claim = self
            .provenance_claim()
            .ok_or(Error::ProvenanceMissing)
            .ok()?;

        let sig = claim.signature_val();
        let data = claim.data().ok()?;
        let mut validation_log =
            StatusTracker::with_error_behavior(ErrorBehavior::StopOnFirstError);

        let sign1 = parse_cose_sign1(sig, &data, &mut validation_log).ok()?;
        let ocsp_status = if _sync {
            check_ocsp_status(
                &sign1,
                &data,
                &self.ctp,
                None,
                None,
                &mut validation_log,
                http_resolver,
                settings,
            )
        } else {
            check_ocsp_status_async(
                &sign1,
                &data,
                &self.ctp,
                None,
                None,
                &mut validation_log,
                http_resolver,
                settings,
            )
            .await
        };
        if let Ok(info) = ocsp_status {
            if let Some(revoked_at) = &info.revoked_at {
                Some(format!(
                    "Certificate Status: Revoked, revoked at: {revoked_at}"
                ))
            } else {
                Some(format!(
                    "Certificate Status: Good, next update: {}",
                    info.next_update
                ))
            }
        } else {
            None
        }
    }

    /// Sign the claim and return signature.
    #[async_generic(async_signature(
        &self,
        claim: &Claim,
        signer: &dyn AsyncSigner,
        box_size: usize,
        settings: &Settings,
    ))]
    pub fn sign_claim(
        &self,
        claim: &Claim,
        signer: &dyn Signer,
        box_size: usize,
        settings: &Settings,
    ) -> Result<Vec<u8>> {
        let claim_bytes = claim.data()?;

        // no verification of timestamp trust while signing
        let mut adjusted_settings = settings.clone();
        adjusted_settings.verify.verify_timestamp_trust = false;

        let tss = if claim.version() > 1 {
            TimeStampStorage::V2_sigTst2_CTT
        } else {
            TimeStampStorage::V1_sigTst
        };

        let result = if _sync {
            if signer.direct_cose_handling() {
                // Let the signer do all the COSE processing and return the structured COSE data.
                return signer.sign(&claim_bytes); // do not verify remote signers (we never did)
            } else {
                cose_sign(signer, &claim_bytes, box_size, tss, &adjusted_settings)
            }
        } else {
            if signer.direct_cose_handling() {
                // Let the signer do all the COSE processing and return the structured COSE data.
                return signer.sign(claim_bytes.clone()).await;
            // do not verify remote signers (we never did)
            } else {
                cose_sign_async(signer, &claim_bytes, box_size, tss, settings).await
            }
        };
        match result {
            Ok(sig) => {
                // Sanity check: Ensure that this signature is valid.
                let verify_after_sign = settings.verify.verify_after_sign;

                if verify_after_sign {
                    let mut cose_log =
                        StatusTracker::with_error_behavior(ErrorBehavior::StopOnFirstError);

                    let result = if _sync {
                        verify_cose(
                            &sig,
                            &claim_bytes,
                            b"",
                            false,
                            &self.ctp,
                            None,
                            &mut cose_log,
                            &adjusted_settings,
                        )
                    } else {
                        verify_cose_async(
                            &sig,
                            &claim_bytes,
                            b"",
                            false,
                            &self.ctp,
                            None,
                            &mut cose_log,
                            &adjusted_settings,
                        )
                        .await
                    };
                    if let Err(err) = result {
                        error!("Signature that was just generated does not validate: {err:#?}");
                        return Err(err);
                    }
                }

                Ok(sig)
            }
            Err(e) => Err(e),
        }
    }

    /// Retrieves all manifest labels that need to fetch ocsp responses.
    pub fn get_manifest_labels_for_ocsp(&self, settings: &Settings) -> Vec<String> {
        let labels = match settings.builder.certificate_status_fetch {
            Some(ocsp_fetch) => match ocsp_fetch {
                OcspFetchScope::All => self.claims.clone(),
                OcspFetchScope::Active => {
                    if let Some(active_label) = self.provenance_label() {
                        vec![active_label]
                    } else {
                        Vec::new()
                    }
                }
            },
            None => Vec::new(),
        };

        match settings.builder.certificate_status_should_override {
            Some(should_override) => {
                if !should_override {
                    labels
                        .into_iter()
                        .filter(|label| {
                            self.claims_map
                                .get(label)
                                .is_some_and(|claim| !claim.has_ocsp_vals())
                        })
                        .collect()
                } else {
                    labels
                }
            }
            _ => Vec::new(),
        }
    }

    /// return the current provenance claim label if available
    pub fn provenance_label(&self) -> Option<String> {
        self.provenance_path()
            .map(|provenance| Store::manifest_label_from_path(&provenance))
    }

    /// return the current provenance claim if available
    pub fn provenance_claim(&self) -> Option<&Claim> {
        match self.provenance_path() {
            Some(provenance) => {
                let claim_label = Store::manifest_label_from_path(&provenance);
                self.get_claim(&claim_label)
            }
            None => None,
        }
    }

    /// return the current provenance claim as mutable if available
    pub fn provenance_claim_mut(&mut self) -> Option<&mut Claim> {
        match self.provenance_path() {
            Some(provenance) => {
                let claim_label = Store::manifest_label_from_path(&provenance);
                self.get_claim_mut(&claim_label)
            }
            None => None,
        }
    }

    // add a restored claim
    pub(crate) fn insert_restored_claim(&mut self, label: String, claim: Claim) {
        self.set_provenance_path(&claim);
        self.claims_map.insert(label.clone(), claim);
        self.claims.push(label);
    }

    // replace a claim if it already exists
    pub(crate) fn replace_claim_or_insert(&mut self, label: String, claim: Claim) {
        if self.get_claim(&label).is_some() {
            self.claims_map.insert(label.clone(), claim);
        } else {
            self.insert_restored_claim(label, claim);
        }
    }

    fn add_assertion_to_jumbf_store(
        store: &mut CAIAssertionStore,
        claim_assertion: &ClaimAssertion,
    ) -> Result<()> {
        // Grab assertion data object.
        let d = claim_assertion.assertion().decode_data();

        match d {
            AssertionData::Json(_) => {
                let mut json_data = CAIJSONAssertionBox::new(&claim_assertion.label());
                json_data.add_json(claim_assertion.assertion().data().to_vec());
                if let Some(salt) = claim_assertion.salt() {
                    json_data.set_salt(salt.clone())?;
                }
                store.add_assertion(Box::new(json_data));
            }
            AssertionData::Binary(_) => {
                // TODO: Handle other binary box types if needed.
                let mut data = JumbfEmbeddedFileBox::new(&claim_assertion.label());
                data.add_data(
                    claim_assertion.assertion().data().to_vec(),
                    claim_assertion.assertion().mime_type(),
                    None,
                );
                if let Some(salt) = claim_assertion.salt() {
                    data.set_salt(salt.clone())?;
                }
                store.add_assertion(Box::new(data));
            }
            AssertionData::Cbor(_) => {
                let mut cbor_data = CAICBORAssertionBox::new(&claim_assertion.label());
                cbor_data.add_cbor(claim_assertion.assertion().data().to_vec());
                if let Some(salt) = claim_assertion.salt() {
                    cbor_data.set_salt(salt.clone())?;
                }
                store.add_assertion(Box::new(cbor_data));
            }
            AssertionData::Uuid(s, _) => {
                let mut uuid_data = CAIUUIDAssertionBox::new(&claim_assertion.label());
                uuid_data.add_uuid(s, claim_assertion.assertion().data().to_vec())?;
                if let Some(salt) = claim_assertion.salt() {
                    uuid_data.set_salt(salt.clone())?;
                }
                store.add_assertion(Box::new(uuid_data));
            }
        }
        Ok(())
    }

    // look for old style hashing to determine if this is a pre 1.0 claim
    fn is_old_assertion(alg: &str, data: &[u8], original_hash: &[u8]) -> bool {
        let old_hash = hash_by_alg(alg, data, None);
        vec_compare(&old_hash, original_hash)
    }

    fn get_assertion_from_jumbf_store(
        claim: &Claim,
        assertion_box: &JUMBFSuperBox,
        label: &str,
        check_for_legacy_assertion: bool,
        validation_log: &mut StatusTracker,
    ) -> Result<ClaimAssertion> {
        let assertion_desc_box = assertion_box.desc_box();

        let (raw_label, instance) = Claim::assertion_label_from_link(label);
        let instance_label = Claim::label_with_instance(&raw_label, instance);
        let (assertion_hashed_uri, claim_assertion_type) = claim
            .assertion_hashed_uri_from_label(&instance_label)
            .ok_or_else(|| {
                log_item!(
                    label.to_owned(),
                    "error loading assertion",
                    "get_assertion_from_jumbf_store"
                )
                .validation_status(ASSERTION_MISSING)
                .failure_as_err(
                    validation_log,
                    Error::AssertionMissing {
                        url: instance_label.to_string(),
                    },
                )
            })?;

        let alg = match assertion_hashed_uri.alg() {
            Some(ref a) => a.clone(),
            None => claim.alg().to_string(),
        };

        // get salt value if set
        let salt = assertion_desc_box.get_salt();

        let result = match assertion_desc_box.uuid().as_ref() {
            CAI_JSON_ASSERTION_UUID => {
                let json_box = assertion_box
                    .data_box_as_json_box(0)
                    .ok_or(Error::JumbfBoxNotFound)?;

                let assertion = Assertion::from_data_json(&raw_label, json_box.json())?;

                // make sure it is JSON
                if let Err(e) = serde_json::from_slice::<serde_json::Value>(json_box.json()) {
                    log_item!(
                        label.to_owned(),
                        "invalid assertion json",
                        "get_assertion_from_jumbf_store"
                    )
                    .validation_status(ASSERTION_JSON_INVALID)
                    .failure(
                        validation_log,
                        Error::AssertionDecoding(
                            AssertionDecodeError::from_assertion_and_json_err(&assertion, e),
                        ),
                    )?;
                }

                let hash = Claim::calc_assertion_box_hash(label, &assertion, salt.clone(), &alg)?;
                Ok(ClaimAssertion::new(
                    assertion,
                    instance,
                    &hash,
                    &alg,
                    salt,
                    claim_assertion_type,
                ))
            }
            CAI_EMBEDDED_FILE_UUID => {
                let ef_box = assertion_box
                    .data_box_as_embedded_media_type_box(0)
                    .ok_or(Error::JumbfBoxNotFound)?;
                let data_box = assertion_box
                    .data_box_as_embedded_file_content_box(1)
                    .ok_or(Error::JumbfBoxNotFound)?;
                let media_type = ef_box.media_type();
                let assertion =
                    Assertion::from_data_binary(&raw_label, &media_type, data_box.data());
                let hash = Claim::calc_assertion_box_hash(label, &assertion, salt.clone(), &alg)?;
                Ok(ClaimAssertion::new(
                    assertion,
                    instance,
                    &hash,
                    &alg,
                    salt,
                    claim_assertion_type,
                ))
            }
            CAI_CBOR_ASSERTION_UUID => {
                let cbor_box = assertion_box
                    .data_box_as_cbor_box(0)
                    .ok_or(Error::JumbfBoxNotFound)?;
                let assertion = Assertion::from_data_cbor(&raw_label, cbor_box.cbor());

                // make sure it is CBOR
                if let Err(e) = serde_cbor::from_slice::<serde_cbor::Value>(cbor_box.cbor()) {
                    log_item!(
                        label.to_owned(),
                        "invalid assertion cbor",
                        "get_assertion_from_jumbf_store"
                    )
                    .validation_status(ASSERTION_CBOR_INVALID)
                    .failure(
                        validation_log,
                        Error::AssertionDecoding(
                            AssertionDecodeError::from_assertion_and_cbor_err(&assertion, e),
                        ),
                    )?;
                }

                let hash = Claim::calc_assertion_box_hash(label, &assertion, salt.clone(), &alg)?;
                Ok(ClaimAssertion::new(
                    assertion,
                    instance,
                    &hash,
                    &alg,
                    salt,
                    claim_assertion_type,
                ))
            }
            CAI_UUID_ASSERTION_UUID => {
                let uuid_box = assertion_box
                    .data_box_as_uuid_box(0)
                    .ok_or(Error::JumbfBoxNotFound)?;
                let uuid_str = hex::encode(uuid_box.uuid());
                let assertion = Assertion::from_data_uuid(&raw_label, &uuid_str, uuid_box.data());

                // if a redaction then make sure the data is zeros
                if uuid_str == C2PA_REDACTION_UUID {
                    let data = uuid_box.data();
                    if !is_zero(data) {
                        let assertion_absolute_uri =
                            to_assertion_uri(claim.label(), &instance_label);
                        log_item!(
                            assertion_absolute_uri,
                            "redacted assertion data must be zeros or empty",
                            "get_assertion_from_jumbf_store"
                        )
                        .validation_status(validation_status::ASSERTION_NOT_REDACTED)
                        .failure(
                            validation_log,
                            Error::OtherError(
                                "redacted assertion data must be zeros or empty".into(),
                            ),
                        )?;
                    }
                }

                let hash = Claim::calc_assertion_box_hash(label, &assertion, salt.clone(), &alg)?;
                Ok(ClaimAssertion::new(
                    assertion,
                    instance,
                    &hash,
                    &alg,
                    salt,
                    claim_assertion_type,
                ))
            }
            _ => Err(Error::JumbfCreationError),
        };

        if check_for_legacy_assertion {
            // make sure this is not pre 1.0 data
            match result {
                Ok(r) => {
                    // look for old style hashing
                    if Store::is_old_assertion(
                        &alg,
                        r.assertion().data(),
                        &assertion_hashed_uri.hash(),
                    ) {
                        Err(Error::PrereleaseError)
                    } else {
                        Ok(r)
                    }
                }
                Err(e) => Err(e),
            }
        } else {
            result
        }
    }

    /// Convert this claims store to a JUMBF box.
    #[allow(unused)] // used in tests
    pub fn to_jumbf(&self, signer: &dyn Signer) -> Result<Vec<u8>> {
        self.to_jumbf_internal(signer.reserve_size())
    }

    /// Convert this claims store to a JUMBF box.
    #[allow(unused)]
    pub fn to_jumbf_async(&self, signer: &dyn AsyncSigner) -> Result<Vec<u8>> {
        self.to_jumbf_internal(signer.reserve_size())
    }

    pub(crate) fn to_jumbf_internal(&self, min_reserve_size: usize) -> Result<Vec<u8>> {
        // Create the CAI block.
        let mut cai_block = Cai::new();

        // Add claims and assertions in this store to the JUMBF store.
        for claim in self.claims() {
            let cai_store = Store::build_manifest_box(claim, min_reserve_size)?;

            // add the completed CAI store into the CAI block.
            cai_block.add_box(Box::new(cai_store));
        }

        // Write it to memory.
        let mut mem_box: Vec<u8> = Vec::new();
        cai_block.write_box(&mut mem_box)?;

        if mem_box.is_empty() {
            Err(Error::JumbfCreationError)
        } else {
            Ok(mem_box)
        }
    }

    fn build_manifest_box(claim: &Claim, min_reserve_size: usize) -> Result<CAIStore> {
        // box label
        let label = claim.label();

        let mut cai_store = CAIStore::new(label, claim.update_manifest());

        for manifest_box in claim.get_box_order() {
            match *manifest_box {
                ASSERTIONS => {
                    let mut a_store = CAIAssertionStore::new();

                    // add assertions to CAI assertion store.
                    let cas = claim.claim_assertion_store();
                    for assertion in cas {
                        Store::add_assertion_to_jumbf_store(&mut a_store, assertion)?;
                    }

                    cai_store.add_box(Box::new(a_store)); // add the assertion store to the manifest
                }
                CLAIM => {
                    let mut cb = CAIClaimBox::new(claim.version());

                    // Add the Claim json
                    let claim_cbor_bytes = claim.data()?;
                    let c_cbor = JUMBFCBORContentBox::new(claim_cbor_bytes);
                    cb.add_claim(Box::new(c_cbor));

                    cai_store.add_box(Box::new(cb)); // add claim to manifest
                }
                SIGNATURE => {
                    // create a signature and add placeholder data to the CAI store.
                    let mut sigb = CAISignatureBox::new();
                    let signed_data = match claim.signature_val().is_empty() {
                        false => claim.signature_val().clone(), // existing claims have sig values
                        true => Store::sign_claim_placeholder(claim, min_reserve_size), /* empty is the new sig to be replaced */
                    };

                    let sigc = JUMBFCBORContentBox::new(signed_data);
                    sigb.add_signature(Box::new(sigc));

                    cai_store.add_box(Box::new(sigb)); // add signature to manifest
                }
                CREDENTIALS => {
                    // add vc_store if needed
                    if !claim.get_verifiable_credentials().is_empty() && claim.version() < 2 {
                        let mut vc_store = CAIVerifiableCredentialStore::new();

                        // Add assertions to CAI assertion store.
                        let vcs = claim.get_verifiable_credentials_store();
                        for (uri, assertion_data) in vcs {
                            if let AssertionData::Json(j) = assertion_data {
                                let id = Claim::vc_id(j)?;
                                let mut json_data = CAIJSONAssertionBox::new(&id);
                                json_data.add_json(j.as_bytes().to_vec());

                                if let Some(salt) = uri.salt() {
                                    json_data.set_salt(salt.clone())?;
                                }

                                vc_store.add_credential(Box::new(json_data));
                            } else {
                                return Err(Error::BadParam("VC data must be JSON".to_string()));
                            }
                        }
                        cai_store.add_box(Box::new(vc_store)); // add the CAI assertion store to manifest
                    }
                }
                DATABOXES => {
                    // Add the data boxes
                    if !claim.databoxes().is_empty() {
                        let mut databoxes = CAIDataboxStore::new();

                        for (uri, db) in claim.databoxes() {
                            let db_cbor_bytes = serde_cbor::to_vec(db)
                                .map_err(|err| Error::AssertionEncoding(err.to_string()))?;

                            let (link, instance) = Claim::assertion_label_from_link(&uri.url());
                            let label = Claim::label_with_instance(&link, instance);

                            let mut db_cbor = CAICBORAssertionBox::new(&label);
                            db_cbor.add_cbor(db_cbor_bytes);

                            if let Some(salt) = uri.salt() {
                                db_cbor.set_salt(salt.clone())?;
                            }

                            databoxes.add_databox(Box::new(db_cbor));
                        }

                        cai_store.add_box(Box::new(databoxes)); // add claim to manifest
                    }
                }
                _ => return Err(Error::ClaimInvalidContent),
            }
        }

        Ok(cai_store)
    }

    // calculate the hash of the manifest JUMBF box
    pub fn calc_manifest_box_hash(
        claim: &Claim,
        salt: Option<Vec<u8>>,
        alg: &str,
    ) -> Result<Vec<u8>> {
        let mut hash_bytes = Vec::with_capacity(4096);

        // build box
        let mut cai_store = Store::build_manifest_box(claim, 0)?;

        // add salt if requested
        if let Some(salt) = salt {
            cai_store.set_salt(salt)?;
        }

        // box content as Vec
        cai_store.super_box().write_box_payload(&mut hash_bytes)?;

        Ok(hash_by_alg(alg, &hash_bytes, None))
    }

    fn manifest_map<'a>(sb: &'a JUMBFSuperBox) -> Result<HashMap<String, ManifestInfo<'a>>> {
        let mut box_info: HashMap<String, ManifestInfo<'a>> = HashMap::new();
        for i in 0..sb.data_box_count() {
            let sbox = sb.data_box_as_superbox(i).ok_or(Error::JumbfBoxNotFound)?;
            let desc_box = sbox.desc_box();

            let label = desc_box.uuid();

            let mi = ManifestInfo { desc_box, sbox };

            box_info.insert(label, mi);
        }

        Ok(box_info)
    }

    // Compare two version labels
    // base_version_label - is the source label
    // desired_version_label - is the label to compare to the base
    // returns true if desired version is <= base version
    fn check_label_version(base_version_label: &str, desired_version_label: &str) -> bool {
        labels::version(desired_version_label) <= labels::version(base_version_label)
    }

    #[inline]
    pub fn from_jumbf(buffer: &[u8], validation_log: &mut StatusTracker) -> Result<Store> {
        Self::from_jumbf_impl(Store::new(), buffer, validation_log)
    }

    #[inline]
    pub fn from_jumbf_with_settings(
        buffer: &[u8],
        validation_log: &mut StatusTracker,
        settings: &Settings,
    ) -> Result<Store> {
        Self::from_jumbf_impl(Store::with_settings(settings), buffer, validation_log)
    }

    fn from_jumbf_impl(
        mut store: Store,
        buffer: &[u8],
        validation_log: &mut StatusTracker,
    ) -> Result<Store> {
        if buffer.is_empty() {
            return Err(Error::JumbfNotFound);
        }

        // setup a cursor for reading the buffer...
        let mut buf_reader = Cursor::new(buffer);

        // this loads up all the boxes...
        let super_box = BoxReader::read_super_box(&mut buf_reader)?;

        // this loads up all the boxes...
        let cai_block = Cai::from(super_box);

        // check the CAI Block
        let desc_box = cai_block.desc_box();
        if desc_box.uuid() != CAI_BLOCK_UUID {
            log_item!("JUMBF", "c2pa box not found", "from_jumbf").failure_no_throw(
                validation_log,
                Error::InvalidClaim(InvalidClaimError::C2paBlockNotFound),
            );

            return Err(Error::InvalidClaim(InvalidClaimError::C2paBlockNotFound));
        }

        let num_stores = cai_block.data_box_count();
        for idx in 0..num_stores {
            let cai_store_box = cai_block
                .data_box_as_superbox(idx)
                .ok_or(Error::JumbfBoxNotFound)?;
            let cai_store_desc_box = cai_store_box.desc_box();

            // ignore unknown boxes per the spec
            if cai_store_desc_box.uuid() != CAI_UPDATE_MANIFEST_UUID
                && cai_store_desc_box.uuid() != CAI_STORE_UUID
            {
                continue;
            }

            // remember the order of the boxes to insure the box hashes can be regenerated
            let mut box_order: Vec<&str> = Vec::new();

            // make sure there are not multiple claim boxes
            let mut claim_box_cnt = 0;
            for i in 0..cai_store_box.data_box_count() {
                let sbox = cai_store_box
                    .data_box_as_superbox(i)
                    .ok_or(Error::JumbfBoxNotFound)?;
                let desc_box = sbox.desc_box();

                if desc_box.uuid() == CAI_CLAIM_UUID {
                    claim_box_cnt += 1;
                }

                if claim_box_cnt > 1 {
                    log_item!("JUMBF", "c2pa multiple claim boxes found", "from_jumbf")
                        .validation_status(validation_status::CLAIM_MULTIPLE)
                        .failure_no_throw(
                            validation_log,
                            Error::InvalidClaim(InvalidClaimError::C2paMultipleClaimBoxes),
                        );

                    return Err(Error::InvalidClaim(
                        InvalidClaimError::C2paMultipleClaimBoxes,
                    ));
                }

                let (box_label, _instance) =
                    Claim::box_name_label_instance(desc_box.label().as_ref());
                match box_label.as_ref() {
                    ASSERTIONS => box_order.push(ASSERTIONS),
                    CLAIM => box_order.push(CLAIM),
                    SIGNATURE => box_order.push(SIGNATURE),
                    CREDENTIALS => box_order.push(CREDENTIALS),
                    DATABOXES => box_order.push(DATABOXES),
                    _ => {
                        log_item!("JUMBF", "unrecognized manifest box", "from_jumbf")
                            .validation_status(validation_status::CLAIM_MULTIPLE)
                            .failure(
                                validation_log,
                                Error::InvalidClaim(InvalidClaimError::ClaimBoxData),
                            )?;
                    }
                }
            }

            let is_update_manifest = cai_store_desc_box.uuid() == CAI_UPDATE_MANIFEST_UUID;

            // get map of boxes in this manifest
            let manifest_boxes = Store::manifest_map(cai_store_box)?;

            // retrieve the claim & validate
            let claim_superbox = manifest_boxes
                .get(CAI_CLAIM_UUID)
                .ok_or(Error::InvalidClaim(
                    InvalidClaimError::ClaimSuperboxNotFound,
                ))?
                .sbox;
            let claim_desc_box = manifest_boxes
                .get(CAI_CLAIM_UUID)
                .ok_or(Error::InvalidClaim(
                    InvalidClaimError::ClaimDescriptionBoxNotFound,
                ))?
                .desc_box;

            // check if version is supported
            let claim_box_ver = claim_desc_box.label();
            if !Self::check_label_version(&Claim::build_version_support(), &claim_box_ver) {
                return Err(Error::InvalidClaim(InvalidClaimError::ClaimVersionTooNew));
            }

            // check box contents
            if claim_desc_box.uuid() == CAI_CLAIM_UUID {
                // must be have only one claim
                if claim_superbox.data_box_count() > 1 {
                    return Err(Error::InvalidClaim(InvalidClaimError::DuplicateClaimBox {
                        label: claim_desc_box.label(),
                    }));
                }
                // better be, but just in case...

                let cbor_box = match claim_superbox.data_box_as_cbor_box(0) {
                    Some(c) => c,
                    None => {
                        // check for old claims for reporting
                        match claim_superbox.data_box_as_json_box(0) {
                            Some(_c) => {
                                log_item!("JUMBF", "error loading claim data", "from_jumbf")
                                    .failure_no_throw(validation_log, Error::PrereleaseError);

                                return Err(Error::PrereleaseError);
                            }
                            None => {
                                log_item!("JUMBF", "error loading claim data", "from_jumbf")
                                    .failure_no_throw(
                                        validation_log,
                                        Error::InvalidClaim(InvalidClaimError::ClaimBoxData),
                                    );

                                return Err(Error::InvalidClaim(InvalidClaimError::ClaimBoxData));
                            }
                        }
                    }
                };

                if cbor_box.box_uuid() != JUMBF_CBOR_UUID {
                    return Err(Error::InvalidClaim(
                        InvalidClaimError::ClaimDescriptionBoxInvalid,
                    ));
                }
            }

            // retrieve the signature
            let sig_superbox = manifest_boxes
                .get(CAI_SIGNATURE_UUID)
                .ok_or(Error::InvalidClaim(
                    InvalidClaimError::ClaimSignatureBoxNotFound,
                ))?
                .sbox;
            let sig_desc_box = manifest_boxes
                .get(CAI_SIGNATURE_UUID)
                .ok_or(Error::InvalidClaim(
                    InvalidClaimError::ClaimSignatureDescriptionBoxNotFound,
                ))?
                .desc_box;

            // check box contents
            if sig_desc_box.uuid() == CAI_SIGNATURE_UUID {
                // better be, but just in case...
                let sig_box = sig_superbox
                    .data_box_as_cbor_box(0)
                    .ok_or(Error::JumbfBoxNotFound)?;
                if sig_box.box_uuid() != JUMBF_CBOR_UUID {
                    return Err(Error::InvalidClaim(
                        InvalidClaimError::ClaimSignatureDescriptionBoxInvalid,
                    ));
                }
            }
            // save signature to be validated on load
            let sig_data = sig_superbox
                .data_box_as_cbor_box(0)
                .ok_or(Error::JumbfBoxNotFound)?;

            // Create a new Claim object from jumbf data after validations
            let cbor_box = claim_superbox
                .data_box_as_cbor_box(0)
                .ok_or(Error::JumbfBoxNotFound)?;
            let mut claim = Claim::from_data(&cai_store_desc_box.label(), cbor_box.cbor())
                .map_err(|e| {
                    log_item!(CLAIM, "CLAIM CBOR could not be decoded", "from_jumbf")
                        .validation_status(CLAIM_MALFORMED)
                        .failure_as_err(validation_log, e)
                })?;

            // the claim must have an algorithm to be able to process internal hashes
            if claim.alg_raw().is_none() {
                return Err(log_item!(
                    claim.label().to_owned(),
                    "no hashing algorithm found for claim",
                    "from_jumbf"
                )
                .validation_status(ALGORITHM_UNSUPPORTED)
                .failure_as_err(validation_log, Error::UnknownAlgorithm));
            }

            // make sure box version label match the read Claim
            if claim.version() > 1 {
                match labels::version(&claim_box_ver) {
                    v if claim.version() >= v => (),
                    _ => return Err(Error::InvalidClaim(InvalidClaimError::ClaimBoxVersion)),
                }
            }

            // set the  type of manifest
            claim.set_update_manifest(is_update_manifest);

            // set order to process JUMBF boxes
            claim.set_box_order(box_order);

            // retrieve & set signature for each claim
            claim.set_signature_val(sig_data.cbor().clone()); // load the stored signature

            // retrieve the assertion store
            let assertion_store_box = manifest_boxes
                .get(CAI_ASSERTION_STORE_UUID)
                .ok_or(Error::InvalidClaim(
                    InvalidClaimError::AssertionStoreSuperboxNotFound,
                ))?
                .sbox;

            let num_assertions = assertion_store_box.data_box_count();

            // loop over all assertions in assertion store...
            let mut check_for_legacy_assertion = true;
            for idx in 0..num_assertions {
                let assertion_box = assertion_store_box
                    .data_box_as_superbox(idx)
                    .ok_or(Error::JumbfBoxNotFound)?;
                let assertion_desc_box = assertion_box.desc_box();

                // Add assertions to claim after validation
                let label = assertion_desc_box.label();
                match Store::get_assertion_from_jumbf_store(
                    &claim,
                    assertion_box,
                    &label,
                    check_for_legacy_assertion,
                    validation_log,
                ) {
                    Ok(assertion) => {
                        claim.put_assertion_store(assertion); // restore assertion data to claim
                        check_for_legacy_assertion = false; // only need to check once
                    }
                    Err(e) => {
                        // if this is an old manifest always return
                        if std::mem::discriminant(&e)
                            == std::mem::discriminant(&Error::PrereleaseError)
                        {
                            log_item!("JUMBF", "error loading assertion", "from_jumbf")
                                .failure_no_throw(validation_log, e);

                            return Err(Error::PrereleaseError);
                        }
                        return Err(e);
                    }
                }
            }

            // load vc_store if available
            if let Some(mi) = manifest_boxes.get(CAI_VERIFIABLE_CREDENTIALS_STORE_UUID) {
                let vc_store = mi.sbox;
                let num_vcs = vc_store.data_box_count();

                // VC stores should not be in a 2.x claim
                if claim.version() > 1 {
                    return Err(Error::InvalidClaim(InvalidClaimError::UnsupportedFeature(
                        "Verifiable Credentials Store > v1 claim".to_string(),
                    )));
                }

                for idx in 0..num_vcs {
                    let vc_box = vc_store
                        .data_box_as_superbox(idx)
                        .ok_or(Error::JumbfBoxNotFound)?;
                    let vc_json = vc_box
                        .data_box_as_json_box(0)
                        .ok_or(Error::JumbfBoxNotFound)?;
                    let vc_desc_box = vc_box.desc_box();
                    let _id = vc_desc_box.label();

                    let json_str = String::from_utf8(vc_json.json().to_vec())
                        .map_err(|_| InvalidClaimError::VerifiableCredentialStoreInvalid)?;

                    let salt = vc_desc_box.get_salt();

                    claim.put_verifiable_credential(&json_str, salt)?;
                }
            }

            // load databox store if available
            if let Some(mi) = manifest_boxes.get(CAI_DATABOXES_STORE_UUID) {
                let databox_store = mi.sbox;
                let num_databoxes = databox_store.data_box_count();

                for idx in 0..num_databoxes {
                    let db_box = databox_store
                        .data_box_as_superbox(idx)
                        .ok_or(Error::JumbfBoxNotFound)?;
                    let db_cbor = db_box
                        .data_box_as_cbor_box(0)
                        .ok_or(Error::JumbfBoxNotFound)?;
                    let db_desc_box = db_box.desc_box();
                    let label = db_desc_box.label();

                    let salt = db_desc_box.get_salt();

                    claim.put_databox(&label, db_cbor.cbor(), salt)?;
                }
            }

            // save the hash of the loaded manifest for ingredient validation
            // and the signature box for Ingredient_v3
            store.manifest_box_hash_cache.insert(
                claim.label().to_owned(),
                (
                    Store::calc_manifest_box_hash(&claim, None, claim.alg())?,
                    Claim::calc_sig_box_hash(&claim, claim.alg())?,
                ),
            );

            // add claim to store
            store.insert_restored_claim(cai_store_desc_box.label(), claim);
        }

        Ok(store)
    }

    // Get the store label from jumbf path
    pub fn manifest_label_from_path(claim_path: &str) -> String {
        if let Some(s) = jumbf::labels::manifest_label_from_uri(claim_path) {
            s
        } else {
            claim_path.to_owned()
        }
    }

    // recursively walk the ingredients and validate
    fn ingredient_checks(
        store: &Store,
        claim: &Claim,
        svi: &StoreValidationInfo,
        asset_data: &mut ClaimAssetData<'_>,
        validation_log: &mut StatusTracker,
        http_resolver: &impl SyncHttpResolver,
        settings: &Settings,
    ) -> Result<()> {
        // walk the ingredients
        for i in claim.ingredient_assertions() {
            // allow for zero out ingredient assertions
            if is_zero(i.assertion().data()) {
                continue;
            }

            let ingredient_assertion = Ingredient::from_assertion(i.assertion()).map_err(|e| {
                log_item!(
                    i.label().clone(),
                    "ingredient assertion could not be parsed",
                    "ingredient_checks"
                )
                .validation_status(validation_status::ASSERTION_INGREDIENT_MALFORMED)
                .failure_as_err(validation_log, e)
            })?;

            // we don't care about InputTo ingredients
            if ingredient_assertion.relationship == Relationship::InputTo {
                continue;
            }

            validation_log
                .push_ingredient_uri(jumbf::labels::to_assertion_uri(claim.label(), &i.label()));

            // is this an ingredient
            if let Some(c2pa_manifest) = ingredient_assertion.c2pa_manifest() {
                // if this is a v3 ingredient then it must have validation report indicating it was validated
                if let Some(ingredient_version) = ingredient_assertion.version() {
                    if ingredient_version >= 3 && ingredient_assertion.validation_results.is_none()
                    {
                        log_item!(
                            jumbf::labels::to_assertion_uri(claim.label(), &i.label()),
                            "ingredient V3 must have validation results",
                            "ingredient_checks"
                        )
                        .validation_status(validation_status::ASSERTION_INGREDIENT_MALFORMED)
                        .failure(
                            validation_log,
                            Error::HashMismatch(
                                "ingredient V3 missing validation status".to_string(),
                            ),
                        )?;
                    }
                }

                let label = Store::manifest_label_from_path(&c2pa_manifest.url());

                // check for self reference, i.e. a circular reference
                if claim.label() == label {
                    log_item!(
                        jumbf::labels::to_assertion_uri(claim.label(), &i.label()),
                        "ingredient cannot reference self",
                        "ingredient_checks"
                    )
                    .validation_status(validation_status::ASSERTION_INGREDIENT_MALFORMED)
                    .failure(
                        validation_log,
                        Error::HashMismatch("ingredient cannot refernce self".to_string()),
                    )?;

                    continue;
                }

                if let Some(ingredient) = store.get_claim(&label) {
                    let alg = match c2pa_manifest.alg() {
                        Some(a) => a,
                        None => ingredient.alg().to_owned(),
                    };

                    // are we evaluating a 2.x manifest, then use those rule
                    let ingredient_version = ingredient.version();
                    let has_redactions = svi.redactions.iter().any(|r| r.contains(&label));

                    // allow the extra ingredient trust checks
                    // these checks are to prevent the trust spoofing
                    let check_ingredient_trust: bool = settings.verify.verify_trust;

                    // get the 1.1-1.2 box hash
                    let ingredient_hashes = store.get_manifest_box_hashes(ingredient);

                    // since no redactions we can try manifest match method
                    let mut pre_v1_3_hash = false;
                    let manifests_match = if !has_redactions {
                        // test for 1.1 hash then 1.0 version
                        if !vec_compare(&c2pa_manifest.hash(), &ingredient_hashes.manifest_box_hash)
                        {
                            // try legacy hash
                            pre_v1_3_hash = true;
                            verify_by_alg(&alg, &c2pa_manifest.hash(), &ingredient.data()?, None)
                        } else {
                            true
                        }
                    } else {
                        false
                    };

                    // since the manifest hashes are equal we can short circuit the rest of the validation
                    // we can only do this for post 1.3 Claims since manfiest box hashing was not available
                    if manifests_match && !pre_v1_3_hash {
                        log_item!(
                            c2pa_manifest.url(),
                            "ingredient hash matched",
                            "ingredient_checks"
                        )
                        .validation_status(validation_status::INGREDIENT_MANIFEST_VALIDATED)
                        .success(validation_log);
                    }

                    // if mismatch is not because of a redaction this is a hard error
                    if !manifests_match && !has_redactions {
                        log_item!(
                            c2pa_manifest.url(),
                            "ingredient hash incorrect",
                            "ingredient_checks"
                        )
                        .validation_status(validation_status::INGREDIENT_MANIFEST_MISMATCH)
                        .failure(
                            validation_log,
                            Error::HashMismatch(
                                "ingredient hash does not match found ingredient".to_string(),
                            ),
                        )?;
                    }

                    // if manifest hash did not match because of redaction and this is a V2 or greater claim then we
                    // must try the signature validation method before proceeding
                    if !manifests_match && has_redactions && ingredient_version > 1 {
                        let claim_signature =
                            ingredient_assertion.signature().ok_or_else(|| {
                                log_item!(
                                    c2pa_manifest.url(),
                                    "ingredient claimSignature missing",
                                    "ingredient_checks"
                                )
                                .validation_status(
                                    validation_status::INGREDIENT_CLAIM_SIGNATURE_MISSING,
                                )
                                .failure_as_err(
                                    validation_log,
                                    Error::HashMismatch(
                                        "ingredient claimSignature missing".to_string(),
                                    ),
                                )
                            })?;

                        // compare the signature box hashes
                        if vec_compare(
                            &claim_signature.hash(),
                            &ingredient_hashes.signature_box_hash,
                        ) {
                            log_item!(
                                c2pa_manifest.url(),
                                "ingredient claimSignature validated",
                                "ingredient_checks"
                            )
                            .validation_status(
                                validation_status::INGREDIENT_CLAIM_SIGNATURE_VALIDATED,
                            )
                            .informational(validation_log);
                        } else {
                            log_item!(
                                c2pa_manifest.url(),
                                "ingredient claimSignature mismatch",
                                "ingredient_checks"
                            )
                            .validation_status(
                                validation_status::INGREDIENT_CLAIM_SIGNATURE_MISMATCH,
                            )
                            .failure(
                                validation_log,
                                Error::HashMismatch(
                                    "ingredient claimSignature mismatch".to_string(),
                                ),
                            )?;
                        }
                    }

                    // if this ingredient is the hash binding claim (update manifest)
                    // then we have to check the binding here
                    if ingredient.label() == svi.binding_claim {
                        Claim::verify_hash_binding(ingredient, asset_data, svi, validation_log)?;
                    }

                    // if manifest hash did not match we continue on to do a full claim validation
<<<<<<< HEAD
                    Claim::verify_claim(
                        ingredient,
                        asset_data,
                        svi,
                        check_ingredient_trust,
                        &store.ctp,
                        validation_log,
                        settings,
                    )?;
=======
                    if !manifests_match {
                        Claim::verify_claim(
                            ingredient,
                            asset_data,
                            svi,
                            check_ingredient_trust,
                            &store.ctp,
                            validation_log,
                            http_resolver,
                            settings,
                        )?;
                    }
>>>>>>> c76b15fd

                    // recurse nested ingredients
                    Store::ingredient_checks(
                        store,
                        ingredient,
                        svi,
                        asset_data,
                        validation_log,
                        http_resolver,
                        settings,
                    )?;
                } else {
                    log_item!(label.clone(), "ingredient not found", "ingredient_checks")
                        .validation_status(validation_status::INGREDIENT_MANIFEST_MISSING)
                        .failure(
                            validation_log,
                            Error::ClaimVerification(format!("ingredient: {label} is missing")),
                        )?;
                }
            } else {
                let title = ingredient_assertion.title.unwrap_or("no title".into());
                let description = format!("{title}: ingredient does not have provenance");
                log_item!(
                    jumbf::labels::to_assertion_uri(claim.label(), &i.label()),
                    description,
                    "ingredient_checks"
                )
                .validation_status(validation_status::INGREDIENT_PROVENANCE_UNKNOWN)
                .informational(validation_log);
            }
            validation_log.pop_ingredient_uri();
        }

        Ok(())
    }

    // recursively walk the ingredients and validate
    async fn ingredient_checks_async(
        store: &Store,
        claim: &Claim,
        svi: &StoreValidationInfo<'_>,
        asset_data: &mut ClaimAssetData<'_>,
        validation_log: &mut StatusTracker,
        http_resolver: &impl AsyncHttpResolver,
        settings: &Settings,
    ) -> Result<()> {
        // walk the ingredients
        for i in claim.ingredient_assertions() {
            // allow for zero out ingredient assertions
            if is_zero(i.assertion().data()) {
                continue;
            }

            let ingredient_assertion = Ingredient::from_assertion(i.assertion()).map_err(|e| {
                log_item!(
                    i.label().clone(),
                    "ingredient assertion could not be parsed",
                    "ingredient_checks"
                )
                .validation_status(validation_status::ASSERTION_INGREDIENT_MALFORMED)
                .failure_as_err(validation_log, e)
            })?;

            // we don't care about InputTo ingredients
            if ingredient_assertion.relationship == Relationship::InputTo {
                continue;
            }

            validation_log
                .push_ingredient_uri(jumbf::labels::to_assertion_uri(claim.label(), &i.label()));

            // is this an ingredient
            if let Some(c2pa_manifest) = ingredient_assertion.c2pa_manifest() {
                // if this is a v3 ingredient then it must have validation report indicating it was validated
                if let Some(ingredient_version) = ingredient_assertion.version() {
                    if ingredient_version >= 3 && ingredient_assertion.validation_results.is_none()
                    {
                        log_item!(
                            jumbf::labels::to_assertion_uri(claim.label(), &i.label()),
                            "ingredient V3 must have validation results",
                            "ingredient_checks"
                        )
                        .validation_status(validation_status::ASSERTION_INGREDIENT_MALFORMED)
                        .failure(
                            validation_log,
                            Error::HashMismatch(
                                "ingredient V3 missing validation status".to_string(),
                            ),
                        )?;
                    }
                }

                let label = Store::manifest_label_from_path(&c2pa_manifest.url());

                // check for self reference, i.e. a circular reference
                if claim.label() == label {
                    log_item!(
                        jumbf::labels::to_assertion_uri(claim.label(), &i.label()),
                        "ingredient cannot reference self",
                        "ingredient_checks"
                    )
                    .validation_status(validation_status::ASSERTION_INGREDIENT_MALFORMED)
                    .failure(
                        validation_log,
                        Error::HashMismatch("ingredient cannot refernce self".to_string()),
                    )?;

                    continue;
                }

                if let Some(ingredient) = store.get_claim(&label) {
                    let alg = match c2pa_manifest.alg() {
                        Some(a) => a,
                        None => ingredient.alg().to_owned(),
                    };

                    // are we evaluating a 2.x manifest, then use those rule
                    let ingredient_version = ingredient.version();
                    let has_redactions = svi.redactions.iter().any(|r| r.contains(&label));

                    // allow the extra ingredient trust checks
                    // these checks are to prevent the trust spoofing
                    let check_ingredient_trust = settings.verify.verify_trust;

                    // get the 1.1-1.2 box hash
                    let ingredient_hashes = store.get_manifest_box_hashes(ingredient);

                    // since no redactions we can try manifest match method
                    let mut pre_v1_3_hash = false;
                    let manifests_match = if !has_redactions {
                        // test for 1.1 hash then 1.0 version
                        if !vec_compare(&c2pa_manifest.hash(), &ingredient_hashes.manifest_box_hash)
                        {
                            // try legacy hash
                            pre_v1_3_hash = true;
                            verify_by_alg(&alg, &c2pa_manifest.hash(), &ingredient.data()?, None)
                        } else {
                            true
                        }
                    } else {
                        false
                    };

                    // since the manifest hashes are equal we can short circuit the rest of the validation
                    // we can only do this for post 1.3 Claims since manfiest box hashing was not available
                    if manifests_match && !pre_v1_3_hash {
                        log_item!(
                            c2pa_manifest.url(),
                            "ingredient hash matched",
                            "ingredient_checks"
                        )
                        .validation_status(validation_status::INGREDIENT_MANIFEST_VALIDATED)
                        .success(validation_log);
                    }

                    // if mismatch is not because of a redaction this is a hard error
                    if !manifests_match && !has_redactions {
                        log_item!(
                            c2pa_manifest.url(),
                            "ingredient hash incorrect",
                            "ingredient_checks"
                        )
                        .validation_status(validation_status::INGREDIENT_MANIFEST_MISMATCH)
                        .failure(
                            validation_log,
                            Error::HashMismatch(
                                "ingredient hash does not match found ingredient".to_string(),
                            ),
                        )?;
                    }

                    // if manifest hash did not match and this is a V2 or greater claim then we
                    // must try the signature validation method before proceeding
                    if !manifests_match && has_redactions && ingredient_version > 1 {
                        let claim_signature =
                            ingredient_assertion.signature().ok_or_else(|| {
                                log_item!(
                                    c2pa_manifest.url(),
                                    "ingredient claimSignature missing",
                                    "ingredient_checks"
                                )
                                .validation_status(
                                    validation_status::INGREDIENT_CLAIM_SIGNATURE_MISSING,
                                )
                                .failure_as_err(
                                    validation_log,
                                    Error::HashMismatch(
                                        "ingredient claimSignature missing".to_string(),
                                    ),
                                )
                            })?;

                        // compare the signature box hashes
                        if vec_compare(
                            &claim_signature.hash(),
                            &ingredient_hashes.signature_box_hash,
                        ) {
                            log_item!(
                                c2pa_manifest.url(),
                                "ingredient claimSignature validated",
                                "ingredient_checks"
                            )
                            .validation_status(
                                validation_status::INGREDIENT_CLAIM_SIGNATURE_VALIDATED,
                            )
                            .informational(validation_log);
                        } else {
                            log_item!(
                                c2pa_manifest.url(),
                                "ingredient claimSignature mismatch",
                                "ingredient_checks"
                            )
                            .validation_status(
                                validation_status::INGREDIENT_CLAIM_SIGNATURE_MISMATCH,
                            )
                            .failure(
                                validation_log,
                                Error::HashMismatch(
                                    "ingredient claimSignature mismatch".to_string(),
                                ),
                            )?;
                        }
                    }

                    // if this ingredient is the hash binding claim (update manifest)
                    // then we have to check the binding here
                    if ingredient.label() == svi.binding_claim {
                        Claim::verify_hash_binding(ingredient, asset_data, svi, validation_log)?;
                    }

                    // if manifest hash did not match we continue on to do a full claim validation
<<<<<<< HEAD
                    Claim::verify_claim_async(
                        ingredient,
                        asset_data,
                        svi,
                        check_ingredient_trust,
                        &store.ctp,
                        validation_log,
                        settings,
                    )
                    .await?;
=======
                    if !manifests_match {
                        Claim::verify_claim_async(
                            ingredient,
                            asset_data,
                            svi,
                            check_ingredient_trust,
                            &store.ctp,
                            validation_log,
                            http_resolver,
                            settings,
                        )
                        .await?;
                    }
>>>>>>> c76b15fd

                    // recurse nested ingredients
                    Box::pin(Store::ingredient_checks_async(
                        store,
                        ingredient,
                        svi,
                        asset_data,
                        validation_log,
                        http_resolver,
                        settings,
                    ))
                    .await?;
                } else {
                    log_item!(label.clone(), "ingredient not found", "ingredient_checks")
                        .validation_status(validation_status::INGREDIENT_MANIFEST_MISSING)
                        .failure(
                            validation_log,
                            Error::ClaimVerification(format!("ingredient: {label} is missing")),
                        )?;
                }
            } else {
                let title = ingredient_assertion.title.unwrap_or("no title".into());
                let description = format!("{title}: ingredient does not have provenance");
                log_item!(
                    jumbf::labels::to_assertion_uri(claim.label(), &i.label()),
                    description,
                    "ingredient_checks"
                )
                .validation_status(validation_status::INGREDIENT_PROVENANCE_UNKNOWN)
                .informational(validation_log);
            }
            validation_log.pop_ingredient_uri();
        }

        Ok(())
    }

    fn get_store_validation_info<'a>(
        &'a self,
        claim: &'a Claim,
        asset_data: &mut ClaimAssetData<'_>,
        validation_log: &mut StatusTracker,
        settings: &Settings,
    ) -> Result<StoreValidationInfo<'a>> {
        let mut svi = StoreValidationInfo::default();
        Store::get_claim_referenced_manifests(claim, self, &mut svi, true, validation_log)?;

        // find the manifest with the hash binding
        svi.binding_claim = self.get_hash_binding_manifest(claim).ok_or_else(|| {
            log_item!(
                to_manifest_uri(claim.label()),
                "could not find manifest with hard binding",
                "get_store_validation_info"
            )
            .validation_status(validation_status::HARD_BINDINGS_MISSING)
            .failure_as_err(validation_log, Error::ClaimMissingHardBinding)
        })?;

        // save the update manifest label if it exists
        if claim.update_manifest() {
            svi.update_manifest_label = Some(claim.label().to_owned());
        }

        // get the manifest offset position
        let locations = match asset_data {
            #[cfg(feature = "file_io")]
            ClaimAssetData::Path(path) => {
                let format = get_supported_file_extension(path).ok_or(Error::UnsupportedType)?;
                let mut reader = std::fs::File::open(path)?;

                object_locations_from_stream(&format, &mut reader)
            }
            ClaimAssetData::Bytes(items, typ) => {
                let format = typ.to_owned();
                let mut reader = Cursor::new(items);

                object_locations_from_stream(&format, &mut reader)
            }
            ClaimAssetData::Stream(reader, typ) => {
                let format = typ.to_owned();
                let positions = object_locations_from_stream(&format, reader);
                reader.rewind()?;
                positions
            }
            ClaimAssetData::StreamFragment(reader, _read1, typ) => {
                let format = typ.to_owned();
                object_locations_from_stream(&format, reader)
            }
            #[cfg(feature = "file_io")]
            ClaimAssetData::StreamFragments(reader, _path_bufs, typ) => {
                let format = typ.to_owned();
                object_locations_from_stream(&format, reader)
            }
        };

        if let Ok(locations) = locations {
            if let Some(manifest_loc) = locations
                .iter()
                .find(|o| o.htype == HashBlockObjectType::Cai)
            {
                svi.manifest_store_range = Some(HashRange::new(
                    manifest_loc.offset as u64,
                    manifest_loc.length as u64,
                ));
            }
        }

        for found_claim in svi.manifest_map.values() {
            // get the timestamp assertions
            let timestamp_assertions = found_claim.timestamp_assertions();
            for ta in timestamp_assertions {
                let timestamp_assertion =
                    TimeStamp::from_assertion(ta.assertion()).map_err(|_e| {
                        log_item!(
                            ta.label(),
                            "could not parse timestamp assertion",
                            "get_claim_referenced_manifests"
                        )
                        .validation_status(validation_status::ASSERTION_TIMESTAMP_MALFORMED)
                        .failure_as_err(
                            validation_log,
                            Error::ValidationRule("timestamp assertion malformed".into()),
                        )
                    })?;

                // save the valid timestamps stored in the StoreValidationInfo
                // we only use valid timestamps, otherwise just ignore
                let mut adjusted_settings = settings.clone();
                let original_trust_val = adjusted_settings.verify.verify_timestamp_trust;
                for (referenced_claim, time_stamp_token) in timestamp_assertion.as_ref() {
                    if let Some(rc) = svi.manifest_map.get(referenced_claim) {
                        if rc.version() == 1 {
                            // no trust checks for leagacy timestamps
                            adjusted_settings.verify.verify_timestamp_trust = false;
                        }

                        if let Ok(tst_info) = verify_time_stamp(
                            time_stamp_token,
                            rc.signature_val(),
                            &self.ctp,
                            validation_log,
                            &adjusted_settings,
                        ) {
                            svi.timestamps.insert(rc.label().to_owned(), tst_info);
                        }
                    }
                    adjusted_settings.verify.verify_timestamp_trust = original_trust_val;
                }
            }

            // get the certificate status assertions
            let certificate_status_assertions = found_claim.certificate_status_assertions();
            for csa in certificate_status_assertions {
                let certificate_status_assertion =
                    CertificateStatus::from_assertion(csa.assertion())?;

                // save the ocsp_ders stored in the StoreValidationInfo
                for ocsp_der in certificate_status_assertion.as_ref() {
                    if let Ok(response) =
                        OcspResponse::from_der_checked(ocsp_der, None, validation_log)
                    {
                        let ocsp_ders = svi
                            .certificate_statuses
                            .entry(response.certificate_serial_num)
                            .or_insert(Vec::new());
                        ocsp_ders.push(response.ocsp_der);
                    }
                }
            }
        }

        Ok(svi)
    }

    /// Verify Store
    /// store: Store to validate
    /// xmp_str: String containing entire XMP block of the asset
    /// asset_bytes: bytes of the asset to be verified
    /// validation_log: If present all found errors are logged and returned, other wise first error causes exit and is returned
    #[async_generic(async_signature(
        store: &Store,
        asset_data: &mut ClaimAssetData<'_>,
        validation_log: &mut StatusTracker,
        http_resolver: &impl AsyncHttpResolver,
        settings: &Settings,

    ))]
    pub fn verify_store(
        store: &Store,
        asset_data: &mut ClaimAssetData<'_>,
        validation_log: &mut StatusTracker,
        http_resolver: &impl SyncHttpResolver,
        settings: &Settings,
    ) -> Result<()> {
        let claim = match store.provenance_claim() {
            Some(c) => c,
            None => {
                log_item!("Unknown", "could not find active manifest", "verify_store")
                    .validation_status(validation_status::CLAIM_MISSING)
                    .failure_no_throw(validation_log, Error::ProvenanceMissing);

                return Err(Error::ProvenanceMissing);
            }
        };

        // get info needed to complete validation
        let svi = store.get_store_validation_info(claim, asset_data, validation_log, settings)?;

        if _sync {
            // verify the provenance claim
            Claim::verify_claim(
                claim,
                asset_data,
                &svi,
                true,
                &store.ctp,
                validation_log,
                http_resolver,
                settings,
            )?;

            Store::ingredient_checks(
                store,
                claim,
                &svi,
                asset_data,
                validation_log,
                http_resolver,
                settings,
            )?;
        } else {
            Claim::verify_claim_async(
                claim,
                asset_data,
                &svi,
                true,
                &store.ctp,
                validation_log,
                http_resolver,
                settings,
            )
            .await?;

            Store::ingredient_checks_async(
                store,
                claim,
                &svi,
                asset_data,
                validation_log,
                http_resolver,
                settings,
            )
            .await?;
        }

        Ok(())
    }

    // generate a list of AssetHashes based on the location of objects in the stream
    fn generate_data_hashes_for_stream<R>(
        stream: &mut R,
        alg: &str,
        block_locations: &mut Vec<HashObjectPositions>,
        calc_hashes: bool,
    ) -> Result<Vec<DataHash>>
    where
        R: Read + Seek + ?Sized,
    {
        let stream_len = stream_len(stream)?;
        stream.rewind()?;

        let mut hashes: Vec<DataHash> = Vec::new();

        // sort blocks by offset
        block_locations.sort_by(|a, b| a.offset.cmp(&b.offset));

        // generate default data hash that excludes jumbf block
        // find the first jumbf block (ours are always in order)
        // find the first block after the jumbf blocks
        let mut block_start: usize = 0;
        let mut block_end: usize = 0;
        let mut found_jumbf = false;
        for item in block_locations {
            // find start of jumbf
            if !found_jumbf && item.htype == HashBlockObjectType::Cai {
                block_start = item.offset;
                found_jumbf = true;
            }

            // find start of block after jumbf blocks
            if found_jumbf && item.htype == HashBlockObjectType::Cai {
                block_end = item.offset + item.length;
            }
        }

        // Create a DataHash regardless of whether JUMBF is found or not...
        // For remote manifests with no embedded JUMBF, creates a hash with no exclusions,
        // because there is nothing to exclude from the hashing (since nothing is embedded)
        let mut dh = DataHash::new("jumbf manifest", alg);

        if found_jumbf {
            // add exclusion for embedded jumbf
            if calc_hashes {
                if block_end > block_start && (block_end as u64) <= stream_len {
                    dh.add_exclusion(HashRange::new(
                        block_start as u64,
                        (block_end - block_start) as u64,
                    ));
                }

                // this check is only valid on the final sized asset
                //
                // a case may occur where there is no existing manifest in the stream and the
                // asset handler creates a placeholder beyond the length of the stream
                if block_end as u64 > stream_len + (block_end - block_start) as u64 {
                    return Err(Error::BadParam(
                        "data hash exclusions out of range".to_string(),
                    ));
                }
            } else if block_end > block_start {
                dh.add_exclusion(HashRange::new(
                    block_start as u64,
                    (block_end - block_start) as u64,
                ));
            }
        }

        // Generate or set placeholder hash
        if calc_hashes {
            // Second signing pass: calcultate the actual real hash
            dh.gen_hash_from_stream(stream)?;
        } else {
            // First signing pass: zero-filled placeholder hash (to get to end size)
            match alg {
                "sha256" => dh.set_hash([0u8; 32].to_vec()),
                "sha384" => dh.set_hash([0u8; 48].to_vec()),
                "sha512" => dh.set_hash([0u8; 64].to_vec()),
                _ => return Err(Error::UnsupportedType),
            }
        }

        hashes.push(dh);

        Ok(hashes)
    }

    fn generate_bmff_data_hash_for_stream(
        asset_stream: &mut dyn CAIRead,
        alg: &str,
        settings: &Settings,
    ) -> Result<BmffHash> {
        // The spec has mandatory BMFF exclusion ranges for certain atoms.
        // The function makes sure those are included.

        let mut dh = BmffHash::new("jumbf manifest", alg, None);
        let exclusions = dh.exclusions_mut();

        // jumbf exclusion
        let mut uuid = ExclusionsMap::new("/uuid".to_owned());
        let data = DataMap {
            offset: 8,
            value: vec![
                216, 254, 195, 214, 27, 14, 72, 60, 146, 151, 88, 40, 135, 126, 196, 129,
            ], // C2PA identifier
        };
        let data_vec = vec![data];
        uuid.data = Some(data_vec);
        exclusions.push(uuid);

        // ftyp exclusion
        let ftyp = ExclusionsMap::new("/ftyp".to_owned());
        exclusions.push(ftyp);

        // /mfra/ exclusion
        let mfra = ExclusionsMap::new("/mfra".to_owned());
        exclusions.push(mfra);

        /*  no longer mandatory
        // meta/iloc exclusion
        let iloc = ExclusionsMap::new("/meta/iloc".to_owned());
        exclusions.push(iloc);

        // /mfra/tfra exclusion
        let tfra = ExclusionsMap::new("/mfra/tfra".to_owned());
        exclusions.push(tfra);

        // /moov/trak/mdia/minf/stbl/stco exclusion
        let mut stco = ExclusionsMap::new("/moov/trak/mdia/minf/stbl/stco".to_owned());
        let subset_stco = SubsetMap {
            offset: 16,
            length: 0,
        };
        let subset_stco_vec = vec![subset_stco];
        stco.subset = Some(subset_stco_vec);
        exclusions.push(stco);

        // /moov/trak/mdia/minf/stbl/co64 exclusion
        let mut co64 = ExclusionsMap::new("/moov/trak/mdia/minf/stbl/co64".to_owned());
        let subset_co64 = SubsetMap {
            offset: 16,
            length: 0,
        };
        let subset_co64_vec = vec![subset_co64];
        co64.subset = Some(subset_co64_vec);
        exclusions.push(co64);

        // /moof/traf/tfhd exclusion
        let mut tfhd = ExclusionsMap::new("/moof/traf/tfhd".to_owned());
        let subset_tfhd = SubsetMap {
            offset: 16,
            length: 8,
        };
        let subset_tfhd_vec = vec![subset_tfhd];
        tfhd.subset = Some(subset_tfhd_vec);
        tfhd.flags = Some(ByteBuf::from([1, 0, 0]));
        exclusions.push(tfhd);

        // /moof/traf/trun exclusion
        let mut trun = ExclusionsMap::new("/moof/traf/trun".to_owned());
        let subset_trun = SubsetMap {
            offset: 16,
            length: 4,
        };
        let subset_trun_vec = vec![subset_trun];
        trun.subset = Some(subset_trun_vec);
        trun.flags = Some(ByteBuf::from([1, 0, 0]));
        exclusions.push(trun);
        */

        // enable flat flat files with Merkle trees if desired
        // we do this here because the UUID boxes must be in place
        // for the later hash generation
        if let Some(merkle_chunk_size) = settings.core.merkle_tree_chunk_size_in_kb {
            // mdat boxes are excluded when using Merkle hashing
            let mut mdat = ExclusionsMap::new("/mdat".to_owned());
            let subset_mdat = SubsetMap {
                offset: 16,
                length: 0,
            };
            let subset_mdat_vec = vec![subset_mdat];
            mdat.subset = Some(subset_mdat_vec);
            exclusions.push(mdat);

            // get the merkle hashes for the mdat boxes
            let boxes = read_bmff_c2pa_boxes(asset_stream)?;
            let mut mdat_boxes = boxes.box_infos.clone();
            mdat_boxes.retain(|b| b.path == "mdat");

            let mut merkle_maps = Vec::new();
            let mut uuid_boxes = Vec::new();

            for (index, mdat_box) in mdat_boxes.iter().enumerate() {
                let fixed_block_size = if merkle_chunk_size > 0 {
                    Some(1024 * merkle_chunk_size as u64)
                } else {
                    None
                };

                let mut merkle_map = MerkleMap {
                    unique_id: 0,
                    local_id: index,
                    count: 0,
                    alg: Some(alg.to_string()),
                    init_hash: None,
                    hashes: VecByteBuf(Vec::new()),
                    fixed_block_size,
                    variable_block_sizes: None,
                };

                // build list of ordered UUID merkle boxes
                let mut current_uuid_boxes = dh.create_merkle_map_for_mdat_box(
                    asset_stream,
                    mdat_box,
                    &mut merkle_map,
                    settings,
                )?;
                uuid_boxes.append(&mut current_uuid_boxes);

                merkle_maps.push(merkle_map);
            }

            if merkle_maps.is_empty() {
                return Err(Error::BadParam("No mdat boxes found".to_string()));
            }

            dh.merkle = Some(merkle_maps);
            if !uuid_boxes.is_empty() {
                dh.merkle_uuid_boxes = Some(uuid_boxes.into_iter().flatten().collect::<Vec<u8>>());

                // calculate the insertion point for the UUID boxes after the last mdat box
                let last_mdat_box = mdat_boxes
                    .last()
                    .ok_or(Error::BadParam("No mdat boxes found".to_string()))?;
                dh.merkle_uuid_boxes_insertion_point = last_mdat_box.end();

                // if there are existing Merkle UUID boxes we want to overwrite those
                if let Some(last_uuid_box) = boxes.bmff_merkle_box_infos.last() {
                    dh.merkle_replacement_range = last_mdat_box.end() - last_uuid_box.end();
                }
            }
        }

        // fill in temporary hash
        match alg {
            "sha256" => dh.set_hash([0u8; 32].to_vec()),
            "sha384" => dh.set_hash([0u8; 48].to_vec()),
            "sha512" => dh.set_hash([0u8; 64].to_vec()),
            _ => return Err(Error::UnsupportedType),
        }

        Ok(dh)
    }

    /// This function is used to pre-generate a manifest with place holders for the final
    /// DataHash and Manifest Signature.  The DataHash will reserve space for at least 10
    /// Exclusion ranges.  The Signature box reserved size is based on the size required by
    /// the Signer you plan to use.  This function is not needed when using Box Hash. This function is used
    /// in conjunction with `get_data_hashed_embeddable_manifest`.  The manifest returned
    /// from `get_data_hashed_embeddable_manifest` will have a size that matches this function.
    pub fn get_data_hashed_manifest_placeholder(
        &mut self,
        reserve_size: usize,
        format: &str,
    ) -> Result<Vec<u8>> {
        let pc = self.provenance_claim_mut().ok_or(Error::ClaimEncoding)?;

        // if user did not supply a hash
        if pc.hash_assertions().is_empty() {
            // create placeholder DataHash large enough for 10 Exclusions
            let mut ph = DataHash::new("jumbf manifest", pc.alg());
            for _ in 0..10 {
                ph.add_exclusion(HashRange::new(0u64, 2u64));
            }
            let data = vec![1u8, 2, 3, 4, 5, 6, 7, 8, 9, 10];
            let mut stream = Cursor::new(data);
            ph.gen_hash_from_stream(&mut stream)?;

            pc.add_assertion(&ph)?;
        }

        let jumbf_bytes = self.to_jumbf_internal(reserve_size)?;

        let composed = Self::get_composed_manifest(&jumbf_bytes, format)?;

        Ok(composed)
    }

    fn prep_embeddable_store(
        &mut self,
        reserve_size: usize,
        dh: &DataHash,
        asset_reader: Option<&mut dyn CAIRead>,
    ) -> Result<Vec<u8>> {
        let pc = self.provenance_claim_mut().ok_or(Error::ClaimEncoding)?;

        // make sure there are data hashes present before generating
        if pc.hash_assertions().is_empty() {
            return Err(Error::BadParam(
                "Claim must have hash binding assertion".to_string(),
            ));
        }

        // don't allow BMFF assertions to be present
        if !pc.bmff_hash_assertions().is_empty() {
            return Err(Error::BadParam(
                "BMFF assertions not supported in embeddable manifests".to_string(),
            ));
        }

        let mut adjusted_dh = DataHash::new("jumbf manifest", pc.alg());
        adjusted_dh.exclusions.clone_from(&dh.exclusions);
        adjusted_dh.hash.clone_from(&dh.hash);

        if let Some(reader) = asset_reader {
            // calc hashes
            adjusted_dh.gen_hash_from_stream(reader)?;
        }

        // update the placeholder hash
        pc.update_data_hash(adjusted_dh)?;

        self.to_jumbf_internal(reserve_size)
    }

    fn finish_embeddable_store(
        &mut self,
        sig: &[u8],
        sig_placeholder: &[u8],
        jumbf_bytes: &mut Vec<u8>,
        format: &str,
    ) -> Result<Vec<u8>> {
        if sig_placeholder.len() != sig.len() {
            return Err(Error::CoseSigboxTooSmall);
        }

        patch_bytes(jumbf_bytes, sig_placeholder, sig).map_err(|_| Error::JumbfCreationError)?;

        Self::get_composed_manifest(jumbf_bytes, format)
    }

    /// Returns a finalized, signed manifest.  The manifest are only supported
    /// for cases when the client has provided a data hash content hash binding.  Note,
    /// this function will not work for cases like BMFF where the position
    /// of the content is also encoded.  This function is not compatible with
    /// BMFF hash binding.  If a BMFF data hash or box hash is detected that is
    /// an error.  The DataHash placeholder assertion will be  adjusted to the contain
    /// the correct values.  If the asset_reader value is supplied it will also perform
    /// the hash calculations, otherwise the function uses the caller supplied values.
    /// It is an error if `get_data_hashed_manifest_placeholder` was not called first
    /// as this call inserts the DataHash placeholder assertion to reserve space for the
    /// actual hash values not required when using BoxHashes.
    pub fn get_data_hashed_embeddable_manifest(
        &mut self,
        dh: &DataHash,
        signer: &dyn Signer,
        format: &str,
        asset_reader: Option<&mut dyn CAIRead>,
        settings: &Settings,
    ) -> Result<Vec<u8>> {
        let mut jumbf_bytes =
            self.prep_embeddable_store(signer.reserve_size(), dh, asset_reader)?;

        // sign contents
        let pc = self.provenance_claim().ok_or(Error::ClaimEncoding)?;
        let sig = self.sign_claim(pc, signer, signer.reserve_size(), settings)?;

        let sig_placeholder = Store::sign_claim_placeholder(pc, signer.reserve_size());

        self.finish_embeddable_store(&sig, &sig_placeholder, &mut jumbf_bytes, format)
    }

    /// Returns a finalized, signed manifest.  The manifest are only supported
    /// for cases when the client has provided a data hash content hash binding.  Note,
    /// this function will not work for cases like BMFF where the position
    /// of the content is also encoded.  This function is not compatible with
    /// BMFF hash binding.  If a BMFF data hash or box hash is detected that is
    /// an error.  The DataHash placeholder assertion will be  adjusted to the contain
    /// the correct values.  If the asset_reader value is supplied it will also perform
    /// the hash calculations, otherwise the function uses the caller supplied values.
    /// It is an error if `get_data_hashed_manifest_placeholder` was not called first
    /// as this call inserts the DataHash placeholder assertion to reserve space for the
    /// actual hash values not required when using BoxHashes.
    pub async fn get_data_hashed_embeddable_manifest_async(
        &mut self,
        dh: &DataHash,
        signer: &dyn AsyncSigner,
        format: &str,
        asset_reader: Option<&mut dyn CAIRead>,
        settings: &Settings,
    ) -> Result<Vec<u8>> {
        let mut jumbf_bytes =
            self.prep_embeddable_store(signer.reserve_size(), dh, asset_reader)?;

        // sign contents
        let pc = self.provenance_claim().ok_or(Error::ClaimEncoding)?;
        let sig = self
            .sign_claim_async(pc, signer, signer.reserve_size(), settings)
            .await?;

        let sig_placeholder = Store::sign_claim_placeholder(pc, signer.reserve_size());

        self.finish_embeddable_store(&sig, &sig_placeholder, &mut jumbf_bytes, format)
    }

    /// Returns a finalized, signed manifest.  The client is required to have
    /// included the necessary box hash assertion with the pregenerated hashes.
    pub fn get_box_hashed_embeddable_manifest(
        &mut self,
        signer: &dyn Signer,
        settings: &Settings,
    ) -> Result<Vec<u8>> {
        let pc = self.provenance_claim().ok_or(Error::ClaimEncoding)?;

        // make sure there is only one
        if pc.hash_assertions().len() != 1 {
            return Err(Error::BadParam(
                "Claim must have exactly one hash binding assertion".to_string(),
            ));
        }

        // only allow box hash assertions to be present
        if pc.box_hash_assertions().is_empty() {
            return Err(Error::BadParam("Missing box hash assertion".to_string()));
        }

        let mut jumbf_bytes = self.to_jumbf_internal(signer.reserve_size())?;

        // sign contents
        let sig = self.sign_claim(pc, signer, signer.reserve_size(), settings)?;
        let sig_placeholder = Store::sign_claim_placeholder(pc, signer.reserve_size());

        if sig_placeholder.len() != sig.len() {
            return Err(Error::CoseSigboxTooSmall);
        }

        patch_bytes(&mut jumbf_bytes, &sig_placeholder, &sig)
            .map_err(|_| Error::JumbfCreationError)?;

        Ok(jumbf_bytes)
    }

    /// Returns a finalized, signed manifest.  The client is required to have
    /// included the necessary box hash assertion with the pregenerated hashes.
    pub async fn get_box_hashed_embeddable_manifest_async(
        &mut self,
        signer: &dyn AsyncSigner,
        settings: &Settings,
    ) -> Result<Vec<u8>> {
        let pc = self.provenance_claim().ok_or(Error::ClaimEncoding)?;

        // make sure there is only one
        if pc.hash_assertions().len() != 1 {
            return Err(Error::BadParam(
                "Claim must have exactly one hash binding assertion".to_string(),
            ));
        }

        // only allow box hash assertions to be present
        if pc.box_hash_assertions().is_empty() {
            return Err(Error::BadParam("Missing box hash assertion".to_string()));
        }

        let mut jumbf_bytes = self.to_jumbf_internal(signer.reserve_size())?;

        // sign contents
        let sig = self
            .sign_claim_async(pc, signer, signer.reserve_size(), settings)
            .await?;
        let sig_placeholder = Store::sign_claim_placeholder(pc, signer.reserve_size());

        if sig_placeholder.len() != sig.len() {
            return Err(Error::CoseSigboxTooSmall);
        }

        patch_bytes(&mut jumbf_bytes, &sig_placeholder, &sig)
            .map_err(|_| Error::JumbfCreationError)?;

        Ok(jumbf_bytes)
    }

    /// Returns the supplied manifest composed to be directly compatible with the desired format.
    /// For example, if format is JPEG function will return the set of APP11 segments that contains
    /// the manifest.  Similarly for PNG it would be the PNG chunk complete with header and  CRC.
    pub fn get_composed_manifest(manifest_bytes: &[u8], format: &str) -> Result<Vec<u8>> {
        if let Some(h) = get_assetio_handler(format) {
            if let Some(composed_data_handler) = h.composed_data_ref() {
                return composed_data_handler.compose_manifest(manifest_bytes, format);
            }
        }
        Err(Error::UnsupportedType)
    }

    /// Inserts placeholders for dynamic assertions to be updated later.
    #[async_generic(async_signature(
        &mut self,
        dyn_assertions: &[Box<dyn AsyncDynamicAssertion>],
    ))]
    fn add_dynamic_assertion_placeholders(
        &mut self,
        dyn_assertions: &[Box<dyn DynamicAssertion>],
    ) -> Result<Vec<HashedUri>> {
        if dyn_assertions.is_empty() {
            return Ok(Vec::new());
        }

        // Two passes since we are accessing two fields in self.
        let mut assertions = Vec::new();
        for da in dyn_assertions.iter() {
            let reserve_size = da.reserve_size()?;
            let data1 = serde_cbor::ser::to_vec_packed(&vec![0; reserve_size])?;
            let cbor_delta = data1.len() - reserve_size;
            let da_data = serde_cbor::ser::to_vec_packed(&vec![0; reserve_size - cbor_delta])?;
            assertions.push(UserCbor::new(&da.label(), da_data));
        }

        let pc = self.provenance_claim_mut().ok_or(Error::ClaimEncoding)?;
        // always add dynamic assertions as gathered assertions
        assertions.iter().map(|a| pc.add_assertion(a)).collect()
    }

    /// Write the dynamic assertions to the manifest.
    #[async_generic(async_signature(
        &mut self,
        dyn_assertions: &[Box<dyn AsyncDynamicAssertion>],
        dyn_uris: &[HashedUri],
        preliminary_claim: &mut PartialClaim,
    ))]
    #[allow(unused_variables)]
    fn write_dynamic_assertions(
        &mut self,
        dyn_assertions: &[Box<dyn DynamicAssertion>],
        dyn_uris: &[HashedUri],
        preliminary_claim: &mut PartialClaim,
    ) -> Result<bool> {
        if dyn_assertions.is_empty() {
            return Ok(false);
        }

        let mut final_assertions = Vec::new();

        for (da, uri) in dyn_assertions.iter().zip(dyn_uris.iter()) {
            let label = crate::jumbf::labels::assertion_label_from_uri(&uri.url())
                .ok_or(Error::BadParam("write_dynamic_assertions".to_string()))?;

            let da_size = da.reserve_size()?;
            let da_data = if _sync {
                da.content(&label, Some(da_size), preliminary_claim)?
            } else {
                da.content(&label, Some(da_size), preliminary_claim).await?
            };

            match da_data {
                DynamicAssertionContent::Cbor(data) => {
                    final_assertions.push(UserCbor::new(&label, data).to_assertion()?);
                }
                DynamicAssertionContent::Json(data) => {
                    final_assertions.push(User::new(&label, &data).to_assertion()?);
                }
                DynamicAssertionContent::Binary(format, data) => {
                    //final_assertions.push(EmbeddedData::to_binary_assertion(&EmbeddedData::new(&label, format, data))?);
                }
            }
        }

        let pc = self.provenance_claim_mut().ok_or(Error::ClaimEncoding)?;
        for assertion in final_assertions {
            pc.replace_assertion(assertion)?;
        }

        // clear the provenance claim data since the contents are now different
        pc.clear_data();

        Ok(true)
    }

    #[cfg(feature = "file_io")]
    fn start_save_bmff_fragmented(
        &mut self,
        asset_path: &Path,
        fragments: &Vec<std::path::PathBuf>,
        output_dir: &Path,
        reserve_size: usize,
        settings: &Settings,
    ) -> Result<Vec<u8>> {
        // get the provenance claim changing mutability
        let pc = self.provenance_claim_mut().ok_or(Error::ClaimEncoding)?;
        pc.clear_data(); // clear since we are reusing an existing claim

        let output_filename = asset_path.file_name().ok_or(Error::NotFound)?;
        let dest_path = output_dir.join(output_filename);

        let mut data;

        // 2) Get hash ranges if needed
        let mut asset_stream = std::fs::File::open(asset_path)?;

        let mut bmff_hash =
            Store::generate_bmff_data_hash_for_stream(&mut asset_stream, pc.alg(), settings)?;

        bmff_hash.clear_hash();
        if pc.version() < 2 {
            bmff_hash.set_bmff_version(2); // backcompat support
        }

        // generate fragments and produce Merkle tree
        bmff_hash.add_merkle_for_fragmented(
            settings.core.merkle_tree_max_proofs,
            pc.alg(),
            asset_path,
            fragments,
            output_dir,
            1,
            None,
        )?;

        // add in the BMFF assertion
        pc.add_assertion(&bmff_hash)?;

        // 3) Generate in memory CAI jumbf block
        // and write preliminary jumbf store to file
        // source and dest the same so save_jumbf_to_file will use the same file since we have already cloned
        data = self.to_jumbf_internal(reserve_size)?;
        let jumbf_size = data.len();
        save_jumbf_to_file(&data, &dest_path, Some(&dest_path))?;

        // generate actual hash values
        let pc = self.provenance_claim_mut().ok_or(Error::ClaimEncoding)?; // reborrow to change mutability

        let bmff_hashes = pc.bmff_hash_assertions();

        if !bmff_hashes.is_empty() {
            let mut bmff_hash = BmffHash::from_assertion(bmff_hashes[0].assertion())?;
            bmff_hash.update_fragmented_inithash(&dest_path)?;
            pc.update_bmff_hash(bmff_hash)?;
        }

        // regenerate the jumbf because the cbor changed
        data = self.to_jumbf_internal(reserve_size)?;
        if jumbf_size != data.len() {
            return Err(Error::JumbfCreationError);
        }

        Ok(data) // return JUMBF data
    }

    /// Embed the claims store as jumbf into fragmented assets.
    #[cfg(feature = "file_io")]
    pub fn save_to_bmff_fragmented(
        &mut self,
        asset_path: &Path,
        fragments: &Vec<std::path::PathBuf>,
        output_path: &Path,
        signer: &dyn Signer,
        settings: &Settings,
    ) -> Result<()> {
        match get_supported_file_extension(asset_path) {
            Some(ext) => {
                if !is_bmff_format(&ext) {
                    return Err(Error::UnsupportedType);
                }
            }
            None => return Err(Error::UnsupportedType),
        }

        let output_filename = asset_path.file_name().ok_or(Error::NotFound)?;
        let dest_path = output_path.join(output_filename);

        let mut validation_log =
            StatusTracker::with_error_behavior(ErrorBehavior::StopOnFirstError);

        // add dynamic assertions to the store
        let dynamic_assertions = signer.dynamic_assertions();
        let da_uris = self.add_dynamic_assertion_placeholders(&dynamic_assertions)?;

        // get temp store as JUMBF
        let jumbf = self.to_jumbf(signer)?;

        // use temp store so mulitple calls across renditions will work (the Store is not finalized this way)
        let mut temp_store =
            Store::from_jumbf_with_settings(&jumbf, &mut validation_log, settings)?;

        let mut jumbf_bytes = temp_store.start_save_bmff_fragmented(
            asset_path,
            fragments,
            output_path,
            signer.reserve_size(),
            settings,
        )?;

        let mut preliminary_claim = PartialClaim::default();
        {
            let pc = temp_store.provenance_claim().ok_or(Error::ClaimEncoding)?;
            for assertion in pc.assertions() {
                preliminary_claim.add_assertion(assertion);
            }
        }

        // Now add the dynamic assertions and update the JUMBF.
        let modified = temp_store.write_dynamic_assertions(
            &dynamic_assertions,
            &da_uris,
            &mut preliminary_claim,
        )?;

        // update the JUMBF if modified with dynamic assertions
        if modified {
            let pc = temp_store.provenance_claim().ok_or(Error::ClaimEncoding)?;
            match pc.remote_manifest() {
                RemoteManifest::NoRemote | RemoteManifest::EmbedWithRemote(_) => {
                    jumbf_bytes = temp_store.to_jumbf_internal(signer.reserve_size())?;

                    // save the jumbf to the output path
                    save_jumbf_to_file(&jumbf_bytes, &dest_path, Some(&dest_path))?;

                    let pc = temp_store
                        .provenance_claim_mut()
                        .ok_or(Error::ClaimEncoding)?;
                    // generate actual hash values
                    let bmff_hashes = pc.bmff_hash_assertions();

                    if !bmff_hashes.is_empty() {
                        let mut bmff_hash = BmffHash::from_assertion(bmff_hashes[0].assertion())?;
                        bmff_hash.update_fragmented_inithash(&dest_path)?;
                        pc.update_bmff_hash(bmff_hash)?;
                    }

                    // regenerate the jumbf because the cbor changed
                    jumbf_bytes = temp_store.to_jumbf_internal(signer.reserve_size())?;
                }
                _ => (),
            };
        }

        // sign the claim
        let pc = temp_store.provenance_claim().ok_or(Error::ClaimEncoding)?;
        let sig = temp_store.sign_claim(pc, signer, signer.reserve_size(), settings)?;
        let sig_placeholder = Store::sign_claim_placeholder(pc, signer.reserve_size());

        match temp_store.finish_save(jumbf_bytes, &dest_path, sig, &sig_placeholder) {
            Ok(_) => Ok(()),
            Err(e) => Err(e),
        }
    }

    /// Embed the claims store as JUMBF into a stream. Updates XMP with provenance
    /// record.
    ///
    /// When called, the stream should contain an asset matching `format`.
    /// On return, the stream will contain the new manifest signed with `signer`.
    ///
    /// This directly modifies the asset in stream. Back up the stream first if
    /// you need to preserve it.
    ///
    /// This can also handle remote signing if `direct_cose_handling()` is `true`.
    #[allow(unused_variables)]
    #[async_generic(async_signature(
        &mut self,
        format: &str,
        input_stream: &mut dyn CAIRead,
        output_stream: &mut dyn CAIReadWrite,
        signer: &dyn AsyncSigner,
        http_resolver: &impl AsyncHttpResolver,
        settings: &Settings,
    ))]
    pub(crate) fn save_to_stream(
        &mut self,
        format: &str,
        input_stream: &mut dyn CAIRead,
        output_stream: &mut dyn CAIReadWrite,
        signer: &dyn Signer,
        http_resolver: &impl SyncHttpResolver,
        settings: &Settings,
    ) -> Result<Vec<u8>> {
        let dynamic_assertions = signer.dynamic_assertions();

        let da_uris = if _sync {
            self.add_dynamic_assertion_placeholders(&dynamic_assertions)?
        } else {
            self.add_dynamic_assertion_placeholders_async(&dynamic_assertions)
                .await?
        };

        let threshold = settings.core.backing_store_memory_threshold_in_mb;

        let mut intermediate_stream = io_utils::stream_with_fs_fallback(threshold);

        #[allow(unused_mut)] // Not mutable in the non-async case.
        let mut jumbf_bytes = self.start_save_stream(
            format,
            input_stream,
            &mut intermediate_stream,
            signer.reserve_size(),
            settings,
        )?;

        let mut preliminary_claim = PartialClaim::default();
        {
            let pc = self.provenance_claim().ok_or(Error::ClaimEncoding)?;
            for assertion in pc.assertions() {
                preliminary_claim.add_assertion(assertion);
            }
        }

        // Now add the dynamic assertions and update the JUMBF.
        let modified = if _sync {
            self.write_dynamic_assertions(&dynamic_assertions, &da_uris, &mut preliminary_claim)
        } else {
            self.write_dynamic_assertions_async(
                &dynamic_assertions,
                &da_uris,
                &mut preliminary_claim,
            )
            .await
        }?;
        // update the JUMBF if modified with dynamic assertions
        if modified {
            let pc = self.provenance_claim().ok_or(Error::ClaimEncoding)?;
            match pc.remote_manifest() {
                RemoteManifest::NoRemote | RemoteManifest::EmbedWithRemote(_) => {
                    jumbf_bytes = self.to_jumbf_internal(signer.reserve_size())?;

                    intermediate_stream.rewind()?;
                    save_jumbf_to_stream(
                        format,
                        &mut intermediate_stream,
                        output_stream,
                        &jumbf_bytes,
                    )?;
                }
                RemoteManifest::SideCar | RemoteManifest::Remote(_) => {
                    // we are going to handle the JUMBF like we'd embed, but we won't
                    // eventually we won't embed it, so this is a temporary hack to get the code to work

                    // Update the JUMBF like it would normally be done
                    jumbf_bytes = self.to_jumbf_internal(signer.reserve_size())?;

                    // Intermediate stream goes to output, but still no embedding
                    intermediate_stream.rewind()?;
                    //std::io::copy(&mut intermediate_stream, output_stream)?;
                }
            };
            output_stream.rewind()?;
        }

        let pc = self.provenance_claim().ok_or(Error::ClaimEncoding)?;
        let sig = if _sync {
            self.sign_claim(pc, signer, signer.reserve_size(), settings)
        } else {
            self.sign_claim_async(pc, signer, signer.reserve_size(), settings)
                .await
        }?;
        let sig_placeholder = Store::sign_claim_placeholder(pc, signer.reserve_size());

        intermediate_stream.rewind()?;
        match self.finish_save_stream(
            jumbf_bytes,
            format,
            &mut intermediate_stream,
            output_stream,
            sig,
            &sig_placeholder,
        ) {
            Ok((s, m)) => {
                // save sig so store is up to date
                let pc_mut = self.provenance_claim_mut().ok_or(Error::ClaimEncoding)?;
                pc_mut.set_signature_val(s);

                output_stream.rewind()?;

                let verify_after_sign = settings.verify.verify_after_sign;
                // Also catch the case where we may have written to io::empty() or similar
                if verify_after_sign && output_stream.stream_position()? > 0 {
                    // verify the store
                    let mut validation_log =
                        StatusTracker::with_error_behavior(ErrorBehavior::StopOnFirstError);
                    if _sync {
                        Store::verify_store(
                            self,
                            &mut crate::claim::ClaimAssetData::Stream(output_stream, format),
                            &mut validation_log,
                            http_resolver,
                            settings,
                        )?;
                    } else {
                        Store::verify_store_async(
                            self,
                            &mut crate::claim::ClaimAssetData::Stream(output_stream, format),
                            &mut validation_log,
                            http_resolver,
                            settings,
                        )
                        .await?;
                    }
                }
                Ok(m)
            }
            Err(e) => Err(e),
        }
    }

    /// Start the save process for a stream, this will prepare the intermediate stream
    /// and return the JUMBF data that will be used to embed the manifest.
    fn start_save_stream(
        &mut self,
        format: &str,
        input_stream: &mut dyn CAIRead,
        output_stream: &mut dyn CAIReadWrite,
        reserve_size: usize,
        settings: &Settings,
    ) -> Result<Vec<u8>> {
        let threshold = settings.core.backing_store_memory_threshold_in_mb;

        let mut intermediate_stream = io_utils::stream_with_fs_fallback(threshold);

        let pc = self.provenance_claim_mut().ok_or(Error::ClaimEncoding)?;

        // Add remote reference XMP if needed and strip out existing manifest
        // We don't need to strip manifests if we are replacing an existing one
        let (url, remove_manifests) = match pc.remote_manifest() {
            RemoteManifest::NoRemote => (None, false),
            RemoteManifest::SideCar => (None, true),
            RemoteManifest::Remote(url) => (Some(url), true),
            RemoteManifest::EmbedWithRemote(url) => (Some(url), false),
        };

        let io_handler = get_assetio_handler(format).ok_or(Error::UnsupportedType)?;

        // Do not assume the handler supports XMP or removing manifests unless we need it to
        if let Some(url) = url {
            let external_ref_writer = io_handler
                .remote_ref_writer_ref()
                .ok_or(Error::XmpNotSupported)?;

            if remove_manifests {
                let manifest_writer = io_handler
                    .get_writer(format)
                    .ok_or(Error::UnsupportedType)?;

                let mut tmp_stream = io_utils::stream_with_fs_fallback(threshold);
                manifest_writer.remove_cai_store_from_stream(input_stream, &mut tmp_stream)?;

                // add external ref if possible
                tmp_stream.rewind()?;
                external_ref_writer.embed_reference_to_stream(
                    &mut tmp_stream,
                    &mut intermediate_stream,
                    RemoteRefEmbedType::Xmp(url),
                )?;
            } else {
                // add external ref if possible
                external_ref_writer.embed_reference_to_stream(
                    input_stream,
                    &mut intermediate_stream,
                    RemoteRefEmbedType::Xmp(url),
                )?;
            }
        } else if remove_manifests {
            let manifest_writer = io_handler
                .get_writer(format)
                .ok_or(Error::UnsupportedType)?;

            manifest_writer.remove_cai_store_from_stream(input_stream, &mut intermediate_stream)?;
        } else {
            // just clone stream
            input_stream.rewind()?;
            std::io::copy(input_stream, &mut intermediate_stream)?;
        }

        let is_bmff = is_bmff_format(format);

        let mut data;
        let jumbf_size;

        if is_bmff {
            // 2) Get hash ranges if needed, do not generate for update manifests
            if !pc.update_manifest() {
                intermediate_stream.rewind()?;
                let mut bmff_hash = Store::generate_bmff_data_hash_for_stream(
                    &mut intermediate_stream,
                    pc.alg(),
                    settings,
                )?;

                if pc.version() < 2 {
                    bmff_hash.set_bmff_version(2); // backcompat support
                }

                // insert UUID boxes at the correct location if required
                if let Some(merkle_uuid_boxes) = &bmff_hash.merkle_uuid_boxes {
                    let mut temp_stream = io_utils::stream_with_fs_fallback(threshold);

                    insert_data_at(
                        &mut intermediate_stream,
                        &mut temp_stream,
                        bmff_hash.merkle_uuid_boxes_insertion_point,
                        merkle_uuid_boxes,
                    )?;

                    // this is the new intermediate stream with the UUID Merkle boxes inserted
                    temp_stream.rewind()?;
                    intermediate_stream = temp_stream;
                }

                pc.add_assertion(&bmff_hash)?;
            }

            // 3) Generate in memory CAI jumbf block
            // and write preliminary jumbf store to file
            // source and dest the same so save_jumbf_to_file will use the same file since we have already cloned
            data = self.to_jumbf_internal(reserve_size)?;
            jumbf_size = data.len();
            // write the jumbf to the output stream if we are embedding the manifest
            if !remove_manifests {
                intermediate_stream.rewind()?;
                save_jumbf_to_stream(format, &mut intermediate_stream, output_stream, &data)?;
            } else {
                // just copy the asset to the output stream without an embedded manifest (may be stripping one out here)
                intermediate_stream.rewind()?;
                std::io::copy(&mut intermediate_stream, output_stream)?;
            }

            // generate actual hash values
            let pc = self.provenance_claim_mut().ok_or(Error::ClaimEncoding)?; // reborrow to change mutability

            if !pc.update_manifest() {
                let bmff_hashes = pc.bmff_hash_assertions();

                if !bmff_hashes.is_empty() {
                    let mut bmff_hash = BmffHash::from_assertion(bmff_hashes[0].assertion())?;

                    output_stream.rewind()?;
                    bmff_hash.gen_hash_from_stream(output_stream)?;
                    pc.update_bmff_hash(bmff_hash)?;
                }
            }
        } else {
            // we will not do automatic hashing if we detect a box hash present
            let mut needs_hashing = false;
            if pc.hash_assertions().is_empty() {
                // 2) Get hash ranges if needed, do not generate for update manifests
                let mut hash_ranges =
                    object_locations_from_stream(format, &mut intermediate_stream)?;
                let hashes: Vec<DataHash> = if pc.update_manifest() {
                    Vec::new()
                } else {
                    Store::generate_data_hashes_for_stream(
                        &mut intermediate_stream,
                        pc.alg(),
                        &mut hash_ranges,
                        false,
                    )?
                };

                // add the placeholder data hashes to provenance claim so that the required space is reserved
                for mut hash in hashes {
                    // add padding to account for possible cbor expansion of final DataHash
                    let padding: Vec<u8> = vec![0x0; 10];
                    hash.add_padding(padding);

                    pc.add_assertion(&hash)?;
                }
                needs_hashing = true;
            }

            // 3) Generate in memory CAI jumbf block
            data = self.to_jumbf_internal(reserve_size)?;
            jumbf_size = data.len();

            // write the jumbf to the output stream if we are embedding the manifest
            if !remove_manifests {
                intermediate_stream.rewind()?;
                save_jumbf_to_stream(format, &mut intermediate_stream, output_stream, &data)?;
            } else {
                // just copy the asset to the output stream without an embedded manifest (may be stripping one out here)
                intermediate_stream.rewind()?;
                std::io::copy(&mut intermediate_stream, output_stream)?;
            }

            // 4)  determine final object locations and patch the asset hashes with correct offset
            // replace the source with correct asset hashes so that the claim hash will be correct
            if needs_hashing {
                let pc = self.provenance_claim_mut().ok_or(Error::ClaimEncoding)?;

                // get the final hash ranges, but not for update manifests
                output_stream.rewind()?;
                let mut new_hash_ranges = object_locations_from_stream(format, output_stream)?;
                if !pc.update_manifest() {
                    let updated_hashes = Store::generate_data_hashes_for_stream(
                        output_stream,
                        pc.alg(),
                        &mut new_hash_ranges,
                        true,
                    )?;

                    // patch existing claim hash with updated data
                    for hash in updated_hashes {
                        pc.update_data_hash(hash)?;
                    }
                }
            }
        }

        // regenerate the jumbf because the cbor changed
        data = self.to_jumbf_internal(reserve_size)?;
        if jumbf_size != data.len() {
            return Err(Error::JumbfCreationError);
        }

        Ok(data) // return JUMBF data
    }

    fn finish_save_stream(
        &self,
        mut jumbf_bytes: Vec<u8>,
        format: &str,
        input_stream: &mut dyn CAIRead,
        output_stream: &mut dyn CAIReadWrite,
        sig: Vec<u8>,
        sig_placeholder: &[u8],
    ) -> Result<(Vec<u8>, Vec<u8>)> {
        if sig_placeholder.len() != sig.len() {
            return Err(Error::CoseSigboxTooSmall);
        }

        patch_bytes(&mut jumbf_bytes, sig_placeholder, &sig)
            .map_err(|_| Error::JumbfCreationError)?;

        // re-save to file
        let pc = self.provenance_claim().ok_or(Error::ClaimEncoding)?;
        match pc.remote_manifest() {
            RemoteManifest::NoRemote | RemoteManifest::EmbedWithRemote(_) => {
                save_jumbf_to_stream(format, input_stream, output_stream, &jumbf_bytes)?;
            }
            RemoteManifest::SideCar | RemoteManifest::Remote(_) => {
                // just copy the asset to the output stream without an embedded manifest (may be stripping one out here)
                std::io::copy(input_stream, output_stream)?;
            }
        }

        Ok((sig, jumbf_bytes))
    }

    #[cfg(feature = "file_io")]
    fn finish_save(
        &self,
        mut jumbf_bytes: Vec<u8>,
        output_path: &Path,
        sig: Vec<u8>,
        sig_placeholder: &[u8],
    ) -> Result<(Vec<u8>, Vec<u8>)> {
        if sig_placeholder.len() != sig.len() {
            return Err(Error::CoseSigboxTooSmall);
        }

        patch_bytes(&mut jumbf_bytes, sig_placeholder, &sig)
            .map_err(|_| Error::JumbfCreationError)?;

        // re-save to file
        save_jumbf_to_file(&jumbf_bytes, output_path, Some(output_path))?;

        Ok((sig, jumbf_bytes))
    }

    /// Verify Store from an existing asset
    /// asset_path: path to input asset
    /// validation_log: If present all found errors are logged and returned, otherwise first error causes exit and is returned
    #[cfg(feature = "file_io")]
    pub fn verify_from_path(
        &mut self,
        asset_path: &'_ Path,
        validation_log: &mut StatusTracker,
        http_resolver: &impl SyncHttpResolver,
        settings: &Settings,
    ) -> Result<()> {
        Store::verify_store(
            self,
            &mut ClaimAssetData::Path(asset_path),
            validation_log,
            http_resolver,
            settings,
        )
    }

    // fetch remote manifest if possible
    #[cfg(feature = "fetch_remote_manifests")]
    #[async_generic(async_signature(
        url: &str,
        http_resolver: &impl AsyncHttpResolver
    ))]
    fn fetch_remote_manifest(url: &str, http_resolver: &impl SyncHttpResolver) -> Result<Vec<u8>> {
        //const MANIFEST_CONTENT_TYPE: &str = "application/x-c2pa-manifest-store"; // todo verify once these are served

        let request = http::Request::get(url).body(Vec::new())?;
        let response = if _sync {
            http_resolver.http_resolve(request)
        } else {
            http_resolver.http_resolve_async(request).await
        };

        match response {
            Ok(response) => {
                if response.status() == 200 {
                    let len = response
                        .headers()
                        .get(http::header::CONTENT_LENGTH)
                        .and_then(|content_length| content_length.to_str().ok())
                        .and_then(|content_length| content_length.parse().ok())
                        .unwrap_or(DEFAULT_MANIFEST_RESPONSE_SIZE); // todo figure out good max to accept
                    let body = response.into_body();

                    let mut response_bytes: Vec<u8> = Vec::with_capacity(len);

                    let len64 = u64::try_from(len)
                        .map_err(|_err| Error::BadParam("value out of range".to_string()))?;

                    body.take(len64)
                        .read_to_end(&mut response_bytes)
                        .map_err(|_err| {
                            Error::RemoteManifestFetch("error reading content stream".to_string())
                        })?;

                    Ok(response_bytes)
                } else {
                    Err(Error::RemoteManifestFetch(format!(
                        "fetch failed: code: {}, status: {}",
                        response.status().as_u16(),
                        response.status().as_str()
                    )))
                }
            }
            Err(err) => Err(Error::RemoteManifestFetch(err.to_string())),
        }
    }

    /// Handles remote manifests when file_io/fetch_remote_manifests feature is enabled
    #[async_generic(async_signature(
        ext_ref: &str,
        http_resolver: &impl AsyncHttpResolver,
        settings: &Settings
    ))]
    fn handle_remote_manifest(
        ext_ref: &str,
        http_resolver: &impl SyncHttpResolver,
        settings: &Settings,
    ) -> Result<Vec<u8>> {
        // verify provenance path is remote url
        if Store::is_valid_remote_url(ext_ref) {
            #[cfg(feature = "fetch_remote_manifests")]
            {
                // Everything except browser wasm if fetch_remote_manifests is enabled
                if settings.verify.remote_manifest_fetch {
                    if _sync {
                        Store::fetch_remote_manifest(ext_ref, http_resolver)
                    } else {
                        Store::fetch_remote_manifest_async(ext_ref, http_resolver).await
                    }
                } else {
                    Err(Error::RemoteManifestUrl(ext_ref.to_owned()))
                }
            }

            #[cfg(not(feature = "fetch_remote_manifests"))]
            Err(Error::RemoteManifestUrl(ext_ref.to_owned()))
        } else {
            Err(Error::JumbfNotFound)
        }
    }

    /// load jumbf given a stream
    ///
    /// This handles, embedded and remote manifests
    ///
    /// asset_type -  mime type of the stream
    /// stream - a readable stream of an asset
    ///
    /// Returns a tuple (jumbf_bytes, remote_url), returning a remote_url only
    /// if it was used to fetch the jumbf_bytes.
    #[async_generic(async_signature(
        asset_type: &str,
        stream: &mut dyn CAIRead,
        http_resolver: &impl AsyncHttpResolver,
        settings: &Settings
    ))]
    pub fn load_jumbf_from_stream(
        asset_type: &str,
        stream: &mut dyn CAIRead,
        http_resolver: &impl SyncHttpResolver,
        settings: &Settings,
    ) -> Result<(Vec<u8>, Option<String>)> {
        match load_jumbf_from_stream(asset_type, stream) {
            Ok(manifest_bytes) => Ok((manifest_bytes, None)),
            Err(Error::JumbfNotFound) => {
                stream.rewind()?;
                if let Some(ext_ref) =
                    crate::utils::xmp_inmemory_utils::XmpInfo::from_source(stream, asset_type)
                        .provenance
                {
                    let jumbf = if _sync {
                        Store::handle_remote_manifest(&ext_ref, http_resolver, settings)?
                    } else {
                        Store::handle_remote_manifest_async(&ext_ref, http_resolver, settings)
                            .await?
                    };
                    Ok((jumbf, Some(ext_ref)))
                } else {
                    Err(Error::JumbfNotFound)
                }
            }
            Err(e) => Err(e),
        }
    }

    /// load jumbf given a file path
    ///
    /// This handles, embedded, sidecar and remote manifests
    ///
    /// in_path -  path to source file
    /// validation_log - optional vec to contain addition info about the asset
    #[cfg(feature = "file_io")]
    pub fn load_jumbf_from_path(
        in_path: &Path,
        http_resolver: &impl SyncHttpResolver,
        settings: &Settings,
    ) -> Result<Vec<u8>> {
        let external_manifest = in_path.with_extension(MANIFEST_STORE_EXT);
        let external_exists = external_manifest.exists();

        match load_jumbf_from_file(in_path) {
            Ok(manifest_bytes) => Ok(manifest_bytes),
            Err(Error::UnsupportedType) => {
                if external_exists {
                    std::fs::read(external_manifest).map_err(Error::IoError)
                } else {
                    Err(Error::UnsupportedType)
                }
            }
            Err(Error::JumbfNotFound) => {
                if external_exists {
                    std::fs::read(external_manifest).map_err(Error::IoError)
                } else {
                    // check for remote manifest
                    let mut asset_reader = std::fs::File::open(in_path)?;
                    let ext = get_file_extension(in_path).ok_or(Error::UnsupportedType)?;
                    if let Some(ext_ref) = crate::utils::xmp_inmemory_utils::XmpInfo::from_source(
                        &mut asset_reader,
                        &ext,
                    )
                    .provenance
                    {
                        Store::handle_remote_manifest(&ext_ref, http_resolver, settings)
                    } else {
                        Err(Error::JumbfNotFound)
                    }
                }
            }
            Err(e) => Err(e),
        }
    }

    /// Returns embedded remote manifest URL if available
    /// asset_type: extensions or mime type of the data
    /// data: byte array containing the asset
    #[allow(unused)] // we don't use this anywhere now, but we should!
    pub fn get_remote_manifest_url(asset_type: &str, data: &[u8]) -> Option<String> {
        let mut buf_reader = Cursor::new(data);

        if let Some(ext_ref) =
            crate::utils::xmp_inmemory_utils::XmpInfo::from_source(&mut buf_reader, asset_type)
                .provenance
        {
            // make sure it parses
            let _u = url::Url::parse(&ext_ref).ok()?;
            Some(ext_ref)
        } else {
            None
        }
    }

    /// check the input url to see if it is a supported remotes URI
    pub fn is_valid_remote_url(url: &str) -> bool {
        match url::Url::parse(url) {
            Ok(u) => u.scheme() == "http" || u.scheme() == "https",
            Err(_) => false,
        }
    }

    /// Load store from a stream
    #[async_generic(async_signature(
        format: &str,
        mut stream: impl Read + Seek + Send,
        verify: bool,
        validation_log: &mut StatusTracker,
        http_resolver: &impl AsyncHttpResolver,
        settings: &Settings,
    ))]
    #[cfg(not(target_arch = "wasm32"))]
    pub fn from_stream(
        format: &str,
        mut stream: impl Read + Seek + Send,
        verify: bool,
        validation_log: &mut StatusTracker,
        http_resolver: &impl SyncHttpResolver,
        settings: &Settings,
    ) -> Result<Self> {
        let (manifest_bytes, remote_url) = if _sync {
            Store::load_jumbf_from_stream(format, &mut stream, http_resolver, settings)
        } else {
            Store::load_jumbf_from_stream_async(format, &mut stream, http_resolver, settings).await
        }
        .inspect_err(|e| {
            log_item!("asset", "error loading file", "load_from_asset")
                .failure_no_throw(validation_log, e);
        })?;

        let store = if _sync {
            Self::from_manifest_data_and_stream(
                &manifest_bytes,
                format,
                &mut stream,
                verify,
                validation_log,
                http_resolver,
                settings,
            )
        } else {
            Self::from_manifest_data_and_stream_async(
                &manifest_bytes,
                format,
                &mut stream,
                verify,
                validation_log,
                http_resolver,
                settings,
            )
            .await
        };

        let mut store = store?;
        if remote_url.is_none() {
            store.embedded = true;
        } else {
            store.remote_url = remote_url;
        }

        Ok(store)
    }

    /// Load store from a stream
    #[async_generic(async_signature(
        format: &str,
        mut stream: impl Read + Seek,
        verify: bool,
        validation_log: &mut StatusTracker,
        http_resolver: &impl AsyncHttpResolver,
        settings: &Settings,
    ))]
    #[cfg(target_arch = "wasm32")]
    pub fn from_stream(
        format: &str,
        mut stream: impl Read + Seek,
        verify: bool,
        validation_log: &mut StatusTracker,
        http_resolver: &impl SyncHttpResolver,
        settings: &Settings,
    ) -> Result<Self> {
        let (manifest_bytes, remote_url) = if _sync {
            Store::load_jumbf_from_stream(format, &mut stream, http_resolver, settings)
        } else {
            Store::load_jumbf_from_stream_async(format, &mut stream, http_resolver, settings).await
        }
        .inspect_err(|e| {
            log_item!("asset", "error loading file", "load_from_asset")
                .failure_no_throw(validation_log, e);
        })?;

        let store = if _sync {
            Self::from_manifest_data_and_stream(
                &manifest_bytes,
                format,
                &mut stream,
                verify,
                validation_log,
                http_resolver,
                settings,
            )
        } else {
            Self::from_manifest_data_and_stream_async(
                &manifest_bytes,
                format,
                &mut stream,
                verify,
                validation_log,
                http_resolver,
                settings,
            )
            .await
        };

        let mut store = store?;
        if remote_url.is_none() {
            store.embedded = true;
        } else {
            store.remote_url = remote_url;
        }

        Ok(store)
    }

    /// Load store from a manifest data and stream
    #[async_generic(async_signature(
        c2pa_data: &[u8],
        format: &str,
        mut stream: impl Read + Seek + Send,
        verify: bool,
        validation_log: &mut StatusTracker,
        http_resolver: &impl AsyncHttpResolver,
        settings: &Settings,
    ))]
    #[cfg(not(target_arch = "wasm32"))]
    pub fn from_manifest_data_and_stream(
        c2pa_data: &[u8],
        format: &str,
        mut stream: impl Read + Seek + Send,
        verify: bool,
        validation_log: &mut StatusTracker,
        http_resolver: &impl SyncHttpResolver,
        settings: &Settings,
    ) -> Result<Self> {
        stream.rewind()?;

        // First we convert the JUMBF into a usable store.
        let store = Store::from_jumbf_with_settings(c2pa_data, validation_log, settings)
            .inspect_err(|e| {
                log_item!("asset", "error loading file", "load_from_asset")
                    .failure_no_throw(validation_log, e);
            })?;

        if verify {
            stream.rewind()?;
            let mut asset_data = ClaimAssetData::Stream(&mut stream, format);
            if _sync {
                Store::verify_store(
                    &store,
                    &mut asset_data,
                    validation_log,
                    http_resolver,
                    settings,
                )
            } else {
                Store::verify_store_async(
                    &store,
                    &mut asset_data,
                    validation_log,
                    http_resolver,
                    settings,
                )
                .await
            }?;
        }
        Ok(store)
    }

    /// Load store from a manifest data and stream
    #[async_generic(async_signature(
        c2pa_data: &[u8],
        format: &str,
        mut stream: impl Read + Seek,
        verify: bool,
        validation_log: &mut StatusTracker,
        http_resolver: &impl AsyncHttpResolver,
        settings: &Settings,
    ))]
    #[cfg(target_arch = "wasm32")]
    pub fn from_manifest_data_and_stream(
        c2pa_data: &[u8],
        format: &str,
        mut stream: impl Read + Seek,
        verify: bool,
        validation_log: &mut StatusTracker,
        http_resolver: &impl SyncHttpResolver,
        settings: &Settings,
    ) -> Result<Self> {
        // first we convert the JUMBF into a usable store
        let store = Store::from_jumbf_with_settings(c2pa_data, validation_log, settings)
            .inspect_err(|e| {
                log_item!("asset", "error loading file", "load_from_asset")
                    .failure_no_throw(validation_log, e);
            })?;

        //let verify = get_settings_value::<bool>("verify.verify_after_reading")?; // defaults to true

        if verify {
            let mut asset_data = ClaimAssetData::Stream(&mut stream, format);
            if _sync {
                Store::verify_store(
                    &store,
                    &mut asset_data,
                    validation_log,
                    http_resolver,
                    settings,
                )
            } else {
                Store::verify_store_async(
                    &store,
                    &mut asset_data,
                    validation_log,
                    http_resolver,
                    settings,
                )
                .await
            }?;
        }
        Ok(store)
    }

    /// Load Store from a init and fragments
    /// asset_type: asset extension or mime type
    /// init_segment: reader for the file containing the initialization segments
    /// fragments: list of paths to the fragments to verify
    /// verify: if true will run verification checks when loading, all fragments must verify for Ok status
    /// validation_log: If present all found errors are logged and returned, otherwise first error causes exit and is returned
    #[cfg(feature = "file_io")]
    pub fn load_from_file_and_fragments(
        asset_type: &str,
        init_segment: &mut dyn CAIRead,
        fragments: &Vec<PathBuf>,
        verify: bool,
        validation_log: &mut StatusTracker,
        http_resolver: &impl SyncHttpResolver,
        settings: &Settings,
    ) -> Result<Store> {
        let store = Self::from_stream(
            asset_type,
            &mut *init_segment,
            verify,
            validation_log,
            http_resolver,
            settings,
        )?;

        // verify the store
        if verify {
            init_segment.rewind()?;
            // verify store and claims
            Store::verify_store(
                &store,
                &mut ClaimAssetData::StreamFragments(init_segment, fragments, asset_type),
                validation_log,
                http_resolver,
                settings,
            )?;
        }

        Ok(store)
    }

    /// Load Store from a stream and fragment stream
    ///
    /// asset_type: asset extension or mime type
    /// stream: reference to initial segment asset
    /// fragment: reference to fragment asset
    /// validation_log: If present all found errors are logged and returned, otherwise first error causes exit and is returned
    #[async_generic(async_signature(
        format: &str,
        mut stream: impl Read + Seek + Send,
        mut fragment: impl Read + Seek + Send,
        validation_log: &mut StatusTracker,
        http_resolver: &impl AsyncHttpResolver,
        settings: &Settings,
    ))]
    pub fn load_fragment_from_stream(
        format: &str,
        mut stream: impl Read + Seek + Send,
        mut fragment: impl Read + Seek + Send,
        validation_log: &mut StatusTracker,
        http_resolver: &impl SyncHttpResolver,
        settings: &Settings,
    ) -> Result<Store> {
        let manifest_bytes = if _sync {
            Store::load_jumbf_from_stream(format, &mut stream, http_resolver, settings)?.0
        } else {
            Store::load_jumbf_from_stream_async(format, &mut stream, http_resolver, settings)
                .await?
                .0
        };

        let store = Store::from_jumbf_with_settings(&manifest_bytes, validation_log, settings)?;
        let verify = settings.verify.verify_after_reading;

        if verify {
            let mut fragment = ClaimAssetData::StreamFragment(&mut stream, &mut fragment, format);
            if _sync {
                Store::verify_store(
                    &store,
                    &mut fragment,
                    validation_log,
                    http_resolver,
                    settings,
                )
            } else {
                Store::verify_store_async(
                    &store,
                    &mut fragment,
                    validation_log,
                    http_resolver,
                    settings,
                )
                .await
            }?;
        };
        Ok(store)
    }

    // get the manifest that should be used for hash binding checks
    fn get_hash_binding_manifest(&self, claim: &Claim) -> Option<String> {
        // is this claim valid
        if !claim.update_manifest() && !claim.hash_assertions().is_empty() {
            return Some(claim.label().to_owned());
        }

        // walk the update manifests until you find an acceptable claim
        for i in claim.ingredient_assertions() {
            let ingredient = Ingredient::from_assertion(i.assertion()).ok()?;
            if ingredient.relationship == Relationship::ParentOf {
                if let Some(parent_uri) = ingredient.c2pa_manifest() {
                    let parent_label = manifest_label_from_uri(&parent_uri.url())?;
                    if let Some(parent) = self.get_claim(&parent_label) {
                        // recurse until we find
                        if parent.update_manifest() {
                            self.get_hash_binding_manifest(parent);
                        } else if !parent.hash_assertions().is_empty() {
                            return Some(parent.label().to_owned());
                        }
                    }
                }
            }
        }
        None
    }

    // determine if the only changes are redacted assertions
    fn manifest_differs_by_redaction(
        c1: &Claim,
        c2: &Claim,
        redactions: &[String],
    ) -> Option<Vec<String>> {
        if let Ok(d1) = c1.data() {
            if let Ok(d2) = c2.data() {
                if d1 != d2 {
                    return None;
                }
            } else {
                return None;
            }
        } else {
            return None;
        }

        if c1.signature_val() != c2.signature_val() {
            return None;
        }

        if c1.databoxes() != c2.databoxes() {
            return None;
        }

        // get the assertion store differences
        let c1_set: HashSet<&ClaimAssertion> = c1.claim_assertion_store().iter().collect();
        let c2_set: HashSet<&ClaimAssertion> = c2.claim_assertion_store().iter().collect();

        let differences = c1_set.symmetric_difference(&c2_set).collect::<Vec<_>>();

        // are the assertion differences listed in the redaction list
        let mut redact_matches = 0;
        let mut redactions_to_remove = Vec::new();
        for difference in &differences {
            let difference_uri = to_assertion_uri(c1.label(), &difference.label());

            // was the difference in the redacted list
            if redactions
                .iter()
                .any(|redaction_uri| redaction_uri.as_str() == difference_uri.as_str())
            {
                redact_matches += 1;
                redactions_to_remove.push(difference_uri);
            }
        }

        // if all mismatches are redactions we are good
        if redact_matches == differences.len() {
            return Some(redactions_to_remove);
        }

        None
    }

    // build ingredient lists for the Claim in the specified Store
    // the referenced_ingredients map the ingredient to the claims that reference it
    // the found_redactions are any redactions found
    fn get_claim_referenced_manifests<'a>(
        claim: &'a Claim,
        store: &'a Store,
        svi: &mut StoreValidationInfo<'a>,
        recurse: bool,
        validation_log: &mut StatusTracker,
    ) -> Result<()> {
        // add in current redactions
        if let Some(c_redactions) = claim.redactions() {
            svi.redactions
                .append(&mut c_redactions.clone().into_iter().collect::<Vec<_>>());
        }

        let claim_label = claim.label().to_owned();

        // save the addressible claims for quicker lookup
        svi.manifest_map.insert(claim_label.clone(), claim);

        for i in claim.ingredient_assertions() {
            let ingredient_assertion = Ingredient::from_assertion(i.assertion())?;

            // get correct hashed URI
            let c2pa_manifest = match ingredient_assertion.c2pa_manifest() {
                Some(m) => m, // > v2 ingredient assertion
                None => continue,
            };

            // is this an ingredient
            let ingredient_label = Store::manifest_label_from_path(&c2pa_manifest.url());

            if let Some(ingredient) = store.get_claim(&ingredient_label) {
                // build mapping of ingredients and those claims that reference it
                svi.ingredient_references
                    .entry(ingredient_label)
                    .or_insert(HashSet::from_iter(vec![claim_label.clone()].into_iter()))
                    .insert(claim_label.clone());

                // recurse nested ingredients
                if recurse {
                    Store::get_claim_referenced_manifests(
                        ingredient,
                        store,
                        svi,
                        recurse,
                        validation_log,
                    )?;
                }
            } else {
                log_item!(
                    ingredient_label.clone(),
                    "ingredient missing missing",
                    "get_claim_referenced_manifests"
                )
                .validation_status(validation_status::CLAIM_MISSING)
                .failure(
                    validation_log,
                    Error::ClaimMissing {
                        label: ingredient_label,
                    },
                )?;
            }
        }

        Ok(())
    }

    /// Load Store from memory and add its content as a claim ingredient
    /// claim: claim to add an ingredient
    /// provenance_label: label of the provenance claim used as key into ingredient map
    /// data: jumbf data block
    /// returns new Store with ingredients loaded, claim is modified to include resolved
    /// ingredients conflicts
    pub fn load_ingredient_to_claim(
        claim: &mut Claim,
        data: &[u8],
        redactions: Option<Vec<String>>,
        settings: &Settings,
    ) -> Result<Store> {
        // constants for ingredient conflict reasons
        const CONFLICTING_MANIFEST: usize = 1; // Conflicts with another C2PA Manifest

        let mut to_both = Vec::new();
        let mut to_remove_from_incoming = Vec::new();

        let mut report = StatusTracker::with_error_behavior(ErrorBehavior::StopOnFirstError);
        let i_store = Store::from_jumbf_with_settings(data, &mut report, settings)?;

        let empty_store = Store::default();

        // make sure the claims stores are compatible
        let ingredient_pc = i_store.provenance_claim().ok_or(Error::OtherError(
            "ingredient missing provenace claim".into(),
        ))?;
        if claim.version() < ingredient_pc.version() {
            return Err(Error::OtherError("ingredient version too new".into()));
        }

        // get list of referenced manifests and redactions from ingredient provenance claim
        let mut validation_log = StatusTracker::default();
        let mut svi = StoreValidationInfo::default();
        Store::get_claim_referenced_manifests(
            ingredient_pc,
            &i_store,
            &mut svi,
            true,
            &mut validation_log,
        )?;

        // resolve conflicts
        // for 2.x perform ingredients conflict handling by making new label if needed
        let skip_resolution = settings.verify.skip_ingredient_conflict_resolution;

        if claim.version() > 1 && !skip_resolution {
            // if the hashes match then the values are OK to add so remove form conflict list
            // matching manifests are automatically deduped in a later step
            let potential_conflicts: Vec<_> = i_store
                .claims()
                .iter()
                .filter_map(|i_claim| {
                    for c in claim.claim_ingredients() {
                        if c.label() == i_claim.label() {
                            let i_ingredient_hashes = i_store.get_manifest_box_hashes(i_claim);
                            let current_claim_hashes = empty_store.get_manifest_box_hashes(c);

                            // if they match there is no conflict
                            if !vec_compare(
                                &current_claim_hashes.manifest_box_hash,
                                &i_ingredient_hashes.manifest_box_hash,
                            ) {
                                return Some(c.label().to_owned());
                            }
                        }
                    }

                    None
                })
                .collect();

            if !potential_conflicts.is_empty() {
                // get info about conflicting Claim from current claim
                let mut claim_redactions: Vec<String> = redactions.clone().unwrap_or_default();
                for c in claim.claim_ingredients() {
                    if let Some(r) = c.redactions() {
                        claim_redactions.append(&mut r.clone().into_iter().collect::<Vec<_>>());
                    }
                }

                let combined_redactions = HashSet::<_>::from_iter(
                    vec![claim_redactions.clone(), svi.redactions.clone()]
                        .into_iter()
                        .flatten(),
                )
                .into_iter()
                .collect::<Vec<String>>();

                // do any of the conflicting manifests contain redactions
                for conflict_label in potential_conflicts {
                    // Step 1: was the conflict because of a redaction from the either the current
                    // claim or the incoming store

                    let conflict = i_store
                        .get_claim(&conflict_label)
                        .ok_or(Error::IngredientNotFound)?;

                    // can only resolve conflict if the changes were redaction differences
                    if let Some(curr_claim_ingredient_conflict) = claim
                        .claim_ingredients()
                        .iter()
                        .find(|c| c.label() == conflict_label)
                    {
                        if let Some(mut differences) = Store::manifest_differs_by_redaction(
                            curr_claim_ingredient_conflict,
                            conflict,
                            &combined_redactions,
                        ) {
                            if !claim_redactions.is_empty() && svi.redactions.is_empty() {
                                // if redactions were only in the claim we can skip bringing the ingredient
                                to_remove_from_incoming.push(conflict_label.clone());
                            } else if claim_redactions.is_empty() && !svi.redactions.is_empty() {
                                // if redactions were only from the incoming ingredient replace claim
                                // noting to do here since the incoming claim will just overwrite the current claim
                                continue;
                            } else {
                                to_both.append(&mut differences);
                            }
                        } else {
                            let new_version = match claim
                                .claim_ingredient_store()
                                .iter()
                                .filter_map(|(label, _conflict)| {
                                    match manifest_label_to_parts(label) {
                                        Some(mp) => mp.version,
                                        None => None,
                                    }
                                })
                                .max()
                            {
                                Some(last_conflict_version) => last_conflict_version + 1,
                                None => {
                                    return Err(Error::OtherError(
                                        "ingredient label malformed".into(),
                                    ))
                                }
                            };

                            // make new ingredient label
                            let mut new_mp = manifest_label_to_parts(&conflict_label)
                                .ok_or(Error::OtherError("ingredient label malformed".into()))?;
                            new_mp.version = Some(new_version);
                            new_mp.reason = Some(CONFLICTING_MANIFEST);
                            let new_label = new_mp.to_string();

                            // update ingredient manifest label to new label
                            let mut fixup_claim = i_store
                                .get_claim(conflict.label())
                                .ok_or(Error::IngredientNotFound)?
                                .clone();
                            fixup_claim.set_conflict_label(new_label.clone());

                            // add relabeled manifest to store as new ingredient
                            claim.add_ingredient_data(
                                vec![fixup_claim],
                                None,
                                &svi.ingredient_references,
                            )?;
                        }
                    }
                }
            }
        }

        // make necessary changes to the incoming store
        let mut i_store_mut = Store::from_jumbf_with_settings(data, &mut report, settings)?;
        let mut final_redactions = Vec::new();
        if let Some(mut redactions) = redactions {
            final_redactions.append(&mut redactions);
        }

        // remove the claims from the incoming store as to not overwrite the current claim
        for label in to_remove_from_incoming {
            i_store_mut.remove_claim(&label);
        }

        // if there are redactions in both apply the current redaction to incoming claim
        if !to_both.is_empty() {
            // copy the redactions differences from current to incoming claim
            to_both.retain(|f| !svi.redactions.contains(f));
            final_redactions.append(&mut to_both);
        }

        claim.add_ingredient_data(
            i_store_mut.claims().into_iter().cloned().collect(),
            Some(final_redactions),
            &svi.ingredient_references,
        )?;
        Ok(i_store)
    }

    /// Fetches ocsp response ders from the specified manifests.
    ///
    /// # Arguments
    /// * `manifest_labels` - Vector of manifest labels to check for ocsp responses
    /// * `validation_log` - Status tracker for logging validation events
    ///
    /// # Returns
    /// A `Result` containing tuples of manifest labels and their associated ocsp response
    #[async_generic(async_signature(
        &self,
        manifest_labels: Vec<String>,
        validation_log: &mut StatusTracker,
        http_resolver: &impl AsyncHttpResolver,
        settings: &Settings,
    ))]
    pub fn get_ocsp_response_ders(
        &self,
        manifest_labels: Vec<String>,
        validation_log: &mut StatusTracker,
        http_resolver: &impl SyncHttpResolver,
        settings: &Settings,
    ) -> Result<Vec<(String, Vec<u8>)>> {
        let mut oscp_response_ders = Vec::new();

        let mut adjusted_settings = settings.clone();
        let original_trust_val = adjusted_settings.verify.verify_timestamp_trust;

        for manifest_label in manifest_labels {
            if let Some(claim) = self.claims_map.get(&manifest_label) {
                let sig = claim.signature_val().clone();
                let data = claim.data()?;

                // no timestamp trust checks for 1.x manifests
                if claim.version() == 1 {
                    adjusted_settings.verify.verify_timestamp_trust = false;
                }

                let sign1 = parse_cose_sign1(&sig, &data, validation_log)?;
                let ocsp_response_der = if _sync {
                    fetch_and_check_ocsp_response(
                        &sign1,
                        &data,
                        &self.ctp,
                        None,
                        validation_log,
                        http_resolver,
                        settings,
                    )?
                    .ocsp_der
                } else {
                    fetch_and_check_ocsp_response_async(
                        &sign1,
                        &data,
                        &self.ctp,
                        None,
                        validation_log,
                        http_resolver,
                        settings,
                    )
                    .await?
                    .ocsp_der
                };

                if !ocsp_response_der.is_empty() {
                    oscp_response_ders.push((manifest_label, ocsp_response_der));
                }
            }
            adjusted_settings.verify.verify_timestamp_trust = original_trust_val;
        }

        Ok(oscp_response_ders)
    }
}

impl std::fmt::Display for Store {
    fn fmt(&self, f: &mut std::fmt::Formatter<'_>) -> std::fmt::Result {
        let report = &ManifestStoreReport::from_store(self).unwrap_or_default();
        f.write_str(&format!("{}", &report))
    }
}

/// `InvalidClaimError` provides additional detail on error cases for [`Store::from_jumbf`].
#[derive(Debug, thiserror::Error)]
pub enum InvalidClaimError {
    /// The "c2pa" block was not found in the asset.
    #[error("\"c2pa\" block not found")]
    C2paBlockNotFound,

    #[error("\"c2pa\" multiple claim boxes found in manifest")]
    C2paMultipleClaimBoxes,

    /// The claim superbox was not found.
    #[error("claim superbox not found")]
    ClaimSuperboxNotFound,

    /// The claim description box was not found.
    #[error("claim description box not found")]
    ClaimDescriptionBoxNotFound,

    /// More than one claim description box was found.
    #[error("more than one claim description box was found for {label}")]
    DuplicateClaimBox { label: String },

    /// The expected data not found in claim box.
    #[error("claim cbor box not valid")]
    ClaimBoxData,

    /// The claim has a version that is newer than supported by this crate.
    #[error("claim version is too new, not supported")]
    ClaimVersionTooNew,

    /// The claim has a version does not match JUMBF box label.
    #[error("claim version does not match JUMBF box label")]
    ClaimBoxVersion,

    /// The claim description box could not be parsed.
    #[error("claim description box was invalid")]
    ClaimDescriptionBoxInvalid,

    /// The claim signature box was not found.
    #[error("claim signature box was not found")]
    ClaimSignatureBoxNotFound,

    /// The claim signature description box was not found.
    #[error("claim signature description box was not found")]
    ClaimSignatureDescriptionBoxNotFound,

    /// The claim signature description box was invalid.
    #[error("claim signature description box was invalid")]
    ClaimSignatureDescriptionBoxInvalid,

    /// The assertion store superbox was not found.
    #[error("assertion store superbox not found")]
    AssertionStoreSuperboxNotFound,

    /// The verifiable credentials store could not be read.
    #[error("the verifiable credentials store could not be read")]
    VerifiableCredentialStoreInvalid,

    /// The feature is not supported by version
    #[error("the manifest contained a feature not support by version")]
    UnsupportedFeature(String),

    /// The assertion store does not contain the expected number of assertions.
    #[error(
        "unexpected number of assertions in assertion store (expected {expected}, found {found})"
    )]
    AssertionCountMismatch { expected: usize, found: usize },
}

#[cfg(test)]
pub mod tests {
    #![allow(clippy::expect_used)]
    #![allow(clippy::panic)]
    #![allow(clippy::unwrap_used)]

    use std::io::Seek;
    #[cfg(feature = "file_io")]
    use std::{fs, io::Write};

    use c2pa_macros::c2pa_test_async;
    #[cfg(feature = "file_io")]
    use memchr::memmem;
    use serde::Serialize;
    #[cfg(feature = "file_io")]
    use sha2::Sha256;
    #[cfg(all(target_arch = "wasm32", not(target_os = "wasi")))]
    use wasm_bindgen_test::wasm_bindgen_test;

    use super::*;
    #[cfg(feature = "file_io")]
    use crate::{
        assertion::AssertionJson,
        assertions::{labels::BOX_HASH, BoxHash},
        hashed_uri::HashedUri,
        jumbf_io::get_assetio_handler_from_path,
        utils::{
            hash_utils::Hasher,
            io_utils::tempdirectory,
            test::write_jpeg_placeholder_file,
            test::{temp_dir_path, TEST_USER_ASSERTION},
            test_signer::test_cawg_signer,
        },
    };
    use crate::{
        assertions::{Action, Actions, Uuid},
        claim::AssertionStoreJsonFormat,
        crypto::raw_signature::SigningAlg,
        http::{AsyncGenericResolver, SyncGenericResolver},
        settings::Settings,
        status_tracker::{LogItem, StatusTracker},
        utils::{
            patch::patch_bytes,
            test::{create_test_claim, create_test_streams, fixture_path},
            test_signer::{async_test_signer, test_signer},
        },
        ClaimGeneratorInfo, DigitalSourceType,
    };

    fn create_editing_claim(claim: &mut Claim) -> Result<&mut Claim> {
        let uuid_str = "deadbeefdeadbeefdeadbeefdeadbeef";

        // add a binary thumbnail assertion  ('deadbeefadbeadbe')
        let some_binary_data: Vec<u8> = vec![
            0x0d, 0x0e, 0x0a, 0x0d, 0x0b, 0x0e, 0x0e, 0x0f, 0x0a, 0x0d, 0x0b, 0x0e, 0x0a, 0x0d,
            0x0b, 0x0e,
        ];

        let actions = Actions::new().add_action(Action::new("c2pa.created"));

        claim.add_assertion(&actions)?;

        let uuid_assertion = Uuid::new("test uuid", uuid_str.to_string(), some_binary_data);

        claim.add_assertion(&uuid_assertion)?;

        Ok(claim)
    }

    fn create_capture_claim(claim: &mut Claim) -> Result<&mut Claim> {
        let actions = Actions::new()
            .add_action(Action::new("c2pa.created").set_source_type(DigitalSourceType::Empty));

        claim.add_assertion(&actions)?;

        Ok(claim)
    }

    #[test]
    fn test_jumbf_generation() {
        let settings = Settings::default();
        let http_resolver = SyncGenericResolver::new();

        let (format, mut input_stream, mut output_stream) =
            create_test_streams("earth_apollo17.jpg");

        // Create claims store.
        let mut store = Store::with_settings(&settings);

        // ClaimGeneratorInfo is mandatory in Claim V2
        let cgi = ClaimGeneratorInfo::new("claim_v1_unit_test");

        // Create a 3rd party claim
        let mut claim_capture = Claim::new("capture", Some("claim_capture"), 1);
        create_capture_claim(&mut claim_capture).unwrap();
        claim_capture.add_claim_generator_info(cgi.clone());

        let signer = test_signer(SigningAlg::Ps256);

        store.commit_claim(claim_capture).unwrap();
        store
            .save_to_stream(
                format,
                &mut input_stream,
                &mut output_stream,
                signer.as_ref(),
                &http_resolver,
                &settings,
            )
            .unwrap();

        let mut report = StatusTracker::default();

        // read from new stream
        output_stream.rewind().unwrap();
        let new_store = Store::from_stream(
            format,
            &mut output_stream,
            true,
            &mut report,
            &http_resolver,
            &settings,
        )
        .unwrap();

        // should not have any
        assert!(!report.has_any_error());

        // dump store and compare to original
        for claim in new_store.claims() {
            let _restored_json = claim
                .to_json(AssertionStoreJsonFormat::OrderedList, false)
                .unwrap();
            let _orig_json = store
                .get_claim(claim.label())
                .unwrap()
                .to_json(AssertionStoreJsonFormat::OrderedList, false)
                .unwrap();

            println!(
                "Claim: {} \n{}",
                claim.label(),
                claim
                    .to_json(AssertionStoreJsonFormat::OrderedListNoBinary, true)
                    .expect("could not restore from json")
            );

            for hashed_uri in claim.assertions() {
                let (label, instance) = Claim::assertion_label_from_link(&hashed_uri.url());
                claim.get_claim_assertion(&label, instance).unwrap();
            }
        }
    }

    #[test]
    fn test_claim_v2_generation() {
        let settings = Settings::default();
        let http_resolver = SyncGenericResolver::new();

        let (format, mut input_stream, mut output_stream) =
            create_test_streams("earth_apollo17.jpg");

        // Create claims store.
        let mut store = Store::with_settings(&settings);

        // ClaimGeneratorInfo is mandatory in Claim V2
        let cgi = ClaimGeneratorInfo::new("claim_v2_unit_test");

        // Create a 3rd party claim
        let mut claim_capture = Claim::new("capture", Some("claim_capture"), 2);
        create_capture_claim(&mut claim_capture).unwrap();
        claim_capture.add_claim_generator_info(cgi.clone());

        let signer = test_signer(SigningAlg::Ps256);

        store.commit_claim(claim_capture).unwrap();
        store
            .save_to_stream(
                format,
                &mut input_stream,
                &mut output_stream,
                signer.as_ref(),
                &http_resolver,
                &settings,
            )
            .unwrap();

        let mut report = StatusTracker::default();

        // read from new stream
        output_stream.rewind().unwrap();
        let new_store = Store::from_stream(
            format,
            &mut output_stream,
            true,
            &mut report,
            &http_resolver,
            &settings,
        )
        .unwrap();

        // should not have any
        assert!(!report.has_any_error());

        // dump store and compare to original
        for claim in new_store.claims() {
            let _restored_json = claim
                .to_json(AssertionStoreJsonFormat::OrderedList, false)
                .unwrap();
            let _orig_json = store
                .get_claim(claim.label())
                .unwrap()
                .to_json(AssertionStoreJsonFormat::OrderedList, false)
                .unwrap();

            println!(
                "Claim: {} \n{}",
                claim.label(),
                claim
                    .to_json(AssertionStoreJsonFormat::OrderedListNoBinary, true)
                    .expect("could not restore from json")
            );

            for hashed_uri in claim.assertions() {
                let (label, instance) = Claim::assertion_label_from_link(&hashed_uri.url());
                claim.get_claim_assertion(&label, instance).unwrap();
            }
        }
    }

    #[test]
    fn test_bad_claim_v2_generation() {
        let mut settings = Settings::default();
        settings.verify.verify_after_sign = false;
        let http_resolver = SyncGenericResolver::new();

        let (format, mut input_stream, mut output_stream) =
            create_test_streams("earth_apollo17.jpg");

        // Create claims store.
        let mut store = Store::with_settings(&settings);

        // ClaimGeneratorInfo is mandatory in Claim V2
        let cgi = ClaimGeneratorInfo::new("claim_v2_unit_test");

        // Create a 3rd party claim
        let mut claim_capture = Claim::new("capture", Some("claim_capture"), 2);
        create_capture_claim(&mut claim_capture).unwrap();
        claim_capture.add_claim_generator_info(cgi.clone());

        // add second action to claim which is not allowed
        let action = Actions::new().add_action(Action::new("c2pa.opened"));
        claim_capture.add_assertion(&action).unwrap();

        let signer = test_signer(SigningAlg::Ps256);

        store.commit_claim(claim_capture).unwrap();
        store
            .save_to_stream(
                format,
                &mut input_stream,
                &mut output_stream,
                signer.as_ref(),
                &http_resolver,
                &settings,
            )
            .unwrap();

        let mut report = StatusTracker::default();

        // read from new stream
        output_stream.rewind().unwrap();
        let _new_store = Store::from_stream(
            format,
            &mut output_stream,
            true,
            &mut report,
            &http_resolver,
            &settings,
        );

        // should have action errors
        assert!(report.has_any_error());
        assert!(report.has_error(Error::ValidationRule(
            "only first action can be created or opened".to_string()
        )));
    }

    #[test]
    #[cfg(feature = "file_io")]
    #[ignore = "we need to make this work again"]
    fn test_unknown_asset_type_generation() {
        let settings = Settings::default();
        let http_resolver = SyncGenericResolver::new();

        // test adding to actual image
        let (_format, mut input_stream, mut output_stream) =
            create_test_streams("unsupported_type.txt");
        let format = "text/plain";
        // Create claims store.
        let mut store = Store::with_settings(&settings);

        // Create a new claim.
        let claim1 = create_test_claim().unwrap();

        // Create a new claim.
        let mut claim2 = Claim::new("Photoshop", Some("Adobe"), 1);
        create_editing_claim(&mut claim2).unwrap();

        // Create a 3rd party claim
        let mut claim_capture = Claim::new("capture", Some("claim_capture"), 1);
        create_capture_claim(&mut claim_capture).unwrap();

        // Do we generate JUMBF?
        let signer = test_signer(SigningAlg::Ps256);

        // Move the claim to claims list. Note this is not real, the claims would have to be signed in between commits
        store.commit_claim(claim1).unwrap();
        store
            .save_to_stream(
                format,
                &mut input_stream,
                &mut output_stream,
                signer.as_ref(),
                &http_resolver,
                &settings,
            )
            .unwrap();

        // read from new stream
        output_stream.rewind().unwrap();
        let new_store = Store::from_stream(
            format,
            &mut output_stream,
            true,
            &mut StatusTracker::with_error_behavior(ErrorBehavior::StopOnFirstError),
            &http_resolver,
            &settings,
        )
        .unwrap();

        // can  we get by the ingredient data back

        // dump store and compare to original
        for claim in new_store.claims() {
            let _restored_json = claim
                .to_json(AssertionStoreJsonFormat::OrderedList, false)
                .unwrap();
            let _orig_json = store
                .get_claim(claim.label())
                .unwrap()
                .to_json(AssertionStoreJsonFormat::OrderedList, false)
                .unwrap();

            println!(
                "Claim: {} \n{}",
                claim.label(),
                claim
                    .to_json(AssertionStoreJsonFormat::OrderedListNoBinary, true)
                    .expect("could not restore from json")
            );

            for hashed_uri in claim.assertions() {
                let (label, instance) = Claim::assertion_label_from_link(&hashed_uri.url());
                claim.get_claim_assertion(&label, instance).unwrap();
            }
        }
    }

    #[test]
    #[cfg(feature = "file_io")]
    fn test_detects_unverifiable_signature() {
        let settings = Settings::default();
        let http_resolver = SyncGenericResolver::new();

        struct BadSigner {}

        impl Signer for BadSigner {
            fn sign(&self, _data: &[u8]) -> Result<Vec<u8>> {
                Ok(b"not a valid signature".to_vec())
            }

            fn alg(&self) -> SigningAlg {
                SigningAlg::Ps256
            }

            fn certs(&self) -> Result<Vec<Vec<u8>>> {
                Ok(Vec::new())
            }

            fn reserve_size(&self) -> usize {
                42
            }
        }

        // test adding to actual image
        let (format, mut input_stream, mut output_stream) =
            create_test_streams("earth_apollo17.jpg");

        let mut store = Store::with_settings(&settings);

        let claim = create_test_claim().unwrap();

        let signer = BadSigner {};

        // JUMBF generation should fail because this signature won't validate.
        store.commit_claim(claim).unwrap();

        // TO DO: This generates a log spew when running this test.
        // I don't have time to fix this right now.
        // [(date) ERROR c2pa::store] Signature that was just generated does not validate: CoseCbor

        store
            .save_to_stream(
                format,
                &mut input_stream,
                &mut output_stream,
                &signer,
                &http_resolver,
                &settings,
            )
            .unwrap_err();
    }

    #[test]
    #[cfg(feature = "file_io")]
    fn test_sign_with_expired_cert() {
        use crate::{create_signer, crypto::raw_signature::SigningAlg};

        let settings = Settings::default();
        let http_resolver = SyncGenericResolver::new();

        // test adding to actual image
        let (format, mut input_stream, mut output_stream) =
            create_test_streams("earth_apollo17.jpg");

        let mut store = Store::with_settings(&settings);

        let claim = create_test_claim().unwrap();

        let signcert_path = fixture_path("rsa-pss256_key-expired.pub");
        let pkey_path = fixture_path("rsa-pss256-expired.pem");
        let signer =
            create_signer::from_files(signcert_path, pkey_path, SigningAlg::Ps256, None).unwrap();

        store.commit_claim(claim).unwrap();

        let r = store.save_to_stream(
            format,
            &mut input_stream,
            &mut output_stream,
            &signer,
            &http_resolver,
            &settings,
        );
        assert!(r.is_err());
        assert_eq!(
            r.err().unwrap().to_string(),
            "the certificate was not valid at time of signing"
        );
    }

    #[test]
    #[cfg(feature = "file_io")]
    fn test_jumbf_replacement_generation() {
        // Create claims store.
        let mut store = Store::with_settings(&Settings::default());

        // Create a new claim.
        let claim1 = create_test_claim().unwrap();
        store.commit_claim(claim1).unwrap();

        // do we generate JUMBF
        let jumbf_bytes = store.to_jumbf_internal(512).unwrap();
        assert!(!jumbf_bytes.is_empty());

        // test adding to actual image
        let ap = fixture_path("prerelease.jpg");
        let temp_dir = tempdirectory().expect("temp dir");
        let op = temp_dir_path(&temp_dir, "replacement_test.jpg");

        // grab jumbf from original
        let original_jumbf = load_jumbf_from_file(&ap).unwrap();

        // replace with new jumbf
        save_jumbf_to_file(&jumbf_bytes, &ap, Some(&op)).unwrap();

        let saved_jumbf = load_jumbf_from_file(&op).unwrap();

        // saved data should be the new data
        assert_eq!(&jumbf_bytes, &saved_jumbf);

        // original data should not be in file anymore check for first 1k
        let buf = fs::read(&op).unwrap();
        assert_eq!(memmem::find(&buf, &original_jumbf[0..1024]), None);
    }

    #[c2pa_test_async]
    //#[ignore] // this is not generating the expected error. Needs investigation.
    async fn test_jumbf_generation_async() -> Result<()> {
        let settings = Settings::default();
        let http_resolver = AsyncGenericResolver::new();

        // Verify after sign is causing UnreferencedManifest errors here, since the manifests don't reference each other.
        //no_verify_after_sign();

        let signer = async_test_signer(SigningAlg::Ps256);

        let (format, mut input_stream, mut output_stream) =
            create_test_streams("earth_apollo17.jpg");

        // Create claims store.
        let mut store = Store::with_settings(&settings);

        // Create a new claim.
        let claim1 = crate::utils::test::create_test_claim()?;

        // Create a new claim.
        let mut claim2 = Claim::new("Photoshop", Some("Adobe"), 1);
        create_editing_claim(&mut claim2)?;

        // Create a 3rd party claim
        let mut claim_capture = Claim::new("capture", Some("claim_capture"), 1);
        create_capture_claim(&mut claim_capture)?;

        // Test generate JUMBF
        // Get labels for label test
        let claim1_label = claim1.label().to_string();
        let capture = claim_capture.label().to_string();
        let claim2_label = claim2.label().to_string();

        store.commit_claim(claim1)?;
        store
            .save_to_stream_async(
                format,
                &mut input_stream,
                &mut output_stream,
                &signer,
                &http_resolver,
                &settings,
            )
            .await?;
        store.commit_claim(claim_capture)?;
        let mut temp_stream = Cursor::new(Vec::new());
        output_stream.rewind()?;
        store
            .save_to_stream_async(
                format,
                &mut output_stream,
                &mut temp_stream,
                &signer,
                &http_resolver,
                &settings,
            )
            .await?;
        store.commit_claim(claim2)?;
        temp_stream.rewind()?;
        output_stream.rewind()?;
        store
            .save_to_stream_async(
                format,
                &mut temp_stream,
                &mut output_stream,
                &signer,
                &http_resolver,
                &settings,
            )
            .await
            .unwrap();

        // test finding claims by label
        let c1 = store.get_claim(&claim1_label);
        let c2 = store.get_claim(&capture);
        let c3 = store.get_claim(&claim2_label);
        assert_eq!(&claim1_label, c1.unwrap().label());
        assert_eq!(&capture, c2.unwrap().label());
        assert_eq!(claim2_label, c3.unwrap().label());

        // Do we generate JUMBF
        let jumbf_bytes = store.to_jumbf_internal(signer.reserve_size())?;
        assert!(!jumbf_bytes.is_empty());

        // write to new file
        println!("Provenance: {}\n", store.provenance_path().unwrap());

        // make sure we can read from new file
        let mut report = StatusTracker::default();

        output_stream.rewind()?;
        let _new_store = Store::from_stream_async(
            format,
            &mut output_stream,
            true,
            &mut report,
            &http_resolver,
            &settings,
        )
        .await?;

        assert!(!report.has_any_error());
        Ok(())
    }

    #[test]
    fn test_png_jumbf_generation() {
        let mut settings = Settings::default();
        settings.verify.verify_after_sign = false;
        let http_resolver = SyncGenericResolver::new();

        // test adding to actual image
        let (format, mut input_stream, mut output_stream) = create_test_streams("libpng-test.png");

        // Create claims store.
        let mut store = Store::with_settings(&settings);

        // Create a new claim.
        let claim1 = create_test_claim().unwrap();

        // Create a new claim.
        let mut claim2 = Claim::new("Photoshop", Some("Adobe"), 1);
        create_editing_claim(&mut claim2).unwrap();

        // Create a 3rd party claim
        let mut claim_capture = Claim::new("capture", Some("claim_capture"), 1);
        create_capture_claim(&mut claim_capture).unwrap();

        // Do we generate JUMBF?
        let signer = test_signer(SigningAlg::Ps256);

        // Move the claim to claims list. Note this is not real, the claims would have to be signed in between commits
        store.commit_claim(claim1).unwrap();
        store
            .save_to_stream(
                format,
                &mut input_stream,
                &mut output_stream,
                &signer,
                &http_resolver,
                &settings,
            )
            .unwrap();

        store.commit_claim(claim_capture).unwrap();
        output_stream.rewind().unwrap();
        let mut temp_stream = Cursor::new(Vec::new());
        store
            .save_to_stream(
                format,
                &mut output_stream,
                &mut temp_stream,
                &signer,
                &http_resolver,
                &settings,
            )
            .unwrap();

        store.commit_claim(claim2).unwrap();
        temp_stream.rewind().unwrap();
        output_stream.rewind().unwrap();
        store
            .save_to_stream(
                format,
                &mut temp_stream,
                &mut output_stream,
                signer.as_ref(),
                &http_resolver,
                &settings,
            )
            .unwrap();

        // write to new file
        println!("Provenance: {}\n", store.provenance_path().unwrap());

        let mut report = StatusTracker::default();

        // read from new stream
        output_stream.rewind().unwrap();
        let new_store = Store::from_stream(
            format,
            &mut output_stream,
            true,
            &mut report,
            &http_resolver,
            &settings,
        )
        .unwrap();

        // can  we get by the ingredient data back
        let _some_binary_data: Vec<u8> = vec![
            0x0d, 0x0e, 0x0a, 0x0d, 0x0b, 0x0e, 0x0e, 0x0f, 0x0a, 0x0d, 0x0b, 0x0e, 0x0a, 0x0d,
            0x0b, 0x0e,
        ];

        // dump store and compare to original
        for claim in new_store.claims() {
            let _restored_json = claim
                .to_json(AssertionStoreJsonFormat::OrderedList, false)
                .unwrap();
            let _orig_json = store
                .get_claim(claim.label())
                .unwrap()
                .to_json(AssertionStoreJsonFormat::OrderedList, false)
                .unwrap();

            // println!(
            //     "Claim: {} \n{}",
            //     claim.label(),
            //     claim
            //         .to_json(AssertionStoreJsonFormat::OrderedListNoBinary, true)
            //         .expect("could not restore from json")
            // );

            for hashed_uri in claim.assertions() {
                let (label, instance) = Claim::assertion_label_from_link(&hashed_uri.url());
                claim
                    .get_claim_assertion(&label, instance)
                    .expect("Should find assertion");
            }
        }
    }

    #[test]
    #[cfg(feature = "file_io")]
    fn test_get_data_boxes() {
        // Create a new claim.
        use crate::jumbf::labels::to_relative_uri;
        let claim1 = create_test_claim().unwrap();

        for (uri, db) in claim1.databoxes() {
            // test full path
            assert!(claim1.get_databox(uri).is_some());

            // test with relative path
            let rel_path = to_relative_uri(&uri.url());
            let rel_hr = HashedUri::new(rel_path, uri.alg(), &uri.hash());
            assert!(claim1.get_databox(&rel_hr).is_some());

            // test values
            assert_eq!(db, claim1.get_databox(uri).unwrap());
        }
    }

    /*  reenable this test once we place for large test files
        #[test]
        #[cfg(feature = "file_io")]
        fn test_arw_jumbf_generation() {
            let ap = fixture_path("sample1.arw");
            let temp_dir = tempdirectory().expect("temp dir");
            let op = temp_dir_path(&temp_dir, "ssample1.arw");

            // Create claims store.
            let mut store = Store::new();

            // Create a new claim.
            let claim1 = create_test_claim().unwrap();

            // Create a new claim.
            let mut claim2 = Claim::new("Photoshop", Some("Adobe"), 1);
            create_editing_claim(&mut claim2).unwrap();

            // Create a 3rd party claim
            let mut claim_capture = Claim::new("capture", Some("claim_capture"), 1);
            create_capture_claim(&mut claim_capture).unwrap();

            // Do we generate JUMBF?
            let signer = test_signer(SigningAlg::Ps256);

            // Move the claim to claims list. Note this is not real, the claims would have to be signed in between commmits
            store.commit_claim(claim1).unwrap();
            store.save_to_asset(&ap, signer.as_ref(), &op).unwrap();
            store.commit_claim(claim_capture).unwrap();
            store.save_to_asset(&op, signer.as_ref(), &op).unwrap();
            store.commit_claim(claim2).unwrap();
            store.save_to_asset(&op, signer.as_ref(), &op).unwrap();

            // write to new file
            println!("Provenance: {}\n", store.provenance_path().unwrap());

            let mut report = StatusTracker::default();

            // read from new file
            let new_store = Store::load_from_asset(&op, true, &mut report).unwrap();

            // can  we get by the ingredient data back
            let _some_binary_data: Vec<u8> = vec![
                0x0d, 0x0e, 0x0a, 0x0d, 0x0b, 0x0e, 0x0e, 0x0f, 0x0a, 0x0d, 0x0b, 0x0e, 0x0a, 0x0d,
                0x0b, 0x0e,
            ];

            // dump store and compare to original
            for claim in new_store.claims() {
                let _restored_json = claim
                    .to_json(AssertionStoreJsonFormat::OrderedList, false)
                    .unwrap();
                let _orig_json = store
                    .get_claim(claim.label())
                    .unwrap()
                    .to_json(AssertionStoreJsonFormat::OrderedList, false)
                    .unwrap();

                println!(
                    "Claim: {} \n{}",
                    claim.label(),
                    claim
                        .to_json(AssertionStoreJsonFormat::OrderedListNoBinary, true)
                        .expect("could not restore from json")
                );

                for hashed_uri in claim.assertions() {
                    let (label, instance) = Claim::assertion_label_from_link(&hashed_uri.url());
                    claim
                        .get_claim_assertion(&label, instance)
                        .expect("Should find assertion");
                }
            }
        }
        #[test]
        #[cfg(feature = "file_io")]
        fn test_nef_jumbf_generation() {
            let ap = fixture_path("sample1.nef");
            let temp_dir = tempdirectory().expect("temp dir");
            let op = temp_dir_path(&temp_dir, "ssample1.nef");

            // Create claims store.
            let mut store = Store::new();

            // Create a new claim.
            let claim1 = create_test_claim().unwrap();

            // Create a new claim.
            let mut claim2 = Claim::new("Photoshop", Some("Adobe"), 1);
            create_editing_claim(&mut claim2).unwrap();

            // Create a 3rd party claim
            let mut claim_capture = Claim::new("capture", Some("claim_capture"), 1);
            create_capture_claim(&mut claim_capture).unwrap();

            // Do we generate JUMBF?
            let signer = test_signer(SigningAlg::Ps256);

            // Move the claim to claims list. Note this is not real, the claims would have to be signed in between commmits
            store.commit_claim(claim1).unwrap();
            store.save_to_asset(&ap, signer.as_ref(), &op).unwrap();
            store.commit_claim(claim_capture).unwrap();
            store.save_to_asset(&op, signer.as_ref(), &op).unwrap();
            store.commit_claim(claim2).unwrap();
            store.save_to_asset(&op, signer.as_ref(), &op).unwrap();

            // write to new file
            println!("Provenance: {}\n", store.provenance_path().unwrap());

            let mut report = StatusTracker::default();

            // read from new file
            let new_store = Store::load_from_asset(&op, true, &mut report).unwrap();

            // can  we get by the ingredient data back
            let _some_binary_data: Vec<u8> = vec![
                0x0d, 0x0e, 0x0a, 0x0d, 0x0b, 0x0e, 0x0e, 0x0f, 0x0a, 0x0d, 0x0b, 0x0e, 0x0a, 0x0d,
                0x0b, 0x0e,
            ];

            // dump store and compare to original
            for claim in new_store.claims() {
                let _restored_json = claim
                    .to_json(AssertionStoreJsonFormat::OrderedList, false)
                    .unwrap();
                let _orig_json = store
                    .get_claim(claim.label())
                    .unwrap()
                    .to_json(AssertionStoreJsonFormat::OrderedList, false)
                    .unwrap();

                println!(
                    "Claim: {} \n{}",
                    claim.label(),
                    claim
                        .to_json(AssertionStoreJsonFormat::OrderedListNoBinary, true)
                        .expect("could not restore from json")
                );

                for hashed_uri in claim.assertions() {
                    let (label, instance) = Claim::assertion_label_from_link(&hashed_uri.url());
                    claim
                        .get_claim_assertion(&label, instance)
                        .expect("Should find assertion");
                }
            }
        }
    */
    #[test]
    fn test_wav_jumbf_generation() {
        let settings = Settings::default();
        let http_resolver = SyncGenericResolver::new();

        let (format, mut input_stream, mut output_stream) = create_test_streams("sample1.wav");

        // Create claims store.
        let mut store = Store::with_settings(&settings);

        // Create a new claim.
        let claim1 = create_test_claim().unwrap();

        // Create a new claim.
        let mut claim2 = Claim::new("Photoshop", Some("Adobe"), 1);
        create_editing_claim(&mut claim2).unwrap();

        // Create a 3rd party claim
        let mut claim_capture = Claim::new("capture", Some("claim_capture"), 1);
        create_capture_claim(&mut claim_capture).unwrap();

        // Do we generate JUMBF?
        let signer = test_signer(SigningAlg::Ps256);

        // Move the claim to claims list. Note this is not real, the claims would have to be signed in between commits
        store.commit_claim(claim1).unwrap();
        store
            .save_to_stream(
                format,
                &mut input_stream,
                &mut output_stream,
                signer.as_ref(),
                &http_resolver,
                &settings,
            )
            .unwrap();
        store.commit_claim(claim_capture).unwrap();
        output_stream.rewind().unwrap();
        let mut temp_stream = Cursor::new(Vec::new());
        store
            .save_to_stream(
                format,
                &mut output_stream,
                &mut temp_stream,
                signer.as_ref(),
                &http_resolver,
                &settings,
            )
            .unwrap();
        store.commit_claim(claim2).unwrap();
        output_stream.rewind().unwrap();
        store
            .save_to_stream(
                format,
                &mut temp_stream,
                &mut output_stream,
                signer.as_ref(),
                &http_resolver,
                &settings,
            )
            .unwrap();

        // write to new file
        println!("Provenance: {}\n", store.provenance_path().unwrap());

        let mut report = StatusTracker::default();

        // can  we get by the ingredient data back
        let _some_binary_data: Vec<u8> = vec![
            0x0d, 0x0e, 0x0a, 0x0d, 0x0b, 0x0e, 0x0e, 0x0f, 0x0a, 0x0d, 0x0b, 0x0e, 0x0a, 0x0d,
            0x0b, 0x0e,
        ];

        // read from new stream
        output_stream.rewind().unwrap();
        let new_store = Store::from_stream(
            format,
            &mut output_stream,
            true,
            &mut report,
            &http_resolver,
            &settings,
        )
        .unwrap();

        // dump store and compare to original
        for claim in new_store.claims() {
            let _restored_json = claim
                .to_json(AssertionStoreJsonFormat::OrderedList, false)
                .unwrap();
            let _orig_json = store
                .get_claim(claim.label())
                .unwrap()
                .to_json(AssertionStoreJsonFormat::OrderedList, false)
                .unwrap();

            println!(
                "Claim: {} \n{}",
                claim.label(),
                claim
                    .to_json(AssertionStoreJsonFormat::OrderedListNoBinary, true)
                    .expect("could not restore from json")
            );

            for hashed_uri in claim.assertions() {
                let (label, instance) = Claim::assertion_label_from_link(&hashed_uri.url());
                claim
                    .get_claim_assertion(&label, instance)
                    .expect("Should find assertion");
            }
        }
    }

    #[test]
    fn test_avi_jumbf_generation() {
        let settings = Settings::default();
        let http_resolver = SyncGenericResolver::new();

        let (format, mut input_stream, mut output_stream) = create_test_streams("test.avi");

        // Create claims store.
        let mut store = Store::with_settings(&settings);

        // Create a new claim.
        let claim1 = create_test_claim().unwrap();

        // Create a new claim.
        let mut claim2 = Claim::new("Photoshop", Some("Adobe"), 1);
        create_editing_claim(&mut claim2).unwrap();

        // Create a 3rd party claim
        let mut claim_capture = Claim::new("capture", Some("claim_capture"), 1);
        create_capture_claim(&mut claim_capture).unwrap();

        // Do we generate JUMBF?
        let signer = test_signer(SigningAlg::Ps256);

        // Move the claim to claims list. Note this is not real, the claims would have to be signed in between commits
        store.commit_claim(claim1).unwrap();
        store
            .save_to_stream(
                format,
                &mut input_stream,
                &mut output_stream,
                &signer,
                &http_resolver,
                &settings,
            )
            .unwrap();
        store.commit_claim(claim_capture).unwrap();
        output_stream.rewind().unwrap();
        let mut temp_stream = Cursor::new(Vec::new());
        store
            .save_to_stream(
                format,
                &mut output_stream,
                &mut temp_stream,
                &signer,
                &http_resolver,
                &settings,
            )
            .unwrap();
        store.commit_claim(claim2).unwrap();
        temp_stream.rewind().unwrap();
        output_stream.rewind().unwrap();
        store
            .save_to_stream(
                format,
                &mut temp_stream,
                &mut output_stream,
                signer.as_ref(),
                &http_resolver,
                &settings,
            )
            .unwrap();

        // write to new file
        println!("Provenance: {}\n", store.provenance_path().unwrap());

        let mut report = StatusTracker::default();

        // can  we get by the ingredient data back
        let _some_binary_data: Vec<u8> = vec![
            0x0d, 0x0e, 0x0a, 0x0d, 0x0b, 0x0e, 0x0e, 0x0f, 0x0a, 0x0d, 0x0b, 0x0e, 0x0a, 0x0d,
            0x0b, 0x0e,
        ];

        // read from new stream
        output_stream.rewind().unwrap();
        let new_store = Store::from_stream(
            format,
            &mut output_stream,
            true,
            &mut report,
            &http_resolver,
            &settings,
        )
        .unwrap();

        // dump store and compare to original
        for claim in new_store.claims() {
            let _restored_json = claim
                .to_json(AssertionStoreJsonFormat::OrderedList, false)
                .unwrap();
            let _orig_json = store
                .get_claim(claim.label())
                .unwrap()
                .to_json(AssertionStoreJsonFormat::OrderedList, false)
                .unwrap();

            println!(
                "Claim: {} \n{}",
                claim.label(),
                claim
                    .to_json(AssertionStoreJsonFormat::OrderedListNoBinary, true)
                    .expect("could not restore from json")
            );

            for hashed_uri in claim.assertions() {
                let (label, instance) = Claim::assertion_label_from_link(&hashed_uri.url());
                claim
                    .get_claim_assertion(&label, instance)
                    .expect("Should find assertion");
            }
        }
    }

    #[test]
    fn test_webp_jumbf_generation() {
        let settings = Settings::default();
        let http_resolver = SyncGenericResolver::new();

        let (format, mut input_stream, mut output_stream) = create_test_streams("sample1.webp");

        // Create claims store.
        let mut store = Store::with_settings(&settings);

        // Create a new claim.
        let claim1 = create_test_claim().unwrap();

        // Create a new claim.
        let mut claim2 = Claim::new("Photoshop", Some("Adobe"), 1);
        create_editing_claim(&mut claim2).unwrap();

        // Create a 3rd party claim
        let mut claim_capture = Claim::new("capture", Some("claim_capture"), 1);
        create_capture_claim(&mut claim_capture).unwrap();

        // Do we generate JUMBF?
        let signer = test_signer(SigningAlg::Ps256);

        // Move the claim to claims list. Note this is not real, the claims would have to be signed in between commits
        store.commit_claim(claim1).unwrap();
        store
            .save_to_stream(
                format,
                &mut input_stream,
                &mut output_stream,
                &signer,
                &http_resolver,
                &settings,
            )
            .unwrap();
        store.commit_claim(claim_capture).unwrap();
        output_stream.rewind().unwrap();
        let mut temp_stream = Cursor::new(Vec::new());
        store
            .save_to_stream(
                format,
                &mut output_stream,
                &mut temp_stream,
                &signer,
                &http_resolver,
                &settings,
            )
            .unwrap();
        store.commit_claim(claim2).unwrap();
        temp_stream.rewind().unwrap();
        output_stream.rewind().unwrap();
        store
            .save_to_stream(
                format,
                &mut temp_stream,
                &mut output_stream,
                signer.as_ref(),
                &http_resolver,
                &settings,
            )
            .unwrap();

        // write to new file
        println!("Provenance: {}\n", store.provenance_path().unwrap());

        let mut report = StatusTracker::default();

        // can  we get by the ingredient data back
        let _some_binary_data: Vec<u8> = vec![
            0x0d, 0x0e, 0x0a, 0x0d, 0x0b, 0x0e, 0x0e, 0x0f, 0x0a, 0x0d, 0x0b, 0x0e, 0x0a, 0x0d,
            0x0b, 0x0e,
        ];

        // read from new stream
        output_stream.rewind().unwrap();
        let new_store = Store::from_stream(
            format,
            &mut output_stream,
            true,
            &mut report,
            &http_resolver,
            &settings,
        )
        .unwrap();

        // dump store and compare to original
        for claim in new_store.claims() {
            let _restored_json = claim
                .to_json(AssertionStoreJsonFormat::OrderedList, false)
                .unwrap();
            let _orig_json = store
                .get_claim(claim.label())
                .unwrap()
                .to_json(AssertionStoreJsonFormat::OrderedList, false)
                .unwrap();

            println!(
                "Claim: {} \n{}",
                claim.label(),
                claim
                    .to_json(AssertionStoreJsonFormat::OrderedListNoBinary, true)
                    .expect("could not restore from json")
            );

            for hashed_uri in claim.assertions() {
                let (label, instance) = Claim::assertion_label_from_link(&hashed_uri.url());
                claim
                    .get_claim_assertion(&label, instance)
                    .expect("Should find assertion");
            }
        }
    }

    #[test]
    fn test_heic() {
        let settings = Settings::default();
        let http_resolver = SyncGenericResolver::new();

        let (format, mut input_stream, mut output_stream) = create_test_streams("sample1.heic");

        // Create claims store.
        let mut store = Store::with_settings(&settings);

        // Create a new claim.
        let claim1 = create_test_claim().unwrap();

        // Do we generate JUMBF?
        let signer = test_signer(SigningAlg::Ps256);

        // Move the claim to claims list. Note this is not real, the claims would have to be signed in between commits
        store.commit_claim(claim1).unwrap();
        store
            .save_to_stream(
                format,
                &mut input_stream,
                &mut output_stream,
                signer.as_ref(),
                &http_resolver,
                &settings,
            )
            .unwrap();

        let mut report = StatusTracker::default();

        // read from new stream
        output_stream.rewind().unwrap();
        let new_store = Store::from_stream(
            format,
            &mut output_stream,
            true,
            &mut report,
            &http_resolver,
            &settings,
        )
        .unwrap();

        // dump store and compare to original
        for claim in new_store.claims() {
            println!(
                "Claim: {} \n{}",
                claim.label(),
                claim
                    .to_json(AssertionStoreJsonFormat::OrderedListNoBinary, true)
                    .expect("could not restore from json")
            );

            for hashed_uri in claim.assertions() {
                let (label, instance) = Claim::assertion_label_from_link(&hashed_uri.url());
                claim
                    .get_claim_assertion(&label, instance)
                    .expect("Should find assertion");
            }
        }
    }

    #[test]
    fn test_avif() {
        let settings = Settings::default();
        let http_resolver = SyncGenericResolver::new();

        let (format, mut input_stream, mut output_stream) = create_test_streams("sample1.avif");

        // Create claims store.
        let mut store = Store::with_settings(&settings);

        // Create a new claim.
        let claim1 = create_test_claim().unwrap();

        // Do we generate JUMBF?
        let signer = test_signer(SigningAlg::Ps256);

        // Move the claim to claims list. Note this is not real, the claims would have to be signed in between commits
        store.commit_claim(claim1).unwrap();
        store
            .save_to_stream(
                format,
                &mut input_stream,
                &mut output_stream,
                signer.as_ref(),
                &http_resolver,
                &settings,
            )
            .unwrap();

        let mut report = StatusTracker::default();

        // read from new stream
        output_stream.rewind().unwrap();
        let new_store = Store::from_stream(
            format,
            &mut output_stream,
            true,
            &mut report,
            &http_resolver,
            &settings,
        )
        .unwrap();

        // dump store and compare to original
        for claim in new_store.claims() {
            println!(
                "Claim: {} \n{}",
                claim.label(),
                claim
                    .to_json(AssertionStoreJsonFormat::OrderedListNoBinary, true)
                    .expect("could not restore from json")
            );

            for hashed_uri in claim.assertions() {
                let (label, instance) = Claim::assertion_label_from_link(&hashed_uri.url());
                claim
                    .get_claim_assertion(&label, instance)
                    .expect("Should find assertion");
            }
        }
    }

    #[test]
    fn test_heif() {
        let settings = Settings::default();
        let http_resolver = SyncGenericResolver::new();

        let (format, mut input_stream, mut output_stream) = create_test_streams("sample1.heif");

        // Create claims store.
        let mut store = Store::with_settings(&settings);

        // Create a new claim.
        let claim1 = create_test_claim().unwrap();

        // Do we generate JUMBF?
        let signer = test_signer(SigningAlg::Ps256);

        // Move the claim to claims list. Note this is not real, the claims would have to be signed in between commits
        store.commit_claim(claim1).unwrap();
        store
            .save_to_stream(
                format,
                &mut input_stream,
                &mut output_stream,
                signer.as_ref(),
                &http_resolver,
                &settings,
            )
            .unwrap();

        let mut report = StatusTracker::default();

        // read from new stream
        output_stream.rewind().unwrap();
        let new_store = Store::from_stream(
            format,
            &mut output_stream,
            true,
            &mut report,
            &http_resolver,
            &settings,
        )
        .unwrap();

        // dump store and compare to original
        for claim in new_store.claims() {
            println!(
                "Claim: {} \n{}",
                claim.label(),
                claim
                    .to_json(AssertionStoreJsonFormat::OrderedListNoBinary, true)
                    .expect("could not restore from json")
            );

            for hashed_uri in claim.assertions() {
                let (label, instance) = Claim::assertion_label_from_link(&hashed_uri.url());
                claim
                    .get_claim_assertion(&label, instance)
                    .expect("Should find assertion");
            }
        }
    }

    /*  todo: disable until we can generate a valid file with no xmp
    #[test]
    fn test_manifest_no_xmp() {
        let ap = fixture_path("CAICAI_NO_XMP.jpg");
        assert!(Store::load_from_asset(&ap, true, None).is_ok());
    }
    */

    #[test]
    #[ignore = "This is not generating the expected error. Needs investigation."]
    fn test_manifest_bad_sig() {
        let (format, mut input_stream, _output_stream) = create_test_streams("CIE-sig-CA.jpg");
        let tracker = &mut StatusTracker::default();
        let result = Store::from_stream(
            format,
            &mut input_stream,
            true,
            tracker,
            &SyncGenericResolver::new(),
            &Settings::default(),
        );
        assert!(result.is_ok());
        println!("Error report: {tracker:?}");
        assert!(tracker.has_error(Error::AssertionInvalidRedaction));
    }

    #[test]
    fn test_unsupported_type_without_external_manifest() {
        let (format, mut input_stream, _output_stream) =
            create_test_streams("unsupported_type.txt");
        let mut report = StatusTracker::default();
        let result = Store::from_stream(
            format,
            &mut input_stream,
            true,
            &mut report,
            &SyncGenericResolver::new(),
            &Settings::default(),
        );
        assert!(matches!(result, Err(Error::UnsupportedType)));
        println!("Error report: {report:?}");
        assert!(!report.logged_items().is_empty());

        assert!(report.has_error(Error::UnsupportedType));
    }

    #[test]
    fn test_bad_jumbf() {
        // test bad jumbf
        let (format, mut input_stream, _output_stream) = create_test_streams("prerelease.jpg");
        let mut report = StatusTracker::default();
        let _r = Store::from_stream(
            format,
            &mut input_stream,
            true,
            &mut report,
            &SyncGenericResolver::new(),
            &Settings::default(),
        );

        // error report
        println!("Error report: {report:?}");
        assert!(!report.logged_items().is_empty());

        assert!(report.has_error(Error::PrereleaseError));
    }

    #[test]
    fn test_detect_byte_change() {
        // test bad jumbf
        let (format, mut input_stream, _output_stream) = create_test_streams("XCA.jpg");
        let mut report = StatusTracker::default();
        Store::from_stream(
            format,
            &mut input_stream,
            true,
            &mut report,
            &SyncGenericResolver::new(),
            &Settings::default(),
        )
        .unwrap();

        // error report
        println!("Error report: {report:?}");
        assert!(!report.logged_items().is_empty());

        assert!(report.has_status(validation_status::ASSERTION_DATAHASH_MISMATCH));
    }

    // #[test]
    // #[cfg(feature = "file_io")]
    // fn test_file_not_found() {
    //     let ap = fixture_path("this_does_not_exist.jpg");
    //     let mut report = StatusTracker::default();
    //     let _result = Store::load_from_asset(&ap, true, &mut report);

    //     println!(
    //         "Error report for {}: {:?}",
    //         ap.display(),
    //         report.logged_items()
    //     );

    //     assert!(!report.logged_items().is_empty());

    //     let errors: Vec<&LogItem> = report.filter_errors().collect();
    //     assert!(errors[0].err_val.as_ref().unwrap().starts_with("IoError"));
    // }

    #[test]
    fn test_old_manifest() {
        let (format, mut input_stream, _output_stream) = create_test_streams("prerelease.jpg");
        let mut report = StatusTracker::default();
        let _r = Store::from_stream(
            format,
            &mut input_stream,
            true,
            &mut report,
            &SyncGenericResolver::new(),
            &Settings::default(),
        );

        println!("Error report: {report:?}");

        assert!(!report.logged_items().is_empty());

        let errors: Vec<&LogItem> = report.filter_errors().collect();
        assert!(errors[0]
            .err_val
            .as_ref()
            .unwrap()
            .starts_with("Prerelease"));
    }

    #[test]
    fn test_verifiable_credentials() {
        use crate::utils::test::create_test_store_v1;

        let settings = Settings::default();
        let http_resolver = SyncGenericResolver::new();

        let (format, mut input_stream, mut output_stream) =
            create_test_streams("earth_apollo17.jpg");

        let signer = test_signer(SigningAlg::Ps256);

        // get default store with default claim
        let mut store = create_test_store_v1().unwrap();

        // save to output
        store
            .save_to_stream(
                format,
                &mut input_stream,
                &mut output_stream,
                signer.as_ref(),
                &http_resolver,
                &settings,
            )
            .unwrap();

        // read back in
        output_stream.rewind().unwrap();
        let restored_store = Store::from_stream(
            format,
            &mut output_stream,
            true,
            &mut StatusTracker::with_error_behavior(ErrorBehavior::StopOnFirstError),
            &http_resolver,
            &settings,
        )
        .unwrap();

        let pc = restored_store.provenance_claim().unwrap();

        let vc = pc.get_verifiable_credentials();

        assert!(!vc.is_empty());
        match &vc[0] {
            AssertionData::Json(s) => {
                assert!(s.contains("did:nppa:eb1bb9934d9896a374c384521410c7f14"))
            }
            _ => panic!("expected JSON assertion data"),
        }
    }

    #[test]
    fn test_data_box_creation() {
        use crate::utils::test::create_test_store_v1;

        let settings = Settings::default();
        let http_resolver = SyncGenericResolver::new();

        let (format, mut input_stream, mut output_stream) =
            create_test_streams("earth_apollo17.jpg");

        let signer = test_signer(SigningAlg::Ps256);

        // get default store with default claim
        let mut store = create_test_store_v1().unwrap();

        // save to output
        store
            .save_to_stream(
                format,
                &mut input_stream,
                &mut output_stream,
                signer.as_ref(),
                &http_resolver,
                &settings,
            )
            .unwrap();

        // read back in
        output_stream.rewind().unwrap();
        let restored_store = Store::from_stream(
            format,
            &mut output_stream,
            true,
            &mut StatusTracker::with_error_behavior(ErrorBehavior::StopOnFirstError),
            &http_resolver,
            &settings,
        )
        .unwrap();

        let pc = restored_store.provenance_claim().unwrap();

        let databoxes = pc.databoxes();

        assert!(!databoxes.is_empty());

        for (uri, db) in databoxes {
            println!(
                "URI: {}, data: {}",
                uri.url(),
                String::from_utf8_lossy(&db.data)
            );
        }
    }

    /// loads a fixture, replaces some bytes in memory and returns a validation report
    fn patch_and_report(
        fixture_name: &str,
        search_bytes: &[u8],
        replace_bytes: &[u8],
    ) -> StatusTracker {
        // Create test streams from fixture
        let (format, input_stream, _output_stream) = create_test_streams(fixture_name);

        // Get the data from the input stream and patch it
        let mut data = input_stream.into_inner();
        patch_bytes(&mut data, search_bytes, replace_bytes).expect("patch_bytes");

        // Create new stream from patched data
        let mut patched_stream = std::io::Cursor::new(data);

        let mut report = StatusTracker::default();
        let _r = Store::from_stream(
            format,
            &mut patched_stream,
            true,
            &mut report,
            &SyncGenericResolver::new(),
            &Settings::default(),
        ); // errs are in report
        println!("report: {report:?}");
        report
    }

    #[test]
    fn test_update_manifest_v1() {
        use crate::{hashed_uri::HashedUri, utils::test::create_test_store_v1};

        let settings = Settings::default();
        let http_resolver = SyncGenericResolver::new();

        let (format, mut input_stream, mut output_stream) =
            create_test_streams("earth_apollo17.jpg");
        let signer = test_signer(SigningAlg::Ps256);

        // get default store with default claim
        let mut store = create_test_store_v1().unwrap();

        // save to output
        store
            .save_to_stream(
                format,
                &mut input_stream,
                &mut output_stream,
                signer.as_ref(),
                &http_resolver,
                &settings,
            )
            .unwrap();

        let mut report = StatusTracker::with_error_behavior(ErrorBehavior::StopOnFirstError);
        // read back in
        output_stream.rewind().unwrap();
        let restored_store = Store::from_stream(
            format,
            &mut output_stream,
            true,
            &mut report,
            &http_resolver,
            &settings,
        )
        .unwrap();
        let pc = restored_store.provenance_claim().unwrap();

        // should be a regular manifest
        assert!(!pc.update_manifest());

        // create a new update manifest
        let mut claim = Claim::new("adobe unit test", Some("update_manifest"), 1);
        output_stream.rewind().unwrap();
        let mut new_store = Store::load_ingredient_to_claim(
            &mut claim,
            &load_jumbf_from_stream(format, &mut output_stream).unwrap(),
            None,
            &settings,
        )
        .unwrap();

        let ingredient_hashes = new_store.get_manifest_box_hashes(pc);
        let parent_hashed_uri = HashedUri::new(
            restored_store.provenance_path().unwrap(),
            Some(pc.alg().to_string()),
            &ingredient_hashes.manifest_box_hash,
        );

        let ingredient = Ingredient::new_v2("update_manifest.jpg", "image/jpeg")
            .set_parent()
            .set_c2pa_manifest_from_hashed_uri(Some(parent_hashed_uri));

        claim.add_assertion(&ingredient).unwrap();

        new_store.commit_update_manifest(claim).unwrap();
        output_stream.rewind().unwrap();
        let mut output_stream2 = std::io::Cursor::new(Vec::new());
        new_store
            .save_to_stream(
                format,
                &mut output_stream,
                &mut output_stream2,
                signer.as_ref(),
                &http_resolver,
                &settings,
            )
            .unwrap();

        // read back in store with update manifest
        output_stream2.rewind().unwrap();
        let um_store = Store::from_stream(
            format,
            &mut output_stream2,
            true,
            &mut report,
            &http_resolver,
            &settings,
        )
        .unwrap();

        let um = um_store.provenance_claim().unwrap();

        // should be an update manifest
        assert!(um.update_manifest());

        // should not have any errors
        assert!(!report.has_any_error());
    }

    ///Test for Update Manifest V2
    #[test]
    fn test_update_manifest_v2() {
        use crate::{
            hashed_uri::HashedUri, jumbf::labels::to_signature_uri,
            utils::test::create_test_store_v1, ClaimGeneratorInfo, ValidationResults,
        };

        let settings = Settings::default();
        let http_resolver = SyncGenericResolver::new();

        let signer = test_signer(SigningAlg::Ps256);

        // Create test streams from fixture
        let (format, mut input_stream, mut output_stream) =
            create_test_streams("earth_apollo17.jpg");

        // get default store with default claim
        let mut store = create_test_store_v1().unwrap();

        // save to output
        store
            .save_to_stream(
                format,
                &mut input_stream,
                &mut output_stream,
                signer.as_ref(),
                &http_resolver,
                &settings,
            )
            .unwrap();

        let mut report = StatusTracker::with_error_behavior(ErrorBehavior::StopOnFirstError);
        // read back in
        output_stream.rewind().unwrap();
        let ingredient_vec = output_stream.get_ref().clone();
        let mut ingredient_stream = Cursor::new(ingredient_vec);
        let restored_store = Store::from_stream(
            format,
            &mut ingredient_stream,
            true,
            &mut report,
            &http_resolver,
            &settings,
        )
        .unwrap();
        let pc = restored_store.provenance_claim().unwrap();

        // should be a regular manifest
        assert!(!pc.update_manifest());

        // create a new update manifest
        let mut claim = Claim::new("adobe unit test", Some("update_manifest_vendor"), 2);
        // ClaimGeneratorInfo is mandatory in Claim V2
        let cgi = ClaimGeneratorInfo::new("claim_v2_unit_test");
        claim.add_claim_generator_info(cgi);

        ingredient_stream.rewind().unwrap();
        let (manifest_bytes, _) = Store::load_jumbf_from_stream(
            format,
            &mut ingredient_stream,
            &http_resolver,
            &settings,
        )
        .unwrap();
        let mut new_store =
            Store::load_ingredient_to_claim(&mut claim, &manifest_bytes, None, &settings).unwrap();

        let ingredient_hashes = new_store.get_manifest_box_hashes(pc);
        let parent_hashed_uri = HashedUri::new(
            restored_store.provenance_path().unwrap(),
            Some(pc.alg().to_string()),
            &ingredient_hashes.manifest_box_hash,
        );
        let signature_hashed_uri = HashedUri::new(
            to_signature_uri(pc.label()),
            Some(pc.alg().to_string()),
            &ingredient_hashes.signature_box_hash,
        );

        let validation_results = ValidationResults::from_store(&restored_store, &report);

        let ingredient = Ingredient::new_v3(Relationship::ParentOf)
            .set_active_manifests_and_signature_from_hashed_uri(
                Some(parent_hashed_uri),
                Some(signature_hashed_uri),
            ) // mandatory for v3
            .set_validation_results(Some(validation_results)); // mandatory for v3

        claim.add_assertion(&ingredient).unwrap();

        // create mandatory opened action (optional for update manifest)
        let ingredient = claim.ingredient_assertions()[0];
        let ingregient_uri = to_assertion_uri(claim.label(), &ingredient.label());
        let ingredient_hashed_uri = HashedUri::new(
            ingregient_uri,
            Some(claim.alg().to_owned()),
            ingredient.hash(),
        );

        let opened = Action::new("c2pa.opened")
            .set_parameter("ingredients", vec![ingredient_hashed_uri])
            .unwrap();
        let em = Action::new("c2pa.edited.metadata");
        let actions = Actions::new().add_action(opened).add_action(em);

        // add action (this is optional for update manifest)
        claim.add_assertion(&actions).unwrap();

        /* sample of adding timestamp assertion

        // lets add a timestamp for old manifest
        let timestamp = send_timestamp_request(pc.signature_val()).unwrap();
        crate::crypto::time_stamp::verify_time_stamp(&timestamp, pc.signature_val()).unwrap();
        let timestamp_assertion = crate::assertions::TimeStamp::new(pc.label(), &timestamp);
        claim.add_assertion(&timestamp_assertion).unwrap();
        */

        new_store.commit_update_manifest(claim).unwrap();
        output_stream.rewind().unwrap();
        let mut output_stream2 = std::io::Cursor::new(Vec::new());
        new_store
            .save_to_stream(
                format,
                &mut output_stream,
                &mut output_stream2,
                signer.as_ref(),
                &http_resolver,
                &settings,
            )
            .unwrap();

        let mut um_report = StatusTracker::with_error_behavior(ErrorBehavior::StopOnFirstError);

        // read back in store with update manifest
        output_stream2.rewind().unwrap();
        let um_store = Store::from_stream(
            format,
            &mut output_stream2,
            true,
            &mut um_report,
            &http_resolver,
            &settings,
        )
        .unwrap();

        let um = um_store.provenance_claim().unwrap();

        // should be an update manifest
        assert!(um.update_manifest());

        // should not have any errors
        assert!(!um_report.has_any_error());
    }

    #[test]
    #[cfg(feature = "file_io")]
    fn test_update_manifest_v2_bmff() {
        use crate::{
            hashed_uri::HashedUri, jumbf::labels::to_signature_uri, ClaimGeneratorInfo,
            ValidationResults,
        };

        let settings = Settings::default();
        let http_resolver = SyncGenericResolver::new();

        let signer = test_signer(SigningAlg::Ps256);

        // test adding to actual image
        let (format, mut input_stream, mut output_stream) = create_test_streams("video1.mp4");

        let mut report = StatusTracker::with_error_behavior(ErrorBehavior::StopOnFirstError);

        // read in the store
        let mut store = Store::from_stream(
            format,
            &mut input_stream,
            true,
            &mut report,
            &http_resolver,
            &settings,
        )
        .unwrap();
        let pc = store.provenance_claim().unwrap();

        // create a new update manifest
        let mut claim = Claim::new("adobe unit test", Some("update_manifest_vendor"), 2);
        // ClaimGeneratorInfo is mandatory in Claim V2
        let cgi = ClaimGeneratorInfo::new("claim_v2_unit_test");
        claim.add_claim_generator_info(cgi);

        let ingredient_hashes = store.get_manifest_box_hashes(pc);
        let parent_hashed_uri = HashedUri::new(
            store.provenance_path().unwrap(),
            Some(pc.alg().to_string()),
            &ingredient_hashes.manifest_box_hash,
        );
        let signature_hashed_uri = HashedUri::new(
            to_signature_uri(pc.label()),
            Some(pc.alg().to_string()),
            &ingredient_hashes.signature_box_hash,
        );

        let validation_results = ValidationResults::from_store(&store, &report);

        let ingredient = Ingredient::new_v3(Relationship::ParentOf)
            .set_active_manifests_and_signature_from_hashed_uri(
                Some(parent_hashed_uri),
                Some(signature_hashed_uri),
            ) // mandatory for v3
            .set_validation_results(Some(validation_results)); // mandatory for v3

        claim.add_assertion(&ingredient).unwrap();

        // create mandatory opened action (optional for update manifest)
        let ingredient = claim.ingredient_assertions()[0];
        let ingregient_uri = to_assertion_uri(claim.label(), &ingredient.label());
        let ingredient_hashed_uri = HashedUri::new(
            ingregient_uri,
            Some(claim.alg().to_owned()),
            ingredient.hash(),
        );

        let opened = Action::new("c2pa.opened")
            .set_parameter("ingredients", vec![ingredient_hashed_uri])
            .unwrap();
        let em = Action::new("c2pa.edited.metadata");
        let actions = Actions::new().add_action(opened).add_action(em);

        // add action (this is optional for update manifest)
        claim.add_assertion(&actions).unwrap();

        store.commit_update_manifest(claim).unwrap();
        store
            .save_to_stream(
                format,
                &mut input_stream,
                &mut output_stream,
                signer.as_ref(),
                &http_resolver,
                &settings,
            )
            .unwrap();

        let mut um_report = StatusTracker::with_error_behavior(ErrorBehavior::StopOnFirstError);

        // read back in store with update manifest
        output_stream.rewind().unwrap();
        let mut um_store = Store::from_stream(
            format,
            &mut output_stream,
            true,
            &mut um_report,
            &http_resolver,
            &settings,
        )
        .unwrap();

        let um = um_store.provenance_claim().unwrap();

        // should be an update manifest
        assert!(um.update_manifest());

        // should have valid bmff hash binding
        assert!(um_report.has_status(validation_status::ASSERTION_BMFFHASH_MATCH));

        // now add a new oridinary manifest to restore the original manifest (collapsed manifest)

        // create a new ordinary claim
        let mut claim2 = Claim::new("adobe unit test", Some("ordinary_manifest_vendor"), 2);
        // ClaimGeneratorInfo is mandatory in Claim V2
        let cgi = ClaimGeneratorInfo::new("claim_v2_unit_test");
        claim2.add_claim_generator_info(cgi);

        // make update PC claim the parent of the ordinary claim
        let update_pc = um_store.provenance_claim().unwrap();
        let ingredient_hashes = um_store.get_manifest_box_hashes(update_pc);
        let parent_hashed_uri = HashedUri::new(
            um_store.provenance_path().unwrap(),
            Some(update_pc.alg().to_string()),
            &ingredient_hashes.manifest_box_hash,
        );
        let signature_hashed_uri = HashedUri::new(
            to_signature_uri(update_pc.label()),
            Some(update_pc.alg().to_string()),
            &ingredient_hashes.signature_box_hash,
        );

        let validation_results = ValidationResults::from_store(&um_store, &report);

        let ingredient = Ingredient::new_v3(Relationship::ParentOf)
            .set_active_manifests_and_signature_from_hashed_uri(
                Some(parent_hashed_uri),
                Some(signature_hashed_uri),
            ) // mandatory for v3
            .set_validation_results(Some(validation_results)); // mandatory for v3

        claim2.add_assertion(&ingredient).unwrap();

        // create mandatory opened action
        let ingredient = claim2.ingredient_assertions()[0];
        let ingregient_uri = to_assertion_uri(claim2.label(), &ingredient.label());
        let ingredient_hashed_uri = HashedUri::new(
            ingregient_uri,
            Some(claim2.alg().to_owned()),
            ingredient.hash(),
        );

        let opened = Action::new("c2pa.opened")
            .set_parameter("ingredients", vec![ingredient_hashed_uri])
            .unwrap();
        let editted = Action::new("c2pa.edited");
        let actions = Actions::new().add_action(opened).add_action(editted);

        // add action
        claim2.add_assertion(&actions).unwrap();

        um_store.commit_claim(claim2).unwrap();
        output_stream.rewind().unwrap();
        let mut output_stream2 = Cursor::new(Vec::new());
        um_store
            .save_to_stream(
                format,
                &mut output_stream,
                &mut output_stream2,
                signer.as_ref(),
                &http_resolver,
                &settings,
            )
            .unwrap();

        let mut collapsed_report =
            StatusTracker::with_error_behavior(ErrorBehavior::StopOnFirstError);

        // read back in store with update manifest
        output_stream2.rewind().unwrap();
        let collapsed_store = Store::from_stream(
            format,
            &mut output_stream2,
            true,
            &mut collapsed_report,
            &http_resolver,
            &settings,
        )
        .unwrap();

        let cm = collapsed_store.provenance_claim().unwrap();
        assert!(!cm.update_manifest());

        // should have valid bmff hash binding
        assert!(collapsed_report.has_status(validation_status::ASSERTION_BMFFHASH_MATCH));
    }

    #[test]
    #[cfg(feature = "file_io")]
    fn test_update_manifest_with_timestamp_assertion() {
        // add timestamp assertion to update manifest
        let (format, mut input_stream, _output_stream) = create_test_streams("update_manifest.jpg");

        let mut report = StatusTracker::with_error_behavior(ErrorBehavior::StopOnFirstError);
        let restored_store = Store::from_stream(
            format,
            &mut input_stream,
            true,
            &mut report,
            &SyncGenericResolver::new(),
            &Settings::default(),
        )
        .unwrap();
        let pc = restored_store.provenance_claim().unwrap();

        // should be an update manifest
        assert!(pc.update_manifest());
    }

    #[test]
    fn test_ingredient_conflict_with_current_manifest() {
        use crate::{
            hashed_uri::HashedUri, jumbf::labels::to_signature_uri,
            utils::test::create_test_store_v1, ClaimGeneratorInfo, ValidationResults,
        };

        let settings = Settings::default();
        let http_resolver = SyncGenericResolver::new();

        let signer = test_signer(SigningAlg::Ps256);

        // Create test streams from fixture
        let (format, mut input_stream, mut output_stream) =
            create_test_streams("earth_apollo17.jpg");

        // get default store with default claim
        let mut store = create_test_store_v1().unwrap();

        // save to output
        store
            .save_to_stream(
                format,
                &mut input_stream,
                &mut output_stream,
                signer.as_ref(),
                &http_resolver,
                &settings,
            )
            .unwrap();

        let mut report = StatusTracker::with_error_behavior(ErrorBehavior::StopOnFirstError);
        // read back in
        output_stream.rewind().unwrap();
        let ingredient_vec = output_stream.get_ref().clone();
        let mut ingredient_stream = Cursor::new(ingredient_vec.clone());
        let restored_store = Store::from_stream(
            format,
            &mut ingredient_stream,
            true,
            &mut report,
            &http_resolver,
            &settings,
        )
        .unwrap();
        let pc = restored_store.provenance_claim().unwrap();

        // should be a regular manifest
        assert!(!pc.update_manifest());

        // create a new update manifest
        let mut claim = Claim::new("adobe unit test", Some("update_manifest_1"), 2);
        // ClaimGeneratorInfo is mandatory in Claim V2
        let cgi = ClaimGeneratorInfo::new("claim_v2_unit_test");
        claim.add_claim_generator_info(cgi);

        // created redacted uri
        let redacted_uri = to_assertion_uri(pc.label(), labels::SCHEMA_ORG);

        let (manifest_bytes, _) = Store::load_jumbf_from_stream(
            format,
            &mut Cursor::new(ingredient_vec.clone()),
            &http_resolver,
            &settings,
        )
        .unwrap();
        let mut redacted_store = Store::load_ingredient_to_claim(
            &mut claim,
            &manifest_bytes,
            Some(vec![redacted_uri]),
            &settings,
        )
        .unwrap();

        let ingredient_hashes = restored_store.get_manifest_box_hashes(pc);
        let parent_hashed_uri = HashedUri::new(
            restored_store.provenance_path().unwrap(),
            Some(pc.alg().to_string()),
            &ingredient_hashes.manifest_box_hash,
        );
        let signature_hashed_uri = HashedUri::new(
            to_signature_uri(pc.label()),
            Some(pc.alg().to_string()),
            &ingredient_hashes.signature_box_hash,
        );

        let validation_results = ValidationResults::from_store(&restored_store, &report);

        let ingredient = Ingredient::new_v3(Relationship::ParentOf)
            .set_active_manifests_and_signature_from_hashed_uri(
                Some(parent_hashed_uri),
                Some(signature_hashed_uri),
            ) // mandatory for v3
            .set_validation_results(Some(validation_results)); // mandatory for v3

        claim.add_assertion(&ingredient).unwrap();

        // create mandatory opened action (optional for update manifest)
        let ingredient = claim.ingredient_assertions()[0];
        let ingregient_uri = to_assertion_uri(claim.label(), &ingredient.label());
        let ingredient_hashed_uri = HashedUri::new(
            ingregient_uri,
            Some(claim.alg().to_owned()),
            ingredient.hash(),
        );

        let opened = Action::new("c2pa.opened")
            .set_parameter("ingredients", vec![ingredient_hashed_uri])
            .unwrap();
        let em = Action::new("c2pa.edited.metadata");
        let actions = Actions::new().add_action(opened).add_action(em);

        // add action (this is optional for update manifest)
        claim.add_assertion(&actions).unwrap();

        redacted_store.commit_update_manifest(claim).unwrap();
        output_stream.rewind().unwrap();
        let mut output_stream2 = std::io::Cursor::new(Vec::new());
        redacted_store
            .save_to_stream(
                format,
                &mut output_stream,
                &mut output_stream2,
                signer.as_ref(),
                &http_resolver,
                &settings,
            )
            .unwrap();

        let mut um_report = StatusTracker::with_error_behavior(ErrorBehavior::StopOnFirstError);

        // read back in store with update manifest
        output_stream2.rewind().unwrap();
        let um_store = Store::from_stream(
            format,
            &mut output_stream2,
            true,
            &mut um_report,
            &http_resolver,
            &settings,
        )
        .unwrap();

        let um = um_store.provenance_claim().unwrap();

        // should be an update manifest
        assert!(um.update_manifest());

        // should not have any errors
        assert!(!um_report.has_any_error());

        // add ingredient again without redaction to make sure conflict is resolved with current redaction
        let mut new_claim = Claim::new("adobe unit test", Some("update_manifest_2"), 2);
        // ClaimGeneratorInfo is mandatory in Claim V2
        let cgi = ClaimGeneratorInfo::new("claim_v2_unit_test");
        new_claim.add_claim_generator_info(cgi);

        // load ingredient with redaction
        output_stream2.rewind().unwrap();
        let (redacted_manifest_bytes, _) =
            Store::load_jumbf_from_stream(format, &mut output_stream2, &http_resolver, &settings)
                .unwrap();
        Store::load_ingredient_to_claim(&mut new_claim, &redacted_manifest_bytes, None, &settings)
            .unwrap();

        // load original ingredient without redaction
        let (original_manifest_bytes, _) = Store::load_jumbf_from_stream(
            format,
            &mut Cursor::new(ingredient_vec),
            &http_resolver,
            &settings,
        )
        .unwrap();
        let _conflict_store = Store::load_ingredient_to_claim(
            &mut new_claim,
            &original_manifest_bytes,
            None,
            &settings,
        )
        .unwrap();

        // the confict_store is adjusted to remove the conflicting claim
        let redacted_claim = new_claim.claim_ingredient(pc.label()).unwrap();
        assert!(redacted_claim
            .get_assertion(labels::SCHEMA_ORG, 0)
            .is_none());
    }

    #[test]
    fn test_ingredient_conflict_with_incoming_manifest() {
        use crate::{
            hashed_uri::HashedUri, jumbf::labels::to_signature_uri,
            utils::test::create_test_store_v1, ClaimGeneratorInfo, ValidationResults,
        };

        let settings = Settings::default();
        let http_resolver = SyncGenericResolver::new();

        let signer = test_signer(SigningAlg::Ps256);

        // Create test streams from fixture
        let (format, mut input_stream, mut output_stream) =
            create_test_streams("earth_apollo17.jpg");

        // get default store with default claim
        let mut store = create_test_store_v1().unwrap();

        // save to output
        store
            .save_to_stream(
                format,
                &mut input_stream,
                &mut output_stream,
                signer.as_ref(),
                &http_resolver,
                &settings,
            )
            .unwrap();

        let mut report = StatusTracker::with_error_behavior(ErrorBehavior::StopOnFirstError);
        // read back in
        output_stream.rewind().unwrap();
        let ingredient_vec = output_stream.get_ref().clone();
        let mut ingredient_stream = Cursor::new(ingredient_vec.clone());
        let restored_store = Store::from_stream(
            format,
            &mut ingredient_stream,
            true,
            &mut report,
            &http_resolver,
            &settings,
        )
        .unwrap();

        let pc = restored_store.provenance_claim().unwrap();

        // should be a regular manifest
        assert!(!pc.update_manifest());

        // create a new update manifest
        let mut claim = Claim::new("adobe unit test", Some("update_manifest_1"), 2);
        // ClaimGeneratorInfo is mandatory in Claim V2
        let cgi = ClaimGeneratorInfo::new("claim_v2_unit_test");
        claim.add_claim_generator_info(cgi);

        // created redacted uri
        let redacted_uri = to_assertion_uri(pc.label(), labels::SCHEMA_ORG);

        let (manifest_bytes, _) = Store::load_jumbf_from_stream(
            format,
            &mut Cursor::new(ingredient_vec.clone()),
            &http_resolver,
            &settings,
        )
        .unwrap();

        let mut redacted_store = Store::load_ingredient_to_claim(
            &mut claim,
            &manifest_bytes,
            Some(vec![redacted_uri]),
            &settings,
        )
        .unwrap();

        let ingredient_hashes = restored_store.get_manifest_box_hashes(pc);
        let parent_hashed_uri = HashedUri::new(
            restored_store.provenance_path().unwrap(),
            Some(pc.alg().to_string()),
            &ingredient_hashes.manifest_box_hash,
        );
        let signature_hashed_uri = HashedUri::new(
            to_signature_uri(pc.label()),
            Some(pc.alg().to_string()),
            &ingredient_hashes.signature_box_hash,
        );

        let validation_results = ValidationResults::from_store(&restored_store, &report);

        let ingredient = Ingredient::new_v3(Relationship::ParentOf)
            .set_active_manifests_and_signature_from_hashed_uri(
                Some(parent_hashed_uri),
                Some(signature_hashed_uri),
            ) // mandatory for v3
            .set_validation_results(Some(validation_results)); // mandatory for v3

        claim.add_assertion(&ingredient).unwrap();

        // create mandatory opened action (optional for update manifest)
        let ingredient = claim.ingredient_assertions()[0];
        let ingregient_uri = to_assertion_uri(claim.label(), &ingredient.label());
        let ingredient_hashed_uri = HashedUri::new(
            ingregient_uri,
            Some(claim.alg().to_owned()),
            ingredient.hash(),
        );

        let opened = Action::new("c2pa.opened")
            .set_parameter("ingredients", vec![ingredient_hashed_uri])
            .unwrap();
        let em = Action::new("c2pa.edited.metadata");
        let actions = Actions::new().add_action(opened).add_action(em);

        // add action (this is optional for update manifest)
        claim.add_assertion(&actions).unwrap();

        redacted_store.commit_update_manifest(claim).unwrap();
        output_stream.rewind().unwrap();
        let mut output_stream2 = std::io::Cursor::new(Vec::new());
        redacted_store
            .save_to_stream(
                format,
                &mut output_stream,
                &mut output_stream2,
                signer.as_ref(),
                &http_resolver,
                &settings,
            )
            .unwrap();

        let mut um_report = StatusTracker::with_error_behavior(ErrorBehavior::StopOnFirstError);

        // read back in store with update manifest
        output_stream2.rewind().unwrap();
        let um_store = Store::from_stream(
            format,
            &mut output_stream2,
            true,
            &mut um_report,
            &http_resolver,
            &settings,
        )
        .unwrap();

        let um = um_store.provenance_claim().unwrap();

        // should be an update manifest
        assert!(um.update_manifest());

        // should not have any errors
        assert!(!um_report.has_any_error());

        // add ingredient again without redaction to make sure conflict is resolved with current redaction
        let mut new_claim = Claim::new("adobe unit test", Some("update_manifest_2"), 2);
        // ClaimGeneratorInfo is mandatory in Claim V2
        let cgi = ClaimGeneratorInfo::new("claim_v2_unit_test");
        new_claim.add_claim_generator_info(cgi);

        // load original ingredient without redaction
        let (original_manifest_bytes, _) = Store::load_jumbf_from_stream(
            format,
            &mut Cursor::new(ingredient_vec),
            &http_resolver,
            &settings,
        )
        .unwrap();
        Store::load_ingredient_to_claim(&mut new_claim, &original_manifest_bytes, None, &settings)
            .unwrap();

        // the confict_store is adjusted to remove the conflicting claim
        let not_redacted_claim = new_claim.claim_ingredient(pc.label()).unwrap();
        assert!(not_redacted_claim
            .get_assertion(labels::SCHEMA_ORG, 0)
            .is_some());

        // load ingredient with redaction
        output_stream2.rewind().unwrap();

        let (redacted_manifest_bytes, _) =
            Store::load_jumbf_from_stream(format, &mut output_stream2, &http_resolver, &settings)
                .unwrap();
        Store::load_ingredient_to_claim(&mut new_claim, &redacted_manifest_bytes, None, &settings)
            .unwrap();

        // the confict_store is adjusted to remove the conflicting claim
        let redacted_claim = new_claim.claim_ingredient(pc.label()).unwrap();
        assert!(redacted_claim
            .get_assertion(labels::SCHEMA_ORG, 0)
            .is_none());
    }

    #[test]
    #[cfg(feature = "file_io")]
    fn test_ingredient_conflicting_redactions_to_same_manifest() {
        use crate::{
            hashed_uri::HashedUri, jumbf::labels::to_signature_uri,
            utils::test::create_test_store_v1, ClaimGeneratorInfo, ValidationResults,
        };

        let settings = Settings::default();
        let http_resolver = SyncGenericResolver::new();

        let signer = test_signer(SigningAlg::Ps256);

        // Create test streams from fixture
        let (format, mut input_stream, mut output_stream) =
            create_test_streams("earth_apollo17.jpg");

        // get default store with default claim
        let mut store = create_test_store_v1().unwrap();

        // save to output
        store
            .save_to_stream(
                format,
                &mut input_stream,
                &mut output_stream,
                signer.as_ref(),
                &http_resolver,
                &settings,
            )
            .unwrap();

        let mut report = StatusTracker::with_error_behavior(ErrorBehavior::StopOnFirstError);
        // read back in
        output_stream.rewind().unwrap();
        let restored_store = Store::from_stream(
            format,
            &mut output_stream,
            true,
            &mut report,
            &http_resolver,
            &settings,
        )
        .unwrap();
        let pc = restored_store.provenance_claim().unwrap();

        // should be a regular manifest
        assert!(!pc.update_manifest());

        // create a new update manifest
        let mut claim = Claim::new("adobe unit test", Some("update_manifest_1"), 2);
        // ClaimGeneratorInfo is mandatory in Claim V2
        let cgi = ClaimGeneratorInfo::new("claim_v2_unit_test");
        claim.add_claim_generator_info(cgi.clone());

        // created redacted uri
        let redacted_uri = to_assertion_uri(pc.label(), labels::SCHEMA_ORG);

        output_stream.rewind().unwrap();
        let ingredient_vec = load_jumbf_from_stream(format, &mut output_stream).unwrap();
        let mut redacted_store = Store::load_ingredient_to_claim(
            &mut claim,
            &ingredient_vec,
            Some(vec![redacted_uri]),
            &settings,
        )
        .unwrap();

        let ingredient_hashes = restored_store.get_manifest_box_hashes(pc);
        let parent_hashed_uri = HashedUri::new(
            restored_store.provenance_path().unwrap(),
            Some(pc.alg().to_string()),
            &ingredient_hashes.manifest_box_hash,
        );
        let signature_hashed_uri = HashedUri::new(
            to_signature_uri(pc.label()),
            Some(pc.alg().to_string()),
            &ingredient_hashes.signature_box_hash,
        );

        let validation_results = ValidationResults::from_store(&restored_store, &report);

        let ingredient = Ingredient::new_v3(Relationship::ParentOf)
            .set_active_manifests_and_signature_from_hashed_uri(
                Some(parent_hashed_uri),
                Some(signature_hashed_uri),
            ) // mandatory for v3
            .set_validation_results(Some(validation_results)); // mandatory for v3

        claim.add_assertion(&ingredient).unwrap();

        // create mandatory opened action (optional for update manifest)
        let ingredient = claim.ingredient_assertions()[0];
        let ingregient_uri = to_assertion_uri(claim.label(), &ingredient.label());
        let ingredient_hashed_uri = HashedUri::new(
            ingregient_uri,
            Some(claim.alg().to_owned()),
            ingredient.hash(),
        );

        let opened = Action::new("c2pa.opened")
            .set_parameter("ingredients", vec![ingredient_hashed_uri])
            .unwrap();
        let em = Action::new("c2pa.edited.metadata");
        let actions = Actions::new().add_action(opened).add_action(em);

        // add action (this is optional for update manifest)
        claim.add_assertion(&actions).unwrap();

        redacted_store.commit_update_manifest(claim).unwrap();
        output_stream.rewind().unwrap();
        let mut op_output = std::io::Cursor::new(Vec::new());
        redacted_store
            .save_to_stream(
                format,
                &mut output_stream,
                &mut op_output,
                signer.as_ref(),
                &http_resolver,
                &settings,
            )
            .unwrap();

        let mut um_report = StatusTracker::with_error_behavior(ErrorBehavior::StopOnFirstError);

        // read back in store with update manifest
        op_output.rewind().unwrap();
        let um_store = Store::from_stream(
            format,
            &mut op_output,
            true,
            &mut um_report,
            &http_resolver,
            &settings,
        )
        .unwrap();

        let um = um_store.provenance_claim().unwrap();

        // should be an update manifest
        assert!(um.update_manifest());

        // should not have any errors
        assert!(!um_report.has_any_error());

        // save a different redaction to the same manifest
        let mut claim2 = Claim::new("adobe unit test", Some("update_manifest_1"), 2);
        // ClaimGeneratorInfo is mandatory in Claim V2
        claim2.add_claim_generator_info(cgi);

        // created redacted uri
        let redacted_uri2 = to_assertion_uri(pc.label(), TEST_USER_ASSERTION);

        let mut redacted_store2 = Store::load_ingredient_to_claim(
            &mut claim2,
            &ingredient_vec,
            Some(vec![redacted_uri2]),
            &settings,
        )
        .unwrap();

        let ingredient_hashes2 = restored_store.get_manifest_box_hashes(pc);
        let parent_hashed_uri2 = HashedUri::new(
            restored_store.provenance_path().unwrap(),
            Some(pc.alg().to_string()),
            &ingredient_hashes2.manifest_box_hash,
        );
        let signature_hashed_uri2 = HashedUri::new(
            to_signature_uri(pc.label()),
            Some(pc.alg().to_string()),
            &ingredient_hashes2.signature_box_hash,
        );

        let validation_results2 = ValidationResults::from_store(&restored_store, &report);

        let ingredient2 = Ingredient::new_v3(Relationship::ParentOf)
            .set_active_manifests_and_signature_from_hashed_uri(
                Some(parent_hashed_uri2),
                Some(signature_hashed_uri2),
            ) // mandatory for v3
            .set_validation_results(Some(validation_results2)); // mandatory for v3

        claim2.add_assertion(&ingredient2).unwrap();

        // create mandatory opened action (optional for update manifest)
        let ingredient2 = claim2.ingredient_assertions()[0];
        let ingregient_uri2 = to_assertion_uri(claim2.label(), &ingredient2.label());
        let ingredient_hashed_uri2 = HashedUri::new(
            ingregient_uri2,
            Some(claim2.alg().to_owned()),
            ingredient2.hash(),
        );

        let opened2 = Action::new("c2pa.opened")
            .set_parameter("ingredients", vec![ingredient_hashed_uri2])
            .unwrap();
        let em2 = Action::new("c2pa.edited.metadata");
        let actions2 = Actions::new().add_action(opened2).add_action(em2);

        // add action (this is optional for update manifest)
        claim2.add_assertion(&actions2).unwrap();

        redacted_store2.commit_update_manifest(claim2).unwrap();
        output_stream.rewind().unwrap();
        let mut op2_output = std::io::Cursor::new(Vec::new());
        redacted_store2
            .save_to_stream(
                format,
                &mut output_stream,
                &mut op2_output,
                signer.as_ref(),
                &http_resolver,
                &settings,
            )
            .unwrap();

        // add ingredient again without redaction to make sure conflict is resolved with current redaction
        let mut new_claim = Claim::new("adobe unit test", Some("update_manifest_2"), 2);
        // ClaimGeneratorInfo is mandatory in Claim V2
        let cgi = ClaimGeneratorInfo::new("claim_v2_unit_test");
        new_claim.add_claim_generator_info(cgi);

        // load ingredient with SCHEMA_ORG redaction
        op_output.rewind().unwrap();
        Store::load_ingredient_to_claim(
            &mut new_claim,
            &load_jumbf_from_stream(format, &mut op_output).unwrap(),
            None,
            &settings,
        )
        .unwrap();

        // load original ingredient with TEST_USER_ASSERTION redaction
        op2_output.rewind().unwrap();
        Store::load_ingredient_to_claim(
            &mut new_claim,
            &load_jumbf_from_stream(format, &mut op2_output).unwrap(),
            None,
            &settings,
        )
        .unwrap();

        // Check that both redactions are present
        let redacted_claim = new_claim.claim_ingredient(pc.label()).unwrap();
        assert!(redacted_claim
            .get_assertion(labels::SCHEMA_ORG, 0)
            .is_none());

        assert!(redacted_claim
            .get_assertion(TEST_USER_ASSERTION, 0)
            .is_none());
    }

    #[test]
    fn test_claim_decoding() {
        // modify a required field label in the claim - causes failure to read claim from cbor
        let report = patch_and_report("C.jpg", b"claim_generator", b"claim_generatur");
        assert!(!report.logged_items().is_empty());
        assert!(report.logged_items()[0]
            .err_val
            .as_ref()
            .unwrap()
            .starts_with("ClaimDecoding"))
    }

    #[test]
    fn test_claim_modified() {
        // replace the title that is inside the claim data - should cause signature to not match
        let report = patch_and_report("C.jpg", b"C.jpg", b"X.jpg");
        assert!(!report.logged_items().is_empty());
        // note in the older validation statuses, this was an error, but now it is informational
        assert!(report.has_status(validation_status::TIMESTAMP_MISMATCH));
    }

    #[test]
    fn test_assertion_hash_mismatch() {
        // modifies content of an action assertion - causes an assertion hashuri mismatch
        let report = patch_and_report("CA.jpg", b"brightnesscontrast", b"brightnesscontraxx");
        let first_error = report.filter_errors().next().cloned().unwrap();

        assert_eq!(
            first_error.validation_status.as_deref(),
            Some(validation_status::ASSERTION_HASHEDURI_MISMATCH)
        );
    }

    #[test]
    fn test_claim_missing() {
        // patch jumbf url from c2pa_manifest field in an ingredient to cause claim_missing
        // note this includes hex for Jumbf blocks, so may need some manual tweaking
        const SEARCH_BYTES: &[u8] =
            b"c2pa_manifest\xA3\x63url\x78\x4aself#jumbf=/c2pa/contentauth:urn:uuid:";
        const REPLACE_BYTES: &[u8] =
            b"c2pa_manifest\xA3\x63url\x78\x4aself#jumbf=/c2pa/contentauth:urn:uuix:";
        let report = patch_and_report("CIE-sig-CA.jpg", SEARCH_BYTES, REPLACE_BYTES);

        assert!(report.has_status(validation_status::ASSERTION_HASHEDURI_MISMATCH));
        assert!(report.has_status(validation_status::CLAIM_MISSING));
    }

    #[test]
    fn test_display() {
        let (format, mut input_stream, _output_stream) = create_test_streams("CA.jpg");

        let mut report = StatusTracker::default();
        let store = Store::from_stream(
            format,
            &mut input_stream,
            true,
            &mut report,
            &SyncGenericResolver::new(),
            &Settings::default(),
        )
        .expect("from_stream");

        assert!(!report.has_any_error());
        println!("store = {store}");
    }

    #[test]
    fn test_no_alg() {
        let (format, mut input_stream, _output_stream) = create_test_streams("no_alg.jpg");
        let mut report = StatusTracker::default();
        let _store = Store::from_stream(
            format,
            &mut input_stream,
            true,
            &mut report,
            &SyncGenericResolver::new(),
            &Settings::default(),
        );

        assert!(report.has_status(ALGORITHM_UNSUPPORTED));
    }

    /// sample of adding timestamp assertion
    /*fn send_timestamp_request(message: &[u8]) -> Result<Vec<u8>> {
        let url = "http://timestamp.digicert.com";

        let body = crate::crypto::time_stamp::default_rfc3161_message(message)?;
        let headers = None;

        let bytes =
            crate::crypto::time_stamp::default_rfc3161_request(url, headers, &body, message)
                .map_err(|_e| Error::OtherError("timestamp token not found".into()))?;

        let token = crate::crypto::cose::timestamptoken_from_timestamprsp(&bytes)
            .ok_or(Error::OtherError("timestamp token not found".into()))?;

        Ok(token)
    }*/

    #[test]
    fn test_legacy_ingredient_hash() {
        // test 1.0 ingredient hash
        let (format, mut input_stream, _output_stream) =
            create_test_streams("legacy_ingredient_hash.jpg");
        let mut report = StatusTracker::default();
        let store = Store::from_stream(
            format,
            &mut input_stream,
            true,
            &mut report,
            &SyncGenericResolver::new(),
            &Settings::default(),
        )
        .expect("from_stream");
        println!("store = {store}");
    }

    #[test]
    #[ignore = "this test is not generating the expected errors - the test image cert has expired"]
    fn test_bmff_legacy() {
        crate::settings::set_settings_value("verify.verify_trust", false).unwrap();
        let (format, mut input_stream, _output_stream) = create_test_streams("legacy.mp4");
        // test 1.0 bmff hash
        let mut report = StatusTracker::default();
        let store = Store::from_stream(
            format,
            &mut input_stream,
            true,
            &mut report,
            &SyncGenericResolver::new(),
            &Settings::default(),
        );
        println!("store = {report:#?}");
        // expect action error
        assert!(store.is_err());
        assert!(report.has_error(Error::ValidationRule(
            "opened, placed and removed items must have parameters".into()
        )));
        assert!(report.filter_errors().count() == 2);
    }

    #[test]
    fn test_bmff_fragments() {
        let init_stream_path = fixture_path("dashinit.mp4");
        let segment_stream_path = fixture_path("dash1.m4s");

        let init_stream = std::fs::File::open(init_stream_path).unwrap();
        let init_stream = std::io::BufReader::new(init_stream);
        let segment_stream = std::fs::File::open(segment_stream_path).unwrap();
        let segment_stream = std::io::BufReader::new(segment_stream);

        let mut report = StatusTracker::default();
        let store = Store::load_fragment_from_stream(
            "mp4",
            init_stream,
            segment_stream,
            &mut report,
            &SyncGenericResolver::new(),
            &Settings::default(),
        )
        .expect("load_from_asset");
        println!("store = {store}");
    }

    #[test]
    fn test_bmff_jumbf_generation() {
        let settings = Settings::default();
        let http_resolver = SyncGenericResolver::new();

        // test adding to actual image
        let (format, mut input_stream, mut output_stream) = create_test_streams("video1.mp4");

        // Create claims store.
        let mut store = Store::with_settings(&settings);

        // Create a new claim.
        let claim1 = create_test_claim().unwrap();

        let signer = test_signer(SigningAlg::Ps256);

        // Move the claim to claims list.
        store.commit_claim(claim1).unwrap();
        store
            .save_to_stream(
                format,
                &mut input_stream,
                &mut output_stream,
                signer.as_ref(),
                &http_resolver,
                &settings,
            )
            .unwrap();

        let mut report = StatusTracker::default();

        // can we read back in
        output_stream.set_position(0);
        let new_store = Store::from_stream(
            format,
            &mut output_stream,
            true,
            &mut report,
            &http_resolver,
            &settings,
        )
        .unwrap();

        assert!(!report.has_any_error());

        println!("store = {new_store}");
    }

    #[test]
    fn test_bmff_jumbf_generation_claim_v1() {
        let settings = Settings::default();
        let http_resolver = SyncGenericResolver::new();

        // test adding to actual image
        let (format, mut input_stream, mut output_stream) = create_test_streams("video1.mp4");

        // Create claims store.
        let mut store = Store::with_settings(&settings);

        // Create a new claim.
        let claim1 = crate::utils::test::create_test_claim_v1().unwrap();

        let signer = test_signer(SigningAlg::Ps256);

        // Move the claim to claims list.
        store.commit_claim(claim1).unwrap();
        store
            .save_to_stream(
                format,
                &mut input_stream,
                &mut output_stream,
                signer.as_ref(),
                &http_resolver,
                &settings,
            )
            .unwrap();

        let mut report = StatusTracker::default();

        // can we read back in
        output_stream.set_position(0);
        let new_store = Store::from_stream(
            format,
            &mut output_stream,
            true,
            &mut report,
            &http_resolver,
            &settings,
        )
        .unwrap();

        assert!(!report.has_any_error());

        println!("store = {new_store}");
    }

    #[test]
    fn test_jumbf_generation_with_bmffv3_fixed_block_size() {
        let settings = Settings::default();
        let http_resolver = SyncGenericResolver::new();

        // test adding to actual image
        let (format, mut input_stream, mut output_stream) = create_test_streams("video1.mp4");

        // use Merkle tree with 1024 byte chunks
        crate::settings::set_settings_value("core.merkle_tree_chunk_size_in_kb", 1).unwrap();

        // Create claims store.
        let mut store = Store::with_settings(&settings);

        // Create a new claim.
        let claim1 = create_test_claim().unwrap();

        let signer = test_signer(SigningAlg::Ps256);

        // Move the claim to claims list.
        store.commit_claim(claim1).unwrap();
        store
            .save_to_stream(
                format,
                &mut input_stream,
                &mut output_stream,
                signer.as_ref(),
                &http_resolver,
                &settings,
            )
            .unwrap();

        let mut report = StatusTracker::default();

        // can we read back in
        output_stream.set_position(0);
        let new_store = Store::from_stream(
            format,
            &mut output_stream,
            true,
            &mut report,
            &http_resolver,
            &settings,
        )
        .unwrap();

        assert!(!report.has_any_error());

        println!("store = {new_store}");
    }

    #[test]
    fn test_jumbf_generation_with_bmffv3_fixed_block_size_no_proof() {
        let settings = Settings::default();
        let http_resolver = SyncGenericResolver::new();

        let (format, mut input_stream, mut output_stream) = create_test_streams("video1.mp4");

        // use Merkle tree with 1024 byte chunks an 0 proofs (no UUID boxes)
        crate::settings::set_settings_value("core.merkle_tree_chunk_size_in_kb", 1).unwrap();
        crate::settings::set_settings_value("core.merkle_tree_max_proofs", 0).unwrap();

        // Create claims store.
        let mut store = Store::with_settings(&settings);

        // Create a new claim.
        let claim1 = create_test_claim().unwrap();

        let signer = test_signer(SigningAlg::Ps256);

        // Move the claim to claims list.
        store.commit_claim(claim1).unwrap();
        store
            .save_to_stream(
                format,
                &mut input_stream,
                &mut output_stream,
                signer.as_ref(),
                &http_resolver,
                &settings,
            )
            .unwrap();

        let mut report = StatusTracker::default();

        // can we read back in
        output_stream.set_position(0);
        let new_store = Store::from_stream(
            format,
            &mut output_stream,
            true,
            &mut report,
            &http_resolver,
            &settings,
        )
        .unwrap();

        assert!(!report.has_any_error());

        println!("store = {new_store}");
    }

    #[test]
    fn test_jumbf_generation_with_bmffv3_fixed_block_size_stream() {
        let settings = Settings::default();
        let http_resolver = SyncGenericResolver::new();

        // test adding to actual image
        let (format, mut input_stream, mut output_stream) = create_test_streams("video1.mp4");

        // use Merkle tree with 1024 byte chunks
        crate::settings::set_settings_value("core.merkle_tree_chunk_size_in_kb", 1).unwrap();

        // Create claims store.
        let mut store = Store::with_settings(&settings);

        // Create a new claim.
        let claim1 = create_test_claim().unwrap();

        let signer = test_signer(SigningAlg::Ps256);

        // Move the claim to claims list.
        store.commit_claim(claim1).unwrap();
        store
            .save_to_stream(
                format,
                &mut input_stream,
                &mut output_stream,
                signer.as_ref(),
                &http_resolver,
                &settings,
            )
            .unwrap();

        let mut report = StatusTracker::default();

        // can we read back in
        output_stream.set_position(0);
        let new_store = Store::from_stream(
            format,
            &mut output_stream,
            true,
            &mut report,
            &http_resolver,
            &settings,
        )
        .unwrap();

        assert!(!report.has_any_error());

        println!("store = {new_store}");
    }

    #[test]
    fn test_bmff_jumbf_stream_generation() {
        let settings = Settings::default();
        let http_resolver = SyncGenericResolver::new();

        // test adding to actual image
        let (format, mut input_stream, mut output_stream) = create_test_streams("video1.mp4");

        // Create claims store.
        let mut store = Store::with_settings(&settings);

        // Create a new claim.
        let claim1 = create_test_claim().unwrap();

        let signer = test_signer(SigningAlg::Ps256);

        // Move the claim to claims list.
        store.commit_claim(claim1).unwrap();

        store
            .save_to_stream(
                format,
                &mut input_stream,
                &mut output_stream,
                signer.as_ref(),
                &http_resolver,
                &settings,
            )
            .unwrap();

        let mut report = StatusTracker::default();

        output_stream.set_position(0);

        let (manifest_bytes, _) =
            Store::load_jumbf_from_stream(format, &mut input_stream, &http_resolver, &settings)
                .unwrap();

        let _new_store = {
            Store::from_manifest_data_and_stream(
                &manifest_bytes,
                format,
                &mut output_stream,
                false,
                &mut report,
                &http_resolver,
                &settings,
            )
            .unwrap()
        };
        println!("report = {report:?}");
        assert!(!report.has_any_error());
    }

    #[test]
    #[cfg(not(target_arch = "wasm32"))]
    // TODO: Can run on Wasm once https://github.com/contentauth/c2pa-rs/pull/1325 lands
    fn test_removed_jumbf() {
        let (format, mut input_stream, _output_stream) = create_test_streams("no_manifest.jpg");

        let mut report = StatusTracker::default();

        // can we read back in
        let result = Store::from_stream(
            format,
            &mut input_stream,
            true,
            &mut report,
            &SyncGenericResolver::new(),
            &Settings::default(),
        );

        assert!(result.is_err());
        assert!(matches!(result, Err(Error::JumbfNotFound)));
        assert!(report.has_error(Error::JumbfNotFound));
    }

    // #[test]
    // #[cfg(feature = "file_io")]
    // fn test_external_manifest_sidecar() {
    //     // test adding to actual image
    //     let ap = fixture_path("libpng-test.png");
    //     let temp_dir = tempdirectory().expect("temp dir");
    //     let op = temp_dir_path(&temp_dir, "libpng-test-c2pa.png");

    //     let sidecar = op.with_extension(MANIFEST_STORE_EXT);

    //     // Create claims store.
    //     let mut store = Store::new();

    //     // Create a new claim.
    //     let mut claim = create_test_claim().unwrap();

    //     // set claim for side car generation
    //     claim.set_external_manifest();

    //     // Do we generate JUMBF?
    //     let signer = test_signer(SigningAlg::Ps256);

    //     store.commit_claim(claim).unwrap();

    //     let saved_manifest = store.save_to_asset(&ap, signer.as_ref(), &op).unwrap();

    //     assert!(sidecar.exists());

    //     // load external manifest
    //     let loaded_manifest = std::fs::read(sidecar).unwrap();

    //     // compare returned to external
    //     assert_eq!(saved_manifest, loaded_manifest);

    //     // test auto loading of sidecar with validation
    //     let mut validation_log =
    //         StatusTracker::with_error_behavior(ErrorBehavior::StopOnFirstError);
    //     Store::load_from_asset(&op, true, &mut validation_log).unwrap();
    // }

    // generalize test for multipe file types
    fn external_manifest_test(file_name: &str) {
        use crate::utils::test::{run_file_test, TestFileSetup};

        run_file_test(file_name, |setup: &TestFileSetup| {
            let settings = Settings::default();
            let http_resolver = SyncGenericResolver::new();

            // Create claims store.
            let mut store = Store::with_settings(&settings);

            // Create a new claim.
            let mut claim = create_test_claim().unwrap();

            // Do we generate JUMBF?
            let signer = test_signer(SigningAlg::Ps256);

            // set claim for side car with remote manifest embedding generation
            claim.set_remote_manifest(setup.sidecar_url()).unwrap();

            store.commit_claim(claim).unwrap();

            // Use streams from TestFileSetup - same pattern as create_test_streams
            let (format, mut input_stream, mut output_stream) = setup.create_streams();
            println!("format = {format}");
            let saved_manifest = store
                .save_to_stream(
                    format,
                    &mut input_stream,
                    &mut output_stream,
                    signer.as_ref(),
                    &http_resolver,
                    &settings,
                )
                .unwrap();

            // load the jumbf back into a store
            let mut asset_reader = std::fs::File::open(&setup.output_path).unwrap();
            let ext_ref = crate::utils::xmp_inmemory_utils::XmpInfo::from_source(
                &mut asset_reader,
                setup.extension(),
            )
            .provenance
            .unwrap();

            // cases might be different on different filesystems
            assert_eq!(ext_ref.to_lowercase(), setup.sidecar_url().to_lowercase());

            // make sure it validates using streams with external manifest data
            let mut validation_log =
                StatusTracker::with_error_behavior(ErrorBehavior::StopOnFirstError);
            let mut validation_stream = std::fs::File::open(&setup.output_path).unwrap();
            Store::from_manifest_data_and_stream(
                &saved_manifest,
                format,
                &mut validation_stream,
                true,
                &mut validation_log,
                &http_resolver,
                &settings,
            )
            .unwrap();
        });
    }

    #[test]
    fn test_external_manifest_embedded_png() {
        external_manifest_test("libpng-test.png");
    }

    #[test]
    fn test_external_manifest_embedded_tiff() {
        external_manifest_test("TUSCANY.TIF");
    }

    #[test]
    fn test_external_manifest_embedded_webp() {
        external_manifest_test("sample1.webp");
    }

    #[test]
    fn test_user_guid_external_manifest_embedded() {
        let settings = Settings::default();
        let http_resolver = SyncGenericResolver::new();

        // Create test streams from fixture
        let (format, mut input_stream, mut output_stream) = create_test_streams("libpng-test.png");

        // Create claims store.
        let mut store = Store::with_settings(&settings);

        // Create a new claim.
        let mut claim = create_test_claim().unwrap();

        // Do we generate JUMBF?
        let signer = test_signer(SigningAlg::Ps256);

        // start with base url
        let fp = format!("file:/{}", "temp_sidecar.c2pa");
        let url = url::Url::parse(&fp).unwrap();

        let url_string: String = url.into();

        // set claim for side car with remote manifest embedding generation
        claim.set_embed_remote_manifest(url_string.clone()).unwrap();

        store.commit_claim(claim).unwrap();

        let saved_manifest = store
            .save_to_stream(
                format,
                &mut input_stream,
                &mut output_stream,
                signer.as_ref(),
                &http_resolver,
                &settings,
            )
            .unwrap();

        // Get the data from output stream to check for external reference
        output_stream.rewind().unwrap();
        let output_data = output_stream.get_ref().clone();
        let mut output_reader = Cursor::new(output_data);

        let ext_ref =
            crate::utils::xmp_inmemory_utils::XmpInfo::from_source(&mut output_reader, format)
                .provenance
                .unwrap();

        assert_eq!(ext_ref, url_string);

        // make sure it validates using the manifest data and stream
        let mut validation_log =
            StatusTracker::with_error_behavior(ErrorBehavior::StopOnFirstError);
        output_stream.rewind().unwrap();
        Store::from_manifest_data_and_stream(
            &saved_manifest,
            format,
            &mut output_stream,
            true,
            &mut validation_log,
            &http_resolver,
            &settings,
        )
        .unwrap();
    }

    #[c2pa_test_async]
    async fn test_jumbf_generation_stream() {
        let settings = Settings::default();
        let http_resolver = AsyncGenericResolver::new();

        let file_buffer = include_bytes!("../tests/fixtures/earth_apollo17.jpg").to_vec();
        // convert buffer to cursor with Read/Write/Seek capability
        let mut buf_io = Cursor::new(file_buffer);

        // Create claims store.
        let mut store = Store::with_settings(&settings);

        // Create a new claim.
        let claim1 = create_test_claim().unwrap();

        let signer = async_test_signer(SigningAlg::Ps256);

        store.commit_claim(claim1).unwrap();

        let result: Vec<u8> = Vec::new();
        let mut result_stream = Cursor::new(result);

        store
            .save_to_stream_async(
                "image/jpeg",
                &mut buf_io,
                &mut result_stream,
                signer.as_ref(),
                &http_resolver,
                &settings,
            )
            .await
            .unwrap();

        // rewind the result stream to read from it
        result_stream.rewind().unwrap();

        // make sure we can read from new file
        let mut report = StatusTracker::default();
        let _new_store = Store::from_stream_async(
            "image/jpeg",
            &mut result_stream,
            true,
            &mut report,
            &http_resolver,
            &settings,
        )
        .await
        .unwrap();

        assert!(!report.has_any_error());
        // std::fs::write("target/test.jpg", result).unwrap();
    }

    #[test]
    fn test_tiff_jumbf_generation() {
        let settings = Settings::default();
        let http_resolver = SyncGenericResolver::new();

        // Create test streams from fixture
        let (format, mut input_stream, mut output_stream) = create_test_streams("TUSCANY.TIF");

        // Create claims store.
        let mut store = Store::with_settings(&settings);

        // Create a new claim.
        let claim1 = create_test_claim().unwrap();

        // Do we generate JUMBF?
        let signer = test_signer(SigningAlg::Ps256);

        // Move the claim to claims list. Note this is not real, the claims would have to be signed in between commits
        store.commit_claim(claim1).unwrap();
        store
            .save_to_stream(
                format,
                &mut input_stream,
                &mut output_stream,
                signer.as_ref(),
                &http_resolver,
                &settings,
            )
            .unwrap();

        println!("Provenance: {}\n", store.provenance_path().unwrap());

        let mut report = StatusTracker::default();

        // read from new file
        output_stream.rewind().unwrap();
        let new_store = Store::from_stream(
            format,
            &mut output_stream,
            true,
            &mut report,
            &http_resolver,
            &settings,
        )
        .unwrap();

        assert!(!report.has_any_error());

        // dump store and compare to original
        for claim in new_store.claims() {
            let _restored_json = claim
                .to_json(AssertionStoreJsonFormat::OrderedList, false)
                .unwrap();
            let _orig_json = store
                .get_claim(claim.label())
                .unwrap()
                .to_json(AssertionStoreJsonFormat::OrderedList, false)
                .unwrap();

            println!(
                "Claim: {} \n{}",
                claim.label(),
                claim
                    .to_json(AssertionStoreJsonFormat::OrderedListNoBinary, true)
                    .expect("could not restore from json")
            );

            for hashed_uri in claim.assertions() {
                let (label, instance) = Claim::assertion_label_from_link(&hashed_uri.url());
                claim
                    .get_claim_assertion(&label, instance)
                    .expect("Should find assertion");
            }
        }
    }

    #[c2pa_test_async]
    #[cfg(feature = "file_io")]
    async fn test_boxhash_embeddable_manifest_async() {
        let settings = Settings::default();
        let http_resolver = AsyncGenericResolver::new();

        // test adding to actual image
        let ap = fixture_path("boxhash.jpg");
        let box_hash_path = fixture_path("boxhash.json");

        // Create claims store.
        let mut store = Store::with_settings(&settings);

        // Create a new claim.
        let mut claim = create_test_claim().unwrap();

        // add box hash for CA.jpg
        let box_hash_data = std::fs::read(box_hash_path).unwrap();
        let assertion = Assertion::from_data_json(BOX_HASH, &box_hash_data).unwrap();
        let box_hash = BoxHash::from_json_assertion(&assertion).unwrap();
        claim.add_assertion(&box_hash).unwrap();

        store.commit_claim(claim).unwrap();

        // Do we generate JUMBF?
        let signer = async_test_signer(SigningAlg::Ps256);

        // get the embeddable manifest
        let em = store
            .get_box_hashed_embeddable_manifest_async(&signer, &settings)
            .await
            .unwrap();

        // get composed version for embedding to JPEG
        let cm = Store::get_composed_manifest(&em, "image/jpeg").unwrap();

        // insert manifest into output asset
        let jpeg_io = get_assetio_handler_from_path(&ap).unwrap();
        let ol = jpeg_io.get_object_locations(&ap).unwrap();

        let cai_loc = ol
            .iter()
            .find(|o| o.htype == HashBlockObjectType::Cai)
            .unwrap();

        // remove any existing manifest
        jpeg_io.read_cai_store(&ap).unwrap();

        // build new asset in memory inserting new manifest
        let outbuf = Vec::new();
        let mut out_stream = Cursor::new(outbuf);
        let mut input_file = std::fs::File::open(&ap).unwrap();

        // write before
        let mut before = vec![0u8; cai_loc.offset];
        input_file.read_exact(before.as_mut_slice()).unwrap();
        out_stream.write_all(&before).unwrap();

        // write composed bytes
        out_stream.write_all(&cm).unwrap();

        // write bytes after
        let mut after_buf = Vec::new();
        input_file.read_to_end(&mut after_buf).unwrap();
        out_stream.write_all(&after_buf).unwrap();

        out_stream.rewind().unwrap();

        let mut report = StatusTracker::default();
        let _new_store = Store::from_stream_async(
            "image/jpeg",
            &mut out_stream,
            true,
            &mut report,
            &http_resolver,
            &settings,
        )
        .await
        .unwrap();

        assert!(!report.has_any_error());
    }

    #[test]
    #[cfg(feature = "file_io")]
    fn test_boxhash_embeddable_manifest() {
        let settings = Settings::default();
        let http_resolver = SyncGenericResolver::new();

        // test adding to actual image
        let ap = fixture_path("boxhash.jpg");
        let box_hash_path = fixture_path("boxhash.json");

        // Create claims store.
        let mut store = Store::with_settings(&settings);

        // Create a new claim.
        let mut claim = create_test_claim().unwrap();

        // add box hash for CA.jpg
        let box_hash_data = std::fs::read(box_hash_path).unwrap();
        let assertion = Assertion::from_data_json(BOX_HASH, &box_hash_data).unwrap();
        let box_hash = BoxHash::from_json_assertion(&assertion).unwrap();
        claim.add_assertion(&box_hash).unwrap();

        store.commit_claim(claim).unwrap();

        // Do we generate JUMBF?
        let signer = test_signer(SigningAlg::Ps256);

        // get the embeddable manifest
        let em = store
            .get_box_hashed_embeddable_manifest(signer.as_ref(), &settings)
            .unwrap();

        // get composed version for embedding to JPEG
        let cm = Store::get_composed_manifest(&em, "jpg").unwrap();

        // insert manifest into output asset
        let jpeg_io = get_assetio_handler_from_path(&ap).unwrap();
        let ol = jpeg_io.get_object_locations(&ap).unwrap();

        let cai_loc = ol
            .iter()
            .find(|o| o.htype == HashBlockObjectType::Cai)
            .unwrap();

        // remove any existing manifest
        jpeg_io.read_cai_store(&ap).unwrap();

        // build new asset in memory inserting new manifest
        let outbuf = Vec::new();
        let mut out_stream = Cursor::new(outbuf);
        let mut input_file = std::fs::File::open(&ap).unwrap();

        // write before
        let mut before = vec![0u8; cai_loc.offset];
        input_file.read_exact(before.as_mut_slice()).unwrap();
        out_stream.write_all(&before).unwrap();

        // write composed bytes
        out_stream.write_all(&cm).unwrap();

        // write bytes after
        let mut after_buf = Vec::new();
        input_file.read_to_end(&mut after_buf).unwrap();
        out_stream.write_all(&after_buf).unwrap();

        out_stream.rewind().unwrap();

        let mut report = StatusTracker::default();
        let _new_store = Store::from_stream(
            "image/jpeg",
            &mut out_stream,
            true,
            &mut report,
            &http_resolver,
            &settings,
        )
        .unwrap();

        assert!(!report.has_any_error());
    }

    #[c2pa_test_async]
    #[cfg(feature = "file_io")]
    async fn test_datahash_embeddable_manifest_async() {
        let settings = Settings::default();
        let http_resolver = AsyncGenericResolver::new();

        // test adding to actual image
        use std::io::SeekFrom;

        let ap = fixture_path("cloud.jpg");

        // Do we generate JUMBF?
        let signer = async_test_signer(SigningAlg::Ps256);

        // Create claims store.
        let mut store = Store::with_settings(&settings);

        // Create a new claim.
        let claim = create_test_claim().unwrap();

        store.commit_claim(claim).unwrap();

        // get a placeholder the manifest
        let placeholder = store
            .get_data_hashed_manifest_placeholder(signer.reserve_size(), "jpeg")
            .unwrap();

        let temp_dir = tempdirectory().unwrap();
        let output = temp_dir_path(&temp_dir, "boxhash-out.jpg");
        let mut output_file = std::fs::OpenOptions::new()
            .read(true)
            .write(true)
            .create(true)
            .truncate(true)
            .open(&output)
            .unwrap();

        // write a jpeg file with a placeholder for the manifest (returns offset of the placeholder)
        let offset =
            write_jpeg_placeholder_file(&placeholder, &ap, &mut output_file, None).unwrap();

        // build manifest to insert in the hole

        // create an hash exclusion for the manifest
        let exclusion = HashRange::new(offset as u64, placeholder.len() as u64);
        let exclusions = vec![exclusion];

        let mut dh = DataHash::new("source_hash", "sha256");
        dh.exclusions = Some(exclusions);

        // get the embeddable manifest, letting API do the hashing
        output_file.rewind().unwrap();
        let cm = store
            .get_data_hashed_embeddable_manifest_async(
                &dh,
                &signer,
                "jpeg",
                Some(&mut output_file),
                &settings,
            )
            .await
            .unwrap();

        // path in new composed manifest
        output_file.seek(SeekFrom::Start(offset as u64)).unwrap();
        output_file.write_all(&cm).unwrap();

        output_file.rewind().unwrap();
        let mut report = StatusTracker::default();
        let _new_store = Store::from_stream_async(
            "image/jpeg",
            &mut output_file,
            true,
            &mut report,
            &http_resolver,
            &settings,
        )
        .await
        .unwrap();

        assert!(!report.has_any_error());
    }

    #[test]
    #[cfg(feature = "file_io")]
    fn test_datahash_embeddable_manifest() {
        let settings = Settings::default();
        let http_resolver = SyncGenericResolver::new();

        // test adding to actual image

        use std::io::SeekFrom;
        let ap = fixture_path("cloud.jpg");

        // Do we generate JUMBF?
        let signer = test_signer(SigningAlg::Ps256);

        // Create claims store.
        let mut store = Store::with_settings(&settings);

        // Create a new claim.
        let claim = create_test_claim().unwrap();

        store.commit_claim(claim).unwrap();

        // get a placeholder the manifest
        let placeholder = store
            .get_data_hashed_manifest_placeholder(Signer::reserve_size(&signer), "jpeg")
            .unwrap();

        let temp_dir = tempdirectory().unwrap();
        let output = temp_dir_path(&temp_dir, "boxhash-out.jpg");
        let mut output_file = std::fs::OpenOptions::new()
            .read(true)
            .write(true)
            .create(true)
            .truncate(true)
            .open(&output)
            .unwrap();

        // write a jpeg file with a placeholder for the manifest (returns offset of the placeholder)
        let offset =
            write_jpeg_placeholder_file(&placeholder, &ap, &mut output_file, None).unwrap();

        // build manifest to insert in the hole

        // create an hash exclusion for the manifest
        let exclusion = HashRange::new(offset as u64, placeholder.len() as u64);
        let exclusions = vec![exclusion];

        let mut dh = DataHash::new("source_hash", "sha256");
        dh.exclusions = Some(exclusions);

        // get the embeddable manifest, letting API do the hashing
        output_file.rewind().unwrap();
        let cm = store
            .get_data_hashed_embeddable_manifest(
                &dh,
                signer.as_ref(),
                "jpeg",
                Some(&mut output_file),
                &settings,
            )
            .unwrap();

        // path in new composed manifest
        output_file.seek(SeekFrom::Start(offset as u64)).unwrap();
        output_file.write_all(&cm).unwrap();

        output_file.rewind().unwrap();
        let mut report = StatusTracker::default();
        let _new_store = Store::from_stream(
            "image/jpeg",
            &mut output_file,
            true,
            &mut report,
            &http_resolver,
            &settings,
        )
        .unwrap();

        assert!(!report.has_any_error());
    }

    #[test]
    #[cfg(feature = "file_io")]
    fn test_datahash_embeddable_manifest_user_hashed() {
        let settings = Settings::default();
        let http_resolver = SyncGenericResolver::new();

        use std::io::SeekFrom;

        use sha2::Digest;

        // test adding to actual image
        let ap = fixture_path("cloud.jpg");

        let mut hasher = Hasher::SHA256(Sha256::new());

        // Do we generate JUMBF?
        let signer = test_signer(SigningAlg::Ps256);

        // Create claims store.
        let mut store = Store::with_settings(&settings);

        // Create a new claim.
        let claim = create_test_claim().unwrap();

        store.commit_claim(claim).unwrap();

        // get a placeholder for the manifest
        let placeholder = store
            .get_data_hashed_manifest_placeholder(Signer::reserve_size(&signer), "jpeg")
            .unwrap();

        let temp_dir = tempdirectory().unwrap();
        let output = temp_dir_path(&temp_dir, "boxhash-out.jpg");
        let mut output_file = std::fs::OpenOptions::new()
            .read(true)
            .write(true)
            .create(true)
            .truncate(true)
            .open(&output)
            .unwrap();

        // write a jpeg file with a placeholder for the manifest (returns offset of the placeholder)
        let offset =
            write_jpeg_placeholder_file(&placeholder, &ap, &mut output_file, Some(&mut hasher))
                .unwrap();

        // create target data hash
        // create an hash exclusion for the manifest
        let exclusion = HashRange::new(offset as u64, placeholder.len() as u64);
        let exclusions = vec![exclusion];

        //input_file.rewind().unwrap();
        let mut dh = DataHash::new("source_hash", "sha256");
        dh.hash = Hasher::finalize(hasher);
        dh.exclusions = Some(exclusions);

        // get the embeddable manifest, using user hashing
        let cm = store
            .get_data_hashed_embeddable_manifest(&dh, signer.as_ref(), "jpeg", None, &settings)
            .unwrap();

        // path in new composed manifest
        output_file.seek(SeekFrom::Start(offset as u64)).unwrap();
        output_file.write_all(&cm).unwrap();

        output_file.rewind().unwrap();
        let mut report = StatusTracker::default();
        let _new_store = Store::from_stream(
            "image/jpeg",
            &mut output_file,
            true,
            &mut report,
            &http_resolver,
            &settings,
        )
        .unwrap();

        assert!(!report.has_any_error());
    }

    #[test]
    fn test_dynamic_assertions() {
        let settings = Settings::default();
        let http_resolver = SyncGenericResolver::new();

        #[derive(Serialize)]
        struct TestAssertion {
            my_tag: String,
        }

        #[derive(Debug)]
        struct TestDynamicAssertion {}

        impl DynamicAssertion for TestDynamicAssertion {
            fn label(&self) -> String {
                "com.mycompany.myassertion".to_string()
            }

            fn reserve_size(&self) -> Result<usize> {
                let assertion = TestAssertion {
                    my_tag: "some value I will replace".to_string(),
                };
                Ok(serde_cbor::to_vec(&assertion)?.len())
            }

            fn content(
                &self,
                _label: &str,
                _size: Option<usize>,
                claim: &PartialClaim,
            ) -> Result<DynamicAssertionContent> {
                assert!(claim
                    .assertions()
                    .inspect(|a| {
                        dbg!(a);
                    })
                    .any(|a| a.url().contains("c2pa.hash")));

                let assertion = TestAssertion {
                    my_tag: "some value I will replace".to_string(),
                };

                Ok(DynamicAssertionContent::Cbor(
                    serde_cbor::to_vec(&assertion).unwrap(),
                ))
            }
        }

        /// This is an signer wrapped around a local temp signer,
        /// that implements the dynamic assertion trait.
        struct DynamicSigner(Box<dyn Signer>);

        impl DynamicSigner {
            fn new() -> Self {
                Self(test_signer(SigningAlg::Ps256))
            }
        }

        impl crate::Signer for DynamicSigner {
            fn sign(&self, data: &[u8]) -> crate::error::Result<Vec<u8>> {
                self.0.sign(data)
            }

            fn alg(&self) -> SigningAlg {
                self.0.alg()
            }

            fn certs(&self) -> crate::Result<Vec<Vec<u8>>> {
                self.0.certs()
            }

            fn reserve_size(&self) -> usize {
                self.0.reserve_size()
            }

            fn time_authority_url(&self) -> Option<String> {
                self.0.time_authority_url()
            }

            fn ocsp_val(&self) -> Option<Vec<u8>> {
                self.0.ocsp_val()
            }

            // Returns our dynamic assertion here.
            fn dynamic_assertions(
                &self,
            ) -> Vec<Box<dyn crate::dynamic_assertion::DynamicAssertion>> {
                vec![Box::new(TestDynamicAssertion {})]
            }
        }

        let file_buffer = include_bytes!("../tests/fixtures/earth_apollo17.jpg").to_vec();
        // convert buffer to cursor with Read/Write/Seek capability
        let mut buf_io = Cursor::new(file_buffer);

        // Create claims store.
        let mut store = Store::with_settings(&settings);

        // Create a new claim.
        let claim1 = create_test_claim().unwrap();

        let signer = DynamicSigner::new();

        store.commit_claim(claim1).unwrap();

        let result: Vec<u8> = Vec::new();
        let mut result_stream = Cursor::new(result);

        store
            .save_to_stream(
                "jpeg",
                &mut buf_io,
                &mut result_stream,
                &signer,
                &http_resolver,
                &settings,
            )
            .unwrap();

        // rewind the result stream to read from it
        result_stream.rewind().unwrap();

        // make sure we can read from new file
        let mut report = StatusTracker::default();
        let new_store = Store::from_stream(
            "image/jpeg",
            &mut result_stream,
            true,
            &mut report,
            &http_resolver,
            &settings,
        )
        .unwrap();

        println!("new_store: {new_store}");

        assert!(!report.has_any_error());
        // std::fs::write("target/test.jpg", result).unwrap();
    }

    #[c2pa_test_async]
    async fn test_async_dynamic_assertions() {
        use async_trait::async_trait;

        let settings = Settings::default();
        let http_resolver = AsyncGenericResolver::new();

        #[derive(Serialize)]
        struct TestAssertion {
            my_tag: String,
        }

        #[derive(Debug)]
        struct TestDynamicAssertion {}

        #[cfg_attr(target_arch = "wasm32", async_trait(?Send))]
        #[cfg_attr(not(target_arch = "wasm32"), async_trait)]
        impl AsyncDynamicAssertion for TestDynamicAssertion {
            fn label(&self) -> String {
                "com.mycompany.myassertion".to_string()
            }

            fn reserve_size(&self) -> Result<usize> {
                let assertion = TestAssertion {
                    my_tag: "some value I will replace".to_string(),
                };
                Ok(serde_cbor::to_vec(&assertion)?.len())
            }

            async fn content(
                &self,
                _label: &str,
                _size: Option<usize>,
                claim: &PartialClaim,
            ) -> Result<DynamicAssertionContent> {
                assert!(claim
                    .assertions()
                    .inspect(|a| {
                        dbg!(a);
                    })
                    .any(|a| a.url().contains("c2pa.hash")));

                let assertion = TestAssertion {
                    my_tag: "some value I will replace".to_string(),
                };

                Ok(DynamicAssertionContent::Cbor(
                    serde_cbor::to_vec(&assertion).unwrap(),
                ))
            }
        }

        /// This is an async signer wrapped around a local temp signer,
        /// that implements the dynamic assertion trait.
        struct DynamicSigner(Box<dyn AsyncSigner>);

        impl DynamicSigner {
            fn new() -> Self {
                Self(async_test_signer(SigningAlg::Ps256))
            }
        }

        #[cfg_attr(not(target_arch = "wasm32"), async_trait)]
        #[cfg_attr(target_arch = "wasm32", async_trait(?Send))]
        impl crate::AsyncSigner for DynamicSigner {
            async fn sign(&self, data: Vec<u8>) -> crate::error::Result<Vec<u8>> {
                self.0.sign(data).await
            }

            fn alg(&self) -> SigningAlg {
                self.0.alg()
            }

            fn certs(&self) -> crate::Result<Vec<Vec<u8>>> {
                self.0.certs()
            }

            fn reserve_size(&self) -> usize {
                self.0.reserve_size()
            }

            fn time_authority_url(&self) -> Option<String> {
                self.0.time_authority_url()
            }

            async fn ocsp_val(&self) -> Option<Vec<u8>> {
                self.0.ocsp_val().await
            }

            // Returns our dynamic assertion here.
            fn dynamic_assertions(
                &self,
            ) -> Vec<Box<dyn crate::dynamic_assertion::AsyncDynamicAssertion>> {
                vec![Box::new(TestDynamicAssertion {})]
            }
        }

        let file_buffer = include_bytes!("../tests/fixtures/earth_apollo17.jpg").to_vec();
        // convert buffer to cursor with Read/Write/Seek capability
        let mut buf_io = Cursor::new(file_buffer);

        // Create claims store.
        let mut store = Store::with_settings(&settings);

        // Create a new claim.
        let claim1 = create_test_claim().unwrap();

        let signer = DynamicSigner::new();

        store.commit_claim(claim1).unwrap();

        let result: Vec<u8> = Vec::new();
        let mut result_stream = Cursor::new(result);

        store
            .save_to_stream_async(
                "jpeg",
                &mut buf_io,
                &mut result_stream,
                &signer,
                &http_resolver,
                &settings,
            )
            .await
            .unwrap();

        result_stream.rewind().unwrap();

        // make sure we can read from new file
        let mut report = StatusTracker::default();
        let new_store = Store::from_stream_async(
            "jpeg",
            &mut result_stream,
            true,
            &mut report,
            &http_resolver,
            &settings,
        )
        .await
        .unwrap();

        println!("new_store: {new_store}");

        let result = result_stream.into_inner();

        Store::verify_store_async(
            &new_store,
            &mut ClaimAssetData::Bytes(&result, "jpg"),
            &mut report,
            &http_resolver,
            &settings,
        )
        .await
        .unwrap();

        assert!(!report.has_any_error());
        // std::fs::write("target/test.jpg", result).unwrap();
    }

    #[test]
    #[cfg(feature = "file_io")]
    fn test_fragmented_jumbf_generation() {
        let settings = Settings::default();
        let http_resolver = SyncGenericResolver::new();

        // test adding to actual image

        let tempdir = tempdirectory().expect("temp dir");
        let output_path = tempdir.path();

        // search folders for init segments
        for init in glob::glob(
            fixture_path("bunny/**/BigBuckBunny_2s_init.mp4")
                .to_str()
                .unwrap(),
        )
        .unwrap()
        {
            match init {
                Ok(p) => {
                    let mut fragments = Vec::new();
                    let init_dir = p.parent().unwrap();
                    let seg_glob = init_dir.join("BigBuckBunny_2s*.m4s"); // segment match pattern

                    // grab the fragments that go with this init segment
                    for seg in glob::glob(seg_glob.to_str().unwrap()).unwrap().flatten() {
                        fragments.push(seg);
                    }

                    // Create claims store.
                    let mut store = Store::with_settings(&settings);

                    // Create a new claim.
                    let claim = create_test_claim().unwrap();
                    store.commit_claim(claim).unwrap();

                    // Do we generate JUMBF?
                    let signer =
                        test_cawg_signer(SigningAlg::Ps256, &[labels::SCHEMA_ORG]).unwrap();

                    // Use Tempdir for automatic cleanup
                    let new_subdir = tempfile::TempDir::new_in(output_path)
                        .expect("Failed to create temp subdir");
                    let new_output_path = new_subdir.path().join(init_dir.file_name().unwrap());
                    store
                        .save_to_bmff_fragmented(
                            p.as_path(),
                            &fragments,
                            new_output_path.as_path(),
                            signer.as_ref(),
                            &settings,
                        )
                        .unwrap();

                    // verify the fragments
                    let output_init = new_output_path.join(p.file_name().unwrap());
                    let mut init_stream = std::fs::File::open(&output_init).unwrap();

                    for entry in &fragments {
                        let file_path = new_output_path.join(entry.file_name().unwrap());

                        let mut validation_log = StatusTracker::default();

                        let mut fragment_stream = std::fs::File::open(&file_path).unwrap();
                        let _manifest = Store::load_fragment_from_stream(
                            "mp4",
                            &mut init_stream,
                            &mut fragment_stream,
                            &mut validation_log,
                            &http_resolver,
                            &settings,
                        )
                        .unwrap();
                        init_stream.seek(std::io::SeekFrom::Start(0)).unwrap();
                        assert!(!validation_log.has_any_error());
                    }

                    // test verifying all at once
                    let mut output_fragments = Vec::new();
                    for entry in &fragments {
                        output_fragments.push(new_output_path.join(entry.file_name().unwrap()));
                    }

                    //let mut reader = Cursor::new(init_stream);
                    let mut validation_log = StatusTracker::default();
                    let _manifest = Store::load_from_file_and_fragments(
                        "mp4",
                        &mut init_stream,
                        &output_fragments,
                        false,
                        &mut validation_log,
                        &http_resolver,
                        &settings,
                    )
                    .unwrap();

                    assert!(!validation_log.has_any_error());
                }
                Err(_) => panic!("test misconfigures"),
            }
        }
    }

    #[test]
    #[cfg(feature = "file_io")]
    fn test_bogus_cert() {
        use crate::builder::{Builder, BuilderIntent};
        let png = include_bytes!("../tests/fixtures/libpng-test.png"); // Randomly generated local Ed25519
        let ed25519 = include_bytes!("../tests/fixtures/certs/ed25519.pem");
        let certs = include_bytes!("../tests/fixtures/certs/es256.pub");
        let mut builder = Builder::new();
        builder.set_intent(BuilderIntent::Create(DigitalSourceType::Empty));

        let signer =
            crate::create_signer::from_keys(certs, ed25519, SigningAlg::Ed25519, None).unwrap();
        let mut dst = Cursor::new(Vec::new());

        // bypass auto sig check
        crate::settings::set_settings_value("verify.verify_after_sign", false).unwrap();
        crate::settings::set_settings_value("verify.verify_trust", false).unwrap();

        builder
            .sign(&signer, "image/png", &mut Cursor::new(png), &mut dst)
            .unwrap();

        let reader = crate::Reader::from_stream("image/png", &mut dst).unwrap();

        assert_eq!(reader.validation_state(), crate::ValidationState::Invalid);
    }

    #[test]
    /// Test that we can we load a store from JUMBF and then convert it back to the identical JUMBF.
    fn test_from_and_to_jumbf() {
        let settings = Settings::default();
        let http_resolver = SyncGenericResolver::new();

        // test adding to actual image
        let ap = fixture_path("C.jpg");

        let mut stream = std::fs::File::open(&ap).unwrap();
        let format = "image/jpeg";

        let (manifest_bytes, _remote_url) =
            Store::load_jumbf_from_stream(format, &mut stream, &http_resolver, &settings).unwrap();

        let store = Store::from_jumbf_with_settings(
            &manifest_bytes,
            &mut StatusTracker::default(),
            &settings,
        )
        .unwrap();

        let jumbf = store
            .to_jumbf_internal(0)
            .expect("Failed to convert store to JUMBF");

        assert_eq!(jumbf, manifest_bytes);
    }

    #[c2pa_test_async]
    async fn test_store_load_fragment_from_stream_async() {
        // Use the dash fixtures that are known to work with fragment loading
        // These are the same files used in test_bmff_fragments
        let init_segment = include_bytes!("../tests/fixtures/dashinit.mp4");
        let fragment = include_bytes!("../tests/fixtures/dash1.m4s");

        let mut init_stream = Cursor::new(init_segment);
        let mut fragment_stream = Cursor::new(fragment);

        let format = "mp4";
        let mut validation_log = StatusTracker::default();

        // Test the async fragment loading (this is what we're actually testing)
        let result = Store::load_fragment_from_stream_async(
            format,
            &mut init_stream,
            &mut fragment_stream,
            &mut validation_log,
            &AsyncGenericResolver::new(),
            &Settings::default(),
        )
        .await;

        // Same validation as test_fragmented_jumbf_generation - but allow expected certificate trust errors
        match result {
            Ok(_manifest) => {
                // Verify that we successfully loaded a store from the fragment
                // The store should contain the manifest data from the fragment

                // Check for validation errors, but allow expected certificate trust errors
                if validation_log.has_any_error() {
                    let errors: Vec<_> = validation_log.filter_errors().collect();
                    let has_unexpected_errors = errors.iter().any(|item| {
                        // Allow certificate trust errors (these are expected for test fixtures)
                        // Check if the error is a CertificateTrustError
                        if let Some(err_val) = &item.err_val {
                            if err_val.contains("CertificateTrustError") {
                                return false; // This error is expected
                            }
                        }

                        // Any other errors are unexpected
                        true
                    });

                    if has_unexpected_errors {
                        panic!("Validation log contains unexpected errors: {validation_log:?}",);
                    }
                    // Certificate trust errors are OK for test fixtures
                }
            }
            Err(e) => {
                // Errors are NOT acceptable - this should work with fragments that contain manifest data
                panic!("Failed to load fragment from stream: {e:?}");
            }
        }
    }
}<|MERGE_RESOLUTION|>--- conflicted
+++ resolved
@@ -1610,22 +1610,6 @@
 
                 let label = Store::manifest_label_from_path(&c2pa_manifest.url());
 
-                // check for self reference, i.e. a circular reference
-                if claim.label() == label {
-                    log_item!(
-                        jumbf::labels::to_assertion_uri(claim.label(), &i.label()),
-                        "ingredient cannot reference self",
-                        "ingredient_checks"
-                    )
-                    .validation_status(validation_status::ASSERTION_INGREDIENT_MALFORMED)
-                    .failure(
-                        validation_log,
-                        Error::HashMismatch("ingredient cannot refernce self".to_string()),
-                    )?;
-
-                    continue;
-                }
-
                 if let Some(ingredient) = store.get_claim(&label) {
                     let alg = match c2pa_manifest.alg() {
                         Some(a) => a,
@@ -1747,7 +1731,6 @@
                     }
 
                     // if manifest hash did not match we continue on to do a full claim validation
-<<<<<<< HEAD
                     Claim::verify_claim(
                         ingredient,
                         asset_data,
@@ -1755,22 +1738,9 @@
                         check_ingredient_trust,
                         &store.ctp,
                         validation_log,
+                        http_resolver,
                         settings,
                     )?;
-=======
-                    if !manifests_match {
-                        Claim::verify_claim(
-                            ingredient,
-                            asset_data,
-                            svi,
-                            check_ingredient_trust,
-                            &store.ctp,
-                            validation_log,
-                            http_resolver,
-                            settings,
-                        )?;
-                    }
->>>>>>> c76b15fd
 
                     // recurse nested ingredients
                     Store::ingredient_checks(
@@ -1864,22 +1834,6 @@
                 }
 
                 let label = Store::manifest_label_from_path(&c2pa_manifest.url());
-
-                // check for self reference, i.e. a circular reference
-                if claim.label() == label {
-                    log_item!(
-                        jumbf::labels::to_assertion_uri(claim.label(), &i.label()),
-                        "ingredient cannot reference self",
-                        "ingredient_checks"
-                    )
-                    .validation_status(validation_status::ASSERTION_INGREDIENT_MALFORMED)
-                    .failure(
-                        validation_log,
-                        Error::HashMismatch("ingredient cannot refernce self".to_string()),
-                    )?;
-
-                    continue;
-                }
 
                 if let Some(ingredient) = store.get_claim(&label) {
                     let alg = match c2pa_manifest.alg() {
@@ -2002,7 +1956,6 @@
                     }
 
                     // if manifest hash did not match we continue on to do a full claim validation
-<<<<<<< HEAD
                     Claim::verify_claim_async(
                         ingredient,
                         asset_data,
@@ -2010,24 +1963,10 @@
                         check_ingredient_trust,
                         &store.ctp,
                         validation_log,
+                        http_resolver,
                         settings,
                     )
                     .await?;
-=======
-                    if !manifests_match {
-                        Claim::verify_claim_async(
-                            ingredient,
-                            asset_data,
-                            svi,
-                            check_ingredient_trust,
-                            &store.ctp,
-                            validation_log,
-                            http_resolver,
-                            settings,
-                        )
-                        .await?;
-                    }
->>>>>>> c76b15fd
 
                     // recurse nested ingredients
                     Box::pin(Store::ingredient_checks_async(
