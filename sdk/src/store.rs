--- conflicted
+++ resolved
@@ -49,15 +49,10 @@
     cose_sign::{cose_sign, cose_sign_async},
     cose_validator::{verify_cose, verify_cose_async},
     crypto::{
-<<<<<<< HEAD
         asn1::rfc3161::TstInfo,
         cose::{parse_cose_sign1, CertificateTrustPolicy, TimeStampStorage},
         hash::sha256,
         time_stamp::verify_time_stamp,
-=======
-        cose::{parse_cose_sign1, CertificateTrustPolicy, TimeStampStorage},
-        hash::sha256,
->>>>>>> c54ad62a
     },
     dynamic_assertion::{
         AsyncDynamicAssertion, DynamicAssertion, DynamicAssertionContent, PartialClaim,
@@ -82,14 +77,10 @@
     salt::DefaultSalt,
     settings::get_settings_value,
     status_tracker::{ErrorBehavior, StatusTracker},
-<<<<<<< HEAD
     utils::{hash_utils::HashRange, io_utils::stream_len, is_zero, patch::patch_bytes},
     validation_results::validation_codes::{
         ASSERTION_CBOR_INVALID, ASSERTION_JSON_INVALID, ASSERTION_MISSING, CLAIM_MALFORMED,
     },
-=======
-    utils::{hash_utils::HashRange, io_utils::stream_len, patch::patch_bytes},
->>>>>>> c54ad62a
     validation_status, AsyncSigner, Signer,
 };
 #[cfg(feature = "v1_api")]
@@ -2629,11 +2620,7 @@
                     let bmff_hashes = pc.bmff_hash_assertions();
 
                     if !bmff_hashes.is_empty() {
-<<<<<<< HEAD
                         let mut bmff_hash = BmffHash::from_assertion(bmff_hashes[0].assertion())?;
-=======
-                        let mut bmff_hash = BmffHash::from_assertion(bmff_hashes[0])?;
->>>>>>> c54ad62a
                         bmff_hash.update_fragmented_inithash(&dest_path)?;
                         pc.update_bmff_hash(bmff_hash)?;
                     }
@@ -4192,7 +4179,6 @@
         Ok(store)
     }
 
-<<<<<<< HEAD
     // get the manifest that should be used for hash binding checks
     fn get_hash_binding_manifest(&self, claim: &Claim) -> Option<String> {
         // is this claim valid
@@ -4361,33 +4347,23 @@
         Ok(())
     }
 
-=======
->>>>>>> c54ad62a
     /// Load Store from memory and add its content as a claim ingredient
     /// claim: claim to add an ingredient
     /// provenance_label: label of the provenance claim used as key into ingredient map
     /// data: jumbf data block
-<<<<<<< HEAD
     /// returns new Store with ingredients loaded, claim is modified to include resolved
     /// ingredients conflicts
-=======
->>>>>>> c54ad62a
     pub fn load_ingredient_to_claim(
         claim: &mut Claim,
         data: &[u8],
         redactions: Option<Vec<String>>,
     ) -> Result<Store> {
-<<<<<<< HEAD
         // constants for ingredient conflict reasons
         const CONFLICTING_MANIFEST: usize = 1; // Conflicts with another C2PA Manifest
 
         let mut report = StatusTracker::with_error_behavior(ErrorBehavior::StopOnFirstError);
         let i_store = Store::from_jumbf(data, &mut report)?;
         let empty_store = Store::default();
-=======
-        let mut report = StatusTracker::with_error_behavior(ErrorBehavior::StopOnFirstError);
-        let store = Store::from_jumbf(data, &mut report)?;
->>>>>>> c54ad62a
 
         // make sure the claims stores are compatible
         let ingredient_pc = i_store.provenance_claim().ok_or(Error::OtherError(
@@ -4398,7 +4374,6 @@
         }
         let provenance_label = ingredient_pc.label();
 
-<<<<<<< HEAD
         // get list of referenced manifests and redactions from ingredient provenance claim
         let mut validation_log = StatusTracker::default();
         let mut svi = StoreValidationInfo::default();
@@ -4527,10 +4502,6 @@
             &svi.ingredient_references,
         )?;
         Ok(i_store)
-=======
-        claim.add_ingredient_data(pc.label(), store.claims.clone(), redactions)?;
-        Ok(store)
->>>>>>> c54ad62a
     }
 }
 
@@ -4622,11 +4593,8 @@
 
     use memchr::memmem;
     use serde::Serialize;
-<<<<<<< HEAD
-=======
     use sha2::Digest;
     #[cfg(feature = "file_io")]
->>>>>>> c54ad62a
     use sha2::Sha256;
 
     use super::*;
@@ -6308,21 +6276,9 @@
         const REPLACE_BYTES: &[u8] =
             b"c2pa_manifest\xA3\x63url\x78\x4aself#jumbf=/c2pa/contentauth:urn:uuix:";
         let report = patch_and_report("CIE-sig-CA.jpg", SEARCH_BYTES, REPLACE_BYTES);
-<<<<<<< HEAD
 
         assert!(report.has_status(validation_status::ASSERTION_HASHEDURI_MISMATCH));
         assert!(report.has_status(validation_status::CLAIM_MISSING));
-=======
-        let errors: Vec<crate::status_tracker::LogItem> = report.filter_errors().cloned().collect();
-        assert_eq!(
-            errors[0].validation_status.as_deref(),
-            Some(validation_status::ASSERTION_HASHEDURI_MISMATCH)
-        );
-        assert_eq!(
-            errors[1].validation_status.as_deref(),
-            Some(validation_status::CLAIM_MISSING)
-        );
->>>>>>> c54ad62a
     }
 
     #[test]
