// Copyright 2022 Adobe. All rights reserved.
// This file is licensed to you under the Apache License,
// Version 2.0 (http://www.apache.org/licenses/LICENSE-2.0)
// or the MIT license (http://opensource.org/licenses/MIT),
// at your option.

// Unless required by applicable law or agreed to in writing,
// this software is distributed on an "AS IS" BASIS, WITHOUT
// WARRANTIES OR REPRESENTATIONS OF ANY KIND, either express or
// implied. See the LICENSE-MIT and LICENSE-APACHE files for the
// specific language governing permissions and limitations under
// each license.

use crate::{
    assertion::{Assertion, AssertionBase, AssertionDecodeError, AssertionDecodeErrorCause},
    assertions::{labels, Ingredient, Relationship},
    claim::{Claim, ClaimAssertion, ClaimAssetData},
    error::{Error, Result},
    hash_utils::{hash_by_alg, vec_compare, verify_by_alg},
    jumbf::{self, boxes::*},
    jumbf_io::{get_cailoader_handler, load_jumbf_from_memory},
    status_tracker::{log_item, OneShotStatusTracker, StatusTracker},
    validation_status,
    xmp_inmemory_utils::extract_provenance,
};

#[cfg(feature = "file_io")]
use crate::{
    assertion::AssertionData,
    assertions::{BmffHash, DataHash, DataMap, ExclusionsMap, SubsetMap},
    asset_io::{HashBlockObjectType, HashObjectPositions},
    cose_sign::cose_sign,
    cose_validator::verify_cose,
    jumbf_io::{
        get_supported_file_extension, is_bmff_format, load_jumbf_from_file, object_locations,
        save_jumbf_to_file,
    },
    utils::{
        hash_utils::{hash256, Exclusion},
        patch::patch_bytes,
    },
    Signer,
};

#[cfg(all(feature = "xmp_write", feature = "file_io"))]
use crate::embedded_xmp;

#[cfg(feature = "async_signer")]
use crate::AsyncSigner;
use crate::ManifestStoreReport;
#[cfg(feature = "file_io")]
use log::error;
use std::{collections::HashMap, io::Cursor};
#[cfg(feature = "file_io")]
use std::{fs, path::Path};

/// A `Store` maintains a list of `Claim` structs.
///
/// Typically, this list of `Claim`s represents all of the claims in an asset.
#[derive(Debug, PartialEq)]
pub struct Store {
    claims_map: HashMap<String, usize>,
    claims: Vec<Claim>,
    label: String,
    provenance_path: Option<String>,
}

struct ManifestInfo<'a> {
    pub desc_box: &'a JUMBFDescriptionBox,
    pub sbox: &'a JUMBFSuperBox,
}

trait PushGetIndex {
    type Item;
    fn push_get_index(&mut self, item: Self::Item) -> usize;
}

impl<T> PushGetIndex for Vec<T> {
    type Item = T;
    fn push_get_index(&mut self, item: T) -> usize {
        let index = self.len();
        self.push(item);
        index
    }
}

impl Default for Store {
    fn default() -> Self {
        Self::new()
    }
}

impl Store {
    /// Create a new, empty claims store.
    pub fn new() -> Self {
        Self::new_with_label(jumbf::labels::MANIFEST_STORE)
    }

    /// Create a new, empty claims store with a custom label.
    ///
    /// In most cases, calling [`Store::new()`] is preferred.
    pub fn new_with_label(label: &str) -> Self {
        Store {
            claims_map: HashMap::new(),
            claims: Vec::new(),
            label: label.to_string(),
            provenance_path: None,
        }
    }

    /// Return label for the store
    pub fn label(&self) -> &str {
        &self.label
    }

    /// Get the provenance if available.
    /// If loaded from an existing asset it will be provenance from that XMP
    /// If a new claim is committed that will be the provenance claim
    pub fn provenance_path(&self) -> Option<String> {
        if self.provenance_path.is_none() {
            // if we have claims and no provenance, return last claim
            if let Some(claim) = self.claims.last() {
                return Some(Claim::to_claim_uri(claim.label()));
            }
        }
        self.provenance_path.as_ref().cloned()
    }

    // set the path of the current provenance claim
    fn set_provenance_path(&mut self, claim_label: &str) {
        let path = Claim::to_claim_uri(claim_label);
        self.provenance_path = Some(path);
    }

    /// get the list of claims for this store
    pub fn claims(&self) -> &Vec<Claim> {
        &self.claims
    }

    /// Add a new Claim to this Store. The claim label
    /// may be updated to reflect is position in the Claim Store
    /// if there are conflicting label names.  The function
    /// will return the label of the claim used
    pub fn commit_claim(&mut self, mut claim: Claim) -> Result<String> {
        // verify the claim is valid
        claim.build()?;

        // load the claim ingredients
        // preparse first to make sure we can load them
        let mut ingredient_claims: Vec<Claim> = Vec::new();
        for (pc, claims) in claim.claim_ingredient_store() {
            let mut valid_pc = false;

            // expand for flat list insertion
            for ingredient_claim in claims {
                // recreate claim from original bytes
                let claim_clone = ingredient_claim.clone();
                if pc == claim_clone.label() {
                    valid_pc = true;
                }
                ingredient_claims.push(claim_clone);
            }
            if !valid_pc {
                return Err(Error::IngredientNotFound);
            }
        }

        // update the provenance path
        self.set_provenance_path(claim.label());

        let claim_label = claim.label().to_string();

        // insert ingredients if needed
        for ingredient_claim in ingredient_claims {
            let label = ingredient_claim.label().to_owned();

            if let std::collections::hash_map::Entry::Vacant(e) = self.claims_map.entry(label) {
                let index = self.claims.push_get_index(ingredient_claim);
                e.insert(index);
            }
        }

        // add claim to store after ingredients
        let index = self.claims.push_get_index(claim);
        self.claims_map.insert(claim_label.clone(), index);

        Ok(claim_label)
    }

    /// Add a new update manifest to this Store. The manifest label
    /// may be updated to reflect is position in the manifest Store
    /// if there are conflicting label names.  The function
    /// will return the label of the claim used
    pub fn commit_update_manifest(&mut self, mut claim: Claim) -> Result<String> {
        claim.set_update_manifest(true);

        // check for disallowed assertions
        if claim.has_assertion_type(labels::DATA_HASH)
            || claim.has_assertion_type(labels::ACTIONS)
            || claim.has_assertion_type(labels::BMFF_HASH)
        {
            return Err(Error::ClaimInvalidContent);
        }

        // must have exactly one ingredient
        let ingredient = match claim.get_assertion(Ingredient::LABEL, 0) {
            Some(i) => {
                if claim.count_instances(Ingredient::LABEL) > 1 {
                    return Err(Error::ClaimInvalidContent);
                } else {
                    i
                }
            }
            None => return Err(Error::ClaimInvalidContent),
        };

        let ingredient_helper = Ingredient::from_assertion(ingredient)?;

        // must have a parent relationship
        if ingredient_helper.relationship != Relationship::ParentOf {
            return Err(Error::IngredientNotFound);
        }

        // make sure ingredient c2pa.manifest points to provenance claim
        if let Some(c2pa_manifest) = ingredient_helper.c2pa_manifest {
            // the manifest should refer to provenance claim
            if let Some(pc) = self.provenance_claim() {
                if !c2pa_manifest.url().contains(pc.label()) {
                    return Err(Error::IngredientNotFound);
                }
            } else {
                return Err(Error::IngredientNotFound);
            }
        } else {
            return Err(Error::IngredientNotFound);
        }

        self.commit_claim(claim)
    }

    /// Get Claim by label
    // Returns Option<&Claim>
    pub fn get_claim(&self, label: &str) -> Option<&Claim> {
        #![allow(clippy::unwrap_used)] // since it's only in a debug_assert
        let index = self.claims_map.get(label)?;
        debug_assert!(self.claims.get(*index).unwrap().label() == label);
        self.claims.get(*index)
    }

    /// Get Claim by label
    // Returns Option<&Claim>
    pub fn get_claim_mut(&mut self, label: &str) -> Option<&mut Claim> {
        #![allow(clippy::unwrap_used)] // since it's only in a debug_assert
        let index = self.claims_map.get(label)?;
        debug_assert!(self.claims.get(*index).unwrap().label() == label);
        self.claims.get_mut(*index)
    }

    /// returns a Claim given a jumbf uri
    pub fn get_claim_from_uri(&self, uri: &str) -> Result<&Claim> {
        let claim_label = Store::manifest_label_from_path(uri);
        self.get_claim(&claim_label)
            .ok_or_else(|| Error::ClaimMissing {
                label: claim_label.to_owned(),
            })
    }

    /// returns a ClaimAssertion given a jumbf uri, resolving to the right claim in the store
    pub fn get_claim_assertion_from_uri(&self, uri: &str) -> Result<&ClaimAssertion> {
        // first find the right claim and then look for the assertion there
        let claim = self.get_claim_from_uri(uri)?;
        let (label, instance) = Claim::assertion_label_from_link(uri);
        claim
            .get_claim_assertion(&label, instance)
            .ok_or_else(|| Error::ClaimMissing {
                label: label.to_owned(),
            })
    }

    /// Returns an Assertion referenced by JUMBF URI.  The URI should be absolute and include
    /// the desired Claim in the path. If you need to specify the Claim for this URI use  
    /// get_assertion_from_uri_and_claim.
    /// uri - The JUMBF URI for desired Assertion.
    pub fn get_assertion_from_uri(&self, uri: &str) -> Option<&Assertion> {
        let claim_label = Store::manifest_label_from_path(uri);
        let (assertion_label, instance) = Claim::assertion_label_from_link(uri);

        if let Some(claim) = self.get_claim(&claim_label) {
            claim.get_assertion(&assertion_label, instance)
        } else {
            None
        }
    }

    /// Returns an Assertion referenced by JUMBF URI. Only the Claim specified by target_claim_label
    /// will be searched.  The target_claim_label can be a Claim label or JUMBF URI.
    /// uri - The JUMBF URI for desired Assertion.
    /// target_claim_label - Label or URI of the Claim to search for the case when the URI is a relative path.
    pub fn get_assertion_from_uri_and_claim(
        &self,
        uri: &str,
        target_claim_label: &str,
    ) -> Option<&Assertion> {
        let (assertion_label, instance) = Claim::assertion_label_from_link(uri);

        let label = Store::manifest_label_from_path(target_claim_label);

        if let Some(claim) = self.get_claim(&label) {
            claim.get_assertion(&assertion_label, instance)
        } else {
            None
        }
    }

    // Returns placeholder that will be searched for and replaced
    // with actual signature data.
    #[cfg(feature = "file_io")]
    fn sign_claim_placeholder(&self, claim: &Claim, min_reserve_size: usize) -> Vec<u8> {
        let placeholder_str = format!("signature placeholder:{}", claim.label());
        let mut placeholder = hash256(placeholder_str.as_bytes()).as_bytes().to_vec();

        use std::cmp::max;
        placeholder.resize(max(placeholder.len(), min_reserve_size), 0);

        placeholder
    }

    /// Sign the claim and return signature.
    #[cfg(feature = "file_io")]
    pub fn sign_claim(
        &self,
        claim: &Claim,
        signer: &dyn Signer,
        box_size: usize,
    ) -> Result<Vec<u8>> {
        let claim_bytes = claim.data()?;

        cose_sign(signer, &claim_bytes, box_size).and_then(|sig| {
            // Sanity check: Ensure that this signature is valid.

            let mut cose_log = OneShotStatusTracker::new();
            match verify_cose(&sig, &claim_bytes, b"", false, &mut cose_log) {
                Ok(_) => Ok(sig),
                Err(err) => {
                    error!(
                        "Signature that was just generated does not validate: {:#?}",
                        err
                    );
                    Err(err)
                }
            }
        })
    }

    /// Sign the claim asynchronously and return signature.
    #[cfg(feature = "async_signer")]
    pub async fn sign_claim_async(
        &self,
        claim: &Claim,
        signer: &dyn AsyncSigner,
        box_size: usize,
    ) -> Result<Vec<u8>> {
        use crate::cose_sign::cose_sign_async;
        use crate::cose_validator::verify_cose_async;

        let claim_bytes = claim.data()?;

        match cose_sign_async(signer, &claim_bytes, box_size).await {
            // Sanity check: Ensure that this signature is valid.
            Ok(sig) => {
                let mut cose_log = OneShotStatusTracker::new();
                match verify_cose_async(
                    sig.clone(),
                    claim_bytes,
                    b"".to_vec(),
                    false,
                    &mut cose_log,
                )
                .await
                {
                    Ok(_) => Ok(sig),
                    Err(err) => {
                        error!(
                            "Signature that was just generated does not validate: {:#?}",
                            err
                        );
                        Err(err)
                    }
                }
            }
            Err(e) => Err(e),
        }
    }

    /// return the current provenance claim label if available
    pub fn provenance_label(&self) -> Option<String> {
        self.provenance_path()
            .map(|provenance| Store::manifest_label_from_path(&provenance))
    }

    /// return the current provenance claim if available
    pub fn provenance_claim(&self) -> Option<&Claim> {
        match self.provenance_path() {
            Some(provenance) => {
                let claim_label = Store::manifest_label_from_path(&provenance);
                self.get_claim(&claim_label)
            }
            None => None,
        }
    }

    /// return the current provenance claim as mutable if available
    pub fn provenance_claim_mut(&mut self) -> Option<&mut Claim> {
        match self.provenance_path() {
            Some(provenance) => {
                let claim_label = Store::manifest_label_from_path(&provenance);
                self.get_claim_mut(&claim_label)
            }
            None => None,
        }
    }

    // add a restored claim
    fn insert_restored_claim(&mut self, label: String, claim: Claim) {
        let index = self.claims.push_get_index(claim);
        self.claims_map.insert(label, index);
    }

    #[cfg(feature = "file_io")]
    fn add_assertion_to_jumbf_store(
        store: &mut CAIAssertionStore,
        claim_assertion: &ClaimAssertion,
    ) -> Result<()> {
        // Grab assertion data object.
        let d = claim_assertion.assertion().decode_data();

        match d {
            AssertionData::Json(_) => {
                let mut json_data = CAIJSONAssertionBox::new(&claim_assertion.label());
                json_data.add_json(claim_assertion.assertion().data().to_vec());
                if let Some(salt) = claim_assertion.salt() {
                    json_data.set_salt(salt.clone())?;
                }
                store.add_assertion(Box::new(json_data));
            }
            AssertionData::Binary(_) => {
                // TODO: Handle other binary box types if needed.
                let mut data = JumbfEmbeddedFileBox::new(&claim_assertion.label());
                data.add_data(
                    claim_assertion.assertion().data().to_vec(),
                    claim_assertion.assertion().mime_type(),
                    None,
                );
                if let Some(salt) = claim_assertion.salt() {
                    data.set_salt(salt.clone())?;
                }
                store.add_assertion(Box::new(data));
            }
            AssertionData::Cbor(_) => {
                let mut cbor_data = CAICBORAssertionBox::new(&claim_assertion.label());
                cbor_data.add_cbor(claim_assertion.assertion().data().to_vec());
                if let Some(salt) = claim_assertion.salt() {
                    cbor_data.set_salt(salt.clone())?;
                }
                store.add_assertion(Box::new(cbor_data));
            }
            AssertionData::Uuid(s, _) => {
                let mut uuid_data = CAIUUIDAssertionBox::new(&claim_assertion.label());
                uuid_data.add_uuid(s, claim_assertion.assertion().data().to_vec())?;
                if let Some(salt) = claim_assertion.salt() {
                    uuid_data.set_salt(salt.clone())?;
                }
                store.add_assertion(Box::new(uuid_data));
            }
        }
        Ok(())
    }

    // look for old style hashing to determine if this is a pre 1.0 claim
    fn is_old_assertion(alg: &str, data: &[u8], original_hash: &[u8]) -> bool {
        let old_hash = hash_by_alg(alg, data, None);
        vec_compare(&old_hash, original_hash)
    }

    fn get_assertion_from_jumbf_store(
        claim: &Claim,
        assertion_box: &JUMBFSuperBox,
        label: &str,
        check_for_legacy_assertion: bool,
    ) -> Result<ClaimAssertion> {
        let assertion_desc_box = assertion_box.desc_box();

        let (raw_label, instance) = Claim::assertion_label_from_link(label);
        let instance_label = Claim::label_with_instance(&raw_label, instance);
        let assertion_hashed_uri = claim
            .assertion_hashed_uri_from_label(&instance_label)
            .ok_or_else(|| {
                Error::AssertionDecoding(AssertionDecodeError {
                    label: instance_label.to_string(),
                    version: None, // TODO: Plumb this through
                    content_type: "TO DO: Get content type".to_string(),
                    source: AssertionDecodeErrorCause::AssertionDataIncorrect,
                })
            })?;

        let alg = match assertion_hashed_uri.alg() {
            Some(ref a) => a.clone(),
            None => claim.alg().to_string(),
        };

        // get salt value if set
        let salt = assertion_desc_box.get_salt();

        let result = match assertion_desc_box.uuid().as_ref() {
            CAI_JSON_ASSERTION_UUID => {
                let json_box = assertion_box
                    .data_box_as_json_box(0)
                    .ok_or(Error::JumbfBoxNotFound)?;
                let assertion = Assertion::from_data_json(&raw_label, json_box.json())?;
                let hash = Claim::calc_box_hash(label, &assertion, salt.clone(), &alg)?;
                Ok(ClaimAssertion::new(assertion, instance, &hash, &alg, salt))
            }
            CAI_EMBEDDED_FILE_UUID => {
                let ef_box = assertion_box
                    .data_box_as_embedded_media_type_box(0)
                    .ok_or(Error::JumbfBoxNotFound)?;
                let data_box = assertion_box
                    .data_box_as_embedded_file_content_box(1)
                    .ok_or(Error::JumbfBoxNotFound)?;
                let media_type = ef_box.media_type();
                let assertion =
                    Assertion::from_data_binary(&raw_label, &media_type, data_box.data());
                let hash = Claim::calc_box_hash(label, &assertion, salt.clone(), &alg)?;
                Ok(ClaimAssertion::new(assertion, instance, &hash, &alg, salt))
            }
            CAI_CBOR_ASSERTION_UUID => {
                let cbor_box = assertion_box
                    .data_box_as_cbor_box(0)
                    .ok_or(Error::JumbfBoxNotFound)?;
                let assertion = Assertion::from_data_cbor(&raw_label, cbor_box.cbor());
                let hash = Claim::calc_box_hash(label, &assertion, salt.clone(), &alg)?;
                Ok(ClaimAssertion::new(assertion, instance, &hash, &alg, salt))
            }
            CAI_UUID_ASSERTION_UUID => {
                let uuid_box = assertion_box
                    .data_box_as_uuid_box(0)
                    .ok_or(Error::JumbfBoxNotFound)?;
                let uuid_str = hex::encode(uuid_box.uuid());
                let assertion = Assertion::from_data_uuid(&raw_label, &uuid_str, uuid_box.data());

                let hash = Claim::calc_box_hash(label, &assertion, salt.clone(), &alg)?;
                Ok(ClaimAssertion::new(assertion, instance, &hash, &alg, salt))
            }
            _ => Err(Error::JumbfCreationError),
        };

        if check_for_legacy_assertion {
            // make sure this is not pre 1.0 data
            match result {
                Ok(r) => {
                    // look for old style hashing
                    if Store::is_old_assertion(
                        &alg,
                        r.assertion().data(),
                        &assertion_hashed_uri.hash(),
                    ) {
                        Err(Error::PrereleaseError)
                    } else {
                        Ok(r)
                    }
                }
                Err(e) => Err(e),
            }
        } else {
            result
        }
    }

    /// Convert this claims store to a JUMBF box.
    #[cfg(feature = "file_io")]
    pub fn to_jumbf(&self, signer: &dyn Signer) -> Result<Vec<u8>> {
        self.to_jumbf_internal(signer.reserve_size())
    }

    /// Convert this claims store to a JUMBF box.
    #[cfg(feature = "async_signer")]
    pub fn to_jumbf_async(&self, signer: &dyn AsyncSigner) -> Result<Vec<u8>> {
        self.to_jumbf_internal(signer.reserve_size())
    }

    #[cfg(feature = "file_io")]
    fn to_jumbf_internal(&self, min_reserve_size: usize) -> Result<Vec<u8>> {
        // Create the CAI block.
        let mut cai_block = Cai::new();

        // Add claims and assertions in this store to the JUMBF store.
        for claim in &self.claims {
            let label = claim.label();

            let mut cai_store = CAIStore::new(label, claim.update_manifest());

            // Add claim box. Note the order of the boxes are set by the spec
            let mut cb = CAIClaimBox::new();

            // Create the CAI assertion store.
            let mut a_store = CAIAssertionStore::new();

            // Add assertions to CAI assertion store.
            let cas = claim.claim_assertion_store();
            for assertion in cas {
                Store::add_assertion_to_jumbf_store(&mut a_store, assertion)?;
            }

            // Add the CAI assertion store to the CAI store.
            cai_store.add_box(Box::new(a_store));

            // Add the Claim json
            let claim_cbor_bytes = claim.data()?;
            let c_cbor = JUMBFCBORContentBox::new(claim_cbor_bytes);
            cb.add_claim(Box::new(c_cbor));
            cai_store.add_box(Box::new(cb));

            // Create a signature and add placeholder data to the CAI store.
            let mut sigb = CAISignatureBox::new();
            let signed_data = match claim.signature_val().is_empty() {
                false => claim.signature_val().clone(), // existing claims have sig values
                true => self.sign_claim_placeholder(claim, min_reserve_size), // empty is the new sig to be replaced
            };

            let sigc = JUMBFCBORContentBox::new(signed_data);
            sigb.add_signature(Box::new(sigc));
            cai_store.add_box(Box::new(sigb));

            // add vc_store if needed
            if !claim.get_verifiable_credentials().is_empty() {
                // Create VC store.
                let mut vc_store = CAIVerifiableCredentialStore::new();

                // Add assertions to CAI assertion store.
                let vcs = claim.get_verifiable_credentials();
                for assertion_data in vcs {
                    if let AssertionData::Json(j) = assertion_data {
                        let id = Claim::vc_id(j)?;
                        let mut json_data = CAIJSONAssertionBox::new(&id);
                        json_data.add_json(j.as_bytes().to_vec());
                        vc_store.add_credential(Box::new(json_data));
                    } else {
                        return Err(Error::BadParam("VC data must be JSON".to_string()));
                    }
                }

                // Add the CAI assertion store to the CAI store.
                cai_store.add_box(Box::new(vc_store));
            }

            // Finally add the completed CAI store into the CAI block.
            cai_block.add_box(Box::new(cai_store));
        }

        // Write it to memory.
        let mut mem_box: Vec<u8> = Vec::new();
        cai_block.write_box(&mut mem_box)?;

        if mem_box.is_empty() {
            Err(Error::JumbfCreationError)
        } else {
            Ok(mem_box)
        }
    }

    fn manifest_map<'a>(sb: &'a JUMBFSuperBox) -> Result<HashMap<String, ManifestInfo<'a>>> {
        let mut box_info: HashMap<String, ManifestInfo<'a>> = HashMap::new();
        for i in 0..sb.data_box_count() {
            let sbox = sb.data_box_as_superbox(i).ok_or(Error::JumbfBoxNotFound)?;
            let desc_box = sbox.desc_box();

            let label = desc_box.uuid();

            let mi = ManifestInfo { desc_box, sbox };

            box_info.insert(label, mi);
        }

        Ok(box_info)
    }

    // Compare two version labels
    // base_version_label - is the source label
    // desired_version_label - is the label to compare to the base
    // returns true if desired version is <= base version
    fn check_label_version(base_version_label: &str, desired_version_label: &str) -> bool {
        if let Some(desired_version) = labels::version(desired_version_label) {
            if let Some(base_version) = labels::version(base_version_label) {
                if desired_version > base_version {
                    return false;
                }
            }
        }
        true
    }

    pub fn from_jumbf(buffer: &[u8], validation_log: &mut impl StatusTracker) -> Result<Store> {
        let mut store = Store::new();

        // setup a cursor for reading the buffer...
        let mut buf_reader = Cursor::new(buffer);

        // this loads up all the boxes...
        let super_box = BoxReader::read_super_box(&mut buf_reader)?;

        // this loads up all the boxes...
        let cai_block = Cai::from(super_box);

        // check the CAI Block
        let desc_box = cai_block.desc_box();
        if desc_box.uuid() != CAI_BLOCK_UUID {
            let log_item = log_item!("JUMBF", "c2pa box not found", "from_jumbf")
                .error(Error::InvalidClaim(InvalidClaimError::C2paBlockNotFound));
            validation_log.log(
                log_item,
                Some(Error::InvalidClaim(InvalidClaimError::C2paBlockNotFound)),
            )?;

            return Err(Error::InvalidClaim(InvalidClaimError::C2paBlockNotFound));
        }

        let num_stores = cai_block.data_box_count();
        for idx in 0..num_stores {
            let cai_store_box = cai_block
                .data_box_as_superbox(idx)
                .ok_or(Error::JumbfBoxNotFound)?;
            let cai_store_desc_box = cai_store_box.desc_box();

            // ignore unknown boxes per the spec
            if cai_store_desc_box.uuid() != CAI_UPDATE_MANIFEST_UUID
                && cai_store_desc_box.uuid() != CAI_STORE_UUID
            {
                continue;
            }

            // make sure there are not multiple claim boxes
            let mut claim_box_cnt = 0;
            for i in 0..cai_store_box.data_box_count() {
                let sbox = cai_store_box
                    .data_box_as_superbox(i)
                    .ok_or(Error::JumbfBoxNotFound)?;
                let desc_box = sbox.desc_box();

                if desc_box.uuid() == CAI_CLAIM_UUID {
                    claim_box_cnt += 1;
                }

                if claim_box_cnt > 1 {
                    let log_item =
                        log_item!("JUMBF", "c2pa multiple claim boxes found", "from_jumbf")
                            .error(Error::InvalidClaim(
                                InvalidClaimError::C2paMultipleClaimBoxes,
                            ))
                            .validation_status(validation_status::CLAIM_MULTIPLE);
                    validation_log.log(
                        log_item,
                        Some(Error::InvalidClaim(
                            InvalidClaimError::C2paMultipleClaimBoxes,
                        )),
                    )?;

                    return Err(Error::InvalidClaim(
                        InvalidClaimError::C2paMultipleClaimBoxes,
                    ));
                }
            }

            let is_update_manifest = cai_store_desc_box.uuid() == CAI_UPDATE_MANIFEST_UUID;

            // get map of boxes in this manifest
            let manifest_boxes = Store::manifest_map(cai_store_box)?;

            // retrieve the claim & validate
            let claim_superbox = manifest_boxes
                .get(CAI_CLAIM_UUID)
                .ok_or(Error::InvalidClaim(
                    InvalidClaimError::ClaimSuperboxNotFound,
                ))?
                .sbox;
            let claim_desc_box = manifest_boxes
                .get(CAI_CLAIM_UUID)
                .ok_or(Error::InvalidClaim(
                    InvalidClaimError::ClaimDescriptionBoxNotFound,
                ))?
                .desc_box;

            // check if version is supported
            let claim_box_ver = claim_desc_box.label();
            if !Self::check_label_version(Claim::build_version(), &claim_box_ver) {
                return Err(Error::InvalidClaim(InvalidClaimError::ClaimVersionTooNew));
            }

            // check box contents
            if claim_desc_box.uuid() == CAI_CLAIM_UUID {
                // must be have only one claim
                if claim_superbox.data_box_count() > 1 {
                    return Err(Error::InvalidClaim(InvalidClaimError::DuplicateClaimBox {
                        label: claim_desc_box.label(),
                    }));
                }
                // better be, but just in case...

                let cbor_box = match claim_superbox.data_box_as_cbor_box(0) {
                    Some(c) => c,
                    None => {
                        // check for old claims for reporting
                        match claim_superbox.data_box_as_json_box(0) {
                            Some(_c) => {
                                let log_item =
                                    log_item!("JUMBF", "error loading claim data", "from_jumbf")
                                        .error(Error::PrereleaseError);
                                validation_log.log_silent(log_item);

                                return Err(Error::PrereleaseError);
                            }
                            None => {
                                let log_item =
                                    log_item!("JUMBF", "error loading claim data", "from_jumbf")
                                        .error(Error::InvalidClaim(
                                            InvalidClaimError::ClaimBoxData,
                                        ));
                                validation_log.log_silent(log_item);
                                return Err(Error::InvalidClaim(InvalidClaimError::ClaimBoxData));
                            }
                        }
                    }
                };

                if cbor_box.box_uuid() != JUMBF_CBOR_UUID {
                    return Err(Error::InvalidClaim(
                        InvalidClaimError::ClaimDescriptionBoxInvalid,
                    ));
                }
            }

            // retrieve the signature
            let sig_superbox = manifest_boxes
                .get(CAI_SIGNATURE_UUID)
                .ok_or(Error::InvalidClaim(
                    InvalidClaimError::ClaimSignatureBoxNotFound,
                ))?
                .sbox;
            let sig_desc_box = manifest_boxes
                .get(CAI_SIGNATURE_UUID)
                .ok_or(Error::InvalidClaim(
                    InvalidClaimError::ClaimSignatureDescriptionBoxNotFound,
                ))?
                .desc_box;

            // check box contents
            if sig_desc_box.uuid() == CAI_SIGNATURE_UUID {
                // better be, but just in case...
                let sig_box = sig_superbox
                    .data_box_as_cbor_box(0)
                    .ok_or(Error::JumbfBoxNotFound)?;
                if sig_box.box_uuid() != JUMBF_CBOR_UUID {
                    return Err(Error::InvalidClaim(
                        InvalidClaimError::ClaimSignatureDescriptionBoxInvalid,
                    ));
                }
            }
            // save signature to be validated on load
            let sig_data = sig_superbox
                .data_box_as_cbor_box(0)
                .ok_or(Error::JumbfBoxNotFound)?;

            // Create a new Claim object from jumbf data after validations
            let cbor_box = claim_superbox
                .data_box_as_cbor_box(0)
                .ok_or(Error::JumbfBoxNotFound)?;
            let mut claim = Claim::from_data(&cai_store_desc_box.label(), cbor_box.cbor())?;

            // set the  type of manifest
            claim.set_update_manifest(is_update_manifest);

            // retrieve & set signature for each claim
            claim.set_signature_val(sig_data.cbor().clone()); // load the stored signature

            // retrieve the assertion store
            let assertion_store_box = manifest_boxes
                .get(CAI_ASSERTION_STORE_UUID)
                .ok_or(Error::InvalidClaim(
                    InvalidClaimError::AssertionStoreSuperboxNotFound,
                ))?
                .sbox;

            let num_assertions = assertion_store_box.data_box_count();

            // loop over all assertions...
            let mut check_for_legacy_assertion = true;
            for idx in 0..num_assertions {
                let assertion_box = assertion_store_box
                    .data_box_as_superbox(idx)
                    .ok_or(Error::JumbfBoxNotFound)?;
                let assertion_desc_box = assertion_box.desc_box();

                // Add assertions to claim after validation
                let label = assertion_desc_box.label();
                match Store::get_assertion_from_jumbf_store(
                    &claim,
                    assertion_box,
                    &label,
                    check_for_legacy_assertion,
                ) {
                    Ok(assertion) => {
                        claim.put_assertion_store(assertion); // restore assertion data to claim
                        check_for_legacy_assertion = false; // only need to check once
                    }
                    Err(e) => {
                        // if this is an old manifest always return
                        if std::mem::discriminant(&e)
                            == std::mem::discriminant(&Error::PrereleaseError)
                        {
                            let log_item =
                                log_item!("JUMBF", "error loading assertion", "from_jumbf")
                                    .error(e);
                            validation_log.log_silent(log_item);
                            return Err(Error::PrereleaseError);
                        } else {
                            let log_item =
                                log_item!("JUMBF", "error loading assertion", "from_jumbf")
                                    .error(e);
                            validation_log.log(log_item, None)?;
                        }
                    }
                }
            }

            // load vc_store if available
            if let Some(mi) = manifest_boxes.get(CAI_VERIFIABLE_CREDENTIALS_STORE_UUID) {
                let vc_store = mi.sbox;
                let num_vcs = vc_store.data_box_count();

                for idx in 0..num_vcs {
                    let vc_box = vc_store
                        .data_box_as_superbox(idx)
                        .ok_or(Error::JumbfBoxNotFound)?;
                    let vc_json = vc_box
                        .data_box_as_json_box(0)
                        .ok_or(Error::JumbfBoxNotFound)?;
                    let vc_desc_box = vc_box.desc_box();
                    let _id = vc_desc_box.label();

                    let json_str = String::from_utf8(vc_json.json().to_vec())
                        .map_err(|_| InvalidClaimError::VerifiableCredentialStoreInvalid)?;

                    claim.add_verifiable_credential(&json_str)?;
                }
            }

            // add claim to store
            store.insert_restored_claim(cai_store_desc_box.label(), claim);
        }

        Ok(store)
    }

    // Get the store label from jumbf path
    pub fn manifest_label_from_path(claim_path: &str) -> String {
        if let Some(s) = jumbf::labels::manifest_label_from_uri(claim_path) {
            s
        } else {
            claim_path.to_owned()
        }
    }

    // verify the provenance of the claim
    fn provenance_checks<'a>(
        store: &'a Store,
        xmp_opt: Option<String>,
        validation_log: &mut impl StatusTracker,
    ) -> Result<&'a Claim> {
        #[cfg(feature = "diagnostics")]
        let _t = crate::utils::time_it::TimeIt::new("verify_store");

        // look for the active manifest in xmp if available
        let provenance_claim = match xmp_opt {
            Some(xmp_str) => match extract_provenance(&xmp_str) {
                Some(c) => c,
                None => store.provenance_path().unwrap_or_else(|| "".to_string()), // if not explicitly set use active manifest
            },
            None => store.provenance_path().unwrap_or_else(|| "".to_string()), // if not explicitly set use active manifest
        };

        // get claim that matches the provenance label
        let claim_label = Store::manifest_label_from_path(&provenance_claim);
        let claim = match store.get_claim(&claim_label) {
            Some(c) => c,
            None => {
                let log_item = log_item!(
                    &claim_label,
                    "could not find active manifest",
                    "verify_store"
                )
                .error(Error::ProvenanceMissing)
                .validation_status(validation_status::CLAIM_MISSING);
                validation_log.log(log_item, Some(Error::ProvenanceMissing))?;

                return Err(Error::ProvenanceMissing);
            }
        };

        Ok(claim)
    }

    // wake the ingredients and validate
    fn ingredient_checks<'a>(
        store: &Store,
        claim: &Claim,
        asset_data: &ClaimAssetData<'a>,
        validation_log: &mut impl StatusTracker,
    ) -> Result<()> {
        let mut num_parent_ofs = 0;

        // walk the ingredients
        for i in claim.ingredient_assertions() {
            let ingredient_assertion = Ingredient::from_assertion(i)?;

            // is this an ingredient
            if let Some(ref c2pa_manifest) = &ingredient_assertion.c2pa_manifest {
                let label = Store::manifest_label_from_path(&c2pa_manifest.url());

                // check for parentOf relationships
                if ingredient_assertion.relationship == Relationship::ParentOf {
                    num_parent_ofs += 1;
                }

                if let Some(ingredient) = store.get_claim(&label) {
                    let alg = match c2pa_manifest.alg() {
                        Some(a) => a,
                        None => ingredient.alg().to_owned(),
                    };
                    if !verify_by_alg(&alg, &c2pa_manifest.hash(), &ingredient.data()?, None) {
                        let log_item = log_item!(
                            &c2pa_manifest.url(),
                            "ingredient hash incorrect",
                            "ingredient_checks"
                        )
                        .error(Error::HashMismatch(
                            "ingredient hash does not match found ingredient".to_string(),
                        ))
                        .validation_status(validation_status::INGREDIENT_HASHEDURI_MISMATCH);
                        validation_log.log(
                            log_item,
                            Some(Error::HashMismatch(
                                "ingredient hash does not match found ingredient".to_string(),
                            )),
                        )?;
                    }

                    // make sure
                    // verify the ingredient claim
                    Claim::verify_claim(ingredient, asset_data, false, validation_log)?;
                } else {
                    let log_item = log_item!(
                        &c2pa_manifest.url(),
                        "ingredient not found",
                        "ingredient_checks"
                    )
                    .error(Error::ClaimVerification(format!(
                        "ingredient: {} is missing",
                        label
                    )))
                    .validation_status(validation_status::CLAIM_MISSING);
                    validation_log.log(
                        log_item,
                        Some(Error::ClaimVerification(format!(
                            "ingredient: {} is missing",
                            label
                        ))),
                    )?;
                }
            }
        }

        // check ingredient rules
        if claim.update_manifest() {
            if !(num_parent_ofs == 1 && claim.ingredient_assertions().len() == 1) {
                let log_item = log_item!(
                    &claim.uri(),
                    "update manifest must have one parent",
                    "ingredient_checks"
                )
                .error(Error::ClaimVerification(
                    "update manifest must have one parent".to_string(),
                ))
                .validation_status(validation_status::MANIFEST_UPDATE_WRONG_PARENTS);
                validation_log.log(
                    log_item,
                    Some(Error::ClaimVerification(
                        "update manifest must have one parent".to_string(),
                    )),
                )?;
            }
        } else if num_parent_ofs > 1 {
            let log_item = log_item!(
                &claim.uri(),
                "too many ingredient parents",
                "ingredient_checks"
            )
            .error(Error::ClaimVerification(
                "ingredient has more than one parent".to_string(),
            ))
            .validation_status(validation_status::MANIFEST_MULTIPLE_PARENTS);
            validation_log.log(
                log_item,
                Some(Error::ClaimVerification(
                    "ingredient has more than one parent".to_string(),
                )),
            )?;
        }

        Ok(())
    }

    // wake the ingredients and validate
    async fn ingredient_checks_async(
        store: &Store,
        claim: &Claim,
        asset_bytes: &[u8],
        validation_log: &mut impl StatusTracker,
    ) -> Result<()> {
        // walk the ingredients
        for i in claim.ingredient_assertions() {
            let ingredient_assertion = Ingredient::from_assertion(i)?;

            // is this an ingredient
            if let Some(ref c2pa_manifest) = &ingredient_assertion.c2pa_manifest {
                let label = Store::manifest_label_from_path(&c2pa_manifest.url());

                if let Some(ingredient) = store.get_claim(&label) {
                    if !verify_by_alg(
                        ingredient.alg(),
                        &c2pa_manifest.hash(),
                        &ingredient.data()?,
                        None,
                    ) {
                        let log_item = log_item!(
                            &c2pa_manifest.url(),
                            "ingredient hash incorrect",
                            "ingredient_checks_async"
                        )
                        .error(Error::HashMismatch(
                            "ingredient hash does not match found ingredient".to_string(),
                        ))
                        .validation_status(validation_status::INGREDIENT_HASHEDURI_MISMATCH);
                        validation_log.log(
                            log_item,
                            Some(Error::HashMismatch(
                                "ingredient hash does not match found ingredient".to_string(),
                            )),
                        )?;
                    }
                    // verify the ingredient claim
                    Claim::verify_claim_async(ingredient, asset_bytes, false, validation_log)
                        .await?;
                } else {
                    let log_item = log_item!(
                        &c2pa_manifest.url(),
                        "ingredient not found",
                        "ingredient_checks_async"
                    )
                    .error(Error::ClaimVerification(format!(
                        "ingredient: {} is missing",
                        label
                    )))
                    .validation_status(validation_status::CLAIM_MISSING);
                    validation_log.log(
                        log_item,
                        Some(Error::ClaimVerification(format!(
                            "ingredient: {} is missing",
                            label
                        ))),
                    )?;
                }
            }
        }

        Ok(())
    }

    /// Verify Store
    /// store: Store to validate
    /// xmp_str: String containing entire XMP block of the asset
    /// asset_bytes: bytes of the asset to be verified
    /// validation_log: If present all found errors are logged and returned, other wise first error causes exit and is returned  
    pub async fn verify_store_async(
        store: &Store,
        xmp_opt: Option<String>,
        asset_bytes: &[u8],
        validation_log: &mut impl StatusTracker,
    ) -> Result<()> {
        let claim = Store::provenance_checks(store, xmp_opt, validation_log)?;

        // verify the provenance claim
        Claim::verify_claim_async(claim, asset_bytes, true, validation_log).await?;

        Store::ingredient_checks_async(store, claim, asset_bytes, validation_log).await?;

        Ok(())
    }

    /// Verify Store
    /// store: Store to validate
    /// xmp_str: String containing entire XMP block of the asset
    /// asset_bytes: bytes of the asset to be verified
    /// validation_log: If present all found errors are logged and returned, other wise first error causes exit and is returned  
    pub fn verify_store<'a>(
        store: &Store,
        xmp_opt: Option<String>,
        asset_data: &ClaimAssetData<'a>,
        validation_log: &mut impl StatusTracker,
    ) -> Result<()> {
        let claim = Store::provenance_checks(store, xmp_opt, validation_log)?;

        // verify the provenance claim
        Claim::verify_claim(claim, asset_data, true, validation_log)?;

        Store::ingredient_checks(store, claim, asset_data, validation_log)?;

        Ok(())
    }

    // generate a list of AssetHashes based on the location of objects in the file
    #[cfg(feature = "file_io")]
    fn generate_data_hashes(
        asset_path: &Path,
        alg: &str,
        block_locations: &mut Vec<HashObjectPositions>,
        calc_hashes: bool,
    ) -> Result<Vec<DataHash>> {
        if block_locations.is_empty() {
            return Err(Error::BadParam(
                "No asset hash locations specified".to_owned(),
            ));
        }

        let metadata = asset_path.metadata().map_err(crate::error::wrap_io_err)?;
        let file_len: u64 = metadata.len();
        let mut hashes: Vec<DataHash> = Vec::new();

        // sort blocks by offset
        block_locations.sort_by(|a, b| a.offset.cmp(&b.offset));

        // generate default data hash that excludes jumbf block
        // find the first jumbf block (ours are always in order)
        // find the first block after the jumbf blocks
        let mut block_start: usize = 0;
        let mut block_end: usize = 0;
        let mut found_jumbf = false;
        for item in block_locations {
            // find start of jumbf
            if !found_jumbf && item.htype == HashBlockObjectType::Cai {
                block_start = item.offset;
                found_jumbf = true;
            }

            // find start of block after jumbf blocks
            if found_jumbf && item.htype == HashBlockObjectType::Cai {
                block_end = item.offset + item.length;
            }
        }

        if block_end as u64 > file_len {
            return Err(Error::BadParam(
                "data hash exclusions out of range".to_string(),
            ));
        }

        if found_jumbf {
            // add exclusion hash for bytes before and after jumbf
            let mut dh = DataHash::new("jumbf manifest", alg, None);
            dh.add_exclusion(Exclusion::new(block_start, block_end - block_start));
            if calc_hashes {
                dh.gen_hash(asset_path)?;
            } else {
                match alg {
                    "sha256" => dh.set_hash([0u8; 32].to_vec()),
                    "sha384" => dh.set_hash([0u8; 48].to_vec()),
                    "sha512" => dh.set_hash([0u8; 64].to_vec()),
                    _ => return Err(Error::UnsupportedType),
                }
            }
            hashes.push(dh);
        }

        Ok(hashes)
    }

    #[cfg(feature = "file_io")]
    fn generate_bmff_data_hashes(
        asset_path: &Path,
        alg: &str,
        calc_hashes: bool,
    ) -> Result<Vec<BmffHash>> {
        use serde_bytes::ByteBuf;

        // The spec has mandatory BMFF exclusion ranges for certain atoms.
        // The function makes sure those are included.

        let mut hashes: Vec<BmffHash> = Vec::new();

        let mut dh = BmffHash::new("jumbf manifest", alg, None);
        let exclusions = dh.exclusions_mut();

        // jumbf exclusion
        let mut uuid = ExclusionsMap::new("/uuid".to_owned());
        let data = DataMap {
            offset: 8,
            value: vec![
                216, 254, 195, 214, 27, 14, 72, 60, 146, 151, 88, 40, 135, 126, 196, 129,
            ], // C2PA identifier
        };
        let data_vec = vec![data];
        uuid.data = Some(data_vec);
        exclusions.push(uuid);

        // ftyp exclusion
        let ftyp = ExclusionsMap::new("/ftyp".to_owned());
        exclusions.push(ftyp);

        // meta/iloc exclusion
        let iloc = ExclusionsMap::new("/meta/iloc".to_owned());
        exclusions.push(iloc);

        // /mfra/tfra exclusion
        let tfra = ExclusionsMap::new("/mfra/tfra".to_owned());
        exclusions.push(tfra);

        // /moov/trak/mdia/minf/stbl/stco exclusion
        let mut stco = ExclusionsMap::new("/moov/trak/mdia/minf/stbl/stco".to_owned());
        let subset_stco = SubsetMap {
            offset: 16,
            length: 0,
        };
        let subset_stco_vec = vec![subset_stco];
        stco.subset = Some(subset_stco_vec);
        exclusions.push(stco);

        // /moov/trak/mdia/minf/stbl/co64 exclusion
        let mut co64 = ExclusionsMap::new("/moov/trak/mdia/minf/stbl/co64".to_owned());
        let subset_co64 = SubsetMap {
            offset: 16,
            length: 0,
        };
        let subset_co64_vec = vec![subset_co64];
        co64.subset = Some(subset_co64_vec);
        exclusions.push(co64);

        // /moof/traf/tfhd exclusion
        let mut tfhd = ExclusionsMap::new("/moof/traf/tfhd".to_owned());
        let subset_tfhd = SubsetMap {
            offset: 16,
            length: 8,
        };
        let subset_tfhd_vec = vec![subset_tfhd];
        tfhd.subset = Some(subset_tfhd_vec);
        tfhd.flags = Some(ByteBuf::from([1, 0, 0]));
        exclusions.push(tfhd);

        // /moof/traf/trun exclusion
        let mut trun = ExclusionsMap::new("/moof/traf/trun".to_owned());
        let subset_trun = SubsetMap {
            offset: 16,
            length: 4,
        };
        let subset_trun_vec = vec![subset_trun];
        trun.subset = Some(subset_trun_vec);
        trun.flags = Some(ByteBuf::from([1, 0, 0]));
        exclusions.push(trun);

        if calc_hashes {
            dh.gen_hash(asset_path)?;
        } else {
            match alg {
                "sha256" => dh.set_hash([0u8; 32].to_vec()),
                "sha384" => dh.set_hash([0u8; 48].to_vec()),
                "sha512" => dh.set_hash([0u8; 64].to_vec()),
                _ => return Err(Error::UnsupportedType),
            }
        }
        hashes.push(dh);

        Ok(hashes)
    }
    /// Embed the claims store as jumbf into an asset. Updates XMP with provenance record.
    #[cfg(feature = "file_io")]
    pub fn save_to_asset(
        &mut self,
        asset_path: &Path,
        signer: &dyn Signer,
        output_path: &Path,
    ) -> Result<()> {
        let jumbf_bytes = self.start_save(asset_path, output_path, signer.reserve_size())?;

        let pc = self.provenance_claim().ok_or(Error::ClaimEncoding)?;
        let sig = self.sign_claim(pc, signer, signer.reserve_size())?;
        let sig_placeholder = self.sign_claim_placeholder(pc, signer.reserve_size());

        match self.finish_save(jumbf_bytes, output_path, sig, &sig_placeholder) {
            Ok(v) => {
                // save sig so store is up to date
                let pc_mut = self.provenance_claim_mut().ok_or(Error::ClaimEncoding)?;
                pc_mut.set_signature_val(v);
                Ok(())
            }
            Err(e) => Err(e),
        }
    }

    /// Embed the claims store as jumbf into an asset using an async signer. Updates XMP with provenance record.
    #[cfg(feature = "async_signer")]
    pub async fn save_to_asset_async(
        &mut self,
        asset_path: &Path,
        signer: &dyn AsyncSigner,
        output_path: &Path,
    ) -> Result<()> {
        let jumbf_bytes = self.start_save(asset_path, output_path, signer.reserve_size())?;

        let pc = self.provenance_claim().ok_or(Error::ClaimEncoding)?;
        let sig = self
            .sign_claim_async(pc, signer, signer.reserve_size())
            .await?;
        let sig_placeholder = self.sign_claim_placeholder(pc, signer.reserve_size());

        match self.finish_save(jumbf_bytes, output_path, sig, &sig_placeholder) {
            Ok(v) => {
                // save sig so store is up to date
                let pc_mut = self.provenance_claim_mut().ok_or(Error::ClaimEncoding)?;
                pc_mut.set_signature_val(v);
                Ok(())
            }
            Err(e) => Err(e),
        }
    }

    #[cfg(feature = "file_io")]
    fn start_save(
        &mut self,
        asset_path: &Path,
        output_path: &Path,
        reserve_size: usize,
    ) -> Result<Vec<u8>> {
        // clone the source to working copy if requested
        get_supported_file_extension(asset_path).ok_or(Error::UnsupportedType)?; // verify extensions
        let ext = get_supported_file_extension(output_path).ok_or(Error::UnsupportedType)?;
        if asset_path != output_path {
            fs::copy(&asset_path, &output_path).map_err(Error::IoError)?;
        }

        //  update file following the steps outlined in CAI spec

        // 1) Add DC provenance XMP
        // update XMP info & add xmp hash to provenance claim
        #[cfg(feature = "xmp_write")]
        if let Some(provenance) = self.provenance_path() {
            embedded_xmp::add_manifest_uri_to_file(output_path, &provenance)?;
        } else {
            return Err(Error::XmpWriteError);
        }

        let is_bmff = is_bmff_format(&ext);

        let mut data;
        let jumbf_size;

        // get the provenance claim
        let pc = self.provenance_claim_mut().ok_or(Error::ClaimEncoding)?;

        if is_bmff {
            // 2) Get hash ranges if needed, do not generate for update manifests
            if !pc.update_manifest() {
                let bmff_hashes = Store::generate_bmff_data_hashes(output_path, pc.alg(), false)?;
                for hash in bmff_hashes {
                    pc.add_assertion(&hash)?;
                }
            }

            // 3) Generate in memory CAI jumbf block
            // and write preliminary jumbf store to file
            // source and dest the same so save_jumbf_to_file will use the same file since we have already cloned
            data = self.to_jumbf_internal(reserve_size)?;
            jumbf_size = data.len();
            save_jumbf_to_file(&data, output_path, Some(output_path))?;

            // generate actual hash values
            let pc = self.provenance_claim_mut().ok_or(Error::ClaimEncoding)?; // reborrow to change mutability

            if !pc.update_manifest() {
                let bmff_hashes = pc.bmff_hash_assertions();

                if !bmff_hashes.is_empty() {
                    let mut bmff_hash = BmffHash::from_assertion(bmff_hashes[0])?;
                    bmff_hash.gen_hash(output_path)?;
                    pc.update_bmff_hash(bmff_hash)?;
                }
            }
        } else {
            // 2) Get hash ranges if needed, do not generate for update manifests
            let mut hash_ranges = object_locations(output_path)?;
            let hashes: Vec<DataHash> = if pc.update_manifest() {
                Vec::new()
            } else {
                Store::generate_data_hashes(output_path, pc.alg(), &mut hash_ranges, false)?
            };

            // add the placeholder data hashes to provenance claim so that the required space is reserved
            for mut hash in hashes {
                // add padding to account for possible cbor expansion of final DataHash
                let padding: Vec<u8> = vec![0x0; 10];
                hash.add_padding(padding);

                pc.add_assertion(&hash)?;
            }

            // 3) Generate in memory CAI jumbf block
            // and write preliminary jumbf store to file
            // source and dest the same so save_jumbf_to_file will use the same file since we have already cloned
            data = self.to_jumbf_internal(reserve_size)?;
            jumbf_size = data.len();
            save_jumbf_to_file(&data, output_path, Some(output_path))?;

            // 4)  determine final object locations and patch the asset hashes with correct offset
            // replace the source with correct asset hashes so that the claim hash will be correct
            let pc = self.provenance_claim_mut().ok_or(Error::ClaimEncoding)?;

            // get the final hash ranges, but not for update manifests
            let mut new_hash_ranges = object_locations(output_path)?;
            let updated_hashes = if pc.update_manifest() {
                Vec::new()
            } else {
                Store::generate_data_hashes(output_path, pc.alg(), &mut new_hash_ranges, true)?
            };

            // patch existing claim hash with updated data
            for mut hash in updated_hashes {
                hash.gen_hash(output_path)?; // generate
                pc.update_data_hash(hash)?;
            }
        }

        // regenerate the jumbf because the cbor changed
        data = self.to_jumbf_internal(reserve_size)?;
        if jumbf_size != data.len() {
            return Err(Error::JumbfCreationError);
        }

        Ok(data) // return JUMBF data
    }

    #[cfg(feature = "file_io")]
    fn finish_save(
        &self,
        mut jumbf_bytes: Vec<u8>,
        output_path: &Path,
        sig: Vec<u8>,
        sig_placeholder: &[u8],
    ) -> Result<Vec<u8>> {
        if sig_placeholder.len() != sig.len() {
            return Err(Error::CoseSigboxTooSmall);
        }

        patch_bytes(&mut jumbf_bytes, sig_placeholder, &sig)
            .map_err(|_| Error::JumbfCreationError)?;

        // re-save to file
        save_jumbf_to_file(&jumbf_bytes, output_path, Some(output_path))?;

        Ok(sig)
    }

    /// Verify Store from an existing asset
    /// asset_path: path to input asset
    /// validation_log: If present all found errors are logged and returned, otherwise first error causes exit and is returned  
    #[cfg(feature = "file_io")]
    pub fn verify_from_path<'a>(
        &mut self,
        asset_path: &'a Path,
        validation_log: &mut impl StatusTracker,
    ) -> Result<()> {
        let ext = get_supported_file_extension(asset_path).ok_or(Error::UnsupportedType)?;

        let cai_loader = get_cailoader_handler(&ext).ok_or(Error::UnsupportedType)?;

        let mut asset_reader = fs::File::open(asset_path)?;

        // read xmp if available
        let xmp_opt = cai_loader.read_xmp(&mut asset_reader);

        let xmp_copy = xmp_opt.clone();

        Store::verify_store(
            self,
            xmp_opt,
            &ClaimAssetData::PathData(asset_path),
            validation_log,
        )?;

        // set the provenance if there is xmp otherwise it will default to active manifest
        if let Some(xmp) = xmp_copy {
            if let Some(xmp_provenance) = extract_provenance(&xmp) {
                let claim_label = Store::manifest_label_from_path(&xmp_provenance);
                self.set_provenance_path(&claim_label);
            }
        }

        Ok(())
    }

    // verify from a buffer without file i/o
    pub fn verify_from_buffer(
        &mut self,
        buf: &[u8],
        asset_type: &str,
        validation_log: &mut impl StatusTracker,
    ) -> Result<()> {
        let mut buf_reader = Cursor::new(buf);

        let cai_loader = get_cailoader_handler(asset_type).ok_or(Error::UnsupportedType)?;

        // read xmp if available
        let xmp_opt = cai_loader.read_xmp(&mut buf_reader);

        let xmp_copy = xmp_opt.clone();

        let buf = buf_reader.into_inner();

        Store::verify_store(
            self,
            xmp_opt,
            &ClaimAssetData::ByteData(buf),
            validation_log,
        )?;

        // set the provenance if there is xmp otherwise it will default to active manifest
        if let Some(xmp) = xmp_copy {
            if let Some(xmp_provenance) = extract_provenance(&xmp) {
                let claim_label = Store::manifest_label_from_path(&xmp_provenance);
                self.set_provenance_path(&claim_label);
            }
        }

        Ok(())
    }

    /// Return Store from in memory asset
    pub fn load_cai_from_memory(
        asset_type: &str,
        data: &[u8],
        validation_log: &mut impl StatusTracker,
    ) -> Result<Store> {
        load_jumbf_from_memory(asset_type, data).and_then(|cai_block| {
            // load and validate with CAI toolkit and dump if desired
            Store::from_jumbf(&cai_block, validation_log)
        })
    }

    /// load a CAI store from  a file
    ///
    /// in_path -  path to source file
    /// validation_log - optional vec to contain addition info about the asset
    #[cfg(feature = "file_io")]
    pub fn load_cai_from_file(
        in_path: &Path,
        validation_log: &mut impl StatusTracker,
    ) -> Result<Store> {
        // get jumbf block
        load_jumbf_from_file(in_path).and_then(|buffer| {
            if buffer.is_empty() {
                return Err(Error::JumbfNotFound);
            }

            // load and validate with CAI toolkit and dump if desired
            Store::from_jumbf(&buffer, validation_log)
        })
    }

    /// Load Store from claims in an existing asset
    /// asset_path: path to input asset
    /// verify: determines whether to verify the contents of the provenance claim.  Must be set true to use validation_log
    /// validation_log: If present all found errors are logged and returned, otherwise first error causes exit and is returned  
    #[cfg(feature = "file_io")]
    pub fn load_from_asset(
        asset_path: &Path,
        verify: bool,
        validation_log: &mut impl StatusTracker,
    ) -> Result<Store> {
        // load jumbf if available
        Self::load_cai_from_file(asset_path, validation_log)
            .and_then(|mut store| {
                // verify the store
                if verify {
                    store.verify_from_path(asset_path, validation_log)?;
                }

                Ok(store)
            })
            .map_err(|e| {
                let err = match e {
                    Error::PrereleaseError => Error::PrereleaseError,
                    Error::JumbfNotFound => Error::JumbfNotFound,
                    Error::IoError(_) => {
                        Error::FileNotFound(asset_path.to_string_lossy().to_string())
                    }
                    Error::UnsupportedType => Error::UnsupportedType,
                    _ => Error::LogStop,
                };
                let log_item = log_item!("asset", "error loading file", "load_from_asset").error(e);
                validation_log.log_silent(log_item);
                err
            })
    }

    fn get_store_from_memory(
        asset_type: &str,
        data: &[u8],
        validation_log: &mut impl StatusTracker,
    ) -> Result<(Store, Option<String>)> {
        let cai_loader = get_cailoader_handler(asset_type).ok_or(Error::UnsupportedType)?;

        let mut buf_reader = Cursor::new(data);

        // check for xmp, error if not present
        let xmp = cai_loader.read_xmp(&mut buf_reader);

        // load jumbf if available
        Self::load_cai_from_memory(asset_type, data, validation_log)
            .map(|store| (store, xmp))
            .map_err(|e| {
                let err = match e {
                    Error::PrereleaseError => Error::PrereleaseError,
                    Error::JumbfNotFound => Error::JumbfNotFound,
                    Error::UnsupportedType => Error::UnsupportedType,
                    _ => Error::LogStop,
                };
                let log_item =
                    log_item!("asset", "error loading asset", "get_store_from_memory").error(e);
                validation_log.log_silent(log_item);
                err
            })
    }

    /// Load Store from a in-memory asset
    /// asset_type: asset extension or mime type
    /// data: reference to bytes of the the file
    /// verify: if true will run verification checks when loading
    /// validation_log: If present all found errors are logged and returned, otherwise first error causes exit and is returned
    pub fn load_from_memory<'a>(
        asset_type: &str,
        data: &'a [u8],
        verify: bool,
        validation_log: &mut impl StatusTracker,
    ) -> Result<Store> {
        Store::get_store_from_memory(asset_type, data, validation_log).and_then(
            |(mut store, xmp_opt)| {
                // verify the store
                if verify {
                    let xmp_copy = xmp_opt.clone();

                    // verify store and claims
                    Store::verify_store(
                        &store,
                        xmp_opt,
                        &ClaimAssetData::ByteData(data),
                        validation_log,
                    )?;

                    // set the provenance if checks pass & has xmp, otherwise default to active manifest
                    if let Some(xmp) = xmp_copy {
                        if let Some(xmp_provenance) = extract_provenance(&xmp) {
                            let claim_label = Store::manifest_label_from_path(&xmp_provenance);
                            store.set_provenance_path(&claim_label);
                        }
                    }
                }

                Ok(store)
            },
        )
    }

    /// Load Store from a in-memory asset asychronously validating
    /// asset_type: asset extension or mime type
    /// data: reference to bytes of the the file
    /// verify: if true will run verification checks when loading
    /// validation_log: If present all found errors are logged and returned, otherwise first error causes exit and is returned
    pub async fn load_from_memory_async(
        asset_type: &str,
        data: &[u8],
        verify: bool,
        validation_log: &mut impl StatusTracker,
    ) -> Result<Store> {
        let (mut store, xmp_opt) = Store::get_store_from_memory(asset_type, data, validation_log)?;

        let buf_reader = Cursor::new(data);

        // verify the store
        if verify {
            let xmp_copy = xmp_opt.clone();

            // verify store and claims
            Store::verify_store_async(&store, xmp_opt, buf_reader.get_ref(), validation_log)
                .await?;

            // set the provenance if checks pass & has xmp, otherwise default to active manifest
            if let Some(xmp) = xmp_copy {
                if let Some(xmp_provenance) = extract_provenance(&xmp) {
                    let claim_label = Store::manifest_label_from_path(&xmp_provenance);
                    store.set_provenance_path(&claim_label);
                }
            }
        }

        Ok(store)
    }

    /// Load Store from memory and add its content as a claim ingredient
    /// claim: claim to add an ingredient
    /// provenance_label: label of the provenance claim used as key into ingredient map
    /// data: jumbf data block
    pub fn load_ingredient_to_claim(
        claim: &mut Claim,
        provenance_label: &str,
        data: &[u8],
        redactions: Option<Vec<String>>,
    ) -> Result<()> {
        let mut report = OneShotStatusTracker::new();
        let store = Store::from_jumbf(data, &mut report)?;
        claim.add_ingredient_data(provenance_label, store.claims, redactions)
    }
}

impl std::fmt::Display for Store {
    fn fmt(&self, f: &mut std::fmt::Formatter<'_>) -> std::fmt::Result {
        let report = &ManifestStoreReport::from_store(self).unwrap_or_default();
        f.write_str(&format!("{}", &report))
    }
}

/// `InvalidClaimError` provides additional detail on error cases for [`Store::from_jumbf`].
#[derive(Debug, thiserror::Error)]
pub enum InvalidClaimError {
    /// The "c2pa" block was not found in the asset.
    #[error("\"c2pa\" block not found")]
    C2paBlockNotFound,

    #[error("\"c2pa\" multiple claim boxes found in manifest")]
    C2paMultipleClaimBoxes,

    /// The claim superbox was not found.
    #[error("claim superbox not found")]
    ClaimSuperboxNotFound,

    /// The claim description box was not found.
    #[error("claim description box not found")]
    ClaimDescriptionBoxNotFound,

    /// More than one claim description box was found.
    #[error("more than one claim description box was found for {label}")]
    DuplicateClaimBox { label: String },

    /// The expected data not found in claim box.
    #[error("claim cbor box not valid")]
    ClaimBoxData,

    /// The claim has a version that is newer than supported by this crate.
    #[error("claim version is too new, not supported")]
    ClaimVersionTooNew,

    /// The claim description box could not be parsed.
    #[error("claim description box was invalid")]
    ClaimDescriptionBoxInvalid,

    /// The claim signature box was not found.
    #[error("claim signature box was not found")]
    ClaimSignatureBoxNotFound,

    /// The claim signature description box was not found.
    #[error("claim signature description box was not found")]
    ClaimSignatureDescriptionBoxNotFound,

    /// The claim signature description box was invalid.
    #[error("claim signature description box was invalid")]
    ClaimSignatureDescriptionBoxInvalid,

    /// The assertion store superbox was not found.
    #[error("assertion store superbox not found")]
    AssertionStoreSuperboxNotFound,

    /// The verifiable credentials store could not be read.
    #[error("the verifiable credentials store could not be read")]
    VerifiableCredentialStoreInvalid,

    /// The assertion store does not contain the expected number of assertions.
    #[error(
        "unexpected number of assertions in assertion store (expected {expected}, found {found})"
    )]
    AssertionCountMismatch { expected: usize, found: usize },
}

#[cfg(test)]
#[cfg(feature = "file_io")]
pub mod tests {
    #![allow(clippy::expect_used)]
    #![allow(clippy::panic)]
    #![allow(clippy::unwrap_used)]

    use super::*;

    use tempfile::tempdir;
    use thiserror::private::PathAsDisplay;
    use twoway::find_bytes;

    use crate::{
        assertions::{Action, Actions, Ingredient, Uuid},
        claim::{AssertionStoreJsonFormat, Claim},
        jumbf_io::{load_jumbf_from_file, save_jumbf_to_file, update_file_jumbf},
        status_tracker::*,
        utils::{
            patch::patch_file,
            test::{
                create_test_claim, fixture_path, temp_dir_path, temp_fixture_path, temp_signer,
            },
        },
        SigningAlg,
    };

    fn create_editing_claim(claim: &mut Claim) -> Result<&mut Claim> {
        let uuid_str = "deadbeefdeadbeefdeadbeefdeadbeef";

        // add a binary thumbnail assertion  ('deadbeefadbeadbe')
        let some_binary_data: Vec<u8> = vec![
            0x0d, 0x0e, 0x0a, 0x0d, 0x0b, 0x0e, 0x0e, 0x0f, 0x0a, 0x0d, 0x0b, 0x0e, 0x0a, 0x0d,
            0x0b, 0x0e,
        ];

        let uuid_assertion = Uuid::new("test uuid", uuid_str.to_string(), some_binary_data);

        claim.add_assertion(&uuid_assertion)?;

        Ok(claim)
    }

    fn create_capture_claim(claim: &mut Claim) -> Result<&mut Claim> {
        let actions = Actions::new().add_action(Action::new("c2pa.created"));

        claim.add_assertion(&actions)?;

        Ok(claim)
    }

    #[test]
    #[cfg(feature = "file_io")]
    fn test_jumbf_generation() {
        // test adding to actual image
        let ap = fixture_path("earth_apollo17.jpg");
        let temp_dir = tempdir().expect("temp dir");
        let op = temp_dir_path(&temp_dir, "test-image.jpg");

        // Create claims store.
        let mut store = Store::new();

        // Create a new claim.
        let claim1 = create_test_claim().unwrap();

        // Create a new claim.
        let mut claim2 = Claim::new("Photoshop", Some("Adobe"));
        create_editing_claim(&mut claim2).unwrap();

        // Create a 3rd party claim
        let mut claim_capture = Claim::new("capture", Some("claim_capture"));
        create_capture_claim(&mut claim_capture).unwrap();

        // Do we generate JUMBF?
        let signer = temp_signer();

        // Test generate JUMBF
        // Get labels for label test
        let claim1_label = claim1.label().to_string();
        let capture = claim_capture.label().to_string();
        let claim2_label = claim2.label().to_string();

        // Move the claim to claims list. Note this is not real, the claims would have to be signed in between commmits
        store.commit_claim(claim1).unwrap();
        store.save_to_asset(&ap, &signer, &op).unwrap();
        store.commit_claim(claim_capture).unwrap();
        store.save_to_asset(&op, &signer, &op).unwrap();
        store.commit_claim(claim2).unwrap();
        store.save_to_asset(&op, &signer, &op).unwrap();

        // test finding claims by label
        let c1 = store.get_claim(&claim1_label);
        let c2 = store.get_claim(&capture);
        let c3 = store.get_claim(&claim2_label);
        assert_eq!(&claim1_label, c1.unwrap().label());
        assert_eq!(&capture, c2.unwrap().label());
        assert_eq!(claim2_label, c3.unwrap().label());

        // write to new file
        println!("Provenance: {}\n", store.provenance_path().unwrap());

        // read from new file
        let new_store =
            Store::load_from_asset(&op, true, &mut OneShotStatusTracker::new()).unwrap();

        // can  we get by the ingredient data back
        let _some_binary_data: Vec<u8> = vec![
            0x0d, 0x0e, 0x0a, 0x0d, 0x0b, 0x0e, 0x0e, 0x0f, 0x0a, 0x0d, 0x0b, 0x0e, 0x0a, 0x0d,
            0x0b, 0x0e,
        ];

        // dump store and compare to original
        for claim in new_store.claims() {
            let _restored_json = claim
                .to_json(AssertionStoreJsonFormat::OrderedList, false)
                .unwrap();
            let _orig_json = store
                .get_claim(claim.label())
                .unwrap()
                .to_json(AssertionStoreJsonFormat::OrderedList, false)
                .unwrap();

            // these better match
            //assert_eq!(orig_json, restored_json);
            //assert_eq!(claim.hash(), store.claims()[idx].hash());

            println!(
                "Claim: {} \n{}",
                claim.label(),
                claim
                    .to_json(AssertionStoreJsonFormat::OrderedListNoBinary, true)
                    .expect("could not restore from json")
            );

            for hashed_uri in claim.assertions() {
                let (label, instance) = Claim::assertion_label_from_link(&hashed_uri.url());
                claim.get_claim_assertion(&label, instance).unwrap();
            }
        }

        // test patch file - bytes should be same so error should not be detected
        let mut splice_point =
            patch_file(&op, "thumbnail".as_bytes(), "testme".as_bytes()).unwrap();

        let mut restore_point =
            patch_file(&op, "testme".as_bytes(), "thumbnail".as_bytes()).unwrap();

        assert_eq!(splice_point, restore_point);

        Store::load_from_asset(&op, true, &mut OneShotStatusTracker::new())
            .expect("Should still verify");

        // test patching jumbf - error should be detected

        splice_point = update_file_jumbf(&op, "thumbnail".as_bytes(), "testme".as_bytes()).unwrap();
        restore_point =
            update_file_jumbf(&op, "testme".as_bytes(), "thumbnail.v1".as_bytes()).unwrap();

        assert_eq!(splice_point, restore_point);

        Store::load_from_asset(&op, true, &mut OneShotStatusTracker::new())
            .expect_err("Should not verify");
    }

    struct BadSigner {}

    impl crate::Signer for BadSigner {
        fn sign(&self, _data: &[u8]) -> Result<Vec<u8>> {
            Ok(b"not a valid signature".to_vec())
        }

        fn alg(&self) -> SigningAlg {
            SigningAlg::Ps256
        }

        fn certs(&self) -> Result<Vec<Vec<u8>>> {
            Ok(Vec::new())
        }

        fn reserve_size(&self) -> usize {
            42
        }
    }

    #[test]
    #[cfg(feature = "file_io")]
    fn test_detects_unverifiable_signature() {
        // test adding to actual image
        let ap = fixture_path("earth_apollo17.jpg");
        let temp_dir = tempdir().expect("temp dir");
        let op = temp_dir_path(&temp_dir, "test-image-unverified.jpg");

        let mut store = Store::new();

        let claim = create_test_claim().unwrap();

        let signer = BadSigner {};

        // JUMBF generation should fail because this signature won't validate.
        store.commit_claim(claim).unwrap();

        // TO DO: This generates a log spew when running this test.
        // I don't have time to fix this right now.
        // [(date) ERROR c2pa::store] Signature that was just generated does not validate: CoseCbor

        store.save_to_asset(&ap, &signer, &op).unwrap_err();
    }

    #[test]
    #[cfg(feature = "file_io")]
    fn test_sign_with_expired_cert() {
        use crate::{openssl::RsaSigner, signer::ConfigurableSigner, SigningAlg};

        // test adding to actual image
        let ap = fixture_path("earth_apollo17.jpg");
        let temp_dir = tempdir().expect("temp dir");
        let op = temp_dir_path(&temp_dir, "test-image-expired-cert.jpg");

        let mut store = Store::new();

        let claim = create_test_claim().unwrap();

        let signcert_path = fixture_path("rsa-pss256_key-expired.pub");
        let pkey_path = fixture_path("rsa-pss256-expired.pem");
        let signer =
            RsaSigner::from_files(signcert_path, pkey_path, SigningAlg::Ps256, None).unwrap();

        store.commit_claim(claim).unwrap();

        // JUMBF generation should fail because the certificate won't validate.
        let r = store.save_to_asset(&ap, &signer, &op);
        assert!(r.is_err());
        assert_eq!(r.err().unwrap().to_string(), "COSE certificate has expired");
    }

    #[test]
    #[cfg(feature = "file_io")]
    fn test_jumbf_replacement_generation() {
        // Create claims store.
        let mut store = Store::new();

        // Create a new claim.
        let claim1 = create_test_claim().unwrap();
        store.commit_claim(claim1).unwrap();

        // do we generate JUMBF
        let jumbf_bytes = store.to_jumbf_internal(512).unwrap();
        assert!(!jumbf_bytes.is_empty());

        // test adding to actual image
        let ap = fixture_path("prerelease.jpg");
        let temp_dir = tempdir().expect("temp dir");
        let op = temp_dir_path(&temp_dir, "replacement_test.jpg");

        // grab jumbf from original
        let original_jumbf = load_jumbf_from_file(&ap).unwrap();

        // replace with new jumbf
        save_jumbf_to_file(&jumbf_bytes, &ap, Some(&op)).unwrap();

        let saved_jumbf = load_jumbf_from_file(&op).unwrap();

        // saved data should be the new data
        assert_eq!(&jumbf_bytes, &saved_jumbf);

        // original data should not be in file anymore check for first 1k
        let buf = fs::read(&op).unwrap();
        assert!(find_bytes(&buf, &original_jumbf[0..1024]).is_none());
    }

    #[cfg(feature = "async_signer")]
    #[actix::test]
    async fn test_jumbf_generation_async() {
<<<<<<< HEAD
        let signer =
            crate::openssl::temp_signer_async::AsyncSignerAdapter::new("ps256".to_string());
=======
        let signer = crate::openssl::temp_signer_async::AsyncSignerAdapter::new(SigningAlg::Ps256);
>>>>>>> 4ef2f1b1

        // test adding to actual image
        let ap = fixture_path("earth_apollo17.jpg");
        let temp_dir = tempdir().expect("temp dir");
        let op = temp_dir_path(&temp_dir, "test-async.jpg");

        // Create claims store.
        let mut store = Store::new();

        // Create a new claim.
        let claim1 = create_test_claim().unwrap();

        // Create a new claim.
        let mut claim2 = Claim::new("Photoshop", Some("Adobe"));
        create_editing_claim(&mut claim2).unwrap();

        // Create a 3rd party claim
        let mut claim_capture = Claim::new("capture", Some("claim_capture"));
        create_capture_claim(&mut claim_capture).unwrap();

        // Test generate JUMBF
        // Get labels for label test
        let claim1_label = claim1.label().to_string();
        let capture = claim_capture.label().to_string();
        let claim2_label = claim2.label().to_string();

        store.commit_claim(claim1).unwrap();
        store.save_to_asset_async(&ap, &signer, &op).await.unwrap();
        store.commit_claim(claim_capture).unwrap();
        store.save_to_asset_async(&ap, &signer, &op).await.unwrap();
        store.commit_claim(claim2).unwrap();
        store.save_to_asset_async(&ap, &signer, &op).await.unwrap();

        // test finding claims by label
        let c1 = store.get_claim(&claim1_label);
        let c2 = store.get_claim(&capture);
        let c3 = store.get_claim(&claim2_label);
        assert_eq!(&claim1_label, c1.unwrap().label());
        assert_eq!(&capture, c2.unwrap().label());
        assert_eq!(claim2_label, c3.unwrap().label());

        // Do we generate JUMBF
        let jumbf_bytes = store.to_jumbf_async(&signer).unwrap();
        assert!(!jumbf_bytes.is_empty());

        // write to new file
        println!("Provenance: {}\n", store.provenance_path().unwrap());

        // make sure we can read from new file
        let mut report = DetailedStatusTracker::new();
        let _new_store = Store::load_from_asset(&op, true, &mut report).unwrap();
    }

    #[test]
    #[cfg(feature = "file_io")]
    fn test_png_jumbf_generation() {
        // test adding to actual image
        let ap = fixture_path("libpng-test.png");
        let temp_dir = tempdir().expect("temp dir");
        let op = temp_dir_path(&temp_dir, "libpng-test-c2pa.png");

        // Create claims store.
        let mut store = Store::new();

        // Create a new claim.
        let claim1 = create_test_claim().unwrap();

        // Create a new claim.
        let mut claim2 = Claim::new("Photoshop", Some("Adobe"));
        create_editing_claim(&mut claim2).unwrap();

        // Create a 3rd party claim
        let mut claim_capture = Claim::new("capture", Some("claim_capture"));
        create_capture_claim(&mut claim_capture).unwrap();

        // Do we generate JUMBF?
        let signer = temp_signer();

        // Move the claim to claims list. Note this is not real, the claims would have to be signed in between commmits
        store.commit_claim(claim1).unwrap();
        store.save_to_asset(&ap, &signer, &op).unwrap();
        store.commit_claim(claim_capture).unwrap();
        store.save_to_asset(&op, &signer, &op).unwrap();
        store.commit_claim(claim2).unwrap();
        store.save_to_asset(&op, &signer, &op).unwrap();

        // write to new file
        println!("Provenance: {}\n", store.provenance_path().unwrap());

        let mut report = DetailedStatusTracker::new();

        // read from new file
        let new_store = Store::load_from_asset(&op, true, &mut report).unwrap();

        // can  we get by the ingredient data back
        let _some_binary_data: Vec<u8> = vec![
            0x0d, 0x0e, 0x0a, 0x0d, 0x0b, 0x0e, 0x0e, 0x0f, 0x0a, 0x0d, 0x0b, 0x0e, 0x0a, 0x0d,
            0x0b, 0x0e,
        ];

        // dump store and compare to original
        for claim in new_store.claims() {
            let _restored_json = claim
                .to_json(AssertionStoreJsonFormat::OrderedList, false)
                .unwrap();
            let _orig_json = store
                .get_claim(claim.label())
                .unwrap()
                .to_json(AssertionStoreJsonFormat::OrderedList, false)
                .unwrap();

            println!(
                "Claim: {} \n{}",
                claim.label(),
                claim
                    .to_json(AssertionStoreJsonFormat::OrderedListNoBinary, true)
                    .expect("could not restore from json")
            );

            for hashed_uri in claim.assertions() {
                let (label, instance) = Claim::assertion_label_from_link(&hashed_uri.url());
                claim
                    .get_claim_assertion(&label, instance)
                    .expect("Should find assertion");
            }
        }
    }

    /*  todo: disable until we can generate a valid file with no xmp
    #[test]
    fn test_manifest_no_xmp() {
        let ap = fixture_path("CAICAI_NO_XMP.jpg");
        assert!(Store::load_from_asset(&ap, true, None).is_ok());
    }
    */

    #[test]
    fn test_manifest_bad_sig() {
        let ap = fixture_path("CE-sig-CA.jpg");
        assert!(Store::load_from_asset(&ap, true, &mut OneShotStatusTracker::new()).is_err());
    }

    #[test]
    fn test_unsupported_type() {
        let ap = fixture_path("Purple Square.psd");
        let mut report = DetailedStatusTracker::new();
        let result = Store::load_from_asset(&ap, true, &mut report);
        assert!(matches!(result, Err(Error::UnsupportedType)));
        println!("Error report for {}: {:?}", ap.as_display(), report);
        assert!(!report.get_log().is_empty());

        assert!(report_has_err(report.get_log(), Error::UnsupportedType));
    }

    #[test]
    fn test_bad_jumbf() {
        // test bad jumbf
        let ap = fixture_path("prerelease.jpg");
        let mut report = DetailedStatusTracker::new();
        let _r = Store::load_from_asset(&ap, true, &mut report);

        // error report
        println!("Error report for {}: {:?}", ap.as_display(), report);
        assert!(!report.get_log().is_empty());

        assert!(report_has_err(report.get_log(), Error::PrereleaseError));
    }

    #[test]
    fn test_detect_byte_change() {
        // test bad jumbf
        let ap = fixture_path("XCA.jpg");
        let mut report = DetailedStatusTracker::new();
        Store::load_from_asset(&ap, true, &mut report).unwrap();

        // error report
        println!("Error report for {}: {:?}", ap.as_display(), report);
        assert!(!report.get_log().is_empty());

        let errs = report_split_errors(report.get_log_mut());
        assert!(report_has_status(
            &errs,
            validation_status::ASSERTION_DATAHASH_MISMATCH
        ));
    }

    #[test]
    #[cfg(feature = "file_io")]
    fn test_file_not_found() {
        let ap = fixture_path("this_does_not_exist.jpg");
        let mut report = DetailedStatusTracker::new();
        let _result = Store::load_from_asset(&ap, true, &mut report);

        println!(
            "Error report for {}: {:?}",
            ap.as_display(),
            report.get_log()
        );
        assert!(!report.get_log().is_empty());
        let errors = report_split_errors(report.get_log_mut());
        assert!(matches!(
            errors[0].err_val.as_ref(),
            Some(Error::IoError(_err))
        ));
    }

    #[test]
    fn test_old_manifest() {
        let ap = fixture_path("prerelease.jpg");
        let mut report = DetailedStatusTracker::new();
        let _r = Store::load_from_asset(&ap, true, &mut report);

        println!(
            "Error report for {}: {:?}",
            ap.as_display(),
            report.get_log()
        );
        assert!(!report.get_log().is_empty());
        let errors = report_split_errors(report.get_log_mut());
        assert!(matches!(
            errors[0].err_val.as_ref(),
            Some(Error::PrereleaseError)
        ));
    }

    #[test]
    #[cfg(feature = "file_io")]
    fn test_verifiable_credentials() {
        use crate::utils::test::create_test_store;

        let signer = temp_signer();

        // test adding to actual image
        let ap = fixture_path("earth_apollo17.jpg");
        let temp_dir = tempdir().expect("temp dir");
        let op = temp_dir_path(&temp_dir, "update_manifest.jpg");

        // get default store with default claim
        let mut store = create_test_store().unwrap();

        // save to output
        store
            .save_to_asset(ap.as_path(), &signer, op.as_path())
            .unwrap();

        // read back in
        let restored_store =
            Store::load_from_asset(op.as_path(), true, &mut OneShotStatusTracker::new()).unwrap();

        let pc = restored_store.provenance_claim().unwrap();

        let vc = pc.get_verifiable_credentials();

        assert!(!vc.is_empty());
        match &vc[0] {
            AssertionData::Json(s) => {
                assert!(s.contains("did:nppa:eb1bb9934d9896a374c384521410c7f14"))
            }
            _ => panic!("expected JSON assertion data"),
        }
    }

    /// copies a fixture, replaces some bytes and returns a validation report
    fn patch_and_report(
        fixture_name: &str,
        search_bytes: &[u8],
        replace_bytes: &[u8],
    ) -> impl StatusTracker {
        let temp_dir = tempdir().expect("temp dir");
        let path = temp_fixture_path(&temp_dir, fixture_name);
        patch_file(&path, search_bytes, replace_bytes).expect("patch_file");
        let mut report = DetailedStatusTracker::default();
        let _r = Store::load_from_asset(&path, true, &mut report); // errs are in report
        println!("report: {:?}", report);
        report
    }

    #[test]
    #[cfg(feature = "file_io")]
    fn test_update_manifest() {
        use crate::{hashed_uri::HashedUri, utils::test::create_test_store};

        let signer = temp_signer();

        // test adding to actual image
        let ap = fixture_path("earth_apollo17.jpg");
        let temp_dir = tempdir().expect("temp dir");
        let op = temp_dir_path(&temp_dir, "update_manifest.jpg");

        // get default store with default claim
        let mut store = create_test_store().unwrap();

        // save to output
        store
            .save_to_asset(ap.as_path(), &signer, op.as_path())
            .unwrap();

        let mut report = OneShotStatusTracker::default();
        // read back in
        let mut restored_store = Store::load_from_asset(op.as_path(), true, &mut report).unwrap();

        let pc = restored_store.provenance_claim().unwrap();

        // should be a regular manifest
        assert!(!pc.update_manifest());

        // create a new update manifest
        let mut claim = Claim::new("adobe unit test", Some("update_manfifest"));

        // must contain an ingredient
        let parent_hashed_uri = HashedUri::new(
            restored_store.provenance_path().unwrap(),
            Some(pc.alg().to_string()),
            &pc.hash(),
        );

        let ingredient = Ingredient::new(
            "update_manifest.jpg",
            "image/jpeg",
            "xmp.iid:7b57930e-2f23-47fc-affe-0400d70b738d",
            Some("xmp.did:87d51599-286e-43b2-9478-88c79f49c347"),
        )
        .set_parent()
        .set_c2pa_manifest_from_hashed_uri(Some(parent_hashed_uri));

        claim.add_assertion(&ingredient).unwrap();

        restored_store.commit_update_manifest(claim).unwrap();
        restored_store
            .save_to_asset(op.as_path(), &signer, op.as_path())
            .unwrap();

        // read back in store with update manifest
        let um_store = Store::load_from_asset(op.as_path(), true, &mut report).unwrap();

        let um = um_store.provenance_claim().unwrap();

        // should be an update manifest
        assert!(um.update_manifest());
    }

    #[test]
    fn test_claim_decoding() {
        // modify a required field label in the claim - causes failure to read claim from cbor
        let report = patch_and_report("C.jpg", b"claim_generator", b"claim_generatur");
        assert!(!report.get_log().is_empty());
        assert!(matches!(
            report.get_log()[0].err_val,
            Some(Error::ClaimDecoding)
        ));
        //assert_eq!(report[0].validation_status.as_deref(), Some(???));  // what validation status should we have for this?
    }

    #[test]
    fn test_modify_xmp() {
        // modify the XMP (change xmp magic id value) - this should cause a data hash mismatch (OTGP)
        let mut report = patch_and_report(
            "C.jpg",
            b"W5M0MpCehiHzreSzNTczkc9d",
            b"W5M0MpCehiHzreSzNTczkXXX",
        );
        assert!(!report.get_log().is_empty());
        let errors = report_split_errors(report.get_log_mut());

        assert!(matches!(errors[0].err_val, Some(Error::HashMismatch(_))));
        assert_eq!(
            errors[0].validation_status.as_deref(),
            Some(validation_status::ASSERTION_DATAHASH_MISMATCH)
        ); // what validation status should we have for this?
    }

    #[test]
    fn test_claim_modified() {
        // replace the title that is inside the claim data - should cause signature to not match
        let mut report = patch_and_report("C.jpg", b"C.jpg", b"X.jpg");
        assert!(!report.get_log().is_empty());
        let errors = report_split_errors(report.get_log_mut());

        assert!(report_has_err(&errors, Error::CoseSignature));
        assert!(report_has_err(&errors, Error::CoseTimeStampMismatch));

        assert!(report_has_status(
            &errors,
            validation_status::CLAIM_SIGNATURE_MISMATCH
        ));
        assert!(report_has_status(
            &errors,
            validation_status::TIMESTAMP_MISMATCH
        ));
    }

    #[test]
    fn test_assertion_hash_mismatch() {
        // modifies content of an action assertion - causes an assertion hashuri mismatch
        let mut report = patch_and_report("CA.jpg", b"brightnesscontrast", b"brightnesscontraxx");
        let errors = report_split_errors(report.get_log_mut());

        assert_eq!(
            errors[0].validation_status.as_deref(),
            Some(validation_status::ASSERTION_HASHEDURI_MISMATCH)
        );
    }

    #[test]
    fn test_claim_missing() {
        // patch jumbf url from c2pa_manifest field in an ingredient to cause claim_missing
        // note this includes hex for Jumbf blocks, so may need some manual tweaking
        const SEARCH_BYTES: &[u8] =
            b"c2pa_manifest\xA3\x63url\x78\x4aself#jumbf=/c2pa/contentauth:urn:uuid:";
        const REPLACE_BYTES: &[u8] =
            b"c2pa_manifest\xA3\x63url\x78\x4aself#jumbf=/c2pa/contentauth:urn:uuix:";
        let mut report = patch_and_report("CIE-sig-CA.jpg", SEARCH_BYTES, REPLACE_BYTES);
        let errors = report_split_errors(report.get_log_mut());
        assert_eq!(
            errors[0].validation_status.as_deref(),
            Some(validation_status::ASSERTION_HASHEDURI_MISMATCH)
        );
        assert_eq!(
            errors[1].validation_status.as_deref(),
            Some(validation_status::CLAIM_MISSING)
        );
    }

    /* enable when we enable OCSP validation
    #[test]
    #[cfg(feature = "file_io")]
    fn test_ocsp() {
        let ap = fixture_path("ocsp_test.png");
        let mut report = DetailedStatusTracker::new();
        let _r = Store::load_from_asset(&ap, true, &mut report);

        println!(
            "Error report for {}: {:?}",
            ap.as_display(),
            report.get_log()
        );
        assert!(report.get_log().is_empty());
    }
    */

    #[test]
    fn test_display() {
        let ap = fixture_path("CA.jpg");
        let mut report = DetailedStatusTracker::new();
        let store = Store::load_from_asset(&ap, true, &mut report).expect("load_from_asset");
        println!("store = {}", store);
    }

    #[test]
    #[cfg(feature = "bmff")]
    fn test_bmff() {
        let ap = fixture_path("video1.mp4");
        let mut report = DetailedStatusTracker::new();
        let store = Store::load_from_asset(&ap, true, &mut report).expect("load_from_asset");

        let errors = report_split_errors(report.get_log_mut());

        println!("Error report for {}: {:?}", ap.as_display(), errors);
        assert!(errors.is_empty());

        println!("store = {}", store);
    }
}<|MERGE_RESOLUTION|>--- conflicted
+++ resolved
@@ -2177,12 +2177,7 @@
     #[cfg(feature = "async_signer")]
     #[actix::test]
     async fn test_jumbf_generation_async() {
-<<<<<<< HEAD
-        let signer =
-            crate::openssl::temp_signer_async::AsyncSignerAdapter::new("ps256".to_string());
-=======
         let signer = crate::openssl::temp_signer_async::AsyncSignerAdapter::new(SigningAlg::Ps256);
->>>>>>> 4ef2f1b1
 
         // test adding to actual image
         let ap = fixture_path("earth_apollo17.jpg");
