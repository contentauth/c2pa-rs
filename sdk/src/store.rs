// Copyright 2022 Adobe. All rights reserved.
// This file is licensed to you under the Apache License,
// Version 2.0 (http://www.apache.org/licenses/LICENSE-2.0)
// or the MIT license (http://opensource.org/licenses/MIT),
// at your option.

// Unless required by applicable law or agreed to in writing,
// this software is distributed on an "AS IS" BASIS, WITHOUT
// WARRANTIES OR REPRESENTATIONS OF ANY KIND, either express or
// implied. See the LICENSE-MIT and LICENSE-APACHE files for the
// specific language governing permissions and limitations under
// each license.

#[cfg(all(feature = "v1_api", feature = "file_io"))]
use std::fs;
#[cfg(feature = "file_io")]
use std::path::{Path, PathBuf};
use std::{
    collections::{HashMap, HashSet},
    io::{Cursor, Read, Seek},
    vec,
};

use async_generic::async_generic;
use async_recursion::async_recursion;
use log::error;

#[cfg(feature = "v1_api")]
use crate::jumbf_io::save_jumbf_to_memory;
#[cfg(feature = "file_io")]
use crate::jumbf_io::{
    get_file_extension, get_supported_file_extension, load_jumbf_from_file, save_jumbf_to_file,
};
#[cfg(all(feature = "v1_api", feature = "file_io"))]
use crate::jumbf_io::{object_locations, remove_jumbf_from_file};
#[cfg(all(feature = "file_io", feature = "v1_api"))]
use crate::utils::io_utils::tempdirectory;
use crate::{
    assertion::{Assertion, AssertionBase, AssertionData, AssertionDecodeError},
    assertions::{
        labels::{self, CLAIM},
        BmffHash, CertificateStatus, DataBox, DataHash, DataMap, ExclusionsMap, Ingredient,
        MerkleMap, Relationship, SubsetMap, TimeStamp, User, UserCbor, VecByteBuf,
    },
    asset_handlers::bmff_io::read_bmff_c2pa_boxes,
    asset_io::{
        CAIRead, CAIReadWrite, HashBlockObjectType, HashObjectPositions, RemoteRefEmbedType,
    },
    claim::{check_ocsp_status, Claim, ClaimAssertion, ClaimAssetData, RemoteManifest},
    cose_sign::{cose_sign, cose_sign_async},
    cose_validator::{verify_cose, verify_cose_async},
    crypto::{
        asn1::rfc3161::TstInfo,
        cose::{
            fetch_and_check_ocsp_response, parse_cose_sign1, CertificateTrustPolicy,
            TimeStampStorage,
        },
        hash::sha256,
        ocsp::OcspResponse,
        time_stamp::verify_time_stamp,
    },
    dynamic_assertion::{
        AsyncDynamicAssertion, DynamicAssertion, DynamicAssertionContent, PartialClaim,
    },
    error::{Error, Result},
    hash_utils::{hash_by_alg, vec_compare, verify_by_alg},
    hashed_uri::HashedUri,
    jumbf::{
        self,
        boxes::*,
        labels::{
            manifest_label_from_uri, manifest_label_to_parts, to_assertion_uri, to_manifest_uri,
            ASSERTIONS, CREDENTIALS, DATABOXES, SIGNATURE,
        },
    },
    jumbf_io::{
        get_assetio_handler, is_bmff_format, load_jumbf_from_stream, object_locations_from_stream,
        save_jumbf_to_stream,
    },
    log_item,
    manifest_store_report::ManifestStoreReport,
    salt::DefaultSalt,
    settings::{builder::OcspFetch, get_settings_value},
    status_tracker::{ErrorBehavior, StatusTracker},
    utils::{
        hash_utils::HashRange,
        io_utils::{insert_data_at, safe_vec, stream_len},
        is_zero,
        patch::patch_bytes,
    },
    validation_results::validation_codes::{
        ASSERTION_CBOR_INVALID, ASSERTION_JSON_INVALID, ASSERTION_MISSING, CLAIM_MALFORMED,
    },
    validation_status::{self, ALGORITHM_UNSUPPORTED},
    AsyncSigner, Signer,
};
#[cfg(feature = "v1_api")]
use crate::{external_manifest::ManifestPatchCallback, RemoteSigner};

const MANIFEST_STORE_EXT: &str = "c2pa"; // file extension for external manifests
const MANIFEST_RESERVE_SIZE: usize = 10 * 1024 * 1024; // 10MB reserve size for manifest

pub(crate) struct ManifestHashes {
    pub manifest_box_hash: Vec<u8>,
    pub signature_box_hash: Vec<u8>,
}

// internal struct to pass around info needed to optimally complete validation
#[derive(Default)]
pub(crate) struct StoreValidationInfo<'a> {
    pub redactions: Vec<String>, // list of redactions found in claim hierarchy
    pub ingredient_references: HashMap<String, HashSet<String>>, // mapping in ingredients to list of claims that reference it
    pub manifest_map: HashMap<String, &'a Claim>, // list of the addressable items in ingredient, saves re-parsing the items during validation
    pub binding_claim: String,                    // name of the claim that has the hash binding
    pub timestamps: HashMap<String, TstInfo>,     // list of timestamp assertions for each claim
<<<<<<< HEAD
    pub update_manifest_label: Option<String>,    // label of the update manifest if it exists
    pub manifest_store_range: Option<HashRange>, // range of the manifest store in the asset for data hash exclusions
=======
    pub update_manifest_size: usize,              // offset needed to correct for update manifests
>>>>>>> 157f247c
    pub certificate_statuses: HashMap<String, Vec<Vec<u8>>>, // list of certificate status assertions for each serial
}

/// A `Store` maintains a list of `Claim` structs.
///
/// Typically, this list of `Claim`s represents all of the claims in an asset.
#[derive(Debug)]
pub struct Store {
    claims_map: HashMap<String, Claim>,
    claims: Vec<String>, // maintains order of claims
    manifest_box_hash_cache: HashMap<String, (Vec<u8>, Vec<u8>)>,
    label: String,
    provenance_path: Option<String>,
    ctp: CertificateTrustPolicy,
    remote_url: Option<String>,
    embedded: bool,
}

struct ManifestInfo<'a> {
    pub desc_box: &'a JUMBFDescriptionBox,
    pub sbox: &'a JUMBFSuperBox,
}

impl Default for Store {
    fn default() -> Self {
        Self::new()
    }
}

impl Store {
    /// Create a new, empty claims store.
    pub fn new() -> Self {
        Self::new_with_label(MANIFEST_STORE_EXT)
    }

    /// Create a new, empty claims store with a custom label.
    ///
    /// In most cases, calling [`Store::new()`] is preferred.
    pub fn new_with_label(label: &str) -> Self {
        let mut store = Store {
            claims_map: HashMap::new(),
            manifest_box_hash_cache: HashMap::new(),
            claims: Vec::new(),
            label: label.to_string(),
            ctp: CertificateTrustPolicy::default(),
            provenance_path: None,
            remote_url: None,
            embedded: false,
        };

        // load the trust handler settings, don't worry about status as these are checked during setting generation
        if let Ok(Some(ta)) = get_settings_value::<Option<String>>("trust.trust_anchors") {
            let _v = store.add_trust(ta.as_bytes());
        }

        if let Ok(Some(pa)) = get_settings_value::<Option<String>>("trust.user_anchors") {
            let _v = store.add_user_trust_anchors(pa.as_bytes());
        }

        if let Ok(Some(tc)) = get_settings_value::<Option<String>>("trust.trust_config") {
            let _v = store.add_trust_config(tc.as_bytes());
        }

        if let Ok(Some(al)) = get_settings_value::<Option<String>>("trust.allowed_list") {
            let _v = store.add_trust_allowed_list(al.as_bytes());
        }

        store
    }

    // Append new Store to the current Store preserving the order from the new Store
    pub(crate) fn append_store(&mut self, store: &Store) {
        for claim in store.claims() {
            self.insert_restored_claim(claim.label().to_string(), claim.clone());
        }
    }

    /// Return label for the store
    #[allow(dead_code)] // doesn't harm to have this
    pub fn label(&self) -> &str {
        &self.label
    }

    /// Returns the remote url of the manifest if this [`Store`] was obtained remotely.
    pub fn remote_url(&self) -> Option<&str> {
        self.remote_url.as_deref()
    }

    /// Returns if the [`Store`] was created from an embedded manifest.
    pub fn is_embedded(&self) -> bool {
        self.embedded
    }

    /// Load set of trust anchors used for certificate validation. [u8] containing the
    /// trust anchors is passed in the trust_vec variable.
    pub fn add_trust(&mut self, trust_vec: &[u8]) -> Result<()> {
        Ok(self.ctp.add_trust_anchors(trust_vec)?)
    }

    // Load set of user trust anchors used for certificate validation. [u8] to the
    /// user trust anchors is passed in the trust_vec variable.  This can be called multiple times
    /// if there are additional trust stores.
    pub fn add_user_trust_anchors(&mut self, trust_vec: &[u8]) -> Result<()> {
        Ok(self.ctp.add_user_trust_anchors(trust_vec)?)
    }

    pub fn add_trust_config(&mut self, trust_vec: &[u8]) -> Result<()> {
        self.ctp.add_valid_ekus(trust_vec);
        Ok(())
    }

    pub fn add_trust_allowed_list(&mut self, allowed_vec: &[u8]) -> Result<()> {
        Ok(self.ctp.add_end_entity_credentials(allowed_vec)?)
    }

    /// Clear all existing trust anchors
    #[cfg(feature = "v1_api")]
    pub fn clear_trust_anchors(&mut self) {
        self.ctp.clear();
    }

    /// Get the provenance if available.
    /// If loaded from an existing asset it will be provenance from the last claim.
    /// If a new claim is committed that will be the provenance claim
    pub fn provenance_path(&self) -> Option<String> {
        self.provenance_path.as_ref().cloned()
    }

    // set the path of the current provenance claim
    pub fn set_provenance_path(&mut self, claim: &Claim) {
        let path = claim.to_claim_uri();
        self.provenance_path = Some(path);
    }

    /// get the list of claims for this store in the order they were added
    pub fn claims(&self) -> Vec<&Claim> {
        self.claims
            .iter()
            .filter_map(|l| self.claims_map.get(l))
            .collect()
    }

    /// the JUMBF manifest box hash (spec 1.2) and signature box hash (2.x)
    pub(crate) fn get_manifest_box_hashes(&self, claim: &Claim) -> ManifestHashes {
        if let Some((mbh, sbh)) = self.manifest_box_hash_cache.get(claim.label()) {
            ManifestHashes {
                manifest_box_hash: mbh.clone(),
                signature_box_hash: sbh.clone(),
            }
        } else {
            ManifestHashes {
                manifest_box_hash: Store::calc_manifest_box_hash(claim, None, claim.alg())
                    .unwrap_or_default(),
                signature_box_hash: Claim::calc_sig_box_hash(claim, claim.alg())
                    .unwrap_or_default(),
            }
        }
    }

    // remove a claim from the store
    fn remove_claim(&mut self, label: &str) -> Option<Claim> {
        self.claims.retain(|l| l != label);
        self.claims_map.remove(label)
    }

    /// Add a new Claim to this Store. The function
    /// will return the label of the claim.
    pub fn commit_claim(&mut self, mut claim: Claim) -> Result<String> {
        // make sure there is no pending unsigned claim
        if let Some(pc) = self.provenance_claim() {
            if pc.signature_val().is_empty() {
                return Err(Error::ClaimUnsigned);
            }
        }
        // verify the claim is valid
        claim.build()?;

        // update the provenance path
        self.set_provenance_path(&claim);

        let claim_label = claim.label().to_string();

        // add ingredients claims to the store claims
        // replace any existing claims with the same label
        for ingredient in claim.claim_ingredients() {
            if self
                .claims_map
                .insert(ingredient.label().to_string(), ingredient.clone())
                .is_none()
            {
                self.claims.push(ingredient.label().to_string());
            }
        }

        // add to new claim to list of claims
        self.claims.push(claim_label.clone());
        self.claims_map.insert(claim_label.clone(), claim);

        Ok(claim_label)
    }

    /// Add a new update manifest to this Store. The manifest label
    /// may be updated to reflect is position in the manifest Store
    /// if there are conflicting label names.  The function
    /// will return the label of the claim used
    #[cfg(all(feature = "v1_api", feature = "file_io"))]
    pub fn commit_update_manifest(&mut self, mut claim: Claim) -> Result<String> {
        use crate::{
            assertions::{labels::CLAIM_THUMBNAIL, Actions},
            claim::ALLOWED_UPDATE_MANIFEST_ACTIONS,
        };

        claim.set_update_manifest(true);

        // check for disallowed assertions
        if claim.has_assertion_type(labels::DATA_HASH)
            || claim.has_assertion_type(labels::BOX_HASH)
            || claim.has_assertion_type(labels::BMFF_HASH)
            || claim.has_assertion_type(labels::COLLECTION_HASH)
        {
            return Err(Error::ClaimInvalidContent);
        }

        // must have exactly one ingredient
        let ingredient_assertions = claim.ingredient_assertions();
        if ingredient_assertions.len() != 1 {
            return Err(Error::ClaimInvalidContent);
        }

        let ingredient = Ingredient::from_assertion(ingredient_assertions[0].assertion())?;

        // must have a parent relationship
        if ingredient.relationship != Relationship::ParentOf {
            return Err(Error::IngredientNotFound);
        }

        // make sure ingredient c2pa.manifest points to provenance claim
        if let Some(c2pa_manifest) = ingredient.c2pa_manifest() {
            // the manifest should refer to provenance claim
            if let Some(pc) = self.provenance_claim() {
                if !c2pa_manifest.url().contains(pc.label()) {
                    return Err(Error::IngredientNotFound);
                }
            } else {
                return Err(Error::IngredientNotFound);
            }
        } else {
            return Err(Error::IngredientNotFound);
        }

        // must be one of the allowed actions
        for aa in claim.action_assertions() {
            let actions = Actions::from_assertion(aa.assertion())?;
            for action in actions.actions() {
                if !ALLOWED_UPDATE_MANIFEST_ACTIONS
                    .iter()
                    .any(|a| *a == action.action())
                {
                    return Err(Error::ClaimInvalidContent);
                }
            }
        }

        // thumbnail assertions are not allowed
        if claim
            .claim_assertion_store()
            .iter()
            .any(|ca| ca.label_raw().contains(CLAIM_THUMBNAIL))
        {
            return Err(Error::OtherError(
                "only one claim thumbnail assertion allowed".into(),
            ));
        }

        self.commit_claim(claim)
    }

    /// Get Claim by label
    // Returns Option<&Claim>
    pub fn get_claim(&self, label: &str) -> Option<&Claim> {
        self.claims_map.get(label)
    }

    /// Get Claim by label
    // Returns Option<&Claim>
    pub fn get_claim_mut(&mut self, label: &str) -> Option<&mut Claim> {
        self.claims_map.get_mut(label)
    }

    /// returns a Claim given a jumbf uri
    pub fn get_claim_from_uri(&self, uri: &str) -> Result<&Claim> {
        let claim_label = Store::manifest_label_from_path(uri);
        self.get_claim(&claim_label)
            .ok_or_else(|| Error::ClaimMissing {
                label: claim_label.to_owned(),
            })
    }

    /// returns a ClaimAssertion given a jumbf uri, resolving to the right claim in the store
    pub fn get_claim_assertion_from_uri(&self, uri: &str) -> Result<&ClaimAssertion> {
        // first find the right claim and then look for the assertion there
        let claim = self.get_claim_from_uri(uri)?;
        let (label, instance) = Claim::assertion_label_from_link(uri);
        claim
            .get_claim_assertion(&label, instance)
            .ok_or_else(|| Error::AssertionMissing {
                url: uri.to_owned(),
            })
    }

    /// Returns an Assertion referenced by JUMBF URI.  The URI should be absolute and include
    /// the desired Claim in the path. If you need to specify the Claim for this URI use
    /// get_assertion_from_uri_and_claim.
    /// uri - The JUMBF URI for desired Assertion.
    pub fn get_assertion_from_uri(&self, uri: &str) -> Option<&Assertion> {
        let claim_label = Store::manifest_label_from_path(uri);
        let (assertion_label, instance) = Claim::assertion_label_from_link(uri);

        if let Some(claim) = self.get_claim(&claim_label) {
            claim.get_assertion(&assertion_label, instance)
        } else {
            None
        }
    }

    /// Returns an Assertion referenced by JUMBF URI. Only the Claim specified by target_claim_label
    /// will be searched.  The target_claim_label can be a Claim label or JUMBF URI.
    /// uri - The JUMBF URI for desired Assertion.
    /// target_claim_label - Label or URI of the Claim to search for the case when the URI is a relative path.
    pub fn get_assertion_from_uri_and_claim(
        &self,
        uri: &str,
        target_claim_label: &str,
    ) -> Option<&Assertion> {
        let (assertion_label, instance) = Claim::assertion_label_from_link(uri);

        let label = Store::manifest_label_from_path(target_claim_label);

        if let Some(claim) = self.get_claim(&label) {
            claim.get_assertion(&assertion_label, instance)
        } else {
            None
        }
    }

    /// Returns a DataBox referenced by JUMBF URI if it exists.
    ///
    /// Relative paths will use the provenance claim to resolve the DataBox.d
    pub fn get_data_box_from_uri_and_claim(
        &self,
        hr: &HashedUri,
        target_claim_label: &str,
    ) -> Option<&DataBox> {
        match jumbf::labels::manifest_label_from_uri(&hr.url()) {
            Some(label) => self.get_claim(&label), // use the manifest label from the thumbnail uri
            None => self.get_claim(target_claim_label), //  relative so use the target claim label
        }
        .and_then(|claim| claim.get_databox(hr))
    }

    // Returns placeholder that will be searched for and replaced
    // with actual signature data.
    fn sign_claim_placeholder(claim: &Claim, min_reserve_size: usize) -> Vec<u8> {
        let placeholder_str = format!("signature placeholder:{}", claim.label());
        let mut placeholder = sha256(placeholder_str.as_bytes());

        use std::cmp::max;
        placeholder.resize(max(placeholder.len(), min_reserve_size), 0);

        placeholder
    }

    /// Return certificate chain for the provenance claim
    #[cfg(feature = "v1_api")]
    pub(crate) fn get_provenance_cert_chain(&self) -> Result<String> {
        let claim = self.provenance_claim().ok_or(Error::ProvenanceMissing)?;

        match claim.get_cert_chain() {
            Ok(chain) => String::from_utf8(chain).map_err(|_e| Error::CoseInvalidCert),
            Err(e) => Err(e),
        }
    }

    /// Return OCSP info if available
    // Currently only called from manifest_store behind a feature flag but this is allowable
    // anywhere so allow dead code here for future uses to compile
    #[allow(dead_code)]
    pub(crate) fn get_ocsp_status(&self) -> Option<String> {
        let claim = self
            .provenance_claim()
            .ok_or(Error::ProvenanceMissing)
            .ok()?;

        let sig = claim.signature_val();
        let data = claim.data().ok()?;
        let mut validation_log =
            StatusTracker::with_error_behavior(ErrorBehavior::StopOnFirstError);

        let sign1 = parse_cose_sign1(sig, &data, &mut validation_log).ok()?;
        if let Ok(info) =
            check_ocsp_status(&sign1, &data, &self.ctp, None, None, &mut validation_log)
        {
            if let Some(revoked_at) = &info.revoked_at {
                Some(format!(
                    "Certificate Status: Revoked, revoked at: {revoked_at}"
                ))
            } else {
                Some(format!(
                    "Certificate Status: Good, next update: {}",
                    info.next_update
                ))
            }
        } else {
            None
        }
    }

    /// Sign the claim and return signature.
    #[async_generic(async_signature(
        &self,
        claim: &Claim,
        signer: &dyn AsyncSigner,
        box_size: usize,
    ))]
    pub fn sign_claim(
        &self,
        claim: &Claim,
        signer: &dyn Signer,
        box_size: usize,
    ) -> Result<Vec<u8>> {
        let claim_bytes = claim.data()?;

        let tss = if claim.version() > 1 {
            TimeStampStorage::V2_sigTst2_CTT
        } else {
            TimeStampStorage::V1_sigTst
        };

        let result = if _sync {
            if signer.direct_cose_handling() {
                // Let the signer do all the COSE processing and return the structured COSE data.
                return signer.sign(&claim_bytes); // do not verify remote signers (we never did)
            } else {
                cose_sign(signer, &claim_bytes, box_size, tss)
            }
        } else {
            if signer.direct_cose_handling() {
                // Let the signer do all the COSE processing and return the structured COSE data.
                return signer.sign(claim_bytes.clone()).await;
            // do not verify remote signers (we never did)
            } else {
                cose_sign_async(signer, &claim_bytes, box_size, tss).await
            }
        };
        match result {
            Ok(sig) => {
                // Sanity check: Ensure that this signature is valid.
                if let Ok(verify_after_sign) =
                    get_settings_value::<bool>("verify.verify_after_sign")
                {
                    if verify_after_sign {
                        let mut cose_log =
                            StatusTracker::with_error_behavior(ErrorBehavior::StopOnFirstError);

                        let result = if _sync {
                            verify_cose(
                                &sig,
                                &claim_bytes,
                                b"",
                                false,
                                &self.ctp,
                                None,
                                &mut cose_log,
                            )
                        } else {
                            verify_cose_async(
                                &sig,
                                &claim_bytes,
                                b"",
                                false,
                                &self.ctp,
                                None,
                                &mut cose_log,
                            )
                            .await
                        };
                        if let Err(err) = result {
                            error!("Signature that was just generated does not validate: {err:#?}");
                            return Err(err);
                        }
                    }
                }
                Ok(sig)
            }
            Err(e) => Err(e),
        }
    }

    /// Retrieves all manifest labels that need to fetch ocsp responses.
    pub fn get_manifest_labels_for_ocsp(&self) -> Vec<String> {
        let labels = match crate::settings::get_settings_value::<OcspFetch>(
            "builder.certificate_status_fetch",
        ) {
            Ok(ocsp_fetch) => match ocsp_fetch {
                OcspFetch::All => self.claims.clone(),
                OcspFetch::Active => {
                    if let Some(active_label) = self.provenance_label() {
                        vec![active_label]
                    } else {
                        Vec::new()
                    }
                }
            },
            _ => Vec::new(),
        };

        match crate::settings::get_settings_value::<bool>(
            "builder.certificate_status_should_override",
        ) {
            Ok(should_override) => {
                if !should_override {
                    labels
                        .into_iter()
                        .filter(|label| {
                            self.claims_map
                                .get(label)
                                .is_some_and(|claim| !claim.has_ocsp_vals())
                        })
                        .collect()
                } else {
                    labels
                }
            }
            _ => Vec::new(),
        }
    }

    /// return the current provenance claim label if available
    pub fn provenance_label(&self) -> Option<String> {
        self.provenance_path()
            .map(|provenance| Store::manifest_label_from_path(&provenance))
    }

    /// return the current provenance claim if available
    pub fn provenance_claim(&self) -> Option<&Claim> {
        match self.provenance_path() {
            Some(provenance) => {
                let claim_label = Store::manifest_label_from_path(&provenance);
                self.get_claim(&claim_label)
            }
            None => None,
        }
    }

    /// return the current provenance claim as mutable if available
    pub fn provenance_claim_mut(&mut self) -> Option<&mut Claim> {
        match self.provenance_path() {
            Some(provenance) => {
                let claim_label = Store::manifest_label_from_path(&provenance);
                self.get_claim_mut(&claim_label)
            }
            None => None,
        }
    }

    // add a restored claim
    pub(crate) fn insert_restored_claim(&mut self, label: String, claim: Claim) {
        self.set_provenance_path(&claim);
        self.claims_map.insert(label.clone(), claim);
        self.claims.push(label);
    }

    // replace a claim if it already exists
    pub(crate) fn replace_claim_or_insert(&mut self, label: String, claim: Claim) {
        if self.get_claim(&label).is_some() {
            self.claims_map.insert(label.clone(), claim);
        } else {
            self.insert_restored_claim(label, claim);
        }
    }

    fn add_assertion_to_jumbf_store(
        store: &mut CAIAssertionStore,
        claim_assertion: &ClaimAssertion,
    ) -> Result<()> {
        // Grab assertion data object.
        let d = claim_assertion.assertion().decode_data();

        match d {
            AssertionData::Json(_) => {
                let mut json_data = CAIJSONAssertionBox::new(&claim_assertion.label());
                json_data.add_json(claim_assertion.assertion().data().to_vec());
                if let Some(salt) = claim_assertion.salt() {
                    json_data.set_salt(salt.clone())?;
                }
                store.add_assertion(Box::new(json_data));
            }
            AssertionData::Binary(_) => {
                // TODO: Handle other binary box types if needed.
                let mut data = JumbfEmbeddedFileBox::new(&claim_assertion.label());
                data.add_data(
                    claim_assertion.assertion().data().to_vec(),
                    claim_assertion.assertion().mime_type(),
                    None,
                );
                if let Some(salt) = claim_assertion.salt() {
                    data.set_salt(salt.clone())?;
                }
                store.add_assertion(Box::new(data));
            }
            AssertionData::Cbor(_) => {
                let mut cbor_data = CAICBORAssertionBox::new(&claim_assertion.label());
                cbor_data.add_cbor(claim_assertion.assertion().data().to_vec());
                if let Some(salt) = claim_assertion.salt() {
                    cbor_data.set_salt(salt.clone())?;
                }
                store.add_assertion(Box::new(cbor_data));
            }
            AssertionData::Uuid(s, _) => {
                let mut uuid_data = CAIUUIDAssertionBox::new(&claim_assertion.label());
                uuid_data.add_uuid(s, claim_assertion.assertion().data().to_vec())?;
                if let Some(salt) = claim_assertion.salt() {
                    uuid_data.set_salt(salt.clone())?;
                }
                store.add_assertion(Box::new(uuid_data));
            }
        }
        Ok(())
    }

    // look for old style hashing to determine if this is a pre 1.0 claim
    fn is_old_assertion(alg: &str, data: &[u8], original_hash: &[u8]) -> bool {
        let old_hash = hash_by_alg(alg, data, None);
        vec_compare(&old_hash, original_hash)
    }

    fn get_assertion_from_jumbf_store(
        claim: &Claim,
        assertion_box: &JUMBFSuperBox,
        label: &str,
        check_for_legacy_assertion: bool,
        validation_log: &mut StatusTracker,
    ) -> Result<ClaimAssertion> {
        let assertion_desc_box = assertion_box.desc_box();

        let (raw_label, instance) = Claim::assertion_label_from_link(label);
        let instance_label = Claim::label_with_instance(&raw_label, instance);
        let (assertion_hashed_uri, claim_assertion_type) = claim
            .assertion_hashed_uri_from_label(&instance_label)
            .ok_or_else(|| {
                log_item!(
                    label.to_owned(),
                    "error loading assertion",
                    "get_assertion_from_jumbf_store"
                )
                .validation_status(ASSERTION_MISSING)
                .failure_as_err(
                    validation_log,
                    Error::AssertionMissing {
                        url: instance_label.to_string(),
                    },
                )
            })?;

        let alg = match assertion_hashed_uri.alg() {
            Some(ref a) => a.clone(),
            None => claim.alg().to_string(),
        };

        // get salt value if set
        let salt = assertion_desc_box.get_salt();

        let result = match assertion_desc_box.uuid().as_ref() {
            CAI_JSON_ASSERTION_UUID => {
                let json_box = assertion_box
                    .data_box_as_json_box(0)
                    .ok_or(Error::JumbfBoxNotFound)?;

                let assertion = Assertion::from_data_json(&raw_label, json_box.json())?;

                // make sure it is JSON
                if let Err(e) = serde_json::from_slice::<serde_json::Value>(json_box.json()) {
                    log_item!(
                        label.to_owned(),
                        "invalid assertion json",
                        "get_assertion_from_jumbf_store"
                    )
                    .validation_status(ASSERTION_JSON_INVALID)
                    .failure(
                        validation_log,
                        Error::AssertionDecoding(
                            AssertionDecodeError::from_assertion_and_json_err(&assertion, e),
                        ),
                    )?;
                }

                let hash = Claim::calc_assertion_box_hash(label, &assertion, salt.clone(), &alg)?;
                Ok(ClaimAssertion::new(
                    assertion,
                    instance,
                    &hash,
                    &alg,
                    salt,
                    claim_assertion_type,
                ))
            }
            CAI_EMBEDDED_FILE_UUID => {
                let ef_box = assertion_box
                    .data_box_as_embedded_media_type_box(0)
                    .ok_or(Error::JumbfBoxNotFound)?;
                let data_box = assertion_box
                    .data_box_as_embedded_file_content_box(1)
                    .ok_or(Error::JumbfBoxNotFound)?;
                let media_type = ef_box.media_type();
                let assertion =
                    Assertion::from_data_binary(&raw_label, &media_type, data_box.data());
                let hash = Claim::calc_assertion_box_hash(label, &assertion, salt.clone(), &alg)?;
                Ok(ClaimAssertion::new(
                    assertion,
                    instance,
                    &hash,
                    &alg,
                    salt,
                    claim_assertion_type,
                ))
            }
            CAI_CBOR_ASSERTION_UUID => {
                let cbor_box = assertion_box
                    .data_box_as_cbor_box(0)
                    .ok_or(Error::JumbfBoxNotFound)?;
                let assertion = Assertion::from_data_cbor(&raw_label, cbor_box.cbor());

                // make sure it is CBOR
                if let Err(e) = serde_cbor::from_slice::<serde_cbor::Value>(cbor_box.cbor()) {
                    log_item!(
                        label.to_owned(),
                        "invalid assertion cbor",
                        "get_assertion_from_jumbf_store"
                    )
                    .validation_status(ASSERTION_CBOR_INVALID)
                    .failure(
                        validation_log,
                        Error::AssertionDecoding(
                            AssertionDecodeError::from_assertion_and_cbor_err(&assertion, e),
                        ),
                    )?;
                }

                let hash = Claim::calc_assertion_box_hash(label, &assertion, salt.clone(), &alg)?;
                Ok(ClaimAssertion::new(
                    assertion,
                    instance,
                    &hash,
                    &alg,
                    salt,
                    claim_assertion_type,
                ))
            }
            CAI_UUID_ASSERTION_UUID => {
                let uuid_box = assertion_box
                    .data_box_as_uuid_box(0)
                    .ok_or(Error::JumbfBoxNotFound)?;
                let uuid_str = hex::encode(uuid_box.uuid());
                let assertion = Assertion::from_data_uuid(&raw_label, &uuid_str, uuid_box.data());

                // if a redaction then make sure the data is zeros
                if uuid_str == C2PA_REDACTION_UUID {
                    let data = uuid_box.data();
                    if !is_zero(data) {
                        let assertion_absolute_uri =
                            to_assertion_uri(claim.label(), &instance_label);
                        log_item!(
                            assertion_absolute_uri,
                            "redacted assertion data must be zeros or empty",
                            "get_assertion_from_jumbf_store"
                        )
                        .validation_status(validation_status::ASSERTION_NOT_REDACTED)
                        .failure(
                            validation_log,
                            Error::OtherError(
                                "redacted assertion data must be zeros or empty".into(),
                            ),
                        )?;
                    }
                }

                let hash = Claim::calc_assertion_box_hash(label, &assertion, salt.clone(), &alg)?;
                Ok(ClaimAssertion::new(
                    assertion,
                    instance,
                    &hash,
                    &alg,
                    salt,
                    claim_assertion_type,
                ))
            }
            _ => Err(Error::JumbfCreationError),
        };

        if check_for_legacy_assertion {
            // make sure this is not pre 1.0 data
            match result {
                Ok(r) => {
                    // look for old style hashing
                    if Store::is_old_assertion(
                        &alg,
                        r.assertion().data(),
                        &assertion_hashed_uri.hash(),
                    ) {
                        Err(Error::PrereleaseError)
                    } else {
                        Ok(r)
                    }
                }
                Err(e) => Err(e),
            }
        } else {
            result
        }
    }

    /// Convert this claims store to a JUMBF box.
    #[allow(unused)] // used in tests
    pub fn to_jumbf(&self, signer: &dyn Signer) -> Result<Vec<u8>> {
        self.to_jumbf_internal(signer.reserve_size())
    }

    /// Convert this claims store to a JUMBF box.
    #[cfg(feature = "v1_api")]
    pub fn to_jumbf_async(&self, signer: &dyn AsyncSigner) -> Result<Vec<u8>> {
        self.to_jumbf_internal(signer.reserve_size())
    }

    pub(crate) fn to_jumbf_internal(&self, min_reserve_size: usize) -> Result<Vec<u8>> {
        // Create the CAI block.
        let mut cai_block = Cai::new();

        // Add claims and assertions in this store to the JUMBF store.
        for claim in self.claims() {
            let cai_store = Store::build_manifest_box(claim, min_reserve_size)?;

            // add the completed CAI store into the CAI block.
            cai_block.add_box(Box::new(cai_store));
        }

        // Write it to memory.
        let mut mem_box: Vec<u8> = Vec::new();
        cai_block.write_box(&mut mem_box)?;

        if mem_box.is_empty() {
            Err(Error::JumbfCreationError)
        } else {
            Ok(mem_box)
        }
    }

    fn build_manifest_box(claim: &Claim, min_reserve_size: usize) -> Result<CAIStore> {
        // box label
        let label = claim.label();

        let mut cai_store = CAIStore::new(label, claim.update_manifest());

        for manifest_box in claim.get_box_order() {
            match *manifest_box {
                ASSERTIONS => {
                    let mut a_store = CAIAssertionStore::new();

                    // add assertions to CAI assertion store.
                    let cas = claim.claim_assertion_store();
                    for assertion in cas {
                        Store::add_assertion_to_jumbf_store(&mut a_store, assertion)?;
                    }

                    cai_store.add_box(Box::new(a_store)); // add the assertion store to the manifest
                }
                CLAIM => {
                    let mut cb = CAIClaimBox::new(claim.version());

                    // Add the Claim json
                    let claim_cbor_bytes = claim.data()?;
                    let c_cbor = JUMBFCBORContentBox::new(claim_cbor_bytes);
                    cb.add_claim(Box::new(c_cbor));

                    cai_store.add_box(Box::new(cb)); // add claim to manifest
                }
                SIGNATURE => {
                    // create a signature and add placeholder data to the CAI store.
                    let mut sigb = CAISignatureBox::new();
                    let signed_data = match claim.signature_val().is_empty() {
                        false => claim.signature_val().clone(), // existing claims have sig values
                        true => Store::sign_claim_placeholder(claim, min_reserve_size), /* empty is the new sig to be replaced */
                    };

                    let sigc = JUMBFCBORContentBox::new(signed_data);
                    sigb.add_signature(Box::new(sigc));

                    cai_store.add_box(Box::new(sigb)); // add signature to manifest
                }
                CREDENTIALS => {
                    // add vc_store if needed
                    if !claim.get_verifiable_credentials().is_empty() && claim.version() < 2 {
                        let mut vc_store = CAIVerifiableCredentialStore::new();

                        // Add assertions to CAI assertion store.
                        let vcs = claim.get_verifiable_credentials_store();
                        for (uri, assertion_data) in vcs {
                            if let AssertionData::Json(j) = assertion_data {
                                let id = Claim::vc_id(j)?;
                                let mut json_data = CAIJSONAssertionBox::new(&id);
                                json_data.add_json(j.as_bytes().to_vec());

                                if let Some(salt) = uri.salt() {
                                    json_data.set_salt(salt.clone())?;
                                }

                                vc_store.add_credential(Box::new(json_data));
                            } else {
                                return Err(Error::BadParam("VC data must be JSON".to_string()));
                            }
                        }
                        cai_store.add_box(Box::new(vc_store)); // add the CAI assertion store to manifest
                    }
                }
                DATABOXES => {
                    // Add the data boxes
                    if !claim.databoxes().is_empty() {
                        let mut databoxes = CAIDataboxStore::new();

                        for (uri, db) in claim.databoxes() {
                            let db_cbor_bytes = serde_cbor::to_vec(db)
                                .map_err(|err| Error::AssertionEncoding(err.to_string()))?;

                            let (link, instance) = Claim::assertion_label_from_link(&uri.url());
                            let label = Claim::label_with_instance(&link, instance);

                            let mut db_cbor = CAICBORAssertionBox::new(&label);
                            db_cbor.add_cbor(db_cbor_bytes);

                            if let Some(salt) = uri.salt() {
                                db_cbor.set_salt(salt.clone())?;
                            }

                            databoxes.add_databox(Box::new(db_cbor));
                        }

                        cai_store.add_box(Box::new(databoxes)); // add claim to manifest
                    }
                }
                _ => return Err(Error::ClaimInvalidContent),
            }
        }

        Ok(cai_store)
    }

    // calculate the hash of the manifest JUMBF box
    pub fn calc_manifest_box_hash(
        claim: &Claim,
        salt: Option<Vec<u8>>,
        alg: &str,
    ) -> Result<Vec<u8>> {
        let mut hash_bytes = Vec::with_capacity(4096);

        // build box
        let mut cai_store = Store::build_manifest_box(claim, 0)?;

        // add salt if requested
        if let Some(salt) = salt {
            cai_store.set_salt(salt)?;
        }

        // box content as Vec
        cai_store.super_box().write_box_payload(&mut hash_bytes)?;

        Ok(hash_by_alg(alg, &hash_bytes, None))
    }

    fn manifest_map<'a>(sb: &'a JUMBFSuperBox) -> Result<HashMap<String, ManifestInfo<'a>>> {
        let mut box_info: HashMap<String, ManifestInfo<'a>> = HashMap::new();
        for i in 0..sb.data_box_count() {
            let sbox = sb.data_box_as_superbox(i).ok_or(Error::JumbfBoxNotFound)?;
            let desc_box = sbox.desc_box();

            let label = desc_box.uuid();

            let mi = ManifestInfo { desc_box, sbox };

            box_info.insert(label, mi);
        }

        Ok(box_info)
    }

    // Compare two version labels
    // base_version_label - is the source label
    // desired_version_label - is the label to compare to the base
    // returns true if desired version is <= base version
    fn check_label_version(base_version_label: &str, desired_version_label: &str) -> bool {
        if let Some(desired_version) = labels::version(desired_version_label) {
            if let Some(base_version) = labels::version(base_version_label) {
                if desired_version > base_version {
                    return false;
                }
            }
        }
        true
    }

    pub fn from_jumbf(buffer: &[u8], validation_log: &mut StatusTracker) -> Result<Store> {
        if buffer.is_empty() {
            return Err(Error::JumbfNotFound);
        }

        let mut store = Store::new();

        // setup a cursor for reading the buffer...
        let mut buf_reader = Cursor::new(buffer);

        // this loads up all the boxes...
        let super_box = BoxReader::read_super_box(&mut buf_reader)?;

        // this loads up all the boxes...
        let cai_block = Cai::from(super_box);

        // check the CAI Block
        let desc_box = cai_block.desc_box();
        if desc_box.uuid() != CAI_BLOCK_UUID {
            log_item!("JUMBF", "c2pa box not found", "from_jumbf").failure_no_throw(
                validation_log,
                Error::InvalidClaim(InvalidClaimError::C2paBlockNotFound),
            );

            return Err(Error::InvalidClaim(InvalidClaimError::C2paBlockNotFound));
        }

        let num_stores = cai_block.data_box_count();
        for idx in 0..num_stores {
            let cai_store_box = cai_block
                .data_box_as_superbox(idx)
                .ok_or(Error::JumbfBoxNotFound)?;
            let cai_store_desc_box = cai_store_box.desc_box();

            // ignore unknown boxes per the spec
            if cai_store_desc_box.uuid() != CAI_UPDATE_MANIFEST_UUID
                && cai_store_desc_box.uuid() != CAI_STORE_UUID
            {
                continue;
            }

            // remember the order of the boxes to insure the box hashes can be regenerated
            let mut box_order: Vec<&str> = Vec::new();

            // make sure there are not multiple claim boxes
            let mut claim_box_cnt = 0;
            for i in 0..cai_store_box.data_box_count() {
                let sbox = cai_store_box
                    .data_box_as_superbox(i)
                    .ok_or(Error::JumbfBoxNotFound)?;
                let desc_box = sbox.desc_box();

                if desc_box.uuid() == CAI_CLAIM_UUID {
                    claim_box_cnt += 1;
                }

                if claim_box_cnt > 1 {
                    log_item!("JUMBF", "c2pa multiple claim boxes found", "from_jumbf")
                        .validation_status(validation_status::CLAIM_MULTIPLE)
                        .failure_no_throw(
                            validation_log,
                            Error::InvalidClaim(InvalidClaimError::C2paMultipleClaimBoxes),
                        );

                    return Err(Error::InvalidClaim(
                        InvalidClaimError::C2paMultipleClaimBoxes,
                    ));
                }

                let (box_label, _instance) =
                    Claim::box_name_label_instance(desc_box.label().as_ref());
                match box_label.as_ref() {
                    ASSERTIONS => box_order.push(ASSERTIONS),
                    CLAIM => box_order.push(CLAIM),
                    SIGNATURE => box_order.push(SIGNATURE),
                    CREDENTIALS => box_order.push(CREDENTIALS),
                    DATABOXES => box_order.push(DATABOXES),
                    _ => {
                        log_item!("JUMBF", "unrecognized manifest box", "from_jumbf")
                            .validation_status(validation_status::CLAIM_MULTIPLE)
                            .failure(
                                validation_log,
                                Error::InvalidClaim(InvalidClaimError::ClaimBoxData),
                            )?;
                    }
                }
            }

            let is_update_manifest = cai_store_desc_box.uuid() == CAI_UPDATE_MANIFEST_UUID;

            // get map of boxes in this manifest
            let manifest_boxes = Store::manifest_map(cai_store_box)?;

            // retrieve the claim & validate
            let claim_superbox = manifest_boxes
                .get(CAI_CLAIM_UUID)
                .ok_or(Error::InvalidClaim(
                    InvalidClaimError::ClaimSuperboxNotFound,
                ))?
                .sbox;
            let claim_desc_box = manifest_boxes
                .get(CAI_CLAIM_UUID)
                .ok_or(Error::InvalidClaim(
                    InvalidClaimError::ClaimDescriptionBoxNotFound,
                ))?
                .desc_box;

            // check if version is supported
            let claim_box_ver = claim_desc_box.label();
            if !Self::check_label_version(&Claim::build_version_support(), &claim_box_ver) {
                return Err(Error::InvalidClaim(InvalidClaimError::ClaimVersionTooNew));
            }

            // check box contents
            if claim_desc_box.uuid() == CAI_CLAIM_UUID {
                // must be have only one claim
                if claim_superbox.data_box_count() > 1 {
                    return Err(Error::InvalidClaim(InvalidClaimError::DuplicateClaimBox {
                        label: claim_desc_box.label(),
                    }));
                }
                // better be, but just in case...

                let cbor_box = match claim_superbox.data_box_as_cbor_box(0) {
                    Some(c) => c,
                    None => {
                        // check for old claims for reporting
                        match claim_superbox.data_box_as_json_box(0) {
                            Some(_c) => {
                                log_item!("JUMBF", "error loading claim data", "from_jumbf")
                                    .failure_no_throw(validation_log, Error::PrereleaseError);

                                return Err(Error::PrereleaseError);
                            }
                            None => {
                                log_item!("JUMBF", "error loading claim data", "from_jumbf")
                                    .failure_no_throw(
                                        validation_log,
                                        Error::InvalidClaim(InvalidClaimError::ClaimBoxData),
                                    );

                                return Err(Error::InvalidClaim(InvalidClaimError::ClaimBoxData));
                            }
                        }
                    }
                };

                if cbor_box.box_uuid() != JUMBF_CBOR_UUID {
                    return Err(Error::InvalidClaim(
                        InvalidClaimError::ClaimDescriptionBoxInvalid,
                    ));
                }
            }

            // retrieve the signature
            let sig_superbox = manifest_boxes
                .get(CAI_SIGNATURE_UUID)
                .ok_or(Error::InvalidClaim(
                    InvalidClaimError::ClaimSignatureBoxNotFound,
                ))?
                .sbox;
            let sig_desc_box = manifest_boxes
                .get(CAI_SIGNATURE_UUID)
                .ok_or(Error::InvalidClaim(
                    InvalidClaimError::ClaimSignatureDescriptionBoxNotFound,
                ))?
                .desc_box;

            // check box contents
            if sig_desc_box.uuid() == CAI_SIGNATURE_UUID {
                // better be, but just in case...
                let sig_box = sig_superbox
                    .data_box_as_cbor_box(0)
                    .ok_or(Error::JumbfBoxNotFound)?;
                if sig_box.box_uuid() != JUMBF_CBOR_UUID {
                    return Err(Error::InvalidClaim(
                        InvalidClaimError::ClaimSignatureDescriptionBoxInvalid,
                    ));
                }
            }
            // save signature to be validated on load
            let sig_data = sig_superbox
                .data_box_as_cbor_box(0)
                .ok_or(Error::JumbfBoxNotFound)?;

            // Create a new Claim object from jumbf data after validations
            let cbor_box = claim_superbox
                .data_box_as_cbor_box(0)
                .ok_or(Error::JumbfBoxNotFound)?;
            let mut claim = Claim::from_data(&cai_store_desc_box.label(), cbor_box.cbor())
                .map_err(|e| {
                    log_item!(CLAIM, "CLAIM CBOR could not be decoded", "from_jumbf")
                        .validation_status(CLAIM_MALFORMED)
                        .failure_as_err(validation_log, e)
                })?;

            // the claim must have an algorithm to be able to process internal hashes
            if claim.alg_raw().is_none() {
                return Err(log_item!(
                    claim.label().to_owned(),
                    "no hashing algorithm found for claim",
                    "from_jumbf"
                )
                .validation_status(ALGORITHM_UNSUPPORTED)
                .failure_as_err(validation_log, Error::UnknownAlgorithm));
            }

            // make sure box version label match the read Claim
            if claim.version() > 1 {
                match labels::version(&claim_box_ver) {
                    Some(v) if claim.version() >= v => (),
                    _ => return Err(Error::InvalidClaim(InvalidClaimError::ClaimBoxVersion)),
                }
            }

            // set the  type of manifest
            claim.set_update_manifest(is_update_manifest);

            // set order to process JUMBF boxes
            claim.set_box_order(box_order);

            // retrieve & set signature for each claim
            claim.set_signature_val(sig_data.cbor().clone()); // load the stored signature

            // retrieve the assertion store
            let assertion_store_box = manifest_boxes
                .get(CAI_ASSERTION_STORE_UUID)
                .ok_or(Error::InvalidClaim(
                    InvalidClaimError::AssertionStoreSuperboxNotFound,
                ))?
                .sbox;

            let num_assertions = assertion_store_box.data_box_count();

            // loop over all assertions in assertion store...
            let mut check_for_legacy_assertion = true;
            for idx in 0..num_assertions {
                let assertion_box = assertion_store_box
                    .data_box_as_superbox(idx)
                    .ok_or(Error::JumbfBoxNotFound)?;
                let assertion_desc_box = assertion_box.desc_box();

                // Add assertions to claim after validation
                let label = assertion_desc_box.label();
                match Store::get_assertion_from_jumbf_store(
                    &claim,
                    assertion_box,
                    &label,
                    check_for_legacy_assertion,
                    validation_log,
                ) {
                    Ok(assertion) => {
                        claim.put_assertion_store(assertion); // restore assertion data to claim
                        check_for_legacy_assertion = false; // only need to check once
                    }
                    Err(e) => {
                        // if this is an old manifest always return
                        if std::mem::discriminant(&e)
                            == std::mem::discriminant(&Error::PrereleaseError)
                        {
                            log_item!("JUMBF", "error loading assertion", "from_jumbf")
                                .failure_no_throw(validation_log, e);

                            return Err(Error::PrereleaseError);
                        }
                        return Err(e);
                    }
                }
            }

            // load vc_store if available
            if let Some(mi) = manifest_boxes.get(CAI_VERIFIABLE_CREDENTIALS_STORE_UUID) {
                let vc_store = mi.sbox;
                let num_vcs = vc_store.data_box_count();

                // VC stores should not be in a 2.x claim
                if claim.version() > 1 {
                    return Err(Error::InvalidClaim(InvalidClaimError::UnsupportedFeature(
                        "Verifiable Credentials Store > v1 claim".to_string(),
                    )));
                }

                for idx in 0..num_vcs {
                    let vc_box = vc_store
                        .data_box_as_superbox(idx)
                        .ok_or(Error::JumbfBoxNotFound)?;
                    let vc_json = vc_box
                        .data_box_as_json_box(0)
                        .ok_or(Error::JumbfBoxNotFound)?;
                    let vc_desc_box = vc_box.desc_box();
                    let _id = vc_desc_box.label();

                    let json_str = String::from_utf8(vc_json.json().to_vec())
                        .map_err(|_| InvalidClaimError::VerifiableCredentialStoreInvalid)?;

                    let salt = vc_desc_box.get_salt();

                    claim.put_verifiable_credential(&json_str, salt)?;
                }
            }

            // load databox store if available
            if let Some(mi) = manifest_boxes.get(CAI_DATABOXES_STORE_UUID) {
                let databox_store = mi.sbox;
                let num_databoxes = databox_store.data_box_count();

                for idx in 0..num_databoxes {
                    let db_box = databox_store
                        .data_box_as_superbox(idx)
                        .ok_or(Error::JumbfBoxNotFound)?;
                    let db_cbor = db_box
                        .data_box_as_cbor_box(0)
                        .ok_or(Error::JumbfBoxNotFound)?;
                    let db_desc_box = db_box.desc_box();
                    let label = db_desc_box.label();

                    let salt = db_desc_box.get_salt();

                    claim.put_databox(&label, db_cbor.cbor(), salt)?;
                }
            }

            // save the hash of the loaded manifest for ingredient validation
            // and the signature box for Ingredient_v3
            store.manifest_box_hash_cache.insert(
                claim.label().to_owned(),
                (
                    Store::calc_manifest_box_hash(&claim, None, claim.alg())?,
                    Claim::calc_sig_box_hash(&claim, claim.alg())?,
                ),
            );

            // add claim to store
            store.insert_restored_claim(cai_store_desc_box.label(), claim);
        }

        Ok(store)
    }

    // Get the store label from jumbf path
    pub fn manifest_label_from_path(claim_path: &str) -> String {
        if let Some(s) = jumbf::labels::manifest_label_from_uri(claim_path) {
            s
        } else {
            claim_path.to_owned()
        }
    }

    // wake the ingredients and validate
    fn ingredient_checks(
        store: &Store,
        claim: &Claim,
        svi: &StoreValidationInfo,
        asset_data: &mut ClaimAssetData<'_>,
        validation_log: &mut StatusTracker,
    ) -> Result<()> {
        // walk the ingredients
        for i in claim.ingredient_assertions() {
            // allow for zero out ingredient assertions
            if is_zero(i.assertion().data()) {
                continue;
            }

            let ingredient_assertion = Ingredient::from_assertion(i.assertion()).map_err(|e| {
                log_item!(
                    i.label().clone(),
                    "ingredient assertion could not be parsed",
                    "ingredient_checks"
                )
                .validation_status(validation_status::ASSERTION_INGREDIENT_MALFORMED)
                .failure_as_err(validation_log, e)
            })?;

            // we don't care about InputTo ingredients
            if ingredient_assertion.relationship == Relationship::InputTo {
                continue;
            }

            validation_log
                .push_ingredient_uri(jumbf::labels::to_assertion_uri(claim.label(), &i.label()));

            // is this an ingredient
            if let Some(c2pa_manifest) = ingredient_assertion.c2pa_manifest() {
                // if this is a v3 ingredient then it must have validation report indicating it was validated
                if let Some(ingredient_version) = ingredient_assertion.version() {
                    if ingredient_version >= 3 && ingredient_assertion.validation_results.is_none()
                    {
                        log_item!(
                            i.label().clone(),
                            "ingredient V3 must have validation results",
                            "ingredient_checks"
                        )
                        .validation_status(validation_status::ASSERTION_INGREDIENT_MALFORMED)
                        .failure(
                            validation_log,
                            Error::HashMismatch(
                                "ingredient V3 missing validation status".to_string(),
                            ),
                        )?;
                    }
                }

                let label = Store::manifest_label_from_path(&c2pa_manifest.url());

                if let Some(ingredient) = store.get_claim(&label) {
                    let alg = match c2pa_manifest.alg() {
                        Some(a) => a,
                        None => ingredient.alg().to_owned(),
                    };

                    // are we evaluating a 2.x manifest, then use those rule
                    let ingredient_version = ingredient.version();
                    let has_redactions = svi.redactions.iter().any(|r| r.contains(&label));

                    // allow the extra ingredient trust checks
                    // these checks are to prevent the trust spoofing
                    let check_ingredient_trust: bool =
                        crate::settings::get_settings_value("verify.check_ingredient_trust")?;

                    // get the 1.1-1.2 box hash
                    let ingredient_hashes = store.get_manifest_box_hashes(ingredient);

                    // since no redactions we can try manifest match method
                    let mut pre_v1_3_hash = false;
                    let manifests_match = if !has_redactions {
                        // test for 1.1 hash then 1.0 version
                        if !vec_compare(&c2pa_manifest.hash(), &ingredient_hashes.manifest_box_hash)
                        {
                            // try legacy hash
                            pre_v1_3_hash = true;
                            verify_by_alg(&alg, &c2pa_manifest.hash(), &ingredient.data()?, None)
                        } else {
                            true
                        }
                    } else {
                        false
                    };

                    // since the manifest hashes are equal we can short circuit the rest of the validation
                    // we can only do this for post 1.3 Claims since manfiest box hashing was not available
                    if manifests_match && !pre_v1_3_hash {
                        log_item!(
                            c2pa_manifest.url(),
                            "ingredient hash matched",
                            "ingredient_checks"
                        )
                        .validation_status(validation_status::INGREDIENT_MANIFEST_VALIDATED)
                        .success(validation_log);
                    }

                    // if mismatch is not because of a redaction this is a hard error
                    if !manifests_match && !has_redactions {
                        log_item!(
                            c2pa_manifest.url(),
                            "ingredient hash incorrect",
                            "ingredient_checks"
                        )
                        .validation_status(validation_status::INGREDIENT_MANIFEST_MISMATCH)
                        .failure(
                            validation_log,
                            Error::HashMismatch(
                                "ingredient hash does not match found ingredient".to_string(),
                            ),
                        )?;
                        return Err(Error::HashMismatch(
                            "ingredient hash does not match found ingredient".to_string(),
                        )); // hard stop regardless of StatusTracker mode
                    }

                    // if manifest hash did not match and this is a V2 or greater claim then we
                    // must try the signature validation method before proceeding
                    if !manifests_match && ingredient_version > 1 {
                        let claim_signature =
                            ingredient_assertion.signature().ok_or_else(|| {
                                log_item!(
                                    c2pa_manifest.url(),
                                    "ingredient claimSignature missing",
                                    "ingredient_checks"
                                )
                                .validation_status(
                                    validation_status::INGREDIENT_CLAIM_SIGNATURE_MISSING,
                                )
                                .failure_as_err(
                                    validation_log,
                                    Error::HashMismatch(
                                        "ingredient claimSignature missing".to_string(),
                                    ),
                                )
                            })?;

                        // compare the signature box hashes
                        if vec_compare(
                            &claim_signature.hash(),
                            &ingredient_hashes.signature_box_hash,
                        ) {
                            log_item!(
                                c2pa_manifest.url(),
                                "ingredient claimSignature validated",
                                "ingredient_checks"
                            )
                            .validation_status(
                                validation_status::INGREDIENT_CLAIM_SIGNATURE_VALIDATED,
                            )
                            .informational(validation_log);
                        } else {
                            log_item!(
                                c2pa_manifest.url(),
                                "ingredient claimSignature mismatch",
                                "ingredient_checks"
                            )
                            .validation_status(
                                validation_status::INGREDIENT_CLAIM_SIGNATURE_MISMATCH,
                            )
                            .failure(
                                validation_log,
                                Error::HashMismatch(
                                    "ingredient claimSignature mismatch".to_string(),
                                ),
                            )?;
                            return Err(Error::HashMismatch(
                                "ingredient signature box hash does not match found ingredient"
                                    .to_string(),
                            )); // hard stop regardless of StatusTracker mode
                        }
                    }

                    // if this ingredient is the hash binding claim (update manifest)
                    // then we have to check the binding here
                    if ingredient.label() == svi.binding_claim {
                        Claim::verify_hash_binding(ingredient, asset_data, svi, validation_log)?;
                    }

                    // if manifest hash did not match we continue on to do a full claim validation
                    if !manifests_match {
                        Claim::verify_claim(
                            ingredient,
                            asset_data,
                            svi,
                            check_ingredient_trust,
                            &store.ctp,
                            validation_log,
                        )?;
                    }

                    // recurse nested ingredients
                    Store::ingredient_checks(store, ingredient, svi, asset_data, validation_log)?;
                } else {
                    log_item!(label.clone(), "ingredient not found", "ingredient_checks")
                        .validation_status(validation_status::INGREDIENT_MANIFEST_MISSING)
                        .failure(
                            validation_log,
                            Error::ClaimVerification(format!("ingredient: {label} is missing")),
                        )?;
                }
            } else {
                let title = ingredient_assertion.title.unwrap_or("no title".into());
                let description = format!("{title}: ingredient does not have provenance");
                log_item!(
                    jumbf::labels::to_assertion_uri(claim.label(), &i.label()),
                    description,
                    "ingredient_checks"
                )
                .validation_status(validation_status::INGREDIENT_PROVENANCE_UNKNOWN)
                .informational(validation_log);
            }
            validation_log.pop_ingredient_uri();
        }

        Ok(())
    }

    // wake the ingredients and validate
    #[cfg_attr(target_arch = "wasm32", async_recursion(?Send))]
    #[cfg_attr(not(target_arch = "wasm32"), async_recursion)]
    async fn ingredient_checks_async(
        store: &Store,
        claim: &Claim,
        svi: &StoreValidationInfo,
        asset_data: &mut ClaimAssetData<'_>,
        validation_log: &mut StatusTracker,
    ) -> Result<()> {
        // walk the ingredients
        for i in claim.ingredient_assertions() {
            let ingredient_assertion = Ingredient::from_assertion(i.assertion())?;

            validation_log
                .push_ingredient_uri(jumbf::labels::to_assertion_uri(claim.label(), &i.label()));

            // is this an ingredient
            if let Some(c2pa_manifest) = ingredient_assertion.c2pa_manifest() {
                let label = Store::manifest_label_from_path(&c2pa_manifest.url());

                if let Some(ingredient) = store.get_claim(&label) {
                    let alg = match c2pa_manifest.alg() {
                        Some(a) => a,
                        None => ingredient.alg().to_owned(),
                    };

                    // get the 1.1-1.2 box hash
                    let box_hash = store.get_manifest_box_hashes(ingredient).manifest_box_hash;

                    // test for 1.1 hash then 1.0 version
                    if !vec_compare(&c2pa_manifest.hash(), &box_hash)
                        && !verify_by_alg(&alg, &c2pa_manifest.hash(), &ingredient.data()?, None)
                    {
                        log_item!(
                            c2pa_manifest.url(),
                            "ingredient hash incorrect",
                            "ingredient_checks_async"
                        )
                        .validation_status(validation_status::INGREDIENT_HASHEDURI_MISMATCH)
                        .failure(
                            validation_log,
                            Error::HashMismatch(
                                "ingredient hash does not match found ingredient".to_string(),
                            ),
                        )?;
                    }

                    let check_ingredient_trust: bool =
                        get_settings_value("verify.check_ingredient_trust")?;

                    // verify the ingredient claim
                    Claim::verify_claim_async(
                        ingredient,
                        asset_data,
                        svi,
                        check_ingredient_trust,
                        &store.ctp,
                        validation_log,
                    )
                    .await?;

                    // recurse nested ingredients
                    Store::ingredient_checks_async(
                        store,
                        ingredient,
                        svi,
                        asset_data,
                        validation_log,
                    )
                    .await?;
                } else {
                    log_item!(
                        c2pa_manifest.url(),
                        "ingredient not found",
                        "ingredient_checks_async"
                    )
                    .validation_status(validation_status::CLAIM_MISSING)
                    .failure(
                        validation_log,
                        Error::ClaimVerification(format!("ingredient: {label} is missing")),
                    )?;
                }
            }
            validation_log.pop_ingredient_uri();
        }

        Ok(())
    }

    fn get_store_validation_info<'a>(
        &'a self,
        claim: &'a Claim,
        asset_data: &mut ClaimAssetData<'_>,
        validation_log: &mut StatusTracker,
    ) -> Result<StoreValidationInfo<'a>> {
        let mut svi = StoreValidationInfo::default();
        Store::get_claim_referenced_manifests(claim, self, &mut svi, true, validation_log)?;

        // find the manifest with the hash binding
        svi.binding_claim = self.get_hash_binding_manifest(claim).ok_or_else(|| {
            log_item!(
                claim.label().to_owned(),
                "could not find manifest with hard binding",
                "get_store_validation_info"
            )
            .validation_status(validation_status::HARD_BINDINGS_MISSING)
            .failure_as_err(validation_log, Error::ClaimMissingHardBinding)
        })?;

        // save the update manifest label if it exists
        if claim.update_manifest() {
            svi.update_manifest_label = Some(claim.label().to_owned());
        }

        // get the manifest offset position
        let locations = match asset_data {
            #[cfg(feature = "file_io")]
            ClaimAssetData::Path(path) => {
                let format = get_supported_file_extension(path).ok_or(Error::UnsupportedType)?;
                let mut reader = std::fs::File::open(path)?;

                object_locations_from_stream(&format, &mut reader)
            }
            ClaimAssetData::Bytes(items, typ) => {
                let format = typ.to_owned();
                let mut reader = Cursor::new(items);

                object_locations_from_stream(&format, &mut reader)
            }
            ClaimAssetData::Stream(reader, typ) => {
                let format = typ.to_owned();
                object_locations_from_stream(&format, reader)
            }
            ClaimAssetData::StreamFragment(reader, _read1, typ) => {
                let format = typ.to_owned();
                object_locations_from_stream(&format, reader)
            }
            #[cfg(feature = "file_io")]
            ClaimAssetData::StreamFragments(reader, _path_bufs, typ) => {
                let format = typ.to_owned();
                object_locations_from_stream(&format, reader)
            }
        };

        if let Ok(locations) = locations {
            if let Some(manifest_loc) = locations
                .iter()
                .find(|o| o.htype == HashBlockObjectType::Cai)
            {
                svi.manifest_store_range = Some(HashRange::new(
                    manifest_loc.offset as u64,
                    manifest_loc.length as u64,
                ));
            }
        }

        // get the timestamp assertions
        for found_claim in svi.manifest_map.values() {
            let timestamp_assertions = found_claim.timestamp_assertions();
            for ta in timestamp_assertions {
                let timestamp_assertion =
                    TimeStamp::from_assertion(ta.assertion()).map_err(|_e| {
                        log_item!(
                            ta.label(),
                            "could not parse timestamp assertion",
                            "get_claim_referenced_manifests"
                        )
                        .validation_status(validation_status::ASSERTION_TIMESTAMP_MALFORMED)
                        .failure_as_err(
                            validation_log,
                            Error::OtherError("timestamp assertion malformed".into()),
                        )
                    })?;

                // save the valid timestamps stored in the StoreValidationInfo
                for (referenced_claim, time_stamp_token) in timestamp_assertion.as_ref() {
                    if let Some(rc) = svi.manifest_map.get(referenced_claim) {
                        if let Ok(tst_info) = verify_time_stamp(
                            time_stamp_token,
                            rc.signature_val(),
                            &self.ctp,
                            validation_log,
                        ) {
                            svi.timestamps.insert(rc.label().to_owned(), tst_info);
                            continue;
                        }
                    }
                    log_item!(
                        to_manifest_uri(referenced_claim),
                        "could not validate timestamp assertion",
                        "get_claim_referenced_manifests"
                    )
                    .validation_status(validation_status::ASSERTION_TIMESTAMP_MALFORMED)
                    .failure(
                        validation_log,
                        Error::OtherError("timestamp assertion malformed".into()),
                    )?;
                }
            }

            // get the certificate status assertions
            let certificate_status_assertions = found_claim.certificate_status_assertions();
            for csa in certificate_status_assertions {
                let certificate_status_assertion =
                    CertificateStatus::from_assertion(csa.assertion())?;

                // save the ocsp_ders stored in the StoreValidationInfo
                for ocsp_der in certificate_status_assertion.as_ref() {
                    if let Ok(response) =
                        OcspResponse::from_der_checked(ocsp_der, None, validation_log)
                    {
                        let ocsp_ders = svi
                            .certificate_statuses
                            .entry(response.certificate_serial_num)
                            .or_insert(Vec::new());
                        ocsp_ders.push(response.ocsp_der);
                    }
                }
            }
        }

        // get the certificate status assertions
        let certificate_status_assertions = found_claim.certificate_status_assertions();
        for csa in certificate_status_assertions {
            let certificate_status_assertion = CertificateStatus::from_assertion(csa.assertion())?;

            // save the ocsp_ders stored in the StoreValidationInfo
            for ocsp_der in certificate_status_assertion.as_ref() {
                if let Ok(response) = OcspResponse::from_der_checked(ocsp_der, None, validation_log)
                {
                    let ocsp_ders = svi
                        .certificate_statuses
                        .entry(response.certificate_serial_num)
                        .or_insert(Vec::new());
                    ocsp_ders.push(response.ocsp_der);
                }
            }
        }

        Ok(svi)
    }

    /// Verify Store
    /// store: Store to validate
    /// xmp_str: String containing entire XMP block of the asset
    /// asset_bytes: bytes of the asset to be verified
    /// validation_log: If present all found errors are logged and returned, other wise first error causes exit and is returned
    #[async_generic]
    pub fn verify_store(
        store: &Store,
        asset_data: &mut ClaimAssetData<'_>,
        validation_log: &mut StatusTracker,
    ) -> Result<()> {
        let claim = match store.provenance_claim() {
            Some(c) => c,
            None => {
                log_item!("Unknown", "could not find active manifest", "verify_store")
                    .validation_status(validation_status::CLAIM_MISSING)
                    .failure_no_throw(validation_log, Error::ProvenanceMissing);

                return Err(Error::ProvenanceMissing);
            }
        };

        // get info needed to complete validation
        let svi = store.get_store_validation_info(claim, asset_data, validation_log)?;

        if _sync {
            // verify the provenance claim
            Claim::verify_claim(claim, asset_data, &svi, true, &store.ctp, validation_log)?;

            Store::ingredient_checks(store, claim, &svi, asset_data, validation_log)?;
        } else {
            Claim::verify_claim_async(claim, asset_data, &svi, true, &store.ctp, validation_log)
                .await?;

            Store::ingredient_checks_async(store, claim, &svi, asset_data, validation_log).await?;
        }

        Ok(())
    }

    // generate a list of AssetHashes based on the location of objects in the file
    #[cfg(all(feature = "v1_api", feature = "file_io"))]
    fn generate_data_hashes(
        asset_path: &Path,
        alg: &str,
        block_locations: &mut Vec<HashObjectPositions>,
        calc_hashes: bool,
    ) -> Result<Vec<DataHash>> {
        let mut file = std::fs::File::open(asset_path)?;
        Self::generate_data_hashes_for_stream(&mut file, alg, block_locations, calc_hashes)
    }

    // generate a list of AssetHashes based on the location of objects in the stream
    fn generate_data_hashes_for_stream<R>(
        stream: &mut R,
        alg: &str,
        block_locations: &mut Vec<HashObjectPositions>,
        calc_hashes: bool,
    ) -> Result<Vec<DataHash>>
    where
        R: Read + Seek + ?Sized,
    {
        if block_locations.is_empty() {
            let out: Vec<DataHash> = vec![];
            return Ok(out);
        }

        let stream_len = stream_len(stream)?;
        stream.rewind()?;

        let mut hashes: Vec<DataHash> = Vec::new();

        // sort blocks by offset
        block_locations.sort_by(|a, b| a.offset.cmp(&b.offset));

        // generate default data hash that excludes jumbf block
        // find the first jumbf block (ours are always in order)
        // find the first block after the jumbf blocks
        let mut block_start: usize = 0;
        let mut block_end: usize = 0;
        let mut found_jumbf = false;
        for item in block_locations {
            // find start of jumbf
            if !found_jumbf && item.htype == HashBlockObjectType::Cai {
                block_start = item.offset;
                found_jumbf = true;
            }

            // find start of block after jumbf blocks
            if found_jumbf && item.htype == HashBlockObjectType::Cai {
                block_end = item.offset + item.length;
            }
        }

        if found_jumbf {
            // add exclusion hash for bytes before and after jumbf
            let mut dh = DataHash::new("jumbf manifest", alg);

            if calc_hashes {
                if block_end > block_start && (block_end as u64) <= stream_len {
                    dh.add_exclusion(HashRange::new(
                        block_start as u64,
                        (block_end - block_start) as u64,
                    ));
                }

                // this check is only valid on the final sized asset
                //
                // a case may occur where there is no existing manifest in the stream and the
                // asset handler creates a placeholder beyond the length of the stream
                if block_end as u64 > stream_len + (block_end - block_start) as u64 {
                    return Err(Error::BadParam(
                        "data hash exclusions out of range".to_string(),
                    ));
                }

                dh.gen_hash_from_stream(stream)?;
            } else {
                if block_end > block_start {
                    dh.add_exclusion(HashRange::new(
                        block_start as u64,
                        (block_end - block_start) as u64,
                    ));
                }

                match alg {
                    "sha256" => dh.set_hash([0u8; 32].to_vec()),
                    "sha384" => dh.set_hash([0u8; 48].to_vec()),
                    "sha512" => dh.set_hash([0u8; 64].to_vec()),
                    _ => return Err(Error::UnsupportedType),
                }
            }
            hashes.push(dh);
        }

        Ok(hashes)
    }

    fn generate_bmff_data_hash_for_stream(
        asset_stream: &mut dyn CAIRead,
        alg: &str,
    ) -> Result<BmffHash> {
        // The spec has mandatory BMFF exclusion ranges for certain atoms.
        // The function makes sure those are included.

        let mut dh = BmffHash::new("jumbf manifest", alg, None);
        let exclusions = dh.exclusions_mut();

        // jumbf exclusion
        let mut uuid = ExclusionsMap::new("/uuid".to_owned());
        let data = DataMap {
            offset: 8,
            value: vec![
                216, 254, 195, 214, 27, 14, 72, 60, 146, 151, 88, 40, 135, 126, 196, 129,
            ], // C2PA identifier
        };
        let data_vec = vec![data];
        uuid.data = Some(data_vec);
        exclusions.push(uuid);

        // ftyp exclusion
        let ftyp = ExclusionsMap::new("/ftyp".to_owned());
        exclusions.push(ftyp);

        // /mfra/ exclusion
        let mfra = ExclusionsMap::new("/mfra".to_owned());
        exclusions.push(mfra);

        /*  no longer mandatory
        // meta/iloc exclusion
        let iloc = ExclusionsMap::new("/meta/iloc".to_owned());
        exclusions.push(iloc);

        // /mfra/tfra exclusion
        let tfra = ExclusionsMap::new("/mfra/tfra".to_owned());
        exclusions.push(tfra);

        // /moov/trak/mdia/minf/stbl/stco exclusion
        let mut stco = ExclusionsMap::new("/moov/trak/mdia/minf/stbl/stco".to_owned());
        let subset_stco = SubsetMap {
            offset: 16,
            length: 0,
        };
        let subset_stco_vec = vec![subset_stco];
        stco.subset = Some(subset_stco_vec);
        exclusions.push(stco);

        // /moov/trak/mdia/minf/stbl/co64 exclusion
        let mut co64 = ExclusionsMap::new("/moov/trak/mdia/minf/stbl/co64".to_owned());
        let subset_co64 = SubsetMap {
            offset: 16,
            length: 0,
        };
        let subset_co64_vec = vec![subset_co64];
        co64.subset = Some(subset_co64_vec);
        exclusions.push(co64);

        // /moof/traf/tfhd exclusion
        let mut tfhd = ExclusionsMap::new("/moof/traf/tfhd".to_owned());
        let subset_tfhd = SubsetMap {
            offset: 16,
            length: 8,
        };
        let subset_tfhd_vec = vec![subset_tfhd];
        tfhd.subset = Some(subset_tfhd_vec);
        tfhd.flags = Some(ByteBuf::from([1, 0, 0]));
        exclusions.push(tfhd);

        // /moof/traf/trun exclusion
        let mut trun = ExclusionsMap::new("/moof/traf/trun".to_owned());
        let subset_trun = SubsetMap {
            offset: 16,
            length: 4,
        };
        let subset_trun_vec = vec![subset_trun];
        trun.subset = Some(subset_trun_vec);
        trun.flags = Some(ByteBuf::from([1, 0, 0]));
        exclusions.push(trun);
        */

        // enable flat flat files with Merkle trees if desired
        // we do this here because the UUID boxes must be in place
        // for the later hash generation
        if let Ok(Some(merkle_chunk_size)) =
            get_settings_value::<Option<usize>>("core.merkle_tree_chunk_size_in_kb")
        {
            // mdat boxes are excluded when using Merkle hashing
            let mut mdat = ExclusionsMap::new("/mdat".to_owned());
            let subset_mdat = SubsetMap {
                offset: 16,
                length: 0,
            };
            let subset_mdat_vec = vec![subset_mdat];
            mdat.subset = Some(subset_mdat_vec);
            exclusions.push(mdat);

            // get the merkle hashes for the mdat boxes
            let boxes = read_bmff_c2pa_boxes(asset_stream)?;
            let mut mdat_boxes = boxes.box_infos.clone();
            mdat_boxes.retain(|b| b.path == "mdat");

            let mut merkle_maps = Vec::new();
            let mut uuid_boxes = Vec::new();

            for (index, mdat_box) in mdat_boxes.iter().enumerate() {
                let fixed_block_size = if merkle_chunk_size > 0 {
                    Some(1024 * merkle_chunk_size as u64)
                } else {
                    None
                };

                let mut merkle_map = MerkleMap {
                    unique_id: 0,
                    local_id: index,
                    count: 0,
                    alg: Some(alg.to_string()),
                    init_hash: None,
                    hashes: VecByteBuf(Vec::new()),
                    fixed_block_size,
                    variable_block_sizes: None,
                };

                // build list of ordered UUID merkle boxes
                let mut current_uuid_boxes =
                    dh.create_merkle_map_for_mdat_box(asset_stream, mdat_box, &mut merkle_map)?;
                uuid_boxes.append(&mut current_uuid_boxes);

                merkle_maps.push(merkle_map);
            }

            if merkle_maps.is_empty() {
                return Err(Error::BadParam("No mdat boxes found".to_string()));
            }

            dh.merkle = Some(merkle_maps);
            if !uuid_boxes.is_empty() {
                dh.merkle_uuid_boxes = Some(uuid_boxes.into_iter().flatten().collect::<Vec<u8>>());

                // calculate the insertion point for the UUID boxes after the last mdat box
                let last_mdat_box = mdat_boxes
                    .last()
                    .ok_or(Error::BadParam("No mdat boxes found".to_string()))?;
                dh.merkle_uuid_boxes_insertion_point = last_mdat_box.end();

                // if there are existing Merkle UUID boxes we want to overwrite those
                if let Some(last_uuid_box) = boxes.bmff_merkle_box_infos.last() {
                    dh.merkle_replacement_range = last_mdat_box.end() - last_uuid_box.end();
                }
            }
        }

        // fill in temporary hash
        match alg {
            "sha256" => dh.set_hash([0u8; 32].to_vec()),
            "sha384" => dh.set_hash([0u8; 48].to_vec()),
            "sha512" => dh.set_hash([0u8; 64].to_vec()),
            _ => return Err(Error::UnsupportedType),
        }

        Ok(dh)
    }

    // move or copy data from source to dest
    #[cfg(all(feature = "v1_api", feature = "file_io"))]
    fn move_or_copy(source: &Path, dest: &Path) -> Result<()> {
        // copy temp file to asset
        std::fs::rename(source, dest)
            // if rename fails, try to copy in case we are on different volumes or output does not exist
            .or_else(|_| std::fs::copy(source, dest).and(Ok(())))
            .map_err(Error::IoError)
    }

    // copy output and possibly the external manifest to final destination
    #[cfg(all(feature = "v1_api", feature = "file_io"))]
    fn copy_c2pa_to_output(source: &Path, dest: &Path, remote_type: RemoteManifest) -> Result<()> {
        match remote_type {
            RemoteManifest::NoRemote => Store::move_or_copy(source, dest)?,
            RemoteManifest::SideCar
            | RemoteManifest::Remote(_)
            | RemoteManifest::EmbedWithRemote(_) => {
                // make correct path names
                let source_asset = source;
                let source_cai = source_asset.with_extension(MANIFEST_STORE_EXT);
                let dest_cai = dest.with_extension(MANIFEST_STORE_EXT);

                Store::move_or_copy(&source_cai, &dest_cai)?; // copy manifest
                Store::move_or_copy(source_asset, dest)?; // copy asset
            }
        }
        Ok(())
    }

    /// This function is used to pre-generate a manifest with place holders for the final
    /// DataHash and Manifest Signature.  The DataHash will reserve space for at least 10
    /// Exclusion ranges.  The Signature box reserved size is based on the size required by
    /// the Signer you plan to use.  This function is not needed when using Box Hash. This function is used
    /// in conjunction with `get_data_hashed_embeddable_manifest`.  The manifest returned
    /// from `get_data_hashed_embeddable_manifest` will have a size that matches this function.
    pub fn get_data_hashed_manifest_placeholder(
        &mut self,
        reserve_size: usize,
        format: &str,
    ) -> Result<Vec<u8>> {
        let pc = self.provenance_claim_mut().ok_or(Error::ClaimEncoding)?;

        // if user did not supply a hash
        if pc.hash_assertions().is_empty() {
            // create placeholder DataHash large enough for 10 Exclusions
            let mut ph = DataHash::new("jumbf manifest", pc.alg());
            for _ in 0..10 {
                ph.add_exclusion(HashRange::new(0u64, 2u64));
            }
            let data = vec![1u8, 2, 3, 4, 5, 6, 7, 8, 9, 10];
            let mut stream = Cursor::new(data);
            ph.gen_hash_from_stream(&mut stream)?;

            pc.add_assertion_with_salt(&ph, &DefaultSalt::default())?;
        }

        let jumbf_bytes = self.to_jumbf_internal(reserve_size)?;

        let composed = Self::get_composed_manifest(&jumbf_bytes, format)?;

        Ok(composed)
    }

    fn prep_embeddable_store(
        &mut self,
        reserve_size: usize,
        dh: &DataHash,
        asset_reader: Option<&mut dyn CAIRead>,
    ) -> Result<Vec<u8>> {
        let pc = self.provenance_claim_mut().ok_or(Error::ClaimEncoding)?;

        // make sure there are data hashes present before generating
        if pc.hash_assertions().is_empty() {
            return Err(Error::BadParam(
                "Claim must have hash binding assertion".to_string(),
            ));
        }

        // don't allow BMFF assertions to be present
        if !pc.bmff_hash_assertions().is_empty() {
            return Err(Error::BadParam(
                "BMFF assertions not supported in embeddable manifests".to_string(),
            ));
        }

        let mut adjusted_dh = DataHash::new("jumbf manifest", pc.alg());
        adjusted_dh.exclusions.clone_from(&dh.exclusions);
        adjusted_dh.hash.clone_from(&dh.hash);

        if let Some(reader) = asset_reader {
            // calc hashes
            adjusted_dh.gen_hash_from_stream(reader)?;
        }

        // update the placeholder hash
        pc.update_data_hash(adjusted_dh)?;

        self.to_jumbf_internal(reserve_size)
    }

    fn finish_embeddable_store(
        &mut self,
        sig: &[u8],
        sig_placeholder: &[u8],
        jumbf_bytes: &mut Vec<u8>,
        format: &str,
    ) -> Result<Vec<u8>> {
        if sig_placeholder.len() != sig.len() {
            return Err(Error::CoseSigboxTooSmall);
        }

        patch_bytes(jumbf_bytes, sig_placeholder, sig).map_err(|_| Error::JumbfCreationError)?;

        Self::get_composed_manifest(jumbf_bytes, format)
    }

    /// Returns a finalized, signed manifest.  The manifest are only supported
    /// for cases when the client has provided a data hash content hash binding.  Note,
    /// this function will not work for cases like BMFF where the position
    /// of the content is also encoded.  This function is not compatible with
    /// BMFF hash binding.  If a BMFF data hash or box hash is detected that is
    /// an error.  The DataHash placeholder assertion will be  adjusted to the contain
    /// the correct values.  If the asset_reader value is supplied it will also perform
    /// the hash calculations, otherwise the function uses the caller supplied values.
    /// It is an error if `get_data_hashed_manifest_placeholder` was not called first
    /// as this call inserts the DataHash placeholder assertion to reserve space for the
    /// actual hash values not required when using BoxHashes.
    pub fn get_data_hashed_embeddable_manifest(
        &mut self,
        dh: &DataHash,
        signer: &dyn Signer,
        format: &str,
        asset_reader: Option<&mut dyn CAIRead>,
    ) -> Result<Vec<u8>> {
        let mut jumbf_bytes =
            self.prep_embeddable_store(signer.reserve_size(), dh, asset_reader)?;

        // sign contents
        let pc = self.provenance_claim().ok_or(Error::ClaimEncoding)?;
        let sig = self.sign_claim(pc, signer, signer.reserve_size())?;

        let sig_placeholder = Store::sign_claim_placeholder(pc, signer.reserve_size());

        self.finish_embeddable_store(&sig, &sig_placeholder, &mut jumbf_bytes, format)
    }

    /// Returns a finalized, signed manifest.  The manifest are only supported
    /// for cases when the client has provided a data hash content hash binding.  Note,
    /// this function will not work for cases like BMFF where the position
    /// of the content is also encoded.  This function is not compatible with
    /// BMFF hash binding.  If a BMFF data hash or box hash is detected that is
    /// an error.  The DataHash placeholder assertion will be  adjusted to the contain
    /// the correct values.  If the asset_reader value is supplied it will also perform
    /// the hash calculations, otherwise the function uses the caller supplied values.
    /// It is an error if `get_data_hashed_manifest_placeholder` was not called first
    /// as this call inserts the DataHash placeholder assertion to reserve space for the
    /// actual hash values not required when using BoxHashes.
    pub async fn get_data_hashed_embeddable_manifest_async(
        &mut self,
        dh: &DataHash,
        signer: &dyn AsyncSigner,
        format: &str,
        asset_reader: Option<&mut dyn CAIRead>,
    ) -> Result<Vec<u8>> {
        let mut jumbf_bytes =
            self.prep_embeddable_store(signer.reserve_size(), dh, asset_reader)?;

        // sign contents
        let pc = self.provenance_claim().ok_or(Error::ClaimEncoding)?;
        let sig = self
            .sign_claim_async(pc, signer, signer.reserve_size())
            .await?;

        let sig_placeholder = Store::sign_claim_placeholder(pc, signer.reserve_size());

        self.finish_embeddable_store(&sig, &sig_placeholder, &mut jumbf_bytes, format)
    }

    /// Returns a finalized, signed manifest.  The manifest are only supported
    /// for cases when the client has provided a data hash content hash binding.  Note,
    /// this function will not work for cases like BMFF where the position
    /// of the content is also encoded.  This function is not compatible with
    /// BMFF hash binding.  If a BMFF data hash or box hash is detected that is
    /// an error.  The DataHash placeholder assertion will be  adjusted to the contain
    /// the correct values.  If the asset_reader value is supplied it will also perform
    /// the hash calculations, otherwise the function uses the caller supplied values.
    /// It is an error if `get_data_hashed_manifest_placeholder` was not called first
    /// as this call inserts the DataHash placeholder assertion to reserve space for the
    /// actual hash values not required when using BoxHashes.
    #[cfg(feature = "v1_api")]
    pub async fn get_data_hashed_embeddable_manifest_remote(
        &mut self,
        dh: &DataHash,
        signer: &dyn RemoteSigner,
        format: &str,
        asset_reader: Option<&mut dyn CAIRead>,
    ) -> Result<Vec<u8>> {
        let mut jumbf_bytes =
            self.prep_embeddable_store(signer.reserve_size(), dh, asset_reader)?;

        // sign contents
        let pc = self.provenance_claim().ok_or(Error::ClaimEncoding)?;
        let claim_bytes = pc.data()?;
        let sig = signer.sign_remote(&claim_bytes).await?;

        let sig_placeholder = Store::sign_claim_placeholder(pc, signer.reserve_size());

        self.finish_embeddable_store(&sig, &sig_placeholder, &mut jumbf_bytes, format)
    }

    /// Returns a finalized, signed manifest.  The client is required to have
    /// included the necessary box hash assertion with the pregenerated hashes.
    pub fn get_box_hashed_embeddable_manifest(&mut self, signer: &dyn Signer) -> Result<Vec<u8>> {
        let pc = self.provenance_claim().ok_or(Error::ClaimEncoding)?;

        // make sure there is only one
        if pc.hash_assertions().len() != 1 {
            return Err(Error::BadParam(
                "Claim must have exactly one hash binding assertion".to_string(),
            ));
        }

        // only allow box hash assertions to be present
        if pc.box_hash_assertions().is_empty() {
            return Err(Error::BadParam("Missing box hash assertion".to_string()));
        }

        let mut jumbf_bytes = self.to_jumbf_internal(signer.reserve_size())?;

        // sign contents
        let sig = self.sign_claim(pc, signer, signer.reserve_size())?;
        let sig_placeholder = Store::sign_claim_placeholder(pc, signer.reserve_size());

        if sig_placeholder.len() != sig.len() {
            return Err(Error::CoseSigboxTooSmall);
        }

        patch_bytes(&mut jumbf_bytes, &sig_placeholder, &sig)
            .map_err(|_| Error::JumbfCreationError)?;

        Ok(jumbf_bytes)
    }

    /// Returns a finalized, signed manifest.  The client is required to have
    /// included the necessary box hash assertion with the pregenerated hashes.
    pub async fn get_box_hashed_embeddable_manifest_async(
        &mut self,
        signer: &dyn AsyncSigner,
    ) -> Result<Vec<u8>> {
        let pc = self.provenance_claim().ok_or(Error::ClaimEncoding)?;

        // make sure there is only one
        if pc.hash_assertions().len() != 1 {
            return Err(Error::BadParam(
                "Claim must have exactly one hash binding assertion".to_string(),
            ));
        }

        // only allow box hash assertions to be present
        if pc.box_hash_assertions().is_empty() {
            return Err(Error::BadParam("Missing box hash assertion".to_string()));
        }

        let mut jumbf_bytes = self.to_jumbf_internal(signer.reserve_size())?;

        // sign contents
        let sig = self
            .sign_claim_async(pc, signer, signer.reserve_size())
            .await?;
        let sig_placeholder = Store::sign_claim_placeholder(pc, signer.reserve_size());

        if sig_placeholder.len() != sig.len() {
            return Err(Error::CoseSigboxTooSmall);
        }

        patch_bytes(&mut jumbf_bytes, &sig_placeholder, &sig)
            .map_err(|_| Error::JumbfCreationError)?;

        Ok(jumbf_bytes)
    }

    /// Returns the supplied manifest composed to be directly compatible with the desired format.
    /// For example, if format is JPEG function will return the set of APP11 segments that contains
    /// the manifest.  Similarly for PNG it would be the PNG chunk complete with header and  CRC.
    pub fn get_composed_manifest(manifest_bytes: &[u8], format: &str) -> Result<Vec<u8>> {
        if let Some(h) = get_assetio_handler(format) {
            if let Some(composed_data_handler) = h.composed_data_ref() {
                return composed_data_handler.compose_manifest(manifest_bytes, format);
            }
        }
        Err(Error::UnsupportedType)
    }

    /// Inserts placeholders for dynamic assertions to be updated later.
    #[async_generic(async_signature(
        &mut self,
        dyn_assertions: &[Box<dyn AsyncDynamicAssertion>],
    ))]
    fn add_dynamic_assertion_placeholders(
        &mut self,
        dyn_assertions: &[Box<dyn DynamicAssertion>],
    ) -> Result<Vec<HashedUri>> {
        if dyn_assertions.is_empty() {
            return Ok(Vec::new());
        }

        // Two passes since we are accessing two fields in self.
        let mut assertions = Vec::new();
        for da in dyn_assertions.iter() {
            let reserve_size = da.reserve_size()?;
            let data1 = serde_cbor::ser::to_vec_packed(&vec![0; reserve_size])?;
            let cbor_delta = data1.len() - reserve_size;
            let da_data = serde_cbor::ser::to_vec_packed(&vec![0; reserve_size - cbor_delta])?;
            assertions.push(UserCbor::new(&da.label(), da_data));
        }

        let pc = self.provenance_claim_mut().ok_or(Error::ClaimEncoding)?;
        // always add dynamic assertions as gathered assertions
        assertions
            .iter()
            .map(|a| pc.add_gathered_assertion_with_salt(a, &DefaultSalt::default()))
            .collect()
    }

    /// Write the dynamic assertions to the manifest.
    #[async_generic(async_signature(
        &mut self,
        dyn_assertions: &[Box<dyn AsyncDynamicAssertion>],
        dyn_uris: &[HashedUri],
        preliminary_claim: &mut PartialClaim,
    ))]
    #[allow(unused_variables)]
    fn write_dynamic_assertions(
        &mut self,
        dyn_assertions: &[Box<dyn DynamicAssertion>],
        dyn_uris: &[HashedUri],
        preliminary_claim: &mut PartialClaim,
    ) -> Result<bool> {
        if dyn_assertions.is_empty() {
            return Ok(false);
        }

        let mut final_assertions = Vec::new();

        for (da, uri) in dyn_assertions.iter().zip(dyn_uris.iter()) {
            let label = crate::jumbf::labels::assertion_label_from_uri(&uri.url())
                .ok_or(Error::BadParam("write_dynamic_assertions".to_string()))?;

            let da_size = da.reserve_size()?;
            let da_data = if _sync {
                da.content(&label, Some(da_size), preliminary_claim)?
            } else {
                da.content(&label, Some(da_size), preliminary_claim).await?
            };

            match da_data {
                DynamicAssertionContent::Cbor(data) => {
                    final_assertions.push(UserCbor::new(&label, data).to_assertion()?);
                }
                DynamicAssertionContent::Json(data) => {
                    final_assertions.push(User::new(&label, &data).to_assertion()?);
                }
                DynamicAssertionContent::Binary(format, data) => {
                    todo!("Binary dynamic assertions not yet supported");
                }
            }
        }

        let pc = self.provenance_claim_mut().ok_or(Error::ClaimEncoding)?;
        for assertion in final_assertions {
            pc.replace_assertion(assertion)?;
        }

        // clear the provenance claim data since the contents are now different
        pc.clear_data();

        Ok(true)
    }

    #[cfg(feature = "file_io")]
    fn start_save_bmff_fragmented(
        &mut self,
        asset_path: &Path,
        fragments: &Vec<std::path::PathBuf>,
        output_dir: &Path,
        reserve_size: usize,
    ) -> Result<Vec<u8>> {
        // get the provenance claim changing mutability
        let pc = self.provenance_claim_mut().ok_or(Error::ClaimEncoding)?;
        pc.clear_data(); // clear since we are reusing an existing claim

        let output_filename = asset_path.file_name().ok_or(Error::NotFound)?;
        let dest_path = output_dir.join(output_filename);

        let mut data;

        // 2) Get hash ranges if needed
        let mut asset_stream = std::fs::File::open(asset_path)?;
        let mut bmff_hash = Store::generate_bmff_data_hash_for_stream(&mut asset_stream, pc.alg())?;
        bmff_hash.clear_hash();

        // generate fragments and produce Merkle tree
        bmff_hash.add_merkle_for_fragmented(
            pc.alg(),
            asset_path,
            fragments,
            output_dir,
            1,
            None,
        )?;

        // add in the BMFF assertion
        pc.add_assertion(&bmff_hash)?;

        // 3) Generate in memory CAI jumbf block
        // and write preliminary jumbf store to file
        // source and dest the same so save_jumbf_to_file will use the same file since we have already cloned
        data = self.to_jumbf_internal(reserve_size)?;
        let jumbf_size = data.len();
        save_jumbf_to_file(&data, &dest_path, Some(&dest_path))?;

        // generate actual hash values
        let pc = self.provenance_claim_mut().ok_or(Error::ClaimEncoding)?; // reborrow to change mutability

        let bmff_hashes = pc.bmff_hash_assertions();

        if !bmff_hashes.is_empty() {
            let mut bmff_hash = BmffHash::from_assertion(bmff_hashes[0].assertion())?;
            bmff_hash.update_fragmented_inithash(&dest_path)?;
            pc.update_bmff_hash(bmff_hash)?;
        }

        // regenerate the jumbf because the cbor changed
        data = self.to_jumbf_internal(reserve_size)?;
        if jumbf_size != data.len() {
            return Err(Error::JumbfCreationError);
        }

        Ok(data) // return JUMBF data
    }

    /// Embed the claims store as jumbf into fragmented assets.
    #[cfg(feature = "file_io")]
    pub fn save_to_bmff_fragmented(
        &mut self,
        asset_path: &Path,
        fragments: &Vec<std::path::PathBuf>,
        output_path: &Path,
        signer: &dyn Signer,
    ) -> Result<()> {
        match get_supported_file_extension(asset_path) {
            Some(ext) => {
                if !is_bmff_format(&ext) {
                    return Err(Error::UnsupportedType);
                }
            }
            None => return Err(Error::UnsupportedType),
        }

        let output_filename = asset_path.file_name().ok_or(Error::NotFound)?;
        let dest_path = output_path.join(output_filename);

        let mut validation_log =
            StatusTracker::with_error_behavior(ErrorBehavior::StopOnFirstError);

        // add dynamic assertions to the store
        let dynamic_assertions = signer.dynamic_assertions();
        let da_uris = self.add_dynamic_assertion_placeholders(&dynamic_assertions)?;

        // get temp store as JUMBF
        let jumbf = self.to_jumbf(signer)?;

        // use temp store so mulitple calls across renditions will work (the Store is not finalized this way)
        let mut temp_store = Store::from_jumbf(&jumbf, &mut validation_log)?;

        let mut jumbf_bytes = temp_store.start_save_bmff_fragmented(
            asset_path,
            fragments,
            output_path,
            signer.reserve_size(),
        )?;

        let mut preliminary_claim = PartialClaim::default();
        {
            let pc = temp_store.provenance_claim().ok_or(Error::ClaimEncoding)?;
            for assertion in pc.assertions() {
                preliminary_claim.add_assertion(assertion);
            }
        }

        // Now add the dynamic assertions and update the JUMBF.
        let modified = temp_store.write_dynamic_assertions(
            &dynamic_assertions,
            &da_uris,
            &mut preliminary_claim,
        )?;

        // update the JUMBF if modified with dynamic assertions
        if modified {
            let pc = temp_store.provenance_claim().ok_or(Error::ClaimEncoding)?;
            match pc.remote_manifest() {
                RemoteManifest::NoRemote | RemoteManifest::EmbedWithRemote(_) => {
                    jumbf_bytes = temp_store.to_jumbf_internal(signer.reserve_size())?;

                    // save the jumbf to the output path
                    save_jumbf_to_file(&jumbf_bytes, &dest_path, Some(&dest_path))?;

                    let pc = temp_store
                        .provenance_claim_mut()
                        .ok_or(Error::ClaimEncoding)?;
                    // generate actual hash values
                    let bmff_hashes = pc.bmff_hash_assertions();

                    if !bmff_hashes.is_empty() {
                        let mut bmff_hash = BmffHash::from_assertion(bmff_hashes[0].assertion())?;
                        bmff_hash.update_fragmented_inithash(&dest_path)?;
                        pc.update_bmff_hash(bmff_hash)?;
                    }

                    // regenerate the jumbf because the cbor changed
                    jumbf_bytes = temp_store.to_jumbf_internal(signer.reserve_size())?;
                }
                _ => (),
            };
        }

        // sign the claim
        let pc = temp_store.provenance_claim().ok_or(Error::ClaimEncoding)?;
        let sig = temp_store.sign_claim(pc, signer, signer.reserve_size())?;
        let sig_placeholder = Store::sign_claim_placeholder(pc, signer.reserve_size());

        match temp_store.finish_save(jumbf_bytes, &dest_path, sig, &sig_placeholder) {
            Ok(_) => Ok(()),
            Err(e) => Err(e),
        }
    }

    /// Embed the claims store as jumbf into a stream. Updates XMP with provenance record.
    /// When called, the stream should contain an asset matching format.
    /// on return, the stream will contain the new manifest signed with signer
    /// This directly modifies the asset in stream, backup stream first if you need to preserve it.
    /// This can also handle remote signing if direct_cose_handling() is true.
    #[allow(unused_variables)]
    #[async_generic(async_signature(
        &mut self,
        format: &str,
        input_stream: &mut dyn CAIRead,
        output_stream: &mut dyn CAIReadWrite,
        signer: &dyn AsyncSigner,
    ))]
    pub fn save_to_stream(
        &mut self,
        format: &str,
        input_stream: &mut dyn CAIRead,
        output_stream: &mut dyn CAIReadWrite,
        signer: &dyn Signer,
    ) -> Result<Vec<u8>> {
        let dynamic_assertions = signer.dynamic_assertions();

        let da_uris = if _sync {
            self.add_dynamic_assertion_placeholders(&dynamic_assertions)?
        } else {
            self.add_dynamic_assertion_placeholders_async(&dynamic_assertions)
                .await?
        };

        let intermediate_output: Vec<u8> = safe_vec(
            stream_len(input_stream)? + MANIFEST_RESERVE_SIZE as u64,
            None,
        )?;
        let mut intermediate_stream = Cursor::new(intermediate_output);

        #[allow(unused_mut)] // Not mutable in the non-async case.
        let mut jumbf_bytes = self.start_save_stream(
            format,
            input_stream,
            &mut intermediate_stream,
            signer.reserve_size(),
        )?;

        let mut preliminary_claim = PartialClaim::default();
        {
            let pc = self.provenance_claim().ok_or(Error::ClaimEncoding)?;
            for assertion in pc.assertions() {
                preliminary_claim.add_assertion(assertion);
            }
        }

        // Now add the dynamic assertions and update the JUMBF.
        let modified = if _sync {
            self.write_dynamic_assertions(&dynamic_assertions, &da_uris, &mut preliminary_claim)
        } else {
            self.write_dynamic_assertions_async(
                &dynamic_assertions,
                &da_uris,
                &mut preliminary_claim,
            )
            .await
        }?;
        // update the JUMBF if modified with dynamic assertions
        if modified {
            let pc = self.provenance_claim().ok_or(Error::ClaimEncoding)?;
            match pc.remote_manifest() {
                RemoteManifest::NoRemote | RemoteManifest::EmbedWithRemote(_) => {
                    jumbf_bytes = self.to_jumbf_internal(signer.reserve_size())?;

                    intermediate_stream.rewind()?;
                    save_jumbf_to_stream(
                        format,
                        &mut intermediate_stream,
                        output_stream,
                        &jumbf_bytes,
                    )?;
                }
                _ => (),
            };
        }

        let pc = self.provenance_claim().ok_or(Error::ClaimEncoding)?;
        let sig = if _sync {
            self.sign_claim(pc, signer, signer.reserve_size())
        } else {
            self.sign_claim_async(pc, signer, signer.reserve_size())
                .await
        }?;
        let sig_placeholder = Store::sign_claim_placeholder(pc, signer.reserve_size());

        intermediate_stream.rewind()?;
        match self.finish_save_stream(
            jumbf_bytes,
            format,
            &mut intermediate_stream,
            output_stream,
            sig,
            &sig_placeholder,
        ) {
            Ok((s, m)) => {
                // save sig so store is up to date
                let pc_mut = self.provenance_claim_mut().ok_or(Error::ClaimEncoding)?;
                pc_mut.set_signature_val(s);

                if let Ok(verify_after_sign) =
                    get_settings_value::<bool>("verify.verify_after_sign")
                {
                    // Also catch the case where we may have written to io::empty() or similar
                    if verify_after_sign && output_stream.stream_position()? > 0 {
                        // verify the store
                        let mut validation_log =
                            StatusTracker::with_error_behavior(ErrorBehavior::StopOnFirstError);
                        Store::verify_store(
                            self,
                            &mut crate::claim::ClaimAssetData::Stream(output_stream, format),
                            &mut validation_log,
                        )?;
                    }
                }
                Ok(m)
            }
            Err(e) => Err(e),
        }
    }

    /// This function is used to pre-generate a manifest as if it were added to input_stream. All values
    /// are complete including the hash bindings, except for the signature.  The signature is completed during
    /// the actual embedding using `embed_placed_manifest `.   The Signature box reserve_size is based on the size required by
    /// the Signer you plan to use.  This function is not needed when using Box Hash. This function is used
    /// in conjunction with `embed_placed_manifest`.  `embed_placed_manifest` will accept the manifest to sign and place
    /// in the output.
    #[cfg(feature = "v1_api")]
    pub fn get_placed_manifest(
        &mut self,
        reserve_size: usize,
        format: &str,
        input_stream: &mut dyn CAIRead,
    ) -> Result<Vec<u8>> {
        let intermediate_output: Vec<u8> = Vec::new();
        let mut intermediate_stream = Cursor::new(intermediate_output);

        self.start_save_stream(format, input_stream, &mut intermediate_stream, reserve_size)
    }

    /// Embed the manifest store into an asset. If a ManifestPatchCallback is present the caller
    /// is given an opportunity to adjust most assertions.  This function will not generate hash
    /// binding for the manifest.  It is assumed the user called get_box_hashed_embeddable_manifest
    /// hash or provided a box hash binding.  The input stream should reference the same content used
    /// in the 'get_placed_manifest_call'.  Changes to the following assertions are disallowed
    /// when using 'ManifestPatchCallback':  ["c2pa.hash.data",  "c2pa.hash.boxes",  "c2pa.hash.bmff",
    ///  "c2pa.actions",  "c2pa.ingredient"].  Also the set of assertions cannot be changed, only the
    /// content of allowed assertions can be modified.
    /// 'format' shoould match the type of the input stream..
    /// Upon return, the output stream will contain the new manifest signed with signer
    /// This directly modifies the asset in stream, backup stream first if you need to preserve it.
    #[cfg(feature = "v1_api")]
    #[async_generic(
        async_signature(
            manifest_bytes: &[u8],
        format: &str,
        input_stream: &mut dyn CAIRead,
        output_stream: &mut dyn CAIReadWrite,
        signer: &dyn AsyncSigner,
        manifest_callbacks: &[Box<dyn ManifestPatchCallback>],
        ))]
    pub fn embed_placed_manifest(
        manifest_bytes: &[u8],
        format: &str,
        input_stream: &mut dyn CAIRead,
        output_stream: &mut dyn CAIReadWrite,
        signer: &dyn Signer,
        manifest_callbacks: &[Box<dyn ManifestPatchCallback>],
    ) -> Result<Vec<u8>> {
        // todo: Consider how we would add XMP for this case

        let disallowed_assertions = [
            labels::DATA_HASH,
            labels::BOX_HASH,
            labels::BMFF_HASH,
            labels::ACTIONS,
            labels::INGREDIENT,
        ];

        let mut validation_log = StatusTracker::default();
        let mut store = Store::from_jumbf(manifest_bytes, &mut validation_log)?;

        // todo: what kinds of validation can we do here since the file is not finailized;

        let pc_mut = store.provenance_claim_mut().ok_or(Error::ClaimEncoding)?;

        // save the current assertions set so that we can check them after callback;
        let claim_assertions = pc_mut.claim_assertion_store().clone();

        let manifest_bytes_updated = if !manifest_callbacks.is_empty() {
            let mut updated = manifest_bytes.to_vec();

            // callback to all patch functions
            for mpc in manifest_callbacks {
                updated = mpc.patch_manifest(&updated)?;
            }

            // make sure the size is correct
            if updated.len() != manifest_bytes.len() {
                return Err(Error::OtherError("patched manifest size incorrect".into()));
            }

            // make sure we can load the patched manifest
            let new_store = Store::from_jumbf(&updated, &mut validation_log)?;

            let new_pc = new_store.provenance_claim().ok_or(Error::ClaimEncoding)?;

            // make sure the claim has not changed
            if !vec_compare(&pc_mut.data()?, &new_pc.data()?) {
                return Err(Error::OtherError(
                    "patched manifest changed the Claim structure".into(),
                ));
            }

            // check that other manifests have not changed
            // check expected ingredients against those in the new updated store
            for i in pc_mut.ingredient_assertions() {
                let ingredient_assertion = Ingredient::from_assertion(i.assertion())?;

                // is this an ingredient
                if let Some(c2pa_manifest) = ingredient_assertion.c2pa_manifest() {
                    let label = Store::manifest_label_from_path(&c2pa_manifest.url());

                    if let Some(ingredient) = new_store.get_claim(&label) {
                        let alg = match c2pa_manifest.alg() {
                            Some(a) => a,
                            None => ingredient.alg().to_owned(),
                        };

                        // get the 1.1-1.2 box hash
                        let box_hash = new_store
                            .get_manifest_box_hashes(&ingredient.clone())
                            .manifest_box_hash;

                        // test for 1.1 hash then 1.0 version
                        if !vec_compare(&c2pa_manifest.hash(), &box_hash)
                            && !verify_by_alg(
                                &alg,
                                &c2pa_manifest.hash(),
                                &ingredient.data()?,
                                None,
                            )
                        {
                            log_item!(
                                c2pa_manifest.url(),
                                "ingredient hash incorrect",
                                "embed_placed_manifest"
                            )
                            .validation_status(validation_status::INGREDIENT_HASHEDURI_MISMATCH)
                            .failure(
                                &mut validation_log,
                                Error::HashMismatch(
                                    "ingredient hash does not match found ingredient".to_string(),
                                ),
                            )?;
                        }
                    }
                }
            }

            // check to make sure assertion changes are OK and nothing else changed.
            if claim_assertions.len() != new_pc.claim_assertion_store().len() {
                return Err(Error::OtherError(
                    "patched manifest assertion list has changed".into(),
                ));
            }

            // get the list of assertions that need patching
            for ca in claim_assertions {
                if let Some(updated_ca) = new_pc.get_claim_assertion(&ca.label_raw(), ca.instance())
                {
                    // if hashes are different then this assertion has changed so attempt fixup
                    if !vec_compare(ca.hash(), updated_ca.hash()) {
                        if disallowed_assertions
                            .iter()
                            .any(|&l| l == updated_ca.label_raw())
                        {
                            return Err(Error::OtherError(
                                "patched manifest changed a disallowed assertion".into(),
                            ));
                        }

                        // update original
                        pc_mut.update_assertion(
                            updated_ca.assertion().clone(),
                            |_: &ClaimAssertion| true,
                            |target_assertion: &ClaimAssertion, a: Assertion| {
                                if target_assertion.assertion().data().len() == a.data().len() {
                                    Ok(a)
                                } else {
                                    Err(Error::OtherError(
                                        "patched manifest assertion size differ in size".into(),
                                    ))
                                }
                            },
                        )?;
                    }
                } else {
                    return Err(Error::OtherError(
                        "patched manifest assertion list has changed".into(),
                    ));
                }
            }

            store.to_jumbf_internal(signer.reserve_size())?
        } else {
            manifest_bytes.to_vec()
        };

        // sign the updated manfiest
        let pc = store.provenance_claim().ok_or(Error::ClaimEncoding)?;
        let sig = if _sync {
            store.sign_claim(pc, signer, signer.reserve_size())?
        } else {
            store
                .sign_claim_async(pc, signer, signer.reserve_size())
                .await?
        };
        let sig_placeholder = Store::sign_claim_placeholder(pc, signer.reserve_size());

        match store.finish_save_stream(
            manifest_bytes_updated,
            format,
            input_stream,
            output_stream,
            sig,
            &sig_placeholder,
        ) {
            Ok((_, m)) => Ok(m),
            Err(e) => Err(e),
        }
    }

    /// Async RemoteSigner used to embed the claims store and  returns memory representation of the
    /// asset and manifest. Updates XMP with provenance record.
    /// When called, the stream should contain an asset matching format.
    /// Returns a tuple (output asset, manifest store) with a `Vec<u8>` containing the output asset and a `Vec<u8>` containing the insert manifest store.  (output asset, )
    #[cfg(feature = "v1_api")]
    pub(crate) async fn save_to_memory_remote_signed(
        &mut self,
        format: &str,
        asset: &[u8],
        remote_signer: &dyn crate::signer::RemoteSigner,
    ) -> Result<(Vec<u8>, Vec<u8>)> {
        let mut input_stream = Cursor::new(asset);
        let output_vec: Vec<u8> = Vec::new();
        let mut output_stream = Cursor::new(output_vec);

        let jumbf_bytes = self.start_save_stream(
            format,
            &mut input_stream,
            &mut output_stream,
            remote_signer.reserve_size(),
        )?;

        let pc = self.provenance_claim().ok_or(Error::ClaimEncoding)?;
        let sig = remote_signer.sign_remote(&pc.data()?).await?;
        let sig_placeholder = Store::sign_claim_placeholder(pc, remote_signer.reserve_size());

        match self.finish_save_to_memory(
            jumbf_bytes,
            format,
            &output_stream.into_inner(),
            sig,
            &sig_placeholder,
        ) {
            Ok((s, output_asset, output_jumbf)) => {
                // save sig so store is up to date
                let pc_mut = self.provenance_claim_mut().ok_or(Error::ClaimEncoding)?;
                pc_mut.set_signature_val(s);

                Ok((output_asset, output_jumbf))
            }
            Err(e) => Err(e),
        }
    }

    /// Embed the claims store as jumbf into an asset. Updates XMP with provenance record.
    #[cfg(all(feature = "v1_api", feature = "file_io"))]
    pub fn save_to_asset(
        &mut self,
        asset_path: &Path,
        signer: &dyn Signer,
        dest_path: &Path,
    ) -> Result<Vec<u8>> {
        // set up temp dir, contents auto deleted

        let td = tempdirectory()?;
        let temp_path = td.path();
        let temp_file = temp_path.join(
            dest_path
                .file_name()
                .ok_or_else(|| Error::BadParam("invalid destination path".to_string()))?,
        );

        let jumbf_bytes = self.start_save(asset_path, &temp_file, signer.reserve_size())?;

        let pc = self.provenance_claim().ok_or(Error::ClaimEncoding)?;
        let sig = self.sign_claim(pc, signer, signer.reserve_size())?;
        let sig_placeholder = Store::sign_claim_placeholder(pc, signer.reserve_size());

        // get correct output path for remote manifest
        let output_path = match pc.remote_manifest() {
            RemoteManifest::NoRemote | RemoteManifest::EmbedWithRemote(_) => {
                temp_file.to_path_buf()
            }
            RemoteManifest::SideCar | RemoteManifest::Remote(_) => {
                temp_file.with_extension(MANIFEST_STORE_EXT)
            }
        };

        match self.finish_save(jumbf_bytes, &output_path, sig, &sig_placeholder) {
            Ok((s, m)) => {
                // save sig so store is up to date
                let pc_mut = self.provenance_claim_mut().ok_or(Error::ClaimEncoding)?;
                pc_mut.set_signature_val(s);

                // do we need to make a C2PA file in addition to standard embedded output
                if let RemoteManifest::EmbedWithRemote(_url) = pc_mut.remote_manifest() {
                    let c2pa = output_path.with_extension(MANIFEST_STORE_EXT);
                    std::fs::write(c2pa, &m)?;
                }

                // copy the correct files upon completion
                Store::copy_c2pa_to_output(&temp_file, dest_path, pc_mut.remote_manifest())?;

                Ok(m)
            }
            Err(e) => Err(e),
        }
    }

    /// Embed the claims store as jumbf into an asset using an async signer. Updates XMP with provenance record.
    #[cfg(all(feature = "v1_api", feature = "file_io"))]
    pub async fn save_to_asset_async(
        &mut self,
        asset_path: &Path,
        signer: &dyn AsyncSigner,
        dest_path: &Path,
    ) -> Result<Vec<u8>> {
        // set up temp dir, contents auto deleted
        let td = tempdirectory()?;
        let temp_path = td.path();
        let temp_file = temp_path.join(
            dest_path
                .file_name()
                .ok_or_else(|| Error::BadParam("invalid destination path".to_string()))?,
        );

        let jumbf_bytes = self.start_save(asset_path, &temp_file, signer.reserve_size())?;

        let pc = self.provenance_claim().ok_or(Error::ClaimEncoding)?;
        let sig = self
            .sign_claim_async(pc, signer, signer.reserve_size())
            .await?;
        let sig_placeholder = Store::sign_claim_placeholder(pc, signer.reserve_size());

        // get correct output path for remote manifest
        let output_path = match pc.remote_manifest() {
            RemoteManifest::NoRemote | RemoteManifest::EmbedWithRemote(_) => {
                temp_file.to_path_buf()
            }
            RemoteManifest::SideCar | RemoteManifest::Remote(_) => {
                temp_file.with_extension(MANIFEST_STORE_EXT)
            }
        };

        match self.finish_save(jumbf_bytes, &output_path, sig, &sig_placeholder) {
            Ok((s, m)) => {
                // save sig so store is up to date
                let pc_mut = self.provenance_claim_mut().ok_or(Error::ClaimEncoding)?;
                pc_mut.set_signature_val(s);

                // do we need to make a C2PA file in addition to standard embedded output
                if let RemoteManifest::EmbedWithRemote(_url) = pc_mut.remote_manifest() {
                    let c2pa = output_path.with_extension(MANIFEST_STORE_EXT);
                    std::fs::write(c2pa, &m)?;
                }

                // copy the correct files upon completion
                Store::copy_c2pa_to_output(&temp_file, dest_path, pc_mut.remote_manifest())?;

                Ok(m)
            }
            Err(e) => Err(e),
        }
    }

    /// Embed the claims store as jumbf into an asset using an CoseSign box generated remotely. Updates XMP with provenance record.
    #[cfg(feature = "file_io")]
    #[cfg(feature = "v1_api")]
    pub async fn save_to_asset_remote_signed(
        &mut self,
        asset_path: &Path,
        remote_signer: &dyn crate::signer::RemoteSigner,
        dest_path: &Path,
    ) -> Result<Vec<u8>> {
        // set up temp dir, contents auto deleted
        let td = tempdirectory()?;
        let temp_path = td.path();
        let temp_file = temp_path.join(
            dest_path
                .file_name()
                .ok_or_else(|| Error::BadParam("invalid destination path".to_string()))?,
        );

        let jumbf_bytes = self.start_save(asset_path, &temp_file, remote_signer.reserve_size())?;

        let pc = self.provenance_claim().ok_or(Error::ClaimEncoding)?;
        let sig = remote_signer.sign_remote(&pc.data()?).await?;

        let sig_placeholder = Store::sign_claim_placeholder(pc, remote_signer.reserve_size());

        // get correct output path for remote manifest
        let output_path = match pc.remote_manifest() {
            RemoteManifest::NoRemote | RemoteManifest::EmbedWithRemote(_) => {
                temp_file.to_path_buf()
            }
            RemoteManifest::SideCar | RemoteManifest::Remote(_) => {
                temp_file.with_extension(MANIFEST_STORE_EXT)
            }
        };

        match self.finish_save(jumbf_bytes, &output_path, sig, &sig_placeholder) {
            Ok((s, m)) => {
                // save sig so store is up to date
                let pc_mut = self.provenance_claim_mut().ok_or(Error::ClaimEncoding)?;
                pc_mut.set_signature_val(s);

                // do we need to make a C2PA file in addition to standard embedded output
                if let RemoteManifest::EmbedWithRemote(_url) = pc_mut.remote_manifest() {
                    let c2pa = output_path.with_extension(MANIFEST_STORE_EXT);
                    std::fs::write(c2pa, &m)?;
                }

                // copy the correct files upon completion
                Store::copy_c2pa_to_output(&temp_file, dest_path, pc_mut.remote_manifest())?;

                Ok(m)
            }
            Err(e) => Err(e),
        }
    }

    fn start_save_stream(
        &mut self,
        format: &str,
        input_stream: &mut dyn CAIRead,
        output_stream: &mut dyn CAIReadWrite,
        reserve_size: usize,
    ) -> Result<Vec<u8>> {
        // make sure we can hold the intermediate stream before attempting
        let intermediate_output: Vec<u8> = safe_vec(
            stream_len(input_stream)? + MANIFEST_RESERVE_SIZE as u64,
            None,
        )?;
        let mut intermediate_stream = Cursor::new(intermediate_output);

        let pc = self.provenance_claim_mut().ok_or(Error::ClaimEncoding)?;

        // Add remote reference XMP if needed and strip out existing manifest
        // We don't need to strip manifests if we are replacing an existing one
        let (url, remove_manifests) = match pc.remote_manifest() {
            RemoteManifest::NoRemote => (None, false),
            RemoteManifest::SideCar => (None, true),
            RemoteManifest::Remote(url) => (Some(url), true),
            RemoteManifest::EmbedWithRemote(url) => (Some(url), false),
        };

        let io_handler = get_assetio_handler(format).ok_or(Error::UnsupportedType)?;

        // Do not assume the handler supports XMP or removing manifests unless we need it to
        if let Some(url) = url {
            let external_ref_writer = io_handler
                .remote_ref_writer_ref()
                .ok_or(Error::XmpNotSupported)?;

            if remove_manifests {
                let manifest_writer = io_handler
                    .get_writer(format)
                    .ok_or(Error::UnsupportedType)?;

                let tmp_output: Vec<u8> = safe_vec(
                    stream_len(input_stream)? + MANIFEST_RESERVE_SIZE as u64,
                    None,
                )?;
                let mut tmp_stream = Cursor::new(tmp_output);
                manifest_writer.remove_cai_store_from_stream(input_stream, &mut tmp_stream)?;

                // add external ref if possible
                tmp_stream.rewind()?;
                external_ref_writer.embed_reference_to_stream(
                    &mut tmp_stream,
                    &mut intermediate_stream,
                    RemoteRefEmbedType::Xmp(url),
                )?;
            } else {
                // add external ref if possible
                external_ref_writer.embed_reference_to_stream(
                    input_stream,
                    &mut intermediate_stream,
                    RemoteRefEmbedType::Xmp(url),
                )?;
            }
        } else if remove_manifests {
            let manifest_writer = io_handler
                .get_writer(format)
                .ok_or(Error::UnsupportedType)?;

            manifest_writer.remove_cai_store_from_stream(input_stream, &mut intermediate_stream)?;
        } else {
            // just clone stream
            input_stream.rewind()?;
            std::io::copy(input_stream, &mut intermediate_stream)?;
        }

        let is_bmff = is_bmff_format(format);

        let mut data;
        let jumbf_size;

        if is_bmff {
            // 2) Get hash ranges if needed, do not generate for update manifests
            if !pc.update_manifest() {
                intermediate_stream.rewind()?;
                let bmff_hash =
                    Store::generate_bmff_data_hash_for_stream(&mut intermediate_stream, pc.alg())?;

                // insert UUID boxes at the correct location if required
                if let Some(merkle_uuid_boxes) = &bmff_hash.merkle_uuid_boxes {
                    let temp_data: Vec<u8> = safe_vec(
                        stream_len(&mut intermediate_stream)? + MANIFEST_RESERVE_SIZE as u64,
                        None,
                    )?;
                    let mut temp_stream = Cursor::new(temp_data);

                    insert_data_at(
                        &mut intermediate_stream,
                        &mut temp_stream,
                        bmff_hash.merkle_uuid_boxes_insertion_point,
                        merkle_uuid_boxes,
                    )?;

                    // this is the new intermediate stream with the UUID Merkle boxes inserted
                    temp_stream.rewind()?;
                    intermediate_stream = temp_stream;
                }

                pc.add_assertion(&bmff_hash)?;
            }

            // 3) Generate in memory CAI jumbf block
            // and write preliminary jumbf store to file
            // source and dest the same so save_jumbf_to_file will use the same file since we have already cloned
            data = self.to_jumbf_internal(reserve_size)?;
            jumbf_size = data.len();
            // write the jumbf to the output stream if we are embedding the manifest
            if !remove_manifests {
                intermediate_stream.rewind()?;
                save_jumbf_to_stream(format, &mut intermediate_stream, output_stream, &data)?;
            } else {
                // just copy the asset to the output stream without an embedded manifest (may be stripping one out here)
                intermediate_stream.rewind()?;
                std::io::copy(&mut intermediate_stream, output_stream)?;
            }

            // generate actual hash values
            let pc = self.provenance_claim_mut().ok_or(Error::ClaimEncoding)?; // reborrow to change mutability

            if !pc.update_manifest() {
                let bmff_hashes = pc.bmff_hash_assertions();

                if !bmff_hashes.is_empty() {
                    let mut bmff_hash = BmffHash::from_assertion(bmff_hashes[0].assertion())?;

                    output_stream.rewind()?;
                    bmff_hash.gen_hash_from_stream(output_stream)?;
                    pc.update_bmff_hash(bmff_hash)?;
                }
            }
        } else {
            // we will not do automatic hashing if we detect a box hash present
            let mut needs_hashing = false;
            if pc.hash_assertions().is_empty() {
                // 2) Get hash ranges if needed, do not generate for update manifests
                let mut hash_ranges =
                    object_locations_from_stream(format, &mut intermediate_stream)?;
                let hashes: Vec<DataHash> = if pc.update_manifest() {
                    Vec::new()
                } else {
                    Store::generate_data_hashes_for_stream(
                        &mut intermediate_stream,
                        pc.alg(),
                        &mut hash_ranges,
                        false,
                    )?
                };

                // add the placeholder data hashes to provenance claim so that the required space is reserved
                for mut hash in hashes {
                    // add padding to account for possible cbor expansion of final DataHash
                    let padding: Vec<u8> = vec![0x0; 10];
                    hash.add_padding(padding);

                    pc.add_assertion(&hash)?;
                }
                needs_hashing = true;
            }

            // 3) Generate in memory CAI jumbf block
            data = self.to_jumbf_internal(reserve_size)?;
            jumbf_size = data.len();

            // write the jumbf to the output stream if we are embedding the manifest
            if !remove_manifests {
                intermediate_stream.rewind()?;
                save_jumbf_to_stream(format, &mut intermediate_stream, output_stream, &data)?;
            } else {
                // just copy the asset to the output stream without an embedded manifest (may be stripping one out here)
                intermediate_stream.rewind()?;
                std::io::copy(&mut intermediate_stream, output_stream)?;
            }

            // 4)  determine final object locations and patch the asset hashes with correct offset
            // replace the source with correct asset hashes so that the claim hash will be correct
            if needs_hashing {
                let pc = self.provenance_claim_mut().ok_or(Error::ClaimEncoding)?;

                // get the final hash ranges, but not for update manifests
                output_stream.rewind()?;
                let mut new_hash_ranges = object_locations_from_stream(format, output_stream)?;
                if !pc.update_manifest() {
                    let updated_hashes = Store::generate_data_hashes_for_stream(
                        output_stream,
                        pc.alg(),
                        &mut new_hash_ranges,
                        true,
                    )?;

                    // patch existing claim hash with updated data
                    for hash in updated_hashes {
                        pc.update_data_hash(hash)?;
                    }
                }
            }
        }

        // regenerate the jumbf because the cbor changed
        data = self.to_jumbf_internal(reserve_size)?;
        if jumbf_size != data.len() {
            return Err(Error::JumbfCreationError);
        }

        Ok(data) // return JUMBF data
    }

    fn finish_save_stream(
        &self,
        mut jumbf_bytes: Vec<u8>,
        format: &str,
        input_stream: &mut dyn CAIRead,
        output_stream: &mut dyn CAIReadWrite,
        sig: Vec<u8>,
        sig_placeholder: &[u8],
    ) -> Result<(Vec<u8>, Vec<u8>)> {
        if sig_placeholder.len() != sig.len() {
            return Err(Error::CoseSigboxTooSmall);
        }

        patch_bytes(&mut jumbf_bytes, sig_placeholder, &sig)
            .map_err(|_| Error::JumbfCreationError)?;

        // re-save to file
        let pc = self.provenance_claim().ok_or(Error::ClaimEncoding)?;
        match pc.remote_manifest() {
            RemoteManifest::NoRemote | RemoteManifest::EmbedWithRemote(_) => {
                save_jumbf_to_stream(format, input_stream, output_stream, &jumbf_bytes)?;
            }
            RemoteManifest::SideCar | RemoteManifest::Remote(_) => {
                // just copy the asset to the output stream without an embedded manifest (may be stripping one out here)
                std::io::copy(input_stream, output_stream)?;
            }
        }

        Ok((sig, jumbf_bytes))
    }

    #[cfg(feature = "v1_api")]
    fn finish_save_to_memory(
        &self,
        mut jumbf_bytes: Vec<u8>,
        format: &str,
        source_asset: &[u8],
        sig: Vec<u8>,
        sig_placeholder: &[u8],
    ) -> Result<(Vec<u8>, Vec<u8>, Vec<u8>)> {
        if sig_placeholder.len() != sig.len() {
            return Err(Error::CoseSigboxTooSmall);
        }

        patch_bytes(&mut jumbf_bytes, sig_placeholder, &sig)
            .map_err(|_| Error::JumbfCreationError)?;

        // return sig and output
        Ok((
            sig,
            save_jumbf_to_memory(format, source_asset, &jumbf_bytes)?,
            jumbf_bytes,
        ))
    }

    #[cfg(all(feature = "v1_api", feature = "file_io"))]
    fn start_save(
        &mut self,
        asset_path: &Path,
        dest_path: &Path,
        reserve_size: usize,
    ) -> Result<Vec<u8>> {
        // force generate external manifests for unknown types

        let ext = match get_supported_file_extension(dest_path) {
            Some(ext) => ext,
            None => {
                let pc = self.provenance_claim_mut().ok_or(Error::ClaimEncoding)?;
                pc.set_external_manifest(); // generate external manifests for unknown types
                MANIFEST_STORE_EXT.to_owned()
            }
        };

        // clone the source to working copy if requested
        if asset_path != dest_path {
            fs::copy(asset_path, dest_path).map_err(Error::IoError)?;
        }

        //  update file following the steps outlined in CAI spec

        // 1) Add DC provenance XMP
        let pc = self.provenance_claim().ok_or(Error::ClaimEncoding)?;
        let output_path = match pc.remote_manifest() {
            crate::claim::RemoteManifest::NoRemote => dest_path.to_path_buf(),
            crate::claim::RemoteManifest::SideCar => {
                // remove any previous c2pa manifest from the asset
                match remove_jumbf_from_file(dest_path) {
                    Ok(_) | Err(Error::UnsupportedType) => {
                        dest_path.with_extension(MANIFEST_STORE_EXT)
                    }
                    Err(e) => return Err(e),
                }
            }
            crate::claim::RemoteManifest::Remote(url) => {
                let d = dest_path.with_extension(MANIFEST_STORE_EXT);
                // remove any previous c2pa manifest from the asset
                remove_jumbf_from_file(dest_path)?;

                if let Some(h) = get_assetio_handler(&ext) {
                    if let Some(external_ref_writer) = h.remote_ref_writer_ref() {
                        external_ref_writer
                            .embed_reference(dest_path, RemoteRefEmbedType::Xmp(url))?;
                    } else {
                        return Err(Error::XmpNotSupported);
                    }
                } else {
                    return Err(Error::UnsupportedType);
                }

                d
            }
            crate::claim::RemoteManifest::EmbedWithRemote(url) => {
                if let Some(h) = get_assetio_handler(&ext) {
                    if let Some(external_ref_writer) = h.remote_ref_writer_ref() {
                        external_ref_writer
                            .embed_reference(dest_path, RemoteRefEmbedType::Xmp(url))?;
                    } else {
                        return Err(Error::XmpNotSupported);
                    }
                } else {
                    return Err(Error::UnsupportedType);
                }
                dest_path.to_path_buf()
            }
        };

        // get the provenance claim changing mutability
        let pc = self.provenance_claim_mut().ok_or(Error::ClaimEncoding)?;

        let is_bmff = is_bmff_format(&ext);

        let mut data;
        let jumbf_size;

        if is_bmff {
            // 2) Get hash ranges if needed, do not generate for update manifests
            if !pc.update_manifest() {
                let mut file = std::fs::File::open(&output_path)?;
                let bmff_hash = Store::generate_bmff_data_hash_for_stream(&mut file, pc.alg())?;

                use crate::utils::io_utils::patch_data_in_file;
                // insert UUID boxes at the correct location if required
                if let Some(merkle_uuid_boxes) = &bmff_hash.merkle_uuid_boxes {
                    patch_data_in_file(
                        output_path.as_path(),
                        bmff_hash.merkle_uuid_boxes_insertion_point,
                        bmff_hash.merkle_replacement_range,
                        merkle_uuid_boxes,
                    )?;
                }
                pc.add_assertion(&bmff_hash)?;
            }

            // 3) Generate in memory CAI jumbf block
            // and write preliminary jumbf store to file
            // source and dest the same so save_jumbf_to_file will use the same file since we have already cloned
            data = self.to_jumbf_internal(reserve_size)?;
            jumbf_size = data.len();
            save_jumbf_to_file(&data, &output_path, Some(dest_path))?;

            // generate actual hash values
            let pc = self.provenance_claim_mut().ok_or(Error::ClaimEncoding)?; // reborrow to change mutability

            if !pc.update_manifest() {
                let bmff_hashes = pc.bmff_hash_assertions();

                if !bmff_hashes.is_empty() {
                    let mut bmff_hash = BmffHash::from_assertion(bmff_hashes[0].assertion())?;
                    bmff_hash.gen_hash(dest_path)?;

                    pc.update_bmff_hash(bmff_hash)?;
                }
            }
        } else {
            // we will not do automatic hashing if we detect a box hash present
            let mut needs_hashing = false;
            if pc.box_hash_assertions().is_empty() {
                // 2) Get hash ranges if needed, do not generate for update manifests
                let mut hash_ranges = object_locations(&output_path)?;
                let hashes: Vec<DataHash> = if pc.update_manifest() {
                    Vec::new()
                } else {
                    Store::generate_data_hashes(dest_path, pc.alg(), &mut hash_ranges, false)?
                };

                // add the placeholder data hashes to provenance claim so that the required space is reserved
                for mut hash in hashes {
                    // add padding to account for possible cbor expansion of final DataHash
                    let padding: Vec<u8> = vec![0x0; 10];
                    hash.add_padding(padding);

                    pc.add_assertion(&hash)?;
                }
                needs_hashing = true;
            }

            // 3) Generate in memory CAI jumbf block
            // and write preliminary jumbf store to file
            // source and dest the same so save_jumbf_to_file will use the same file since we have already cloned
            data = self.to_jumbf_internal(reserve_size)?;
            jumbf_size = data.len();
            save_jumbf_to_file(&data, &output_path, Some(&output_path))?;

            // 4)  determine final object locations and patch the asset hashes with correct offset
            // replace the source with correct asset hashes so that the claim hash will be correct
            // If box hash is present we don't do any other
            if needs_hashing {
                let pc = self.provenance_claim_mut().ok_or(Error::ClaimEncoding)?;

                // get the final hash ranges, but not for update manifests
                let mut new_hash_ranges = object_locations(&output_path)?;
                let updated_hashes = if pc.update_manifest() {
                    Vec::new()
                } else {
                    Store::generate_data_hashes(dest_path, pc.alg(), &mut new_hash_ranges, true)?
                };

                // patch existing claim hash with updated data
                for hash in updated_hashes {
                    pc.update_data_hash(hash)?;
                }
            }
        }

        // regenerate the jumbf because the cbor changed
        data = self.to_jumbf_internal(reserve_size)?;
        if jumbf_size != data.len() {
            return Err(Error::JumbfCreationError);
        }

        Ok(data) // return JUMBF data
    }

    #[cfg(feature = "file_io")]
    fn finish_save(
        &self,
        mut jumbf_bytes: Vec<u8>,
        output_path: &Path,
        sig: Vec<u8>,
        sig_placeholder: &[u8],
    ) -> Result<(Vec<u8>, Vec<u8>)> {
        if sig_placeholder.len() != sig.len() {
            return Err(Error::CoseSigboxTooSmall);
        }

        patch_bytes(&mut jumbf_bytes, sig_placeholder, &sig)
            .map_err(|_| Error::JumbfCreationError)?;

        // re-save to file
        save_jumbf_to_file(&jumbf_bytes, output_path, Some(output_path))?;

        Ok((sig, jumbf_bytes))
    }

    /// Verify Store from an existing asset
    /// asset_path: path to input asset
    /// validation_log: If present all found errors are logged and returned, otherwise first error causes exit and is returned
    #[cfg(feature = "file_io")]
    pub fn verify_from_path(
        &mut self,
        asset_path: &'_ Path,
        validation_log: &mut StatusTracker,
    ) -> Result<()> {
        Store::verify_store(self, &mut ClaimAssetData::Path(asset_path), validation_log)
    }

    // verify from a buffer without file i/o
    #[cfg(feature = "v1_api")]
    pub fn verify_from_buffer(
        &mut self,
        buf: &[u8],
        asset_type: &str,
        validation_log: &mut StatusTracker,
    ) -> Result<()> {
        Store::verify_store(
            self,
            &mut ClaimAssetData::Bytes(buf, asset_type),
            validation_log,
        )
    }

    // fetch remote manifest if possible
    #[cfg(all(feature = "fetch_remote_manifests", not(target_arch = "wasm32")))]
    fn fetch_remote_manifest(url: &str) -> Result<Vec<u8>> {
        use conv::ValueFrom;

        //const MANIFEST_CONTENT_TYPE: &str = "application/x-c2pa-manifest-store"; // todo verify once these are served
        const DEFAULT_MANIFEST_RESPONSE_SIZE: usize = 10 * 1024 * 1024; // 10 MB

        match ureq::get(url).call() {
            Ok(response) => {
                if response.status() == 200 {
                    let body = response.into_body();
                    let len = body
                        .content_length()
                        .and_then(|content_length| content_length.try_into().ok())
                        .unwrap_or(DEFAULT_MANIFEST_RESPONSE_SIZE); // todo figure out good max to accept

                    let mut response_bytes: Vec<u8> = Vec::with_capacity(len);

                    let len64 = u64::value_from(len)
                        .map_err(|_err| Error::BadParam("value out of range".to_string()))?;

                    body.into_reader()
                        .take(len64)
                        .read_to_end(&mut response_bytes)
                        .map_err(|_err| {
                            Error::RemoteManifestFetch("error reading content stream".to_string())
                        })?;

                    Ok(response_bytes)
                } else {
                    Err(Error::RemoteManifestFetch(format!(
                        "fetch failed: code: {}, status: {}",
                        response.status().as_u16(),
                        response.status().as_str()
                    )))
                }
            }
            Err(err) => Err(Error::RemoteManifestFetch(err.to_string())),
        }
    }

    // fetch remote manifest if possible
    // TODO: Switch to reqwest once it supports WASI https://github.com/seanmonstar/reqwest/issues/2294
    #[cfg(all(feature = "fetch_remote_manifests", target_os = "wasi"))]
    fn fetch_remote_manifest(url: &str) -> Result<Vec<u8>> {
        use url::Url;
        use wasi::http::{
            outgoing_handler,
            types::{Fields, OutgoingRequest, Scheme},
        };

        //const MANIFEST_CONTENT_TYPE: &str = "application/x-c2pa-manifest-store"; // todo verify once these are served
        const DEFAULT_MANIFEST_RESPONSE_SIZE: usize = 10 * 1024 * 1024; // 10 MB
        let parsed_url = Url::parse(url)
            .map_err(|e| Error::RemoteManifestFetch(format!("invalid URL: {}", e)))?;
        let authority = parsed_url.authority();
        let path_with_query = parsed_url[url::Position::AfterPort..].to_string();
        let scheme = match parsed_url.scheme() {
            "http" => Scheme::Http,
            "https" => Scheme::Https,
            _ => {
                return Err(Error::RemoteManifestFetch(
                    "unsupported URL scheme".to_string(),
                ))
            }
        };

        let request = OutgoingRequest::new(Fields::new());
        request.set_path_with_query(Some(&path_with_query)).unwrap();
        request.set_authority(Some(&authority)).unwrap();
        request.set_scheme(Some(&scheme)).unwrap();
        match outgoing_handler::handle(request, None) {
            Ok(resp) => {
                resp.subscribe().block();
                let response = resp
                    .get()
                    .ok_or(Error::RemoteManifestFetch(
                        "HTTP request response missing".to_string(),
                    ))?
                    .map_err(|_| {
                        Error::RemoteManifestFetch(
                            "HTTP request response requested more than once".to_string(),
                        )
                    })?
                    .map_err(|_| Error::RemoteManifestFetch("HTTP request failed".to_string()))?;
                if response.status() == 200 {
                    let content_length: usize = response
                        .headers()
                        .get("Content-Length")
                        .first()
                        .and_then(|val| if val.is_empty() { None } else { Some(val) })
                        .and_then(|val| std::str::from_utf8(val).ok())
                        .and_then(|str_parsed_header| str_parsed_header.parse().ok())
                        .unwrap_or(DEFAULT_MANIFEST_RESPONSE_SIZE);
                    let body = {
                        let mut buf = Vec::with_capacity(content_length);
                        let response_body = response
                            .consume()
                            .expect("failed to get incoming request body");
                        let mut stream = response_body
                            .stream()
                            .expect("failed to get response body stream");
                        stream
                            .read_to_end(&mut buf)
                            .expect("failed to read response body");
                        buf
                    };
                    Ok(body)
                } else {
                    Err(Error::RemoteManifestFetch(format!(
                        "fetch failed: code: {}",
                        response.status(),
                    )))
                }
            }
            Err(e) => Err(Error::RemoteManifestFetch(e.to_string())),
        }
    }

    #[cfg(all(target_arch = "wasm32", not(target_os = "wasi")))]
    pub async fn fetch_remote_manifest(url: &str) -> Result<Vec<u8>> {
        let resp = reqwest::get(url)
            .await
            .map_err(|e| Error::RemoteManifestFetch(format!("{e:?}")))?;

        if !resp.status().is_success() {
            return Err(Error::RemoteManifestFetch(format!(
                "HTTP error: {}",
                resp.status()
            )));
        }

        let bytes = resp
            .bytes()
            .await
            .map_err(|e| Error::RemoteManifestFetch(format!("{e:?}")))?;

        Ok(bytes.to_vec())
    }

    /// Handles remote manifests when file_io/fetch_remote_manifests feature is enabled
    fn handle_remote_manifest(ext_ref: &str) -> Result<Vec<u8>> {
        // verify provenance path is remote url
        if Store::is_valid_remote_url(ext_ref) {
            #[cfg(all(
                feature = "fetch_remote_manifests",
                any(not(target_arch = "wasm32"), target_os = "wasi")
            ))]
            {
                // Everything except browser wasm if fetch_remote_manifests is enabled
                if get_settings_value::<bool>("verify.remote_manifest_fetch").unwrap_or(true) {
                    Store::fetch_remote_manifest(ext_ref)
                } else {
                    Err(Error::RemoteManifestUrl(ext_ref.to_owned()))
                }
            }
            #[cfg(all(
                feature = "fetch_remote_manifests",
                target_arch = "wasm32",
                not(target_os = "wasi")
            ))]
            {
                // For wasm-bindgen, we can't use the async function in sync context
                // This will be handled by the async versions of the functions
                Err(Error::RemoteManifestUrl(ext_ref.to_owned()))
            }
            #[cfg(not(feature = "fetch_remote_manifests"))]
            Err(Error::RemoteManifestUrl(ext_ref.to_owned()))
        } else {
            Err(Error::JumbfNotFound)
        }
    }

    /// Return Store from in memory asset
    #[cfg(any(feature = "file_io", feature = "v1_api"))]
    fn load_cai_from_memory(
        asset_type: &str,
        data: &[u8],
        validation_log: &mut StatusTracker,
    ) -> Result<Store> {
        let mut input_stream = Cursor::new(data);
        Store::load_jumbf_from_stream(asset_type, &mut input_stream)
            .map(|(manifest_bytes, _)| Store::from_jumbf(&manifest_bytes, validation_log))?
    }

    /// Handles remote manifests asynchronously when fetch_remote_manifests feature is enabled
    /// Required because wasm-bindgen cannot use async functions in a sync context.
    #[cfg(all(target_arch = "wasm32", not(target_os = "wasi")))]
    async fn handle_remote_manifest_async(ext_ref: &str) -> Result<Vec<u8>> {
        // verify provenance path is remote url
        if Store::is_valid_remote_url(ext_ref) {
            if get_settings_value::<bool>("verify.remote_manifest_fetch").unwrap_or(true) {
                Store::fetch_remote_manifest(ext_ref).await
            } else {
                Err(Error::RemoteManifestUrl(ext_ref.to_owned()))
            }
        } else {
            Err(Error::JumbfNotFound)
        }
    }

    /// load jumbf given a stream
    ///
    /// This handles, embedded and remote manifests
    ///
    /// asset_type -  mime type of the stream
    /// stream - a readable stream of an asset
    ///
    /// Returns a tuple (jumbf_bytes, remote_url), returning a remote_url only
    /// if it was used to fetch the jumbf_bytes.
    pub fn load_jumbf_from_stream(
        asset_type: &str,
        stream: &mut dyn CAIRead,
    ) -> Result<(Vec<u8>, Option<String>)> {
        match load_jumbf_from_stream(asset_type, stream) {
            Ok(manifest_bytes) => Ok((manifest_bytes, None)),
            Err(Error::JumbfNotFound) => {
                stream.rewind()?;
                if let Some(ext_ref) =
                    crate::utils::xmp_inmemory_utils::XmpInfo::from_source(stream, asset_type)
                        .provenance
                {
                    Ok((Store::handle_remote_manifest(&ext_ref)?, Some(ext_ref)))
                } else {
                    Err(Error::JumbfNotFound)
                }
            }
            Err(e) => Err(e),
        }
    }

    /// load jumbf given a stream asynchronously
    ///
    /// This handles, embedded and remote manifests
    ///
    /// asset_type -  mime type of the stream
    /// stream - a readable stream of an asset
    ///
    /// Returns a tuple (jumbf_bytes, remote_url), returning a remote_url only
    /// if it was used to fetch the jumbf_bytes.
    /// Required because wasm-bindgen cannot use async functions in a sync context.
    #[cfg(all(target_arch = "wasm32", not(target_os = "wasi")))]
    pub async fn load_jumbf_from_stream_async(
        asset_type: &str,
        stream: &mut dyn CAIRead,
    ) -> Result<(Vec<u8>, Option<String>)> {
        match load_jumbf_from_stream(asset_type, stream) {
            Ok(manifest_bytes) => Ok((manifest_bytes, None)),
            Err(Error::JumbfNotFound) => {
                stream.rewind()?;
                if let Some(ext_ref) =
                    crate::utils::xmp_inmemory_utils::XmpInfo::from_source(stream, asset_type)
                        .provenance
                {
                    Ok((
                        Store::handle_remote_manifest_async(&ext_ref).await?,
                        Some(ext_ref),
                    ))
                } else {
                    Err(Error::JumbfNotFound)
                }
            }
            Err(e) => Err(e),
        }
    }

    /// load jumbf given a file path
    ///
    /// This handles, embedded, sidecar and remote manifests
    ///
    /// in_path -  path to source file
    /// validation_log - optional vec to contain addition info about the asset
    #[cfg(feature = "file_io")]
    pub fn load_jumbf_from_path(in_path: &Path) -> Result<Vec<u8>> {
        let external_manifest = in_path.with_extension(MANIFEST_STORE_EXT);
        let external_exists = external_manifest.exists();

        match load_jumbf_from_file(in_path) {
            Ok(manifest_bytes) => Ok(manifest_bytes),
            Err(Error::UnsupportedType) => {
                if external_exists {
                    std::fs::read(external_manifest).map_err(Error::IoError)
                } else {
                    Err(Error::UnsupportedType)
                }
            }
            Err(Error::JumbfNotFound) => {
                if external_exists {
                    std::fs::read(external_manifest).map_err(Error::IoError)
                } else {
                    // check for remote manifest
                    let mut asset_reader = std::fs::File::open(in_path)?;
                    let ext = get_file_extension(in_path).ok_or(Error::UnsupportedType)?;
                    if let Some(ext_ref) = crate::utils::xmp_inmemory_utils::XmpInfo::from_source(
                        &mut asset_reader,
                        &ext,
                    )
                    .provenance
                    {
                        Store::handle_remote_manifest(&ext_ref)
                    } else {
                        Err(Error::JumbfNotFound)
                    }
                }
            }
            Err(e) => Err(e),
        }
    }

    /// load a CAI store from  a file
    ///
    /// in_path -  path to source file
    /// validation_log - optional vec to contain addition info about the asset
    #[cfg(all(feature = "v1_api", feature = "file_io"))]
    fn load_cai_from_file(in_path: &Path, validation_log: &mut StatusTracker) -> Result<Store> {
        match Self::load_jumbf_from_path(in_path) {
            Ok(manifest_bytes) => {
                // load and validate with CAI toolkit
                Store::from_jumbf(&manifest_bytes, validation_log)
            }
            Err(e) => Err(e),
        }
    }

    /// Load Store from claims in an existing asset
    /// asset_path: path to input asset
    /// verify: determines whether to verify the contents of the provenance claim.  Must be set true to use validation_log
    /// validation_log: If present all found errors are logged and returned, otherwise first error causes exit and is returned
    #[cfg(all(feature = "v1_api", feature = "file_io"))]
    pub fn load_from_asset(
        asset_path: &Path,
        verify: bool,
        validation_log: &mut StatusTracker,
    ) -> Result<Store> {
        // load jumbf if available
        Self::load_cai_from_file(asset_path, validation_log)
            .and_then(|mut store| {
                // verify the store
                if verify {
                    store.verify_from_path(asset_path, validation_log)?;
                }

                Ok(store)
            })
            .inspect_err(|e| {
                log_item!("asset", "error loading file", "load_from_asset")
                    .failure_no_throw(validation_log, e);
            })
    }

    #[cfg(feature = "v1_api")]
    pub fn get_store_from_memory(
        asset_type: &str,
        data: &[u8],
        validation_log: &mut StatusTracker,
    ) -> Result<Store> {
        // load jumbf if available
        Self::load_cai_from_memory(asset_type, data, validation_log).inspect_err(|e| {
            log_item!("asset", "error loading asset", "get_store_from_memory")
                .failure_no_throw(validation_log, e);
        })
    }

    /// Returns embedded remote manifest URL if available
    /// asset_type: extensions or mime type of the data
    /// data: byte array containing the asset
    #[allow(unused)] // we don't use this anywhere now, but we should!
    pub fn get_remote_manifest_url(asset_type: &str, data: &[u8]) -> Option<String> {
        let mut buf_reader = Cursor::new(data);

        if let Some(ext_ref) =
            crate::utils::xmp_inmemory_utils::XmpInfo::from_source(&mut buf_reader, asset_type)
                .provenance
        {
            // make sure it parses
            let _u = url::Url::parse(&ext_ref).ok()?;
            Some(ext_ref)
        } else {
            None
        }
    }

    /// check the input url to see if it is a supported remotes URI
    pub fn is_valid_remote_url(url: &str) -> bool {
        match url::Url::parse(url) {
            Ok(u) => u.scheme() == "http" || u.scheme() == "https",
            Err(_) => false,
        }
    }

    /// Load store from a stream
    #[async_generic]
    #[cfg(not(target_arch = "wasm32"))]
    pub fn from_stream(
        format: &str,
        mut stream: impl Read + Seek + Send,
        verify: bool,
        validation_log: &mut StatusTracker,
    ) -> Result<Self> {
        let (manifest_bytes, remote_url) = Store::load_jumbf_from_stream(format, &mut stream)?;

        let store = if _sync {
            Self::from_manifest_data_and_stream(
                &manifest_bytes,
                format,
                &mut stream,
                verify,
                validation_log,
            )
        } else {
            Self::from_manifest_data_and_stream_async(
                &manifest_bytes,
                format,
                &mut stream,
                verify,
                validation_log,
            )
            .await
        };

        let mut store = store?;
        if remote_url.is_none() {
            store.embedded = true;
        } else {
            store.remote_url = remote_url;
        }

        Ok(store)
    }

    /// Load store from a stream
    #[async_generic]
    #[cfg(target_arch = "wasm32")]
    pub fn from_stream(
        format: &str,
        mut stream: impl Read + Seek,
        verify: bool,
        validation_log: &mut StatusTracker,
    ) -> Result<Self> {
        #[cfg(not(target_os = "wasi"))]
        let (manifest_bytes, remote_url) = if _sync {
            Store::load_jumbf_from_stream(format, &mut stream)?
        } else {
            Store::load_jumbf_from_stream_async(format, &mut stream).await?
        };

        #[cfg(target_os = "wasi")]
        let (manifest_bytes, remote_url) = Store::load_jumbf_from_stream(format, &mut stream)?;

        let store = if _sync {
            Self::from_manifest_data_and_stream(
                &manifest_bytes,
                format,
                &mut stream,
                verify,
                validation_log,
            )
        } else {
            Self::from_manifest_data_and_stream_async(
                &manifest_bytes,
                format,
                &mut stream,
                verify,
                validation_log,
            )
            .await
        };

        let mut store = store?;
        if remote_url.is_none() {
            store.embedded = true;
        } else {
            store.remote_url = remote_url;
        }

        Ok(store)
    }

    /// Load store from a manifest data and stream
    #[async_generic()]
    #[cfg(not(target_arch = "wasm32"))]
    pub fn from_manifest_data_and_stream(
        c2pa_data: &[u8],
        format: &str,
        mut stream: impl Read + Seek + Send,
        verify: bool,
        validation_log: &mut StatusTracker,
    ) -> Result<Self> {
        // first we convert the JUMBF into a usable store
        let store = Store::from_jumbf(c2pa_data, validation_log)?;

        //let verify = get_settings_value::<bool>("verify.verify_after_reading")?; // defaults to true

        if verify {
            let mut asset_data = ClaimAssetData::Stream(&mut stream, format);
            if _sync {
                Store::verify_store(&store, &mut asset_data, validation_log)
            } else {
                Store::verify_store_async(&store, &mut asset_data, validation_log).await
            }?;
        }
        Ok(store)
    }

    /// Load store from a manifest data and stream
    #[async_generic()]
    #[cfg(target_arch = "wasm32")]
    pub fn from_manifest_data_and_stream(
        c2pa_data: &[u8],
        format: &str,
        mut stream: impl Read + Seek,
        verify: bool,
        validation_log: &mut StatusTracker,
    ) -> Result<Self> {
        // first we convert the JUMBF into a usable store
        let store = Store::from_jumbf(c2pa_data, validation_log)?;

        //let verify = get_settings_value::<bool>("verify.verify_after_reading")?; // defaults to true

        if verify {
            let mut asset_data = ClaimAssetData::Stream(&mut stream, format);
            if _sync {
                Store::verify_store(&store, &mut asset_data, validation_log)
            } else {
                Store::verify_store_async(&store, &mut asset_data, validation_log).await
            }?;
        }
        Ok(store)
    }

    /// Load Store from a in-memory asset
    /// asset_type: asset extension or mime type
    /// data: reference to bytes of the the file
    /// verify: if true will run verification checks when loading
    /// validation_log: If present all found errors are logged and returned, otherwise first error causes exit and is returned
    #[cfg(feature = "v1_api")]
    pub fn load_from_memory(
        asset_type: &str,
        data: &[u8],
        verify: bool,
        validation_log: &mut StatusTracker,
    ) -> Result<Store> {
        Store::get_store_from_memory(asset_type, data, validation_log).and_then(|store| {
            // verify the store
            if verify {
                // verify store and claims
                Store::verify_store(
                    &store,
                    &mut ClaimAssetData::Bytes(data, asset_type),
                    validation_log,
                )?;
            }

            Ok(store)
        })
    }

    /// Load Store from a in-memory asset asynchronously validating
    /// asset_type: asset extension or mime type
    /// data: reference to bytes of the file
    /// verify: if true will run verification checks when loading
    /// validation_log: If present all found errors are logged and returned, otherwise first error causes exit and is returned
    #[cfg(feature = "v1_api")]
    pub async fn load_from_memory_async(
        asset_type: &str,
        data: &[u8],
        verify: bool,
        validation_log: &mut StatusTracker,
    ) -> Result<Store> {
        let store = Store::get_store_from_memory(asset_type, data, validation_log)?;

        // verify the store
        if verify {
            // verify store and claims
            Store::verify_store_async(
                &store,
                &mut ClaimAssetData::Bytes(data, asset_type),
                validation_log,
            )
            .await?;
        }

        Ok(store)
    }

    /// Load Store from a init and fragments
    /// asset_type: asset extension or mime type
    /// init_segment: reader for the file containing the initialization segments
    /// fragments: list of paths to the fragments to verify
    /// verify: if true will run verification checks when loading, all fragments must verify for Ok status
    /// validation_log: If present all found errors are logged and returned, otherwise first error causes exit and is returned
    #[cfg(feature = "file_io")]
    pub fn load_from_file_and_fragments(
        asset_type: &str,
        init_segment: &mut dyn CAIRead,
        fragments: &Vec<PathBuf>,
        verify: bool,
        validation_log: &mut StatusTracker,
    ) -> Result<Store> {
        let mut init_seg_data = Vec::new();
        init_segment.read_to_end(&mut init_seg_data)?;

        Self::load_cai_from_memory(asset_type, &init_seg_data, validation_log).and_then(|store| {
            // verify the store
            if verify {
                // verify store and claims
                Store::verify_store(
                    &store,
                    &mut ClaimAssetData::StreamFragments(init_segment, fragments, asset_type),
                    validation_log,
                )?;
            }

            Ok(store)
        })
    }

    /// Load Store from a stream and fragment stream
    ///
    /// asset_type: asset extension or mime type
    /// stream: reference to initial segment asset
    /// fragment: reference to fragment asset
    /// validation_log: If present all found errors are logged and returned, otherwise first error causes exit and is returned
    #[allow(unused)] // todo: we don't use this anywhere now, but we should!
    #[async_generic()]
    pub fn load_fragment_from_stream(
        format: &str,
        mut stream: impl Read + Seek + Send,
        mut fragment: impl Read + Seek + Send,
        validation_log: &mut StatusTracker,
    ) -> Result<Store> {
        let manifest_bytes = Store::load_jumbf_from_stream(format, &mut stream)?.0;
        let store = Store::from_jumbf(&manifest_bytes, validation_log)?;

        let verify = get_settings_value::<bool>("verify.verify_after_reading")?; // defaults to true

        if verify {
            let mut fragment = ClaimAssetData::StreamFragment(&mut stream, &mut fragment, format);
            if _sync {
                Store::verify_store(&store, &mut fragment, validation_log)
            } else {
                Store::verify_store_async(&store, &mut fragment, validation_log).await
            }?;
        };
        Ok(store)
    }

    /// Load Store from a in-memory asset
    /// asset_type: asset extension or mime type
    /// data: reference to bytes of the the file
    /// verify: if true will run verification checks when loading
    /// validation_log: If present all found errors are logged and returned, otherwise first error causes exit and is returned
    #[cfg(feature = "v1_api")]
    pub fn load_fragment_from_memory(
        asset_type: &str,
        init_segment: &[u8],
        fragment: &[u8],
        verify: bool,
        validation_log: &mut StatusTracker,
    ) -> Result<Store> {
        Store::get_store_from_memory(asset_type, init_segment, validation_log).and_then(|store| {
            // verify the store
            if verify {
                let mut init_segment_stream = Cursor::new(init_segment);
                let mut fragment_stream = Cursor::new(fragment);

                // verify store and claims
                Store::verify_store(
                    &store,
                    &mut ClaimAssetData::StreamFragment(
                        &mut init_segment_stream,
                        &mut fragment_stream,
                        asset_type,
                    ),
                    validation_log,
                )?;
            }

            Ok(store)
        })
    }

    /// Load Store from a in-memory asset asynchronously validating
    /// asset_type: asset extension or mime type
    /// init_segment: reference to bytes of the init segment
    /// fragment: reference to bytes of the fragment to validate
    /// verify: if true will run verification checks when loading
    /// validation_log: If present all found errors are logged and returned, otherwise first error causes exit and is returned
    #[cfg(feature = "v1_api")]
    pub async fn load_fragment_from_memory_async(
        asset_type: &str,
        init_segment: &[u8],
        fragment: &[u8],
        verify: bool,
        validation_log: &mut StatusTracker,
    ) -> Result<Store> {
        let store = Store::get_store_from_memory(asset_type, init_segment, validation_log)?;

        // verify the store
        if verify {
            let mut init_segment_stream = Cursor::new(init_segment);
            let mut fragment_stream = Cursor::new(fragment);

            // verify store and claims
            Store::verify_store_async(
                &store,
                &mut ClaimAssetData::StreamFragment(
                    &mut init_segment_stream,
                    &mut fragment_stream,
                    asset_type,
                ),
                validation_log,
            )
            .await?;
        }

        Ok(store)
    }

    // get the manifest that should be used for hash binding checks
    fn get_hash_binding_manifest(&self, claim: &Claim) -> Option<String> {
        // is this claim valid
        if !claim.update_manifest() && !claim.hash_assertions().is_empty() {
            return Some(claim.label().to_owned());
        }

        // walk the update manifests until you find an acceptable claim
        for i in claim.ingredient_assertions() {
            let ingredient = Ingredient::from_assertion(i.assertion()).ok()?;
            if ingredient.relationship == Relationship::ParentOf {
                if let Some(parent_uri) = ingredient.c2pa_manifest() {
                    let parent_label = manifest_label_from_uri(&parent_uri.url())?;
                    if let Some(parent) = self.get_claim(&parent_label) {
                        // recurse until we find
                        if parent.update_manifest() {
                            self.get_hash_binding_manifest(parent);
                        } else if !parent.hash_assertions().is_empty() {
                            return Some(parent.label().to_owned());
                        }
                    }
                }
            }
        }
        None
    }

    // determine if the only changes are redacted assertions
    fn manifest_differs_by_redaction(
        c1: &Claim,
        c2: &Claim,
        redactions: &[String],
    ) -> Option<Vec<String>> {
        if let Ok(d1) = c1.data() {
            if let Ok(d2) = c2.data() {
                if d1 != d2 {
                    return None;
                }
            } else {
                return None;
            }
        } else {
            return None;
        }

        if c1.signature_val() != c2.signature_val() {
            return None;
        }

        if c1.databoxes() != c2.databoxes() {
            return None;
        }

        // get the assertion store differences
        let c1_set: HashSet<&ClaimAssertion> = c1.claim_assertion_store().iter().collect();
        let c2_set: HashSet<&ClaimAssertion> = c2.claim_assertion_store().iter().collect();

        let differences = c1_set.symmetric_difference(&c2_set).collect::<Vec<_>>();

        // are the assertion differences listed in the redaction list
        let mut redact_matches = 0;
        let mut redactions_to_remove = Vec::new();
        for difference in &differences {
            let difference_uri = to_assertion_uri(c1.label(), &difference.label());

            // was the difference in the redacted list
            if redactions
                .iter()
                .any(|redaction_uri| redaction_uri.as_str() == difference_uri.as_str())
            {
                redact_matches += 1;
                redactions_to_remove.push(difference_uri);
            }
        }

        // if all mismatches are redactions we are good
        if redact_matches == differences.len() {
            return Some(redactions_to_remove);
        }

        None
    }

    // build ingredient lists for the Claim in the specified Store
    // the referenced_ingredients map the ingredient to the claims that reference it
    // the found_redactions are any redactions found
    fn get_claim_referenced_manifests<'a>(
        claim: &'a Claim,
        store: &'a Store,
        svi: &mut StoreValidationInfo<'a>,
        recurse: bool,
        validation_log: &mut StatusTracker,
    ) -> Result<()> {
        // add in current redactions
        if let Some(c_redactions) = claim.redactions() {
            svi.redactions
                .append(&mut c_redactions.clone().into_iter().collect::<Vec<_>>());
        }

        let claim_label = claim.label().to_owned();

        // save the addressible claims for quicker lookup
        svi.manifest_map.insert(claim_label.clone(), claim);

        for i in claim.ingredient_assertions() {
            let ingredient_assertion = Ingredient::from_assertion(i.assertion())?;

            // get correct hashed URI
            let c2pa_manifest = match ingredient_assertion.c2pa_manifest() {
                Some(m) => m, // > v2 ingredient assertion
                None => continue,
            };

            // is this an ingredient
            let ingredient_label = Store::manifest_label_from_path(&c2pa_manifest.url());

            if let Some(ingredient) = store.get_claim(&ingredient_label) {
                // build mapping of ingredients and those claims that reference it
                svi.ingredient_references
                    .entry(ingredient_label)
                    .or_insert(HashSet::from_iter(vec![claim_label.clone()].into_iter()))
                    .insert(claim_label.clone());

                // recurse nested ingredients
                if recurse {
                    Store::get_claim_referenced_manifests(
                        ingredient,
                        store,
                        svi,
                        recurse,
                        validation_log,
                    )?;
                }
            } else {
                log_item!(
                    ingredient_label.clone(),
                    "ingredient missing missing",
                    "get_claim_referenced_manifests"
                )
                .validation_status(validation_status::CLAIM_MISSING)
                .failure(
                    validation_log,
                    Error::ClaimMissing {
                        label: ingredient_label,
                    },
                )?;
            }
        }

        Ok(())
    }

    /// Load Store from memory and add its content as a claim ingredient
    /// claim: claim to add an ingredient
    /// provenance_label: label of the provenance claim used as key into ingredient map
    /// data: jumbf data block
    /// returns new Store with ingredients loaded, claim is modified to include resolved
    /// ingredients conflicts
    pub fn load_ingredient_to_claim(
        claim: &mut Claim,
        data: &[u8],
        redactions: Option<Vec<String>>,
    ) -> Result<Store> {
        // constants for ingredient conflict reasons
        const CONFLICTING_MANIFEST: usize = 1; // Conflicts with another C2PA Manifest

        let mut to_both = Vec::new();
        let mut to_remove_from_incoming = Vec::new();

        let mut report = StatusTracker::with_error_behavior(ErrorBehavior::StopOnFirstError);
        let i_store = Store::from_jumbf(data, &mut report)?;

        let empty_store = Store::default();

        // make sure the claims stores are compatible
        let ingredient_pc = i_store.provenance_claim().ok_or(Error::OtherError(
            "ingredient missing provenace claim".into(),
        ))?;
        if claim.version() < ingredient_pc.version() {
            return Err(Error::OtherError("ingredient version too new".into()));
        }

        // get list of referenced manifests and redactions from ingredient provenance claim
        let mut validation_log = StatusTracker::default();
        let mut svi = StoreValidationInfo::default();
        Store::get_claim_referenced_manifests(
            ingredient_pc,
            &i_store,
            &mut svi,
            true,
            &mut validation_log,
        )?;

        // resolve conflicts
        // for 2.x perform ingredients conflict handling by making new label if needed
        let skip_resolution =
            get_settings_value::<bool>("verify.skip_ingredient_conflict_resolution")
                .unwrap_or(false);
        if claim.version() > 1 && !skip_resolution {
            // if the hashes match then the values are OK to add so remove form conflict list
            // matching manifests are automatically deduped in a later step
            let potential_conflicts: Vec<_> = i_store
                .claims()
                .iter()
                .filter_map(|i_claim| {
                    for c in claim.claim_ingredients() {
                        if c.label() == i_claim.label() {
                            let i_ingredient_hashes = i_store.get_manifest_box_hashes(i_claim);
                            let current_claim_hashes = empty_store.get_manifest_box_hashes(c);

                            // if they match there is no conflict
                            if !vec_compare(
                                &current_claim_hashes.manifest_box_hash,
                                &i_ingredient_hashes.manifest_box_hash,
                            ) {
                                return Some(c.label().to_owned());
                            }
                        }
                    }

                    None
                })
                .collect();

            if !potential_conflicts.is_empty() {
                // get info about conflicting Claim from current claim
                let mut claim_redactions: Vec<String> = redactions.clone().unwrap_or_default();
                for c in claim.claim_ingredients() {
                    if let Some(r) = c.redactions() {
                        claim_redactions.append(&mut r.clone().into_iter().collect::<Vec<_>>());
                    }
                }

                let combined_redactions = HashSet::<_>::from_iter(
                    vec![claim_redactions.clone(), svi.redactions.clone()]
                        .into_iter()
                        .flatten(),
                )
                .into_iter()
                .collect::<Vec<String>>();

                // do any of the conflicting manifests contain redactions
                for conflict_label in potential_conflicts {
                    // Step 1: was the conflict because of a redaction from the either the current
                    // claim or the incoming store

                    let conflict = i_store
                        .get_claim(&conflict_label)
                        .ok_or(Error::IngredientNotFound)?;

                    // can only resolve conflict if the changes were redaction differences
                    if let Some(curr_claim_ingredient_conflict) = claim
                        .claim_ingredients()
                        .iter()
                        .find(|c| c.label() == conflict_label)
                    {
                        if let Some(mut differences) = Store::manifest_differs_by_redaction(
                            curr_claim_ingredient_conflict,
                            conflict,
                            &combined_redactions,
                        ) {
                            if !claim_redactions.is_empty() && svi.redactions.is_empty() {
                                // if redactions were only in the claim we can skip bringing the ingredient
                                to_remove_from_incoming.push(conflict_label.clone());
                            } else if claim_redactions.is_empty() && !svi.redactions.is_empty() {
                                // if redactions were only from the incoming ingredient replace claim
                                // noting to do here since the incoming claim will just overwrite the current claim
                                continue;
                            } else {
                                to_both.append(&mut differences);
                            }
                        } else {
                            let new_version = match claim
                                .claim_ingredient_store()
                                .iter()
                                .filter_map(|(label, _conflict)| {
                                    match manifest_label_to_parts(label) {
                                        Some(mp) => mp.version,
                                        None => None,
                                    }
                                })
                                .max()
                            {
                                Some(last_conflict_version) => last_conflict_version + 1,
                                None => {
                                    return Err(Error::OtherError(
                                        "ingredient label malformed".into(),
                                    ))
                                }
                            };

                            // make new ingredient label
                            let mut new_mp = manifest_label_to_parts(&conflict_label)
                                .ok_or(Error::OtherError("ingredient label malformed".into()))?;
                            new_mp.version = Some(new_version);
                            new_mp.reason = Some(CONFLICTING_MANIFEST);
                            let new_label = new_mp.to_string();

                            // update ingredient manifest label to new label
                            let mut fixup_claim = i_store
                                .get_claim(conflict.label())
                                .ok_or(Error::IngredientNotFound)?
                                .clone();
                            fixup_claim.set_conflict_label(new_label.clone());

                            // add relabeled manifest to store as new ingredient
                            claim.add_ingredient_data(
                                vec![fixup_claim],
                                None,
                                &svi.ingredient_references,
                            )?;
                        }
                    }
                }
            }
        }

        // make necessary changes to the incoming store
        let mut i_store_mut = Store::from_jumbf(data, &mut report)?;
        let mut final_redactions = Vec::new();
        if let Some(mut redactions) = redactions {
            final_redactions.append(&mut redactions);
        }

        // remove the claims from the incoming store as to not overwrite the current claim
        for label in to_remove_from_incoming {
            i_store_mut.remove_claim(&label);
        }

        // if there are redactions in both apply the current redaction to incoming claim
        if !to_both.is_empty() {
            // copy the redactions differences from current to incoming claim
            to_both.retain(|f| !svi.redactions.contains(f));
            final_redactions.append(&mut to_both);
        }

        claim.add_ingredient_data(
            i_store_mut.claims().into_iter().cloned().collect(),
            Some(final_redactions),
            &svi.ingredient_references,
        )?;
        Ok(i_store)
    }

    #[allow(dead_code)]
    /// Fetches ocsp response ders from the specified manifests.
    ///
    /// # Arguments
    /// * `manifest_labels` - Vector of manifest labels to check for ocsp responses
    /// * `validation_log` - Status tracker for logging validation events
    ///
    /// # Returns
    /// A `Result` containing tuples of manifest labels and their associated ocsp response
    pub fn get_ocsp_response_ders(
        &self,
        manifest_labels: Vec<String>,
        validation_log: &mut StatusTracker,
    ) -> Result<Vec<(String, Vec<u8>)>> {
        let mut oscp_response_ders = Vec::new();

        for manifest_label in manifest_labels {
            if let Some(claim) = self.claims_map.get(&manifest_label) {
                let sig = claim.signature_val().clone();
                let data = claim.data()?;

                let sign1 = parse_cose_sign1(&sig, &data, validation_log)?;
                let ocsp_response_der =
                    fetch_and_check_ocsp_response(&sign1, &data, &self.ctp, None, validation_log)?
                        .ocsp_der;
                if !ocsp_response_der.is_empty() {
                    oscp_response_ders.push((manifest_label, ocsp_response_der));
                }
            }
        }

        Ok(oscp_response_ders)
    }
}

impl std::fmt::Display for Store {
    fn fmt(&self, f: &mut std::fmt::Formatter<'_>) -> std::fmt::Result {
        let report = &ManifestStoreReport::from_store(self).unwrap_or_default();
        f.write_str(&format!("{}", &report))
    }
}

/// `InvalidClaimError` provides additional detail on error cases for [`Store::from_jumbf`].
#[derive(Debug, thiserror::Error)]
pub enum InvalidClaimError {
    /// The "c2pa" block was not found in the asset.
    #[error("\"c2pa\" block not found")]
    C2paBlockNotFound,

    #[error("\"c2pa\" multiple claim boxes found in manifest")]
    C2paMultipleClaimBoxes,

    /// The claim superbox was not found.
    #[error("claim superbox not found")]
    ClaimSuperboxNotFound,

    /// The claim description box was not found.
    #[error("claim description box not found")]
    ClaimDescriptionBoxNotFound,

    /// More than one claim description box was found.
    #[error("more than one claim description box was found for {label}")]
    DuplicateClaimBox { label: String },

    /// The expected data not found in claim box.
    #[error("claim cbor box not valid")]
    ClaimBoxData,

    /// The claim has a version that is newer than supported by this crate.
    #[error("claim version is too new, not supported")]
    ClaimVersionTooNew,

    /// The claim has a version does not match JUMBF box label.
    #[error("claim version does not match JUMBF box label")]
    ClaimBoxVersion,

    /// The claim description box could not be parsed.
    #[error("claim description box was invalid")]
    ClaimDescriptionBoxInvalid,

    /// The claim signature box was not found.
    #[error("claim signature box was not found")]
    ClaimSignatureBoxNotFound,

    /// The claim signature description box was not found.
    #[error("claim signature description box was not found")]
    ClaimSignatureDescriptionBoxNotFound,

    /// The claim signature description box was invalid.
    #[error("claim signature description box was invalid")]
    ClaimSignatureDescriptionBoxInvalid,

    /// The assertion store superbox was not found.
    #[error("assertion store superbox not found")]
    AssertionStoreSuperboxNotFound,

    /// The verifiable credentials store could not be read.
    #[error("the verifiable credentials store could not be read")]
    VerifiableCredentialStoreInvalid,

    /// The feature is not supported by version
    #[error("the manifest contained a feature not support by version")]
    UnsupportedFeature(String),

    /// The assertion store does not contain the expected number of assertions.
    #[error(
        "unexpected number of assertions in assertion store (expected {expected}, found {found})"
    )]
    AssertionCountMismatch { expected: usize, found: usize },
}

#[cfg(test)]
pub mod tests {
<<<<<<< HEAD
    #![allow(clippy::expect_used)]
    #![allow(clippy::panic)]
    #![allow(clippy::unwrap_used)]

    use std::{fs, io::Write, str::FromStr};

    use memchr::memmem;
    use serde::Serialize;
    #[cfg(all(feature = "file_io", feature = "v1_api"))]
    use sha2::Sha256;

    use super::*;
    #[cfg(all(feature = "file_io", feature = "v1_api"))]
    use crate::{
        assertion::AssertionJson,
        assertions::{labels::BOX_HASH, Action, Actions, BoxHash, Uuid},
        claim::AssertionStoreJsonFormat,
        crypto::raw_signature::SigningAlg,
        hashed_uri::HashedUri,
        jumbf_io::get_assetio_handler_from_path,
        status_tracker::{LogItem, StatusTracker},
        utils::{
            hash_utils::Hasher,
            io_utils::tempdirectory,
            patch::patch_file,
            test::{
                create_test_claim, fixture_path, temp_dir_path, temp_fixture_path,
                write_jpeg_placeholder_file, TEST_USER_ASSERTION,
            },
            test_signer::{async_test_signer, test_cawg_signer, test_signer},
        },
        ClaimGeneratorInfo,
    };

    fn create_editing_claim(claim: &mut Claim) -> Result<&mut Claim> {
        let uuid_str = "deadbeefdeadbeefdeadbeefdeadbeef";

        // add a binary thumbnail assertion  ('deadbeefadbeadbe')
        let some_binary_data: Vec<u8> = vec![
            0x0d, 0x0e, 0x0a, 0x0d, 0x0b, 0x0e, 0x0e, 0x0f, 0x0a, 0x0d, 0x0b, 0x0e, 0x0a, 0x0d,
            0x0b, 0x0e,
        ];

        let actions = Actions::new().add_action(Action::new("c2pa.created"));

        claim.add_assertion(&actions)?;

        let uuid_assertion = Uuid::new("test uuid", uuid_str.to_string(), some_binary_data);

        claim.add_assertion(&uuid_assertion)?;
=======
    #[cfg(feature = "v1_api")] // only test for v1_api until we update these tests
    #[cfg(feature = "file_io")]
    pub mod file_io {
        #![allow(clippy::expect_used)]
        #![allow(clippy::panic)]
        #![allow(clippy::unwrap_used)]
>>>>>>> 157f247c

        use std::{fs, io::Write};

        use memchr::memmem;
        use serde::Serialize;
        #[cfg(all(feature = "file_io", feature = "v1_api"))]
        use sha2::Sha256;

        use super::super::*;
        use crate::assertions::DigitalSourceType;
        #[cfg(all(feature = "file_io", feature = "v1_api"))]
        use crate::{
            assertion::AssertionJson,
            assertions::{labels::BOX_HASH, Action, Actions, BoxHash, Uuid},
            claim::AssertionStoreJsonFormat,
            crypto::raw_signature::SigningAlg,
            hashed_uri::HashedUri,
            jumbf_io::get_assetio_handler_from_path,
            status_tracker::{LogItem, StatusTracker},
            utils::{
                hash_utils::Hasher,
                io_utils::tempdirectory,
                patch::patch_file,
                test::{
                    create_test_claim, fixture_path, temp_dir_path, temp_fixture_path,
                    write_jpeg_placeholder_file, TEST_USER_ASSERTION,
                },
                test_signer::{async_test_signer, test_cawg_signer, test_signer},
            },
            ClaimGeneratorInfo,
        };

        fn create_editing_claim(claim: &mut Claim) -> Result<&mut Claim> {
            let uuid_str = "deadbeefdeadbeefdeadbeefdeadbeef";

<<<<<<< HEAD
    #[test]
    #[cfg(feature = "file_io")]
    fn test_certificate_map() {
        let ap = fixture_path("ocsp_with_assertion.jpg");
        let mut report = StatusTracker::default();
        let source = Cursor::new(include_bytes!("../tests/fixtures/ocsp_with_assertion.jpg"));
        let store = Store::from_stream("image/jpeg", source, true, &mut report).unwrap();

        let svi = store
            .get_store_validation_info(
                store.claims()[0],
                &mut ClaimAssetData::Path(&ap),
                &mut report,
            )
            .unwrap();
        assert!(svi
            .certificate_statuses
            .contains_key("310665949469838386185380984752231266212090716844"));
        assert!(svi
            .certificate_statuses
            .contains_key("28651076926158642445677524766118780318"));

        let stored_ocsp_vals: Vec<Vec<u8>> =
            svi.certificate_statuses.into_values().flatten().collect();
        assert_eq!(stored_ocsp_vals.len(), 2);

        assert!(stored_ocsp_vals.iter().all(|v| !v.is_empty()))
    }

    #[test]
    #[cfg(feature = "file_io")]
    #[cfg(feature = "v1_api")]
    fn test_jumbf_generation() {
        let ap = fixture_path("earth_apollo17.jpg");
        let temp_dir = tempdirectory().expect("temp dir");
        let op = temp_dir_path(&temp_dir, "test-image.jpg");
=======
            // add a binary thumbnail assertion  ('deadbeefadbeadbe')
            let some_binary_data: Vec<u8> = vec![
                0x0d, 0x0e, 0x0a, 0x0d, 0x0b, 0x0e, 0x0e, 0x0f, 0x0a, 0x0d, 0x0b, 0x0e, 0x0a, 0x0d,
                0x0b, 0x0e,
            ];
>>>>>>> 157f247c

            let actions = Actions::new().add_action(Action::new("c2pa.created"));

            claim.add_assertion(&actions)?;

            let uuid_assertion = Uuid::new("test uuid", uuid_str.to_string(), some_binary_data);

            claim.add_assertion(&uuid_assertion)?;

            Ok(claim)
        }

        fn create_capture_claim(claim: &mut Claim) -> Result<&mut Claim> {
            let actions = Actions::new()
                .add_action(Action::new("c2pa.created").set_source_type(DigitalSourceType::Empty));

            claim.add_assertion(&actions)?;

            Ok(claim)
        }

        #[test]
        #[cfg(feature = "file_io")]
        fn test_certificate_map() {
            let ap = fixture_path("ocsp_with_assertion.jpg");
            let mut report = StatusTracker::default();
            let source = Cursor::new(include_bytes!("../tests/fixtures/ocsp_with_assertion.jpg"));
            let store = Store::from_stream("image/jpeg", source, true, &mut report).unwrap();

            let svi = store
                .get_store_validation_info(
                    store.claims()[0],
                    &mut ClaimAssetData::Path(&ap),
                    &mut report,
                )
                .unwrap();
            assert!(svi
                .certificate_statuses
                .contains_key("310665949469838386185380984752231266212090716844"));
            assert!(svi
                .certificate_statuses
                .contains_key("28651076926158642445677524766118780318"));

            let stored_ocsp_vals: Vec<Vec<u8>> =
                svi.certificate_statuses.into_values().flatten().collect();
            assert_eq!(stored_ocsp_vals.len(), 2);

            assert!(stored_ocsp_vals.iter().all(|v| !v.is_empty()))
        }

        #[test]
        #[cfg(feature = "file_io")]
        #[cfg(feature = "v1_api")]
        fn test_jumbf_generation() {
            let ap = fixture_path("earth_apollo17.jpg");
            let temp_dir = tempdirectory().expect("temp dir");
            let op = temp_dir_path(&temp_dir, "test-image.jpg");

            // Create claims store.
            let mut store = Store::new();

            // ClaimGeneratorInfo is mandatory in Claim V2
            let cgi = ClaimGeneratorInfo::new("claim_v1_unit_test");

            // Create a 3rd party claim
            let mut claim_capture = Claim::new("capture", Some("claim_capture"), 1);
            create_capture_claim(&mut claim_capture).unwrap();
            claim_capture.add_claim_generator_info(cgi.clone());

            let signer = test_signer(SigningAlg::Ps256);

            store.commit_claim(claim_capture).unwrap();
            store.save_to_asset(&ap, signer.as_ref(), &op).unwrap();

            let mut report = StatusTracker::default();

            // read from new file
            let new_store = Store::load_from_asset(&op, true, &mut report).unwrap();

            // should not have any
            assert!(!report.has_any_error());

            // dump store and compare to original
            for claim in new_store.claims() {
                let _restored_json = claim
                    .to_json(AssertionStoreJsonFormat::OrderedList, false)
                    .unwrap();
                let _orig_json = store
                    .get_claim(claim.label())
                    .unwrap()
                    .to_json(AssertionStoreJsonFormat::OrderedList, false)
                    .unwrap();

                println!(
                    "Claim: {} \n{}",
                    claim.label(),
                    claim
                        .to_json(AssertionStoreJsonFormat::OrderedListNoBinary, true)
                        .expect("could not restore from json")
                );

                for hashed_uri in claim.assertions() {
                    let (label, instance) = Claim::assertion_label_from_link(&hashed_uri.url());
                    claim.get_claim_assertion(&label, instance).unwrap();
                }
            }
        }

        #[test]
        #[cfg(feature = "file_io")]
        fn test_claim_v2_generation() {
            let ap = fixture_path("earth_apollo17.jpg");
            let temp_dir = tempdirectory().expect("temp dir");
            let op = temp_dir_path(&temp_dir, "test-image.jpg");

            // Create claims store.
            let mut store = Store::new();

            // ClaimGeneratorInfo is mandatory in Claim V2
            let cgi = ClaimGeneratorInfo::new("claim_v2_unit_test");

            // Create a 3rd party claim
            let mut claim_capture = Claim::new("capture", Some("claim_capture"), 2);
            create_capture_claim(&mut claim_capture).unwrap();
            claim_capture.add_claim_generator_info(cgi.clone());

            let signer = test_signer(SigningAlg::Ps256);

<<<<<<< HEAD
    #[test]
    #[cfg(feature = "file_io")]
    fn test_unknown_asset_type_generation() {
        // test adding to actual image
        let ap = fixture_path("unsupported_type.txt");
        let temp_dir = tempdirectory().expect("temp dir");
        let op = temp_dir_path(&temp_dir, "unsupported_type.txt");
        let actual = temp_dir_path(&temp_dir, "unsupported_type.c2pa");
=======
            store.commit_claim(claim_capture).unwrap();
            store.save_to_asset(&ap, signer.as_ref(), &op).unwrap();
>>>>>>> 157f247c

            let mut report = StatusTracker::default();

            // read from new file
            let new_store = Store::load_from_asset(&op, true, &mut report).unwrap();

            // should not have any
            assert!(!report.has_any_error());

            // dump store and compare to original
            for claim in new_store.claims() {
                let _restored_json = claim
                    .to_json(AssertionStoreJsonFormat::OrderedList, false)
                    .unwrap();
                let _orig_json = store
                    .get_claim(claim.label())
                    .unwrap()
                    .to_json(AssertionStoreJsonFormat::OrderedList, false)
                    .unwrap();

                println!(
                    "Claim: {} \n{}",
                    claim.label(),
                    claim
                        .to_json(AssertionStoreJsonFormat::OrderedListNoBinary, true)
                        .expect("could not restore from json")
                );

                for hashed_uri in claim.assertions() {
                    let (label, instance) = Claim::assertion_label_from_link(&hashed_uri.url());
                    claim.get_claim_assertion(&label, instance).unwrap();
                }
            }
        }

<<<<<<< HEAD
        // read from new file
        let c2pa_bytes = std::fs::read(&actual).unwrap();
        let mut data = std::fs::File::open(&op).unwrap();
        let new_store = Store::from_manifest_data_and_stream(
            &c2pa_bytes,
            "txt",
            &mut data,
            true,
            &mut StatusTracker::with_error_behavior(ErrorBehavior::StopOnFirstError),
        )
        .unwrap();
=======
        #[test]
        #[cfg(feature = "file_io")]
        fn test_bad_claim_v2_generation() {
            let ap = fixture_path("earth_apollo17.jpg");
            let temp_dir = tempdirectory().expect("temp dir");
            let op = temp_dir_path(&temp_dir, "test-image.jpg");
>>>>>>> 157f247c

            // Create claims store.
            let mut store = Store::new();

            // ClaimGeneratorInfo is mandatory in Claim V2
            let cgi = ClaimGeneratorInfo::new("claim_v2_unit_test");

            // Create a 3rd party claim
            let mut claim_capture = Claim::new("capture", Some("claim_capture"), 2);
            create_capture_claim(&mut claim_capture).unwrap();
            claim_capture.add_claim_generator_info(cgi.clone());

            // add second action to claim which is not allowed
            let action = Actions::new().add_action(Action::new("c2pa.opened"));
            claim_capture.add_assertion(&action).unwrap();

            let signer = test_signer(SigningAlg::Ps256);

            store.commit_claim(claim_capture).unwrap();
            store.save_to_asset(&ap, signer.as_ref(), &op).unwrap();

            let mut report = StatusTracker::default();

            // read from new file
            let _new_store = Store::load_from_asset(&op, true, &mut report);

            // should have action errors
            assert!(report.has_any_error());
            assert!(report.has_error(Error::ValidationRule(
                "only first action can be created or opened".to_string()
            )));
        }

        #[test]
        #[cfg(feature = "file_io")]
        fn test_unknown_asset_type_generation() {
            // test adding to actual image
            let ap = fixture_path("unsupported_type.txt");
            let temp_dir = tempdirectory().expect("temp dir");
            let op = temp_dir_path(&temp_dir, "unsupported_type.txt");

            // Create claims store.
            let mut store = Store::new();

            // Create a new claim.
            let claim1 = create_test_claim().unwrap();

            // Create a new claim.
            let mut claim2 = Claim::new("Photoshop", Some("Adobe"), 1);
            create_editing_claim(&mut claim2).unwrap();

            // Create a 3rd party claim
            let mut claim_capture = Claim::new("capture", Some("claim_capture"), 1);
            create_capture_claim(&mut claim_capture).unwrap();

            // Do we generate JUMBF?
            let signer = test_signer(SigningAlg::Ps256);

            // Move the claim to claims list. Note this is not real, the claims would have to be signed in between commits
            store.commit_claim(claim1).unwrap();
            store.save_to_asset(&ap, signer.as_ref(), &op).unwrap();

            // read from new file
            let new_store = Store::load_from_asset(
                &op,
                true,
                &mut StatusTracker::with_error_behavior(ErrorBehavior::StopOnFirstError),
            )
            .unwrap();

            // can  we get by the ingredient data back

            // dump store and compare to original
            for claim in new_store.claims() {
                let _restored_json = claim
                    .to_json(AssertionStoreJsonFormat::OrderedList, false)
                    .unwrap();
                let _orig_json = store
                    .get_claim(claim.label())
                    .unwrap()
                    .to_json(AssertionStoreJsonFormat::OrderedList, false)
                    .unwrap();

                println!(
                    "Claim: {} \n{}",
                    claim.label(),
                    claim
                        .to_json(AssertionStoreJsonFormat::OrderedListNoBinary, true)
                        .expect("could not restore from json")
                );

                for hashed_uri in claim.assertions() {
                    let (label, instance) = Claim::assertion_label_from_link(&hashed_uri.url());
                    claim.get_claim_assertion(&label, instance).unwrap();
                }
            }
        }

        struct BadSigner {}

        impl Signer for BadSigner {
            fn sign(&self, _data: &[u8]) -> Result<Vec<u8>> {
                Ok(b"not a valid signature".to_vec())
            }

            fn alg(&self) -> SigningAlg {
                SigningAlg::Ps256
            }

            fn certs(&self) -> Result<Vec<Vec<u8>>> {
                Ok(Vec::new())
            }

            fn reserve_size(&self) -> usize {
                42
            }
        }

        #[test]
        #[cfg(feature = "file_io")]
        fn test_detects_unverifiable_signature() {
            // test adding to actual image
            let ap = fixture_path("earth_apollo17.jpg");
            let temp_dir = tempdirectory().expect("temp dir");
            let op = temp_dir_path(&temp_dir, "test-image-unverified.jpg");

            let mut store = Store::new();

            let claim = create_test_claim().unwrap();

            let signer = BadSigner {};

            // JUMBF generation should fail because this signature won't validate.
            store.commit_claim(claim).unwrap();

            // TO DO: This generates a log spew when running this test.
            // I don't have time to fix this right now.
            // [(date) ERROR c2pa::store] Signature that was just generated does not validate: CoseCbor

            store.save_to_asset(&ap, &signer, &op).unwrap_err();
        }

        #[test]
        #[cfg(feature = "file_io")]
        fn test_sign_with_expired_cert() {
            use crate::{create_signer, crypto::raw_signature::SigningAlg};

            // test adding to actual image
            let ap = fixture_path("earth_apollo17.jpg");
            let temp_dir = tempdirectory().expect("temp dir");
            let op = temp_dir_path(&temp_dir, "test-image-expired-cert.jpg");

<<<<<<< HEAD
        // Create a new claim.
        let claim1 = create_test_claim().unwrap();

        // Create a new claim.
        let mut claim2 = Claim::new("Photoshop", Some("Adobe"), 1);
        create_editing_claim(&mut claim2).unwrap();

        // Create a 3rd party claim
        let mut claim_capture = Claim::new("capture", Some("claim_capture"), 1);
        create_capture_claim(&mut claim_capture).unwrap();

        // Test generate JUMBF
        // Get labels for label test
        let claim1_label = claim1.label().to_string();
        let capture = claim_capture.label().to_string();
        let claim2_label = claim2.label().to_string();

        store.commit_claim(claim1).unwrap();
        store.save_to_asset_async(&ap, &signer, &op).await.unwrap();
        store.commit_claim(claim_capture).unwrap();
        store.save_to_asset_async(&ap, &signer, &op).await.unwrap();
        store.commit_claim(claim2).unwrap();
        store.save_to_asset_async(&ap, &signer, &op).await.unwrap();

        // test finding claims by label
        let c1 = store.get_claim(&claim1_label);
        let c2 = store.get_claim(&capture);
        let c3 = store.get_claim(&claim2_label);
        assert_eq!(&claim1_label, c1.unwrap().label());
        assert_eq!(&capture, c2.unwrap().label());
        assert_eq!(claim2_label, c3.unwrap().label());

        // Do we generate JUMBF
        let jumbf_bytes = store.to_jumbf_internal(signer.reserve_size()).unwrap();
        assert!(!jumbf_bytes.is_empty());

        // write to new file
        println!("Provenance: {}\n", store.provenance_path().unwrap());

        // make sure we can read from new file
        let mut report = StatusTracker::default();
        let new_store = Store::load_from_asset(&op, false, &mut report).unwrap();
        Store::verify_store_async(
            &new_store,
            &mut ClaimAssetData::Path(op.as_path()),
            &mut report,
        )
        .await
        .unwrap();
    }
=======
            let mut store = Store::new();

            let claim = create_test_claim().unwrap();
>>>>>>> 157f247c

            let signcert_path = fixture_path("rsa-pss256_key-expired.pub");
            let pkey_path = fixture_path("rsa-pss256-expired.pem");
            let signer =
                create_signer::from_files(signcert_path, pkey_path, SigningAlg::Ps256, None)
                    .unwrap();

            store.commit_claim(claim).unwrap();

            let r = store.save_to_asset(&ap, &signer, &op);
            assert!(r.is_err());
            assert_eq!(
                r.err().unwrap().to_string(),
                "the certificate was not valid at time of signing"
            );
        }

        #[test]
        #[cfg(feature = "file_io")]
        fn test_jumbf_replacement_generation() {
            // Create claims store.
            let mut store = Store::new();

            // Create a new claim.
            let claim1 = create_test_claim().unwrap();
            store.commit_claim(claim1).unwrap();

            // do we generate JUMBF
            let jumbf_bytes = store.to_jumbf_internal(512).unwrap();
            assert!(!jumbf_bytes.is_empty());

            // test adding to actual image
            let ap = fixture_path("prerelease.jpg");
            let temp_dir = tempdirectory().expect("temp dir");
            let op = temp_dir_path(&temp_dir, "replacement_test.jpg");

            // grab jumbf from original
            let original_jumbf = load_jumbf_from_file(&ap).unwrap();

            // replace with new jumbf
            save_jumbf_to_file(&jumbf_bytes, &ap, Some(&op)).unwrap();

            let saved_jumbf = load_jumbf_from_file(&op).unwrap();

            // saved data should be the new data
            assert_eq!(&jumbf_bytes, &saved_jumbf);

            // original data should not be in file anymore check for first 1k
            let buf = fs::read(&op).unwrap();
            assert_eq!(memmem::find(&buf, &original_jumbf[0..1024]), None);
        }

        #[cfg_attr(not(target_arch = "wasm32"), actix::test)]
        #[cfg_attr(target_os = "wasi", wstd::test)]
        async fn test_jumbf_generation_async() {
            let signer = async_test_signer(SigningAlg::Ps256);

            // test adding to actual image
            let ap = fixture_path("earth_apollo17.jpg");
            let temp_dir = tempdirectory().expect("temp dir");
            let op = temp_dir_path(&temp_dir, "test-async.jpg");

            // Create claims store.
            let mut store = Store::new();

            // Create a new claim.
            let claim1 = create_test_claim().unwrap();

            // Create a new claim.
            let mut claim2 = Claim::new("Photoshop", Some("Adobe"), 1);
            create_editing_claim(&mut claim2).unwrap();

            // Create a 3rd party claim
            let mut claim_capture = Claim::new("capture", Some("claim_capture"), 1);
            create_capture_claim(&mut claim_capture).unwrap();

            // Test generate JUMBF
            // Get labels for label test
            let claim1_label = claim1.label().to_string();
            let capture = claim_capture.label().to_string();
            let claim2_label = claim2.label().to_string();

            store.commit_claim(claim1).unwrap();
            store.save_to_asset_async(&ap, &signer, &op).await.unwrap();
            store.commit_claim(claim_capture).unwrap();
            store.save_to_asset_async(&ap, &signer, &op).await.unwrap();
            store.commit_claim(claim2).unwrap();
            store.save_to_asset_async(&ap, &signer, &op).await.unwrap();

            // test finding claims by label
            let c1 = store.get_claim(&claim1_label);
            let c2 = store.get_claim(&capture);
            let c3 = store.get_claim(&claim2_label);
            assert_eq!(&claim1_label, c1.unwrap().label());
            assert_eq!(&capture, c2.unwrap().label());
            assert_eq!(claim2_label, c3.unwrap().label());

            // Do we generate JUMBF
            let jumbf_bytes = store.to_jumbf_internal(signer.reserve_size()).unwrap();
            assert!(!jumbf_bytes.is_empty());

            // write to new file
            println!("Provenance: {}\n", store.provenance_path().unwrap());

            // make sure we can read from new file
            let mut report = StatusTracker::default();
            let new_store = Store::load_from_asset(&op, false, &mut report).unwrap();
            Store::verify_store_async(
                &new_store,
                &mut ClaimAssetData::Path(op.as_path()),
                &mut report,
            )
            .await
            .unwrap();

            // should have error for unreference manifests
            assert!(report.has_error(Error::UnreferencedManifest));
        }

        #[cfg(feature = "v1_api")]
        #[cfg_attr(not(target_arch = "wasm32"), actix::test)]
        #[cfg_attr(target_os = "wasi", wstd::test)]
        async fn test_jumbf_generation_remote() {
            // test adding to actual image
            let ap = fixture_path("earth_apollo17.jpg");
            let temp_dir = tempdirectory().expect("temp dir");
            let op = temp_dir_path(&temp_dir, "test-async.jpg");

            // Create claims store.
            let mut store = Store::new();

            // Create a new claim.
            let claim1 = create_test_claim().unwrap();

            // create my remote signer to map the CoseSign1 data back into the asset
            let remote_signer = crate::utils::test::temp_remote_signer();

            store.commit_claim(claim1).unwrap();
            store
                .save_to_asset_remote_signed(&ap, remote_signer.as_ref(), &op)
                .await
                .unwrap();

            // make sure we can read from new file
            let mut report = StatusTracker::default();
            let new_store = Store::load_from_asset(&op, false, &mut report).unwrap();

            Store::verify_store_async(
                &new_store,
                &mut ClaimAssetData::Path(op.as_path()),
                &mut report,
            )
            .await
            .unwrap();

            assert!(!report.has_any_error());
        }

        #[test]
        #[cfg(feature = "file_io")]
        fn test_png_jumbf_generation() {
            // test adding to actual image
            let ap = fixture_path("libpng-test.png");
            let temp_dir = tempdirectory().expect("temp dir");
            let op = temp_dir_path(&temp_dir, "libpng-test-c2pa.png");

            // Create claims store.
            let mut store = Store::new();

            // Create a new claim.
            let claim1 = create_test_claim().unwrap();

            // Create a new claim.
            let mut claim2 = Claim::new("Photoshop", Some("Adobe"), 1);
            create_editing_claim(&mut claim2).unwrap();

            // Create a 3rd party claim
            let mut claim_capture = Claim::new("capture", Some("claim_capture"), 1);
            create_capture_claim(&mut claim_capture).unwrap();

            // Do we generate JUMBF?
            let signer = test_signer(SigningAlg::Ps256);

            // Move the claim to claims list. Note this is not real, the claims would have to be signed in between commits
            store.commit_claim(claim1).unwrap();
            store.save_to_asset(&ap, signer.as_ref(), &op).unwrap();
            store.commit_claim(claim_capture).unwrap();
            store.save_to_asset(&ap, signer.as_ref(), &op).unwrap();
            store.commit_claim(claim2).unwrap();
            store.save_to_asset(&ap, signer.as_ref(), &op).unwrap();

            // write to new file
            println!("Provenance: {}\n", store.provenance_path().unwrap());

            let mut report = StatusTracker::default();

            // read from new file
            let new_store = Store::load_from_asset(&op, true, &mut report).unwrap();

            // can  we get by the ingredient data back
            let _some_binary_data: Vec<u8> = vec![
                0x0d, 0x0e, 0x0a, 0x0d, 0x0b, 0x0e, 0x0e, 0x0f, 0x0a, 0x0d, 0x0b, 0x0e, 0x0a, 0x0d,
                0x0b, 0x0e,
            ];

            // dump store and compare to original
            for claim in new_store.claims() {
                let _restored_json = claim
                    .to_json(AssertionStoreJsonFormat::OrderedList, false)
                    .unwrap();
                let _orig_json = store
                    .get_claim(claim.label())
                    .unwrap()
                    .to_json(AssertionStoreJsonFormat::OrderedList, false)
                    .unwrap();

                println!(
                    "Claim: {} \n{}",
                    claim.label(),
                    claim
                        .to_json(AssertionStoreJsonFormat::OrderedListNoBinary, true)
                        .expect("could not restore from json")
                );

                for hashed_uri in claim.assertions() {
                    let (label, instance) = Claim::assertion_label_from_link(&hashed_uri.url());
                    claim
                        .get_claim_assertion(&label, instance)
                        .expect("Should find assertion");
                }
            }
        }

        #[test]
        #[cfg(feature = "file_io")]
        fn test_get_data_boxes() {
            // Create a new claim.
            use crate::jumbf::labels::to_relative_uri;
            let claim1 = create_test_claim().unwrap();

            for (uri, db) in claim1.databoxes() {
                // test full path
                assert!(claim1.get_databox(uri).is_some());

                // test with relative path
                let rel_path = to_relative_uri(&uri.url());
                let rel_hr = HashedUri::new(rel_path, uri.alg(), &uri.hash());
                assert!(claim1.get_databox(&rel_hr).is_some());

                // test values
                assert_eq!(db, claim1.get_databox(uri).unwrap());
            }
        }

        /*  reenable this test once we place for large test files
            #[test]
            #[cfg(feature = "file_io")]
            fn test_arw_jumbf_generation() {
                let ap = fixture_path("sample1.arw");
                let temp_dir = tempdirectory().expect("temp dir");
                let op = temp_dir_path(&temp_dir, "ssample1.arw");

                // Create claims store.
                let mut store = Store::new();

                // Create a new claim.
                let claim1 = create_test_claim().unwrap();

                // Create a new claim.
                let mut claim2 = Claim::new("Photoshop", Some("Adobe"), 1);
                create_editing_claim(&mut claim2).unwrap();

                // Create a 3rd party claim
                let mut claim_capture = Claim::new("capture", Some("claim_capture"), 1);
                create_capture_claim(&mut claim_capture).unwrap();

                // Do we generate JUMBF?
                let signer = test_signer(SigningAlg::Ps256);

                // Move the claim to claims list. Note this is not real, the claims would have to be signed in between commmits
                store.commit_claim(claim1).unwrap();
                store.save_to_asset(&ap, signer.as_ref(), &op).unwrap();
                store.commit_claim(claim_capture).unwrap();
                store.save_to_asset(&op, signer.as_ref(), &op).unwrap();
                store.commit_claim(claim2).unwrap();
                store.save_to_asset(&op, signer.as_ref(), &op).unwrap();

                // write to new file
                println!("Provenance: {}\n", store.provenance_path().unwrap());

                let mut report = StatusTracker::default();

                // read from new file
                let new_store = Store::load_from_asset(&op, true, &mut report).unwrap();

                // can  we get by the ingredient data back
                let _some_binary_data: Vec<u8> = vec![
                    0x0d, 0x0e, 0x0a, 0x0d, 0x0b, 0x0e, 0x0e, 0x0f, 0x0a, 0x0d, 0x0b, 0x0e, 0x0a, 0x0d,
                    0x0b, 0x0e,
                ];

                // dump store and compare to original
                for claim in new_store.claims() {
                    let _restored_json = claim
                        .to_json(AssertionStoreJsonFormat::OrderedList, false)
                        .unwrap();
                    let _orig_json = store
                        .get_claim(claim.label())
                        .unwrap()
                        .to_json(AssertionStoreJsonFormat::OrderedList, false)
                        .unwrap();

                    println!(
                        "Claim: {} \n{}",
                        claim.label(),
                        claim
                            .to_json(AssertionStoreJsonFormat::OrderedListNoBinary, true)
                            .expect("could not restore from json")
                    );

                    for hashed_uri in claim.assertions() {
                        let (label, instance) = Claim::assertion_label_from_link(&hashed_uri.url());
                        claim
                            .get_claim_assertion(&label, instance)
                            .expect("Should find assertion");
                    }
                }
            }
            #[test]
            #[cfg(feature = "file_io")]
            fn test_nef_jumbf_generation() {
                let ap = fixture_path("sample1.nef");
                let temp_dir = tempdirectory().expect("temp dir");
                let op = temp_dir_path(&temp_dir, "ssample1.nef");

                // Create claims store.
                let mut store = Store::new();

                // Create a new claim.
                let claim1 = create_test_claim().unwrap();

                // Create a new claim.
                let mut claim2 = Claim::new("Photoshop", Some("Adobe"), 1);
                create_editing_claim(&mut claim2).unwrap();

                // Create a 3rd party claim
                let mut claim_capture = Claim::new("capture", Some("claim_capture"), 1);
                create_capture_claim(&mut claim_capture).unwrap();

                // Do we generate JUMBF?
                let signer = test_signer(SigningAlg::Ps256);

                // Move the claim to claims list. Note this is not real, the claims would have to be signed in between commmits
                store.commit_claim(claim1).unwrap();
                store.save_to_asset(&ap, signer.as_ref(), &op).unwrap();
                store.commit_claim(claim_capture).unwrap();
                store.save_to_asset(&op, signer.as_ref(), &op).unwrap();
                store.commit_claim(claim2).unwrap();
                store.save_to_asset(&op, signer.as_ref(), &op).unwrap();

                // write to new file
                println!("Provenance: {}\n", store.provenance_path().unwrap());

                let mut report = StatusTracker::default();

                // read from new file
                let new_store = Store::load_from_asset(&op, true, &mut report).unwrap();

                // can  we get by the ingredient data back
                let _some_binary_data: Vec<u8> = vec![
                    0x0d, 0x0e, 0x0a, 0x0d, 0x0b, 0x0e, 0x0e, 0x0f, 0x0a, 0x0d, 0x0b, 0x0e, 0x0a, 0x0d,
                    0x0b, 0x0e,
                ];

                // dump store and compare to original
                for claim in new_store.claims() {
                    let _restored_json = claim
                        .to_json(AssertionStoreJsonFormat::OrderedList, false)
                        .unwrap();
                    let _orig_json = store
                        .get_claim(claim.label())
                        .unwrap()
                        .to_json(AssertionStoreJsonFormat::OrderedList, false)
                        .unwrap();

                    println!(
                        "Claim: {} \n{}",
                        claim.label(),
                        claim
                            .to_json(AssertionStoreJsonFormat::OrderedListNoBinary, true)
                            .expect("could not restore from json")
                    );

                    for hashed_uri in claim.assertions() {
                        let (label, instance) = Claim::assertion_label_from_link(&hashed_uri.url());
                        claim
                            .get_claim_assertion(&label, instance)
                            .expect("Should find assertion");
                    }
                }
            }
        */
        #[test]
        #[cfg(feature = "file_io")]
        fn test_wav_jumbf_generation() {
            let ap = fixture_path("sample1.wav");
            let temp_dir = tempdirectory().expect("temp dir");
            let op = temp_dir_path(&temp_dir, "ssample1.wav");

            // Create claims store.
            let mut store = Store::new();

            // Create a new claim.
            let claim1 = create_test_claim().unwrap();

            // Create a new claim.
            let mut claim2 = Claim::new("Photoshop", Some("Adobe"), 1);
            create_editing_claim(&mut claim2).unwrap();

            // Create a 3rd party claim
            let mut claim_capture = Claim::new("capture", Some("claim_capture"), 1);
            create_capture_claim(&mut claim_capture).unwrap();

            // Do we generate JUMBF?
            let signer = test_signer(SigningAlg::Ps256);

            // Move the claim to claims list. Note this is not real, the claims would have to be signed in between commits
            store.commit_claim(claim1).unwrap();
            store.save_to_asset(&ap, signer.as_ref(), &op).unwrap();
            store.commit_claim(claim_capture).unwrap();
            store.save_to_asset(&op, signer.as_ref(), &op).unwrap();
            store.commit_claim(claim2).unwrap();
            store.save_to_asset(&op, signer.as_ref(), &op).unwrap();

            // write to new file
            println!("Provenance: {}\n", store.provenance_path().unwrap());

            let mut report = StatusTracker::default();

            // read from new file
            let new_store = Store::load_from_asset(&op, true, &mut report).unwrap();

            // can  we get by the ingredient data back
            let _some_binary_data: Vec<u8> = vec![
                0x0d, 0x0e, 0x0a, 0x0d, 0x0b, 0x0e, 0x0e, 0x0f, 0x0a, 0x0d, 0x0b, 0x0e, 0x0a, 0x0d,
                0x0b, 0x0e,
            ];

            // dump store and compare to original
            for claim in new_store.claims() {
                let _restored_json = claim
                    .to_json(AssertionStoreJsonFormat::OrderedList, false)
                    .unwrap();
                let _orig_json = store
                    .get_claim(claim.label())
                    .unwrap()
                    .to_json(AssertionStoreJsonFormat::OrderedList, false)
                    .unwrap();

                println!(
                    "Claim: {} \n{}",
                    claim.label(),
                    claim
                        .to_json(AssertionStoreJsonFormat::OrderedListNoBinary, true)
                        .expect("could not restore from json")
                );

                for hashed_uri in claim.assertions() {
                    let (label, instance) = Claim::assertion_label_from_link(&hashed_uri.url());
                    claim
                        .get_claim_assertion(&label, instance)
                        .expect("Should find assertion");
                }
            }
        }

        #[test]
        #[cfg(feature = "file_io")]
        fn test_avi_jumbf_generation() {
            let ap = fixture_path("test.avi");
            let temp_dir = tempdirectory().expect("temp dir");
            let op = temp_dir_path(&temp_dir, "test.avi");

            // Create claims store.
            let mut store = Store::new();

            // Create a new claim.
            let claim1 = create_test_claim().unwrap();

            // Create a new claim.
            let mut claim2 = Claim::new("Photoshop", Some("Adobe"), 1);
            create_editing_claim(&mut claim2).unwrap();

            // Create a 3rd party claim
            let mut claim_capture = Claim::new("capture", Some("claim_capture"), 1);
            create_capture_claim(&mut claim_capture).unwrap();

            // Do we generate JUMBF?
            let signer = test_signer(SigningAlg::Ps256);

            // Move the claim to claims list. Note this is not real, the claims would have to be signed in between commits
            store.commit_claim(claim1).unwrap();
            store.save_to_asset(&ap, signer.as_ref(), &op).unwrap();
            store.commit_claim(claim_capture).unwrap();
            store.save_to_asset(&op, signer.as_ref(), &op).unwrap();
            store.commit_claim(claim2).unwrap();
            store.save_to_asset(&op, signer.as_ref(), &op).unwrap();

            // write to new file
            println!("Provenance: {}\n", store.provenance_path().unwrap());

            let mut report = StatusTracker::default();

            // read from new file
            let new_store = Store::load_from_asset(&op, true, &mut report).unwrap();

            // can  we get by the ingredient data back
            let _some_binary_data: Vec<u8> = vec![
                0x0d, 0x0e, 0x0a, 0x0d, 0x0b, 0x0e, 0x0e, 0x0f, 0x0a, 0x0d, 0x0b, 0x0e, 0x0a, 0x0d,
                0x0b, 0x0e,
            ];

            // dump store and compare to original
            for claim in new_store.claims() {
                let _restored_json = claim
                    .to_json(AssertionStoreJsonFormat::OrderedList, false)
                    .unwrap();
                let _orig_json = store
                    .get_claim(claim.label())
                    .unwrap()
                    .to_json(AssertionStoreJsonFormat::OrderedList, false)
                    .unwrap();

                println!(
                    "Claim: {} \n{}",
                    claim.label(),
                    claim
                        .to_json(AssertionStoreJsonFormat::OrderedListNoBinary, true)
                        .expect("could not restore from json")
                );

                for hashed_uri in claim.assertions() {
                    let (label, instance) = Claim::assertion_label_from_link(&hashed_uri.url());
                    claim
                        .get_claim_assertion(&label, instance)
                        .expect("Should find assertion");
                }
            }
        }

        #[test]
        #[cfg(feature = "file_io")]
        fn test_webp_jumbf_generation() {
            let ap = fixture_path("sample1.webp");
            let temp_dir = tempdirectory().expect("temp dir");
            let op = temp_dir_path(&temp_dir, "sample1.webp");

            // Create claims store.
            let mut store = Store::new();

            // Create a new claim.
            let claim1 = create_test_claim().unwrap();

            // Create a new claim.
            let mut claim2 = Claim::new("Photoshop", Some("Adobe"), 1);
            create_editing_claim(&mut claim2).unwrap();

            // Create a 3rd party claim
            let mut claim_capture = Claim::new("capture", Some("claim_capture"), 1);
            create_capture_claim(&mut claim_capture).unwrap();

            // Do we generate JUMBF?
            let signer = test_signer(SigningAlg::Ps256);

            // Move the claim to claims list. Note this is not real, the claims would have to be signed in between commits
            store.commit_claim(claim1).unwrap();
            store.save_to_asset(&ap, signer.as_ref(), &op).unwrap();
            store.commit_claim(claim_capture).unwrap();
            store.save_to_asset(&op, signer.as_ref(), &op).unwrap();
            store.commit_claim(claim2).unwrap();
            store.save_to_asset(&op, signer.as_ref(), &op).unwrap();

            // write to new file
            println!("Provenance: {}\n", store.provenance_path().unwrap());

            let mut report = StatusTracker::default();

            // read from new file
            let new_store = Store::load_from_asset(&op, true, &mut report).unwrap();

            // can  we get by the ingredient data back
            let _some_binary_data: Vec<u8> = vec![
                0x0d, 0x0e, 0x0a, 0x0d, 0x0b, 0x0e, 0x0e, 0x0f, 0x0a, 0x0d, 0x0b, 0x0e, 0x0a, 0x0d,
                0x0b, 0x0e,
            ];

            // dump store and compare to original
            for claim in new_store.claims() {
                let _restored_json = claim
                    .to_json(AssertionStoreJsonFormat::OrderedList, false)
                    .unwrap();
                let _orig_json = store
                    .get_claim(claim.label())
                    .unwrap()
                    .to_json(AssertionStoreJsonFormat::OrderedList, false)
                    .unwrap();

                println!(
                    "Claim: {} \n{}",
                    claim.label(),
                    claim
                        .to_json(AssertionStoreJsonFormat::OrderedListNoBinary, true)
                        .expect("could not restore from json")
                );

                for hashed_uri in claim.assertions() {
                    let (label, instance) = Claim::assertion_label_from_link(&hashed_uri.url());
                    claim
                        .get_claim_assertion(&label, instance)
                        .expect("Should find assertion");
                }
            }
        }

        #[test]
        #[cfg(feature = "file_io")]
        fn test_heic() {
            let ap = fixture_path("sample1.heic");
            let temp_dir = tempdirectory().expect("temp dir");
            let op = temp_dir_path(&temp_dir, "sample1.heic");

            // Create claims store.
            let mut store = Store::new();

            // Create a new claim.
            let claim1 = create_test_claim().unwrap();

            // Do we generate JUMBF?
            let signer = test_signer(SigningAlg::Ps256);

            // Move the claim to claims list. Note this is not real, the claims would have to be signed in between commits
            store.commit_claim(claim1).unwrap();
            store.save_to_asset(&ap, signer.as_ref(), &op).unwrap();

            let mut report = StatusTracker::default();

            // read from new file
            let new_store = Store::load_from_asset(&op, true, &mut report).unwrap();

            // dump store and compare to original
            for claim in new_store.claims() {
                println!(
                    "Claim: {} \n{}",
                    claim.label(),
                    claim
                        .to_json(AssertionStoreJsonFormat::OrderedListNoBinary, true)
                        .expect("could not restore from json")
                );

                for hashed_uri in claim.assertions() {
                    let (label, instance) = Claim::assertion_label_from_link(&hashed_uri.url());
                    claim
                        .get_claim_assertion(&label, instance)
                        .expect("Should find assertion");
                }
            }
        }

        #[test]
        #[cfg(feature = "file_io")]
        fn test_avif() {
            let ap = fixture_path("sample1.avif");
            let temp_dir = tempdirectory().expect("temp dir");
            let op = temp_dir_path(&temp_dir, "sample1.avif");

            // Create claims store.
            let mut store = Store::new();

            // Create a new claim.
            let claim1 = create_test_claim().unwrap();

            // Do we generate JUMBF?
            let signer = test_signer(SigningAlg::Ps256);

            // Move the claim to claims list. Note this is not real, the claims would have to be signed in between commits
            store.commit_claim(claim1).unwrap();
            store.save_to_asset(&ap, signer.as_ref(), &op).unwrap();

            let mut report = StatusTracker::default();

            // read from new file
            let new_store = Store::load_from_asset(&op, true, &mut report).unwrap();

            // dump store and compare to original
            for claim in new_store.claims() {
                println!(
                    "Claim: {} \n{}",
                    claim.label(),
                    claim
                        .to_json(AssertionStoreJsonFormat::OrderedListNoBinary, true)
                        .expect("could not restore from json")
                );

                for hashed_uri in claim.assertions() {
                    let (label, instance) = Claim::assertion_label_from_link(&hashed_uri.url());
                    claim
                        .get_claim_assertion(&label, instance)
                        .expect("Should find assertion");
                }
            }
        }

        #[test]
        #[cfg(feature = "file_io")]
        fn test_heif() {
            let ap = fixture_path("sample1.heif");
            let temp_dir = tempdirectory().expect("temp dir");
            let op = temp_dir_path(&temp_dir, "sample1.heif");

            // Create claims store.
            let mut store = Store::new();

            // Create a new claim.
            let claim1 = create_test_claim().unwrap();

            // Do we generate JUMBF?
            let signer = test_signer(SigningAlg::Ps256);

            // Move the claim to claims list. Note this is not real, the claims would have to be signed in between commits
            store.commit_claim(claim1).unwrap();
            store.save_to_asset(&ap, signer.as_ref(), &op).unwrap();

            let mut report = StatusTracker::default();

            // read from new file
            let new_store = Store::load_from_asset(&op, true, &mut report).unwrap();

            // dump store and compare to original
            for claim in new_store.claims() {
                println!(
                    "Claim: {} \n{}",
                    claim.label(),
                    claim
                        .to_json(AssertionStoreJsonFormat::OrderedListNoBinary, true)
                        .expect("could not restore from json")
                );

                for hashed_uri in claim.assertions() {
                    let (label, instance) = Claim::assertion_label_from_link(&hashed_uri.url());
                    claim
                        .get_claim_assertion(&label, instance)
                        .expect("Should find assertion");
                }
            }
        }

        /*  todo: disable until we can generate a valid file with no xmp
        #[test]
        fn test_manifest_no_xmp() {
            let ap = fixture_path("CAICAI_NO_XMP.jpg");
            assert!(Store::load_from_asset(&ap, true, None).is_ok());
        }
        */

        #[test]
        fn test_manifest_bad_sig() {
            let ap = fixture_path("CE-sig-CA.jpg");
            assert!(Store::load_from_asset(
                &ap,
                true,
                &mut StatusTracker::with_error_behavior(ErrorBehavior::StopOnFirstError)
            )
            .is_err());
        }

        #[test]
        fn test_unsupported_type_without_external_manifest() {
            let ap = fixture_path("Purple Square.psd");
            let mut report = StatusTracker::default();
            let result = Store::load_from_asset(&ap, true, &mut report);
            assert!(matches!(result, Err(Error::UnsupportedType)));
            println!("Error report for {}: {:?}", ap.display(), report);
            assert!(!report.logged_items().is_empty());

            assert!(report.has_error(Error::UnsupportedType));
        }

        #[test]
        fn test_bad_jumbf() {
            // test bad jumbf
            let ap = fixture_path("prerelease.jpg");
            let mut report = StatusTracker::default();
            let _r = Store::load_from_asset(&ap, true, &mut report);

            // error report
            println!("Error report for {}: {:?}", ap.display(), report);
            assert!(!report.logged_items().is_empty());

            assert!(report.has_error(Error::PrereleaseError));
        }

        #[test]
        fn test_detect_byte_change() {
            // test bad jumbf
            let ap = fixture_path("XCA.jpg");
            let mut report = StatusTracker::default();
            Store::load_from_asset(&ap, true, &mut report).unwrap();

            // error report
            println!("Error report for {}: {:?}", ap.display(), report);
            assert!(!report.logged_items().is_empty());

            assert!(report.has_status(validation_status::ASSERTION_DATAHASH_MISMATCH));
        }

        #[test]
        #[cfg(feature = "file_io")]
        fn test_file_not_found() {
            let ap = fixture_path("this_does_not_exist.jpg");
            let mut report = StatusTracker::default();
            let _result = Store::load_from_asset(&ap, true, &mut report);

            println!(
                "Error report for {}: {:?}",
                ap.display(),
                report.logged_items()
            );

            assert!(!report.logged_items().is_empty());

            let errors: Vec<&LogItem> = report.filter_errors().collect();
            assert!(errors[0].err_val.as_ref().unwrap().starts_with("IoError"));
        }

        #[test]
        fn test_old_manifest() {
            let ap = fixture_path("prerelease.jpg");
            let mut report = StatusTracker::default();
            let _r = Store::load_from_asset(&ap, true, &mut report);

            println!(
                "Error report for {}: {:?}",
                ap.display(),
                report.logged_items()
            );

            assert!(!report.logged_items().is_empty());

            let errors: Vec<&LogItem> = report.filter_errors().collect();
            assert!(errors[0]
                .err_val
                .as_ref()
                .unwrap()
                .starts_with("Prerelease"));
        }

        #[test]
        #[ignore] // we no longer support these
        #[cfg(feature = "file_io")]
        #[cfg(feature = "v1_api")]
        fn test_verifiable_credentials() {
            use crate::utils::test::create_test_store_v1;

            let signer = test_signer(SigningAlg::Ps256);

            // test adding to actual image
            let ap = fixture_path("earth_apollo17.jpg");
            let temp_dir = tempdirectory().expect("temp dir");
            let op = temp_dir_path(&temp_dir, "earth_apollo17.jpg");

            // get default store with default claim
            let mut store = create_test_store_v1().unwrap();

            // save to output
            store
                .save_to_asset(ap.as_path(), signer.as_ref(), op.as_path())
                .unwrap();

            // read back in
            let restored_store = Store::load_from_asset(
                op.as_path(),
                true,
                &mut StatusTracker::with_error_behavior(ErrorBehavior::StopOnFirstError),
            )
            .unwrap();

            let pc = restored_store.provenance_claim().unwrap();

            let vc = pc.get_verifiable_credentials();

            assert!(!vc.is_empty());
            match &vc[0] {
                AssertionData::Json(s) => {
                    assert!(s.contains("did:nppa:eb1bb9934d9896a374c384521410c7f14"))
                }
                _ => panic!("expected JSON assertion data"),
            }
        }

        #[test]
        #[cfg(feature = "file_io")]
        #[cfg(feature = "v1_api")]
        fn test_data_box_creation() {
            use crate::utils::test::create_test_store_v1;

            let signer = test_signer(SigningAlg::Ps256);

            // test adding to actual image
            let ap = fixture_path("earth_apollo17.jpg");
            let temp_dir = tempdirectory().expect("temp dir");
            let op = temp_dir_path(&temp_dir, "earth_apollo17.jpg");

            // get default store with default claim
            let mut store = create_test_store_v1().unwrap();

            // save to output
            store
                .save_to_asset(ap.as_path(), signer.as_ref(), op.as_path())
                .unwrap();

            // read back in
            let restored_store = Store::load_from_asset(
                op.as_path(),
                true,
                &mut StatusTracker::with_error_behavior(ErrorBehavior::StopOnFirstError),
            )
            .unwrap();

            let pc = restored_store.provenance_claim().unwrap();

            let databoxes = pc.databoxes();

            assert!(!databoxes.is_empty());

            for (uri, db) in databoxes {
                println!(
                    "URI: {}, data: {}",
                    uri.url(),
                    String::from_utf8_lossy(&db.data)
                );
            }
        }

        /// copies a fixture, replaces some bytes and returns a validation report
        fn patch_and_report(
            fixture_name: &str,
            search_bytes: &[u8],
            replace_bytes: &[u8],
        ) -> StatusTracker {
            let temp_dir = tempdirectory().expect("temp dir");
            let path = temp_fixture_path(&temp_dir, fixture_name);
            patch_file(&path, search_bytes, replace_bytes).expect("patch_file");
            let mut report = StatusTracker::default();
            let _r = Store::load_from_asset(&path, true, &mut report); // errs are in report
            println!("report: {report:?}");
            report
        }

        #[test]
        #[cfg(feature = "file_io")]
        #[cfg(feature = "v1_api")]
        fn test_update_manifest_v1() {
            use crate::{
                hashed_uri::HashedUri, jumbf_io::load_jumbf_from_memory,
                utils::test::create_test_store_v1,
            };

            let signer = test_signer(SigningAlg::Ps256);

            // test adding to actual image
            let ap = fixture_path("earth_apollo17.jpg");
            let temp_dir = tempdirectory().expect("temp dir");
            let op = temp_dir_path(&temp_dir, "update_manifest.jpg");

            // get default store with default claim
            let mut store = create_test_store_v1().unwrap();

            // save to output
            store
                .save_to_asset(ap.as_path(), signer.as_ref(), op.as_path())
                .unwrap();

            let mut report = StatusTracker::with_error_behavior(ErrorBehavior::StopOnFirstError);
            // read back in
            let ingredient_vec = std::fs::read(op.as_path()).unwrap();
            let restored_store =
                Store::load_from_memory("jpg", &ingredient_vec, true, &mut report).unwrap();
            let pc = restored_store.provenance_claim().unwrap();

            // should be a regular manifest
            assert!(!pc.update_manifest());

            // create a new update manifest
            let mut claim = Claim::new("adobe unit test", Some("update_manifest"), 1);

            let mut new_store = Store::load_ingredient_to_claim(
                &mut claim,
                &load_jumbf_from_memory("jpg", &ingredient_vec).unwrap(),
                None,
            )
            .unwrap();

            let ingredient_hashes = new_store.get_manifest_box_hashes(pc);
            let parent_hashed_uri = HashedUri::new(
                restored_store.provenance_path().unwrap(),
                Some(pc.alg().to_string()),
                &ingredient_hashes.manifest_box_hash,
            );

            let ingredient = Ingredient::new_v2("update_manifest.jpg", "image/jpeg")
                .set_parent()
                .set_c2pa_manifest_from_hashed_uri(Some(parent_hashed_uri));

            claim.add_assertion(&ingredient).unwrap();

            new_store.commit_update_manifest(claim).unwrap();
            new_store
                .save_to_asset(op.as_path(), signer.as_ref(), op.as_path())
                .unwrap();

            // read back in store with update manifest
            let um_store = Store::load_from_asset(op.as_path(), true, &mut report).unwrap();

            let um = um_store.provenance_claim().unwrap();

            // should be an update manifest
            assert!(um.update_manifest());

            // should not have any errors
            assert!(!report.has_any_error());
        }

        #[test]
        #[cfg(feature = "file_io")]
        #[cfg(feature = "v1_api")]
        fn test_update_manifest_v2() {
            use crate::{
                hashed_uri::HashedUri, jumbf::labels::to_signature_uri,
                jumbf_io::load_jumbf_from_memory, utils::test::create_test_store_v1,
                ClaimGeneratorInfo, ValidationResults,
            };

            let signer = test_signer(SigningAlg::Ps256);

            // test adding to actual image
            let ap = fixture_path("earth_apollo17.jpg");
            let temp_dir = tempdirectory().expect("temp dir");
            let op = temp_dir_path(&temp_dir, "update_manifest.jpg");

            // get default store with default claim
            let mut store = create_test_store_v1().unwrap();

            // save to output
            store
                .save_to_asset(ap.as_path(), signer.as_ref(), op.as_path())
                .unwrap();

            let mut report = StatusTracker::with_error_behavior(ErrorBehavior::StopOnFirstError);
            // read back in
            let ingredient_vec = std::fs::read(op.as_path()).unwrap();
            let restored_store =
                Store::load_from_memory("jpg", &ingredient_vec, true, &mut report).unwrap();
            let pc = restored_store.provenance_claim().unwrap();

            // should be a regular manifest
            assert!(!pc.update_manifest());

            // create a new update manifest
            let mut claim = Claim::new("adobe unit test", Some("update_manifest_vendor"), 2);
            // ClaimGeneratorInfo is mandatory in Claim V2
            let cgi = ClaimGeneratorInfo::new("claim_v2_unit_test");
            claim.add_claim_generator_info(cgi);

            let mut new_store = Store::load_ingredient_to_claim(
                &mut claim,
                &load_jumbf_from_memory("jpg", &ingredient_vec).unwrap(),
                None,
            )
            .unwrap();

            let ingredient_hashes = new_store.get_manifest_box_hashes(pc);
            let parent_hashed_uri = HashedUri::new(
                restored_store.provenance_path().unwrap(),
                Some(pc.alg().to_string()),
                &ingredient_hashes.manifest_box_hash,
            );
            let signature_hashed_uri = HashedUri::new(
                to_signature_uri(pc.label()),
                Some(pc.alg().to_string()),
                &ingredient_hashes.signature_box_hash,
            );

            let validation_results = ValidationResults::from_store(&restored_store, &report);

            let ingredient = Ingredient::new_v3(Relationship::ParentOf)
                .set_active_manifests_and_signature_from_hashed_uri(
                    Some(parent_hashed_uri),
                    Some(signature_hashed_uri),
                ) // mandatory for v3
                .set_validation_results(Some(validation_results)); // mandatory for v3

            claim.add_assertion(&ingredient).unwrap();

            // create mandatory opened action (optional for update manifest)
            let ingredient = claim.ingredient_assertions()[0];
            let ingregient_uri = to_assertion_uri(claim.label(), &ingredient.label());
            let ingredient_hashed_uri = HashedUri::new(
                ingregient_uri,
                Some(claim.alg().to_owned()),
                ingredient.hash(),
            );

            let opened = Action::new("c2pa.opened")
                .set_parameter("ingredients", vec![ingredient_hashed_uri])
                .unwrap();
            let em = Action::new("c2pa.edited.metadata");
            let actions = Actions::new().add_action(opened).add_action(em);

            // add action (this is optional for update manifest)
            claim.add_assertion(&actions).unwrap();

            /* sample of adding timestamp assertion

            // lets add a timestamp for old manifest
            let timestamp = send_timestamp_request(pc.signature_val()).unwrap();
            crate::crypto::time_stamp::verify_time_stamp(&timestamp, pc.signature_val()).unwrap();
            let timestamp_assertion = crate::assertions::TimeStamp::new(pc.label(), &timestamp);
            claim.add_assertion(&timestamp_assertion).unwrap();
            */

            new_store.commit_update_manifest(claim).unwrap();
            new_store
                .save_to_asset(op.as_path(), signer.as_ref(), op.as_path())
                .unwrap();

            let mut um_report = StatusTracker::with_error_behavior(ErrorBehavior::StopOnFirstError);

            // read back in store with update manifest
            let um_store = Store::load_from_asset(op.as_path(), true, &mut um_report).unwrap();

            let um = um_store.provenance_claim().unwrap();

            // should be an update manifest
            assert!(um.update_manifest());

            // should not have any errors
            assert!(!um_report.has_any_error());
        }

        #[test]
        #[cfg(feature = "file_io")]
        #[cfg(feature = "v1_api")]
        fn test_update_manifest_v2_bmff() {
            use crate::{
                hashed_uri::HashedUri, jumbf::labels::to_signature_uri, ClaimGeneratorInfo,
                ValidationResults,
            };

            let signer = test_signer(SigningAlg::Ps256);

            // test adding to actual image
            let ap = fixture_path("video1.mp4");
            let temp_dir = tempdirectory().expect("temp dir");
            let op = temp_dir_path(&temp_dir, "video_update_manifest.mp4");
            let op2 = temp_dir_path(&temp_dir, "video_collapsed_manifest.mp4");

            let mut report = StatusTracker::with_error_behavior(ErrorBehavior::StopOnFirstError);

            // save to output
            let mut store = Store::load_from_asset(ap.as_path(), true, &mut report).unwrap();
            let pc = store.provenance_claim().unwrap();

            // create a new update manifest
            let mut claim = Claim::new("adobe unit test", Some("update_manifest_vendor"), 2);
            // ClaimGeneratorInfo is mandatory in Claim V2
            let cgi = ClaimGeneratorInfo::new("claim_v2_unit_test");
            claim.add_claim_generator_info(cgi);

            let ingredient_hashes = store.get_manifest_box_hashes(pc);
            let parent_hashed_uri = HashedUri::new(
                store.provenance_path().unwrap(),
                Some(pc.alg().to_string()),
                &ingredient_hashes.manifest_box_hash,
            );
            let signature_hashed_uri = HashedUri::new(
                to_signature_uri(pc.label()),
                Some(pc.alg().to_string()),
                &ingredient_hashes.signature_box_hash,
            );

            let validation_results = ValidationResults::from_store(&store, &report);

            let ingredient = Ingredient::new_v3(Relationship::ParentOf)
                .set_active_manifests_and_signature_from_hashed_uri(
                    Some(parent_hashed_uri),
                    Some(signature_hashed_uri),
                ) // mandatory for v3
                .set_validation_results(Some(validation_results)); // mandatory for v3

            claim.add_assertion(&ingredient).unwrap();

            // create mandatory opened action (optional for update manifest)
            let ingredient = claim.ingredient_assertions()[0];
            let ingregient_uri = to_assertion_uri(claim.label(), &ingredient.label());
            let ingredient_hashed_uri = HashedUri::new(
                ingregient_uri,
                Some(claim.alg().to_owned()),
                ingredient.hash(),
            );

            let opened = Action::new("c2pa.opened")
                .set_parameter("ingredients", vec![ingredient_hashed_uri])
                .unwrap();
            let em = Action::new("c2pa.edited.metadata");
            let actions = Actions::new().add_action(opened).add_action(em);

            // add action (this is optional for update manifest)
            claim.add_assertion(&actions).unwrap();

            store.commit_update_manifest(claim).unwrap();
            store.save_to_asset(&ap, signer.as_ref(), &op).unwrap();

            let mut um_report = StatusTracker::with_error_behavior(ErrorBehavior::StopOnFirstError);

            // read back in store with update manifest
            let mut um_store = Store::load_from_asset(op.as_path(), true, &mut um_report).unwrap();

            let um = um_store.provenance_claim().unwrap();

            // should be an update manifest
            assert!(um.update_manifest());

            // should have valid bmff hash binding
            assert!(um_report.has_status(validation_status::ASSERTION_BMFFHASH_MATCH));

            // now add a new oridinary manifest to restore the original manifest (collapsed manifest)

            // create a new ordinary claim
            let mut claim2 = Claim::new("adobe unit test", Some("ordinary_manifest_vendor"), 2);
            // ClaimGeneratorInfo is mandatory in Claim V2
            let cgi = ClaimGeneratorInfo::new("claim_v2_unit_test");
            claim2.add_claim_generator_info(cgi);

            // make update PC claim the parent of the ordinary claim
            let update_pc = um_store.provenance_claim().unwrap();
            let ingredient_hashes = um_store.get_manifest_box_hashes(update_pc);
            let parent_hashed_uri = HashedUri::new(
                um_store.provenance_path().unwrap(),
                Some(update_pc.alg().to_string()),
                &ingredient_hashes.manifest_box_hash,
            );
            let signature_hashed_uri = HashedUri::new(
                to_signature_uri(update_pc.label()),
                Some(update_pc.alg().to_string()),
                &ingredient_hashes.signature_box_hash,
            );

            let validation_results = ValidationResults::from_store(&um_store, &report);

            let ingredient = Ingredient::new_v3(Relationship::ParentOf)
                .set_active_manifests_and_signature_from_hashed_uri(
                    Some(parent_hashed_uri),
                    Some(signature_hashed_uri),
                ) // mandatory for v3
                .set_validation_results(Some(validation_results)); // mandatory for v3

            claim2.add_assertion(&ingredient).unwrap();

            // create mandatory opened action
            let ingredient = claim2.ingredient_assertions()[0];
            let ingregient_uri = to_assertion_uri(claim2.label(), &ingredient.label());
            let ingredient_hashed_uri = HashedUri::new(
                ingregient_uri,
                Some(claim2.alg().to_owned()),
                ingredient.hash(),
            );

            let opened = Action::new("c2pa.opened")
                .set_parameter("ingredients", vec![ingredient_hashed_uri])
                .unwrap();
            let editted = Action::new("c2pa.edited");
            let actions = Actions::new().add_action(opened).add_action(editted);

            // add action
            claim2.add_assertion(&actions).unwrap();

            um_store.commit_claim(claim2).unwrap();
            um_store.save_to_asset(&op, signer.as_ref(), &op2).unwrap();

            let mut collapsed_report =
                StatusTracker::with_error_behavior(ErrorBehavior::StopOnFirstError);

            // read back in store with update manifest
            let collapsed_store =
                Store::load_from_asset(op2.as_path(), true, &mut collapsed_report).unwrap();

            let cm = collapsed_store.provenance_claim().unwrap();
            assert!(!cm.update_manifest());

            // should have valid bmff hash binding
            assert!(collapsed_report.has_status(validation_status::ASSERTION_BMFFHASH_MATCH));
        }

        #[test]
        #[cfg(feature = "file_io")]
        #[cfg(feature = "v1_api")]
        fn test_update_manifest_with_timestamp_assertion() {
            // add timestamp assertion to update manifest
            let ap = fixture_path("update_manifest.jpg");

            let mut report = StatusTracker::with_error_behavior(ErrorBehavior::StopOnFirstError);
            let restored_store = Store::load_from_asset(ap.as_path(), true, &mut report).unwrap();
            let pc = restored_store.provenance_claim().unwrap();

            // should be an update manifest
            assert!(pc.update_manifest());
        }

        #[test]
        #[cfg(feature = "file_io")]
        #[cfg(feature = "v1_api")]
        fn test_ingredient_conflict_with_current_manifest() {
            use crate::{
                hashed_uri::HashedUri, jumbf::labels::to_signature_uri,
                jumbf_io::load_jumbf_from_memory, utils::test::create_test_store_v1,
                ClaimGeneratorInfo, ValidationResults,
            };

            let signer = test_signer(SigningAlg::Ps256);

            // test adding to actual image
            let ap = fixture_path("earth_apollo17.jpg");
            let temp_dir = tempdirectory().expect("temp dir");
            let op = temp_dir_path(&temp_dir, "update_manifest.jpg");

            // get default store with default claim
            let mut store = create_test_store_v1().unwrap();

            // save to output
            store
                .save_to_asset(ap.as_path(), signer.as_ref(), op.as_path())
                .unwrap();

            let mut report = StatusTracker::with_error_behavior(ErrorBehavior::StopOnFirstError);
            // read back in
            let ingredient_vec = std::fs::read(op.as_path()).unwrap();
            let restored_store =
                Store::load_from_memory("jpg", &ingredient_vec, true, &mut report).unwrap();
            let pc = restored_store.provenance_claim().unwrap();

            // should be a regular manifest
            assert!(!pc.update_manifest());

            // create a new update manifest
            let mut claim = Claim::new("adobe unit test", Some("update_manifest_1"), 2);
            // ClaimGeneratorInfo is mandatory in Claim V2
            let cgi = ClaimGeneratorInfo::new("claim_v2_unit_test");
            claim.add_claim_generator_info(cgi);

            // created redacted uri
            let redacted_uri = to_assertion_uri(pc.label(), labels::SCHEMA_ORG);

            let mut redacted_store = Store::load_ingredient_to_claim(
                &mut claim,
                &load_jumbf_from_memory("jpg", &ingredient_vec).unwrap(),
                Some(vec![redacted_uri]),
            )
            .unwrap();

            let ingredient_hashes = restored_store.get_manifest_box_hashes(pc);
            let parent_hashed_uri = HashedUri::new(
                restored_store.provenance_path().unwrap(),
                Some(pc.alg().to_string()),
                &ingredient_hashes.manifest_box_hash,
            );
            let signature_hashed_uri = HashedUri::new(
                to_signature_uri(pc.label()),
                Some(pc.alg().to_string()),
                &ingredient_hashes.signature_box_hash,
            );

            let validation_results = ValidationResults::from_store(&restored_store, &report);

            let ingredient = Ingredient::new_v3(Relationship::ParentOf)
                .set_active_manifests_and_signature_from_hashed_uri(
                    Some(parent_hashed_uri),
                    Some(signature_hashed_uri),
                ) // mandatory for v3
                .set_validation_results(Some(validation_results)); // mandatory for v3

            claim.add_assertion(&ingredient).unwrap();

            // create mandatory opened action (optional for update manifest)
            let ingredient = claim.ingredient_assertions()[0];
            let ingregient_uri = to_assertion_uri(claim.label(), &ingredient.label());
            let ingredient_hashed_uri = HashedUri::new(
                ingregient_uri,
                Some(claim.alg().to_owned()),
                ingredient.hash(),
            );

            let opened = Action::new("c2pa.opened")
                .set_parameter("ingredients", vec![ingredient_hashed_uri])
                .unwrap();
            let em = Action::new("c2pa.edited.metadata");
            let actions = Actions::new().add_action(opened).add_action(em);

            // add action (this is optional for update manifest)
            claim.add_assertion(&actions).unwrap();

            redacted_store.commit_update_manifest(claim).unwrap();
            redacted_store
                .save_to_asset(op.as_path(), signer.as_ref(), op.as_path())
                .unwrap();

            let mut um_report = StatusTracker::with_error_behavior(ErrorBehavior::StopOnFirstError);

            // read back in store with update manifest
            let um_store = Store::load_from_asset(op.as_path(), true, &mut um_report).unwrap();

            let um = um_store.provenance_claim().unwrap();

            // should be an update manifest
            assert!(um.update_manifest());

            // should not have any errors
            assert!(!um_report.has_any_error());

            // add ingredient again without redaction to make sure conflict is resolved with current redaction
            let mut new_claim = Claim::new("adobe unit test", Some("update_manifest_2"), 2);
            // ClaimGeneratorInfo is mandatory in Claim V2
            let cgi = ClaimGeneratorInfo::new("claim_v2_unit_test");
            new_claim.add_claim_generator_info(cgi);

            // load ingredient with redaction
            Store::load_ingredient_to_claim(
                &mut new_claim,
                &load_jumbf_from_file(op.as_path()).unwrap(),
                None,
            )
            .unwrap();

            // load original ingredient without redaction
            let _conflict_store = Store::load_ingredient_to_claim(
                &mut new_claim,
                &load_jumbf_from_memory("jpg", &ingredient_vec).unwrap(),
                None,
            )
            .unwrap();

            // the confict_store is adjusted to remove the conflicting claim
            let redacted_claim = new_claim.claim_ingredient(pc.label()).unwrap();
            assert!(redacted_claim
                .get_assertion(labels::SCHEMA_ORG, 0)
                .is_none());
        }

        #[test]
        fn test_ingredient_conflict_with_incoming_manifest() {
            use crate::{
                hashed_uri::HashedUri, jumbf::labels::to_signature_uri,
                jumbf_io::load_jumbf_from_memory, utils::test::create_test_store_v1,
                ClaimGeneratorInfo, ValidationResults,
            };

            let signer = test_signer(SigningAlg::Ps256);

            // test adding to actual image
            let ap = fixture_path("earth_apollo17.jpg");
            let temp_dir = tempdirectory().expect("temp dir");
            let op = temp_dir_path(&temp_dir, "update_manifest.jpg");

            // get default store with default claim
            let mut store = create_test_store_v1().unwrap();

            // save to output
            store
                .save_to_asset(ap.as_path(), signer.as_ref(), op.as_path())
                .unwrap();

            let mut report = StatusTracker::with_error_behavior(ErrorBehavior::StopOnFirstError);
            // read back in
            let ingredient_vec = std::fs::read(op.as_path()).unwrap();
            let restored_store =
                Store::load_from_memory("jpg", &ingredient_vec, true, &mut report).unwrap();
            let pc = restored_store.provenance_claim().unwrap();

            // should be a regular manifest
            assert!(!pc.update_manifest());

            // create a new update manifest
            let mut claim = Claim::new("adobe unit test", Some("update_manifest_1"), 2);
            // ClaimGeneratorInfo is mandatory in Claim V2
            let cgi = ClaimGeneratorInfo::new("claim_v2_unit_test");
            claim.add_claim_generator_info(cgi);

            // created redacted uri
            let redacted_uri = to_assertion_uri(pc.label(), labels::SCHEMA_ORG);

            let mut redacted_store = Store::load_ingredient_to_claim(
                &mut claim,
                &load_jumbf_from_memory("jpg", &ingredient_vec).unwrap(),
                Some(vec![redacted_uri]),
            )
            .unwrap();

            let ingredient_hashes = restored_store.get_manifest_box_hashes(pc);
            let parent_hashed_uri = HashedUri::new(
                restored_store.provenance_path().unwrap(),
                Some(pc.alg().to_string()),
                &ingredient_hashes.manifest_box_hash,
            );
            let signature_hashed_uri = HashedUri::new(
                to_signature_uri(pc.label()),
                Some(pc.alg().to_string()),
                &ingredient_hashes.signature_box_hash,
            );

            let validation_results = ValidationResults::from_store(&restored_store, &report);

            let ingredient = Ingredient::new_v3(Relationship::ParentOf)
                .set_active_manifests_and_signature_from_hashed_uri(
                    Some(parent_hashed_uri),
                    Some(signature_hashed_uri),
                ) // mandatory for v3
                .set_validation_results(Some(validation_results)); // mandatory for v3

            claim.add_assertion(&ingredient).unwrap();

            // create mandatory opened action (optional for update manifest)
            let ingredient = claim.ingredient_assertions()[0];
            let ingregient_uri = to_assertion_uri(claim.label(), &ingredient.label());
            let ingredient_hashed_uri = HashedUri::new(
                ingregient_uri,
                Some(claim.alg().to_owned()),
                ingredient.hash(),
            );

            let opened = Action::new("c2pa.opened")
                .set_parameter("ingredients", vec![ingredient_hashed_uri])
                .unwrap();
            let em = Action::new("c2pa.edited.metadata");
            let actions = Actions::new().add_action(opened).add_action(em);

            // add action (this is optional for update manifest)
            claim.add_assertion(&actions).unwrap();

            redacted_store.commit_update_manifest(claim).unwrap();
            redacted_store
                .save_to_asset(op.as_path(), signer.as_ref(), op.as_path())
                .unwrap();

            let mut um_report = StatusTracker::with_error_behavior(ErrorBehavior::StopOnFirstError);

            // read back in store with update manifest
            let um_store = Store::load_from_asset(op.as_path(), true, &mut um_report).unwrap();

            let um = um_store.provenance_claim().unwrap();

            // should be an update manifest
            assert!(um.update_manifest());

            // should not have any errors
            assert!(!um_report.has_any_error());

            // add ingredient again without redaction to make sure conflict is resolved with current redaction
            let mut new_claim = Claim::new("adobe unit test", Some("update_manifest_2"), 2);
            // ClaimGeneratorInfo is mandatory in Claim V2
            let cgi = ClaimGeneratorInfo::new("claim_v2_unit_test");
            new_claim.add_claim_generator_info(cgi);

            // load original ingredient without redaction
            Store::load_ingredient_to_claim(
                &mut new_claim,
                &load_jumbf_from_memory("jpg", &ingredient_vec).unwrap(),
                None,
            )
            .unwrap();

            // the confict_store is adjusted to remove the conflicting claim
            let not_redacted_claim = new_claim.claim_ingredient(pc.label()).unwrap();
            assert!(not_redacted_claim
                .get_assertion(labels::SCHEMA_ORG, 0)
                .is_some());

            // load ingredient with redaction
            Store::load_ingredient_to_claim(
                &mut new_claim,
                &load_jumbf_from_file(op.as_path()).unwrap(),
                None,
            )
            .unwrap();

            // the confict_store is adjusted to remove the conflicting claim
            let redacted_claim = new_claim.claim_ingredient(pc.label()).unwrap();
            assert!(redacted_claim
                .get_assertion(labels::SCHEMA_ORG, 0)
                .is_none());
        }

        #[test]
        #[cfg(feature = "file_io")]
        #[cfg(feature = "v1_api")]
        fn test_ingredient_conflicting_redactions_to_same_manifest() {
            use crate::{
                hashed_uri::HashedUri, jumbf::labels::to_signature_uri,
                jumbf_io::load_jumbf_from_memory, utils::test::create_test_store_v1,
                ClaimGeneratorInfo, ValidationResults,
            };

            let signer = test_signer(SigningAlg::Ps256);

            // test adding to actual image
            let ap = fixture_path("earth_apollo17.jpg");
            let temp_dir = tempdirectory().expect("temp dir");
            let op = temp_dir_path(&temp_dir, "update_manifest.jpg");
            let op_output = temp_dir_path(&temp_dir, "update_manifest_output.jpg");
            let op2_output = temp_dir_path(&temp_dir, "update_manifest2_output.jpg");

            // get default store with default claim
            let mut store = create_test_store_v1().unwrap();

            // save to output
            store
                .save_to_asset(ap.as_path(), signer.as_ref(), op.as_path())
                .unwrap();

            let mut report = StatusTracker::with_error_behavior(ErrorBehavior::StopOnFirstError);
            // read back in
            let ingredient_vec = std::fs::read(op.as_path()).unwrap();
            let restored_store =
                Store::load_from_memory("jpg", &ingredient_vec, true, &mut report).unwrap();
            let pc = restored_store.provenance_claim().unwrap();

            // should be a regular manifest
            assert!(!pc.update_manifest());

            // create a new update manifest
            let mut claim = Claim::new("adobe unit test", Some("update_manifest_1"), 2);
            // ClaimGeneratorInfo is mandatory in Claim V2
            let cgi = ClaimGeneratorInfo::new("claim_v2_unit_test");
            claim.add_claim_generator_info(cgi.clone());

            // created redacted uri
            let redacted_uri = to_assertion_uri(pc.label(), labels::SCHEMA_ORG);

            let mut redacted_store = Store::load_ingredient_to_claim(
                &mut claim,
                &load_jumbf_from_memory("jpg", &ingredient_vec).unwrap(),
                Some(vec![redacted_uri]),
            )
            .unwrap();

            let ingredient_hashes = restored_store.get_manifest_box_hashes(pc);
            let parent_hashed_uri = HashedUri::new(
                restored_store.provenance_path().unwrap(),
                Some(pc.alg().to_string()),
                &ingredient_hashes.manifest_box_hash,
            );
            let signature_hashed_uri = HashedUri::new(
                to_signature_uri(pc.label()),
                Some(pc.alg().to_string()),
                &ingredient_hashes.signature_box_hash,
            );

            let validation_results = ValidationResults::from_store(&restored_store, &report);

            let ingredient = Ingredient::new_v3(Relationship::ParentOf)
                .set_active_manifests_and_signature_from_hashed_uri(
                    Some(parent_hashed_uri),
                    Some(signature_hashed_uri),
                ) // mandatory for v3
                .set_validation_results(Some(validation_results)); // mandatory for v3

            claim.add_assertion(&ingredient).unwrap();

            // create mandatory opened action (optional for update manifest)
            let ingredient = claim.ingredient_assertions()[0];
            let ingregient_uri = to_assertion_uri(claim.label(), &ingredient.label());
            let ingredient_hashed_uri = HashedUri::new(
                ingregient_uri,
                Some(claim.alg().to_owned()),
                ingredient.hash(),
            );

            let opened = Action::new("c2pa.opened")
                .set_parameter("ingredients", vec![ingredient_hashed_uri])
                .unwrap();
            let em = Action::new("c2pa.edited.metadata");
            let actions = Actions::new().add_action(opened).add_action(em);

            // add action (this is optional for update manifest)
            claim.add_assertion(&actions).unwrap();

            redacted_store.commit_update_manifest(claim).unwrap();
            redacted_store
                .save_to_asset(op.as_path(), signer.as_ref(), op_output.as_path())
                .unwrap();

            let mut um_report = StatusTracker::with_error_behavior(ErrorBehavior::StopOnFirstError);

            // read back in store with update manifest
            let um_store =
                Store::load_from_asset(op_output.as_path(), true, &mut um_report).unwrap();

            let um = um_store.provenance_claim().unwrap();

            // should be an update manifest
            assert!(um.update_manifest());

            // should not have any errors
            assert!(!um_report.has_any_error());

            // save a different redaction to the same manifest
            let mut claim2 = Claim::new("adobe unit test", Some("update_manifest_1"), 2);
            // ClaimGeneratorInfo is mandatory in Claim V2
            claim2.add_claim_generator_info(cgi);

            // created redacted uri
            let redacted_uri2 = to_assertion_uri(pc.label(), TEST_USER_ASSERTION);

            let mut redacted_store2 = Store::load_ingredient_to_claim(
                &mut claim2,
                &load_jumbf_from_memory("jpg", &ingredient_vec).unwrap(),
                Some(vec![redacted_uri2]),
            )
            .unwrap();

            let ingredient_hashes2 = restored_store.get_manifest_box_hashes(pc);
            let parent_hashed_uri2 = HashedUri::new(
                restored_store.provenance_path().unwrap(),
                Some(pc.alg().to_string()),
                &ingredient_hashes2.manifest_box_hash,
            );
            let signature_hashed_uri2 = HashedUri::new(
                to_signature_uri(pc.label()),
                Some(pc.alg().to_string()),
                &ingredient_hashes2.signature_box_hash,
            );

            let validation_results2 = ValidationResults::from_store(&restored_store, &report);

            let ingredient2 = Ingredient::new_v3(Relationship::ParentOf)
                .set_active_manifests_and_signature_from_hashed_uri(
                    Some(parent_hashed_uri2),
                    Some(signature_hashed_uri2),
                ) // mandatory for v3
                .set_validation_results(Some(validation_results2)); // mandatory for v3

            claim2.add_assertion(&ingredient2).unwrap();

            // create mandatory opened action (optional for update manifest)
            let ingredient2 = claim2.ingredient_assertions()[0];
            let ingregient_uri2 = to_assertion_uri(claim2.label(), &ingredient2.label());
            let ingredient_hashed_uri2 = HashedUri::new(
                ingregient_uri2,
                Some(claim2.alg().to_owned()),
                ingredient2.hash(),
            );

            let opened2 = Action::new("c2pa.opened")
                .set_parameter("ingredients", vec![ingredient_hashed_uri2])
                .unwrap();
            let em2 = Action::new("c2pa.edited.metadata");
            let actions2 = Actions::new().add_action(opened2).add_action(em2);

            // add action (this is optional for update manifest)
            claim2.add_assertion(&actions2).unwrap();

            redacted_store2.commit_update_manifest(claim2).unwrap();
            redacted_store2
                .save_to_asset(op.as_path(), signer.as_ref(), op2_output.as_path())
                .unwrap();

            // add ingredient again without redaction to make sure conflict is resolved with current redaction
            let mut new_claim = Claim::new("adobe unit test", Some("update_manifest_2"), 2);
            // ClaimGeneratorInfo is mandatory in Claim V2
            let cgi = ClaimGeneratorInfo::new("claim_v2_unit_test");
            new_claim.add_claim_generator_info(cgi);

            // load ingredient with SCHEMA_ORG redaction
            Store::load_ingredient_to_claim(
                &mut new_claim,
                &load_jumbf_from_file(op_output.as_path()).unwrap(),
                None,
            )
            .unwrap();

            // load original ingredient with TEST_USER_ASSERTION redaction
            Store::load_ingredient_to_claim(
                &mut new_claim,
                &load_jumbf_from_file(op2_output.as_path()).unwrap(),
                None,
            )
            .unwrap();

            // Check that both redactions are present
            let redacted_claim = new_claim.claim_ingredient(pc.label()).unwrap();
            assert!(redacted_claim
                .get_assertion(labels::SCHEMA_ORG, 0)
                .is_none());

            assert!(redacted_claim
                .get_assertion(TEST_USER_ASSERTION, 0)
                .is_none());
        }

<<<<<<< HEAD
    #[test]
    fn test_display() {
        //let ap = fixture_path("CA.jpg");
        let ap = PathBuf::from_str("CA.jpg").unwrap();
=======
        #[test]
        fn test_claim_decoding() {
            // modify a required field label in the claim - causes failure to read claim from cbor
            let report = patch_and_report("C.jpg", b"claim_generator", b"claim_generatur");
            assert!(!report.logged_items().is_empty());
            assert!(report.logged_items()[0]
                .err_val
                .as_ref()
                .unwrap()
                .starts_with("ClaimDecoding"))
        }
>>>>>>> 157f247c

        #[test]
        fn test_claim_modified() {
            // replace the title that is inside the claim data - should cause signature to not match
            let report = patch_and_report("C.jpg", b"C.jpg", b"X.jpg");
            assert!(!report.logged_items().is_empty());
            // note in the older validation statuses, this was an error, but now it is informational
            assert!(report.has_status(validation_status::TIMESTAMP_MISMATCH));
        }

        #[test]
        fn test_assertion_hash_mismatch() {
            // modifies content of an action assertion - causes an assertion hashuri mismatch
            let report = patch_and_report("CA.jpg", b"brightnesscontrast", b"brightnesscontraxx");
            let first_error = report.filter_errors().next().cloned().unwrap();

            assert_eq!(
                first_error.validation_status.as_deref(),
                Some(validation_status::ASSERTION_HASHEDURI_MISMATCH)
            );
        }

        #[test]
        fn test_claim_missing() {
            // patch jumbf url from c2pa_manifest field in an ingredient to cause claim_missing
            // note this includes hex for Jumbf blocks, so may need some manual tweaking
            const SEARCH_BYTES: &[u8] =
                b"c2pa_manifest\xA3\x63url\x78\x4aself#jumbf=/c2pa/contentauth:urn:uuid:";
            const REPLACE_BYTES: &[u8] =
                b"c2pa_manifest\xA3\x63url\x78\x4aself#jumbf=/c2pa/contentauth:urn:uuix:";
            let report = patch_and_report("CIE-sig-CA.jpg", SEARCH_BYTES, REPLACE_BYTES);

            assert!(report.has_status(validation_status::ASSERTION_HASHEDURI_MISMATCH));
            assert!(report.has_status(validation_status::CLAIM_MISSING));
        }

        #[test]
        fn test_display() {
            let ap = fixture_path("CA.jpg");

            let mut report = StatusTracker::default();
            let store = Store::load_from_asset(&ap, true, &mut report).expect("load_from_asset");

            assert!(!report.has_any_error());
            println!("store = {store}");
        }

        #[test]
        fn test_no_alg() {
            let ap = fixture_path("no_alg.jpg");
            let mut report = StatusTracker::default();
            let _store = Store::load_from_asset(&ap, true, &mut report);

            assert!(report.has_status(ALGORITHM_UNSUPPORTED));
        }

        /* sample of adding timestamp assertion
        fn send_timestamp_request(message: &[u8]) -> Result<Vec<u8>> {
            let url = "http://timestamp.digicert.com";

            let body = crate::crypto::time_stamp::default_rfc3161_message(message)?;
            let headers = None;

            let bytes =
                crate::crypto::time_stamp::default_rfc3161_request(url, headers, &body, message)
                    .map_err(|_e| Error::OtherError("timestamp token not found".into()))?;

            let token = crate::crypto::cose::timestamptoken_from_timestamprsp(&bytes)
                .ok_or(Error::OtherError("timestamp token not found".into()))?;

            Ok(token)
        }
        */

        #[test]
        fn test_legacy_ingredient_hash() {
            // test 1.0 ingredient hash
            let ap = fixture_path("legacy_ingredient_hash.jpg");
            let mut report = StatusTracker::default();
            let store = Store::load_from_asset(&ap, true, &mut report).expect("load_from_asset");
            println!("store = {store}");
        }

        #[test]
        #[ignore]
        fn test_bmff_legacy() {
            crate::settings::set_settings_value("verify.verify_trust", false).unwrap();

            // test 1.0 bmff hash
            let ap = fixture_path("legacy.mp4");
            let mut report = StatusTracker::default();
            let store = Store::load_from_asset(&ap, true, &mut report);
            println!("store = {report:#?}");
            // expect action error
            assert!(store.is_err());
            assert!(report.has_error(Error::ValidationRule(
                "opened, placed and removed items must have parameters".into()
            )));
            assert!(report.filter_errors().count() == 2);
        }

        #[test]
        fn test_bmff_fragments() {
            let init_stream_path = fixture_path("dashinit.mp4");
            let segment_stream_path = fixture_path("dash1.m4s");

            let init_stream = std::fs::read(init_stream_path).unwrap();
            let segment_stream = std::fs::read(segment_stream_path).unwrap();

            let mut report = StatusTracker::default();
            let store = Store::load_fragment_from_memory(
                "mp4",
                &init_stream,
                &segment_stream,
                true,
                &mut report,
            )
            .expect("load_from_asset");
            println!("store = {store}");
        }

        #[test]
        fn test_bmff_jumbf_generation() {
            // test adding to actual image
            let ap = fixture_path("video1.mp4");
            let temp_dir = tempdirectory().expect("temp dir");
            let op = temp_dir_path(&temp_dir, "video1.mp4");

            // Create claims store.
            let mut store = Store::new();

            // Create a new claim.
            let claim1 = create_test_claim().unwrap();

            let signer = test_signer(SigningAlg::Ps256);

            // Move the claim to claims list.
            store.commit_claim(claim1).unwrap();
            store.save_to_asset(&ap, signer.as_ref(), &op).unwrap();

            let mut report = StatusTracker::default();

            // can we read back in
            let new_store = Store::load_from_asset(&op, true, &mut report).unwrap();

            assert!(!report.has_any_error());

            println!("store = {new_store}");
        }

        #[test]
        fn test_jumbf_generation_with_bmffv3_fixed_block_size() {
            // test adding to actual image
            let ap = fixture_path("video1.mp4");
            let temp_dir = tempdirectory().expect("temp dir");
            let op = temp_dir_path(&temp_dir, "video1.mp4");

            // use Merkle tree with 1024 byte chunks
            crate::settings::set_settings_value("core.merkle_tree_chunk_size_in_kb", 1).unwrap();

            // Create claims store.
            let mut store = Store::new();

            // Create a new claim.
            let claim1 = create_test_claim().unwrap();

            let signer = test_signer(SigningAlg::Ps256);

            // Move the claim to claims list.
            store.commit_claim(claim1).unwrap();
            store.save_to_asset(&ap, signer.as_ref(), &op).unwrap();

            let mut report = StatusTracker::default();

            // can we read back in
            let new_store = Store::load_from_asset(&op, true, &mut report).unwrap();

            assert!(!report.has_any_error());

            println!("store = {new_store}");
        }

        #[test]
        fn test_jumbf_generation_with_bmffv3_fixed_block_size_no_proof() {
            // test adding to actual image
            let ap = fixture_path("video1.mp4");
            let temp_dir = tempdirectory().expect("temp dir");
            let op = temp_dir_path(&temp_dir, "video1.mp4");

            // use Merkle tree with 1024 byte chunks an 0 proofs (no UUID boxes)
            crate::settings::set_settings_value("core.merkle_tree_chunk_size_in_kb", 1).unwrap();
            crate::settings::set_settings_value("core.merkle_tree_max_proofs", 0).unwrap();

            // Create claims store.
            let mut store = Store::new();

            // Create a new claim.
            let claim1 = create_test_claim().unwrap();

            let signer = test_signer(SigningAlg::Ps256);

            // Move the claim to claims list.
            store.commit_claim(claim1).unwrap();
            store.save_to_asset(&ap, signer.as_ref(), &op).unwrap();

            let mut report = StatusTracker::default();

            // can we read back in
            let new_store = Store::load_from_asset(&op, true, &mut report).unwrap();

            assert!(!report.has_any_error());

            println!("store = {new_store}");
        }

        #[test]
        fn test_jumbf_generation_with_bmffv3_fixed_block_size_stream() {
            // test adding to actual image
            let ap = fixture_path("video1.mp4");
            let temp_dir = tempdirectory().expect("temp dir");
            let op = temp_dir_path(&temp_dir, "video1.mp4");

            let mut input_stream = std::fs::File::open(&ap).unwrap();
            let mut output_stream = std::fs::OpenOptions::new()
                .create(true)
                .truncate(true)
                .read(true)
                .write(true)
                .open(&op)
                .unwrap();

            // use Merkle tree with 1024 byte chunks
            crate::settings::set_settings_value("core.merkle_tree_chunk_size_in_kb", 1).unwrap();

            // Create claims store.
            let mut store = Store::new();

            // Create a new claim.
            let claim1 = create_test_claim().unwrap();

            let signer = test_signer(SigningAlg::Ps256);

            // Move the claim to claims list.
            store.commit_claim(claim1).unwrap();
            store
                .save_to_stream(
                    "mp4",
                    &mut input_stream,
                    &mut output_stream,
                    signer.as_ref(),
                )
                .unwrap();

            let mut report = StatusTracker::default();

            // can we read back in
            let new_store = Store::load_from_asset(&op, true, &mut report).unwrap();

            assert!(!report.has_any_error());

            println!("store = {new_store}");
        }

        #[test]
        fn test_bmff_jumbf_stream_generation() {
            // test adding to actual image
            let ap = fixture_path("video1.mp4");
            let mut input_stream = std::fs::File::open(ap).unwrap();

            // Create claims store.
            let mut store = Store::new();

            // Create a new claim.
            let claim1 = create_test_claim().unwrap();

            let signer = test_signer(SigningAlg::Ps256);

            let result: Vec<u8> = Vec::new();
            let mut output_stream = Cursor::new(result);

            // Move the claim to claims list.
            store.commit_claim(claim1).unwrap();

            store
                .save_to_stream(
                    "mp4",
                    &mut input_stream,
                    &mut output_stream,
                    signer.as_ref(),
                )
                .unwrap();

            let mut report = StatusTracker::default();

            output_stream.set_position(0);

            let (manifest_bytes, _) =
                Store::load_jumbf_from_stream("video/mp4", &mut input_stream).unwrap();

            let _new_store = {
                Store::from_manifest_data_and_stream(
                    &manifest_bytes,
                    "video/mp4",
                    &mut output_stream,
                    false,
                    &mut report,
                )
                .unwrap()
            };
            println!("report = {report:?}");
            assert!(!report.has_any_error());
        }

        #[test]
        #[cfg(feature = "file_io")]
        #[cfg(feature = "v1_api")]
        fn test_removed_jumbf() {
            // test adding to actual image
            let ap = fixture_path("no_manifest.jpg");

            let mut report = StatusTracker::default();

            // can we read back in
            let _store = Store::load_from_asset(&ap, true, &mut report);

            assert!(report.has_error(Error::JumbfNotFound));
        }

        #[test]
        #[cfg(feature = "file_io")]
        #[cfg(feature = "v1_api")]
        fn test_external_manifest_sidecar() {
            // test adding to actual image
            let ap = fixture_path("libpng-test.png");
            let temp_dir = tempdirectory().expect("temp dir");
            let op = temp_dir_path(&temp_dir, "libpng-test-c2pa.png");

            let sidecar = op.with_extension(MANIFEST_STORE_EXT);

            // Create claims store.
            let mut store = Store::new();

            // Create a new claim.
            let mut claim = create_test_claim().unwrap();

            // set claim for side car generation
            claim.set_external_manifest();

            // Do we generate JUMBF?
            let signer = test_signer(SigningAlg::Ps256);

            store.commit_claim(claim).unwrap();

            let saved_manifest = store.save_to_asset(&ap, signer.as_ref(), &op).unwrap();

            assert!(sidecar.exists());

            // load external manifest
            let loaded_manifest = std::fs::read(sidecar).unwrap();

            // compare returned to external
            assert_eq!(saved_manifest, loaded_manifest);

            // test auto loading of sidecar with validation
            let mut validation_log =
                StatusTracker::with_error_behavior(ErrorBehavior::StopOnFirstError);
            Store::load_from_asset(&op, true, &mut validation_log).unwrap();
        }

        // generalize test for multipe file types
        #[cfg(feature = "file_io")]
        #[cfg(feature = "v1_api")]
        fn external_manifest_test(file_name: &str) {
            // test adding to actual image
            let ap = fixture_path(file_name);
            let extension = ap.extension().unwrap().to_str().unwrap();
            let temp_dir = tempdirectory().expect("temp dir");
            let mut op = temp_dir_path(&temp_dir, file_name);
            op.set_extension(extension);

            let sidecar = op.with_extension(MANIFEST_STORE_EXT);

            // Create claims store.
            let mut store = Store::new();

            // Create a new claim.
            let mut claim = create_test_claim().unwrap();

            // Do we generate JUMBF?
            let signer = test_signer(SigningAlg::Ps256);

            // start with base url
            let fp = format!("file:/{}", sidecar.to_str().unwrap());
            let url = url::Url::parse(&fp).unwrap();

            let url_string: String = url.into();

            // set claim for side car with remote manifest embedding generation
            claim.set_remote_manifest(url_string.clone()).unwrap();

            store.commit_claim(claim).unwrap();

            let saved_manifest = store.save_to_asset(&ap, signer.as_ref(), &op).unwrap();

            assert!(sidecar.exists());

            // load external manifest
            let loaded_manifest = std::fs::read(sidecar).unwrap();

            // compare returned to external
            assert_eq!(saved_manifest, loaded_manifest);

            // load the jumbf back into a store
            let mut asset_reader = std::fs::File::open(op.clone()).unwrap();
            let ext_ref = crate::utils::xmp_inmemory_utils::XmpInfo::from_source(
                &mut asset_reader,
                extension,
            )
            .provenance
            .unwrap();

            assert_eq!(ext_ref, url_string);

            // make sure it validates
            let mut validation_log =
                StatusTracker::with_error_behavior(ErrorBehavior::StopOnFirstError);
            Store::load_from_asset(&op, true, &mut validation_log).unwrap();
        }

        #[test]
        fn test_external_manifest_embedded_png() {
            external_manifest_test("libpng-test.png");
        }

        #[test]
        fn test_external_manifest_embedded_tiff() {
            external_manifest_test("TUSCANY.TIF");
        }

        #[test]
        fn test_external_manifest_embedded_webp() {
            external_manifest_test("sample1.webp");
        }

        #[test]
        #[cfg(feature = "file_io")]
        #[cfg(feature = "v1_api")]
        fn test_user_guid_external_manifest_embedded() {
            // test adding to actual image
            let ap = fixture_path("libpng-test.png");
            let temp_dir = tempdirectory().expect("temp dir");
            let op = temp_dir_path(&temp_dir, "libpng-test-c2pa.png");

            let sidecar = op.with_extension(MANIFEST_STORE_EXT);

            // Create claims store.
            let mut store = Store::new();

            // Create a new claim.
            let mut claim = create_test_claim().unwrap();

            // Do we generate JUMBF?
            let signer = test_signer(SigningAlg::Ps256);

            // start with base url
            let fp = format!("file:/{}", sidecar.to_str().unwrap());
            let url = url::Url::parse(&fp).unwrap();

            let url_string: String = url.into();

            // set claim for side car with remote manifest embedding generation
            claim.set_embed_remote_manifest(url_string.clone()).unwrap();

            store.commit_claim(claim).unwrap();

            let saved_manifest = store.save_to_asset(&ap, signer.as_ref(), &op).unwrap();

            assert!(sidecar.exists());

            // load external manifest
            let loaded_manifest = std::fs::read(sidecar).unwrap();

            // compare returned to external
            assert_eq!(saved_manifest, loaded_manifest);

            let mut asset_reader = std::fs::File::open(op.clone()).unwrap();
            let ext_ref =
                crate::utils::xmp_inmemory_utils::XmpInfo::from_source(&mut asset_reader, "png")
                    .provenance
                    .unwrap();

            assert_eq!(ext_ref, url_string);

            // make sure it validates
            let mut validation_log =
                StatusTracker::with_error_behavior(ErrorBehavior::StopOnFirstError);
            Store::load_from_asset(&op, true, &mut validation_log).unwrap();
        }

        #[test]
        #[cfg(feature = "file_io")]
        #[cfg(feature = "v1_api")]
        fn test_external_manifest_from_memory() {
            // test adding to actual image
            let ap = fixture_path("libpng-test.png");
            let temp_dir = tempdirectory().expect("temp dir");
            let op = temp_dir_path(&temp_dir, "libpng-test-c2pa.png");

            let sidecar = op.with_extension(MANIFEST_STORE_EXT);

            // Create claims store.
            let mut store = Store::new();

            // Create a new claim.
            let mut claim = create_test_claim().unwrap();

            // Do we generate JUMBF?
            let signer = test_signer(SigningAlg::Ps256);

            // start with base url
            let fp = format!("file:/{}", sidecar.to_str().unwrap());
            let url = url::Url::parse(&fp).unwrap();

            let url_string: String = url.into();

            // set claim for side car with remote manifest embedding generation
            claim.set_remote_manifest(url_string).unwrap();

            store.commit_claim(claim).unwrap();

            let saved_manifest = store.save_to_asset(&ap, signer.as_ref(), &op).unwrap();

            // delete the sidecar so we can test for url only rea
            // std::fs::remove_file(sidecar);

            assert!(sidecar.exists());

            // load external manifest
            let loaded_manifest = std::fs::read(sidecar).unwrap();

            // compare returned to external
            assert_eq!(saved_manifest, loaded_manifest);

            // Open the exported file
            let file = std::fs::File::open(&op).unwrap();

            let mut validation_log =
                StatusTracker::with_error_behavior(ErrorBehavior::StopOnFirstError);
            let result = Store::from_stream("png", &file, false, &mut validation_log);

            assert!(result.is_err());

            // We should get a `JumbfNotFound` error since the external reference points to a file URL, not a remote URL
            match result {
                Ok(_store) => panic!("did not expect to have a store"),
                Err(e) => match e {
                    Error::JumbfNotFound => {}
                    e => panic!("unexpected error: {e}"),
                },
            }
        }

        #[cfg_attr(not(target_arch = "wasm32"), actix::test)]
        #[cfg_attr(target_os = "wasi", wstd::test)]
        #[cfg(feature = "file_io")]
        #[cfg(feature = "v1_api")]
        async fn test_jumbf_generation_stream() {
            let file_buffer = include_bytes!("../tests/fixtures/earth_apollo17.jpg").to_vec();
            // convert buffer to cursor with Read/Write/Seek capability
            let mut buf_io = Cursor::new(file_buffer);

            // Create claims store.
            let mut store = Store::new();

            // Create a new claim.
            let claim1 = create_test_claim().unwrap();

            let signer = test_signer(SigningAlg::Ps256);

            store.commit_claim(claim1).unwrap();

            let mut result: Vec<u8> = Vec::new();
            let mut result_stream = Cursor::new(result);

            store
                .save_to_stream("jpeg", &mut buf_io, &mut result_stream, signer.as_ref())
                .unwrap();

            // convert our cursor back into a buffer
            result = result_stream.into_inner();

            // make sure we can read from new file
            let mut report = StatusTracker::default();
            let new_store = Store::load_from_memory("jpeg", &result, false, &mut report).unwrap();

            Store::verify_store_async(
                &new_store,
                &mut ClaimAssetData::Bytes(&result, "jpg"),
                &mut report,
            )
            .await
            .unwrap();

            assert!(!report.has_any_error());
            // std::fs::write("target/test.jpg", result).unwrap();
        }

        #[test]
        #[cfg(feature = "file_io")]
        #[cfg(feature = "v1_api")]
        fn test_tiff_jumbf_generation() {
            // test adding to actual image
            let ap = fixture_path("TUSCANY.TIF");
            let temp_dir = tempdirectory().expect("temp dir");
            let op = temp_dir_path(&temp_dir, "TUSCANY-OUTPUT.TIF");

            // Create claims store.
            let mut store = Store::new();

            // Create a new claim.
            let claim1 = create_test_claim().unwrap();

            // Do we generate JUMBF?
            let signer = test_signer(SigningAlg::Ps256);

            // Move the claim to claims list. Note this is not real, the claims would have to be signed in between commits
            store.commit_claim(claim1).unwrap();
            store.save_to_asset(&ap, signer.as_ref(), &op).unwrap();

            println!("Provenance: {}\n", store.provenance_path().unwrap());

            let mut report = StatusTracker::default();

            // read from new file
            let new_store = Store::load_from_asset(&op, true, &mut report).unwrap();

            assert!(!report.has_any_error());

            // dump store and compare to original
            for claim in new_store.claims() {
                let _restored_json = claim
                    .to_json(AssertionStoreJsonFormat::OrderedList, false)
                    .unwrap();
                let _orig_json = store
                    .get_claim(claim.label())
                    .unwrap()
                    .to_json(AssertionStoreJsonFormat::OrderedList, false)
                    .unwrap();

                println!(
                    "Claim: {} \n{}",
                    claim.label(),
                    claim
                        .to_json(AssertionStoreJsonFormat::OrderedListNoBinary, true)
                        .expect("could not restore from json")
                );

                for hashed_uri in claim.assertions() {
                    let (label, instance) = Claim::assertion_label_from_link(&hashed_uri.url());
                    claim
                        .get_claim_assertion(&label, instance)
                        .expect("Should find assertion");
                }
            }
        }

        #[cfg_attr(not(target_arch = "wasm32"), actix::test)]
        #[cfg_attr(target_os = "wasi", wstd::test)]
        #[cfg(feature = "file_io")]
        #[cfg(feature = "v1_api")]
        async fn test_boxhash_embeddable_manifest_async() {
            // test adding to actual image
            let ap = fixture_path("boxhash.jpg");
            let box_hash_path = fixture_path("boxhash.json");

            // Create claims store.
            let mut store = Store::new();

            // Create a new claim.
            let mut claim = create_test_claim().unwrap();

            // add box hash for CA.jpg
            let box_hash_data = std::fs::read(box_hash_path).unwrap();
            let assertion = Assertion::from_data_json(BOX_HASH, &box_hash_data).unwrap();
            let box_hash = BoxHash::from_json_assertion(&assertion).unwrap();
            claim.add_assertion(&box_hash).unwrap();

            store.commit_claim(claim).unwrap();

            // Do we generate JUMBF?
            let signer = async_test_signer(SigningAlg::Ps256);

            // get the embeddable manifest
            let em = store
                .get_box_hashed_embeddable_manifest_async(&signer)
                .await
                .unwrap();

            // get composed version for embedding to JPEG
            let cm = Store::get_composed_manifest(&em, "jpg").unwrap();

            // insert manifest into output asset
            let jpeg_io = get_assetio_handler_from_path(&ap).unwrap();
            let ol = jpeg_io.get_object_locations(&ap).unwrap();

            let cai_loc = ol
                .iter()
                .find(|o| o.htype == HashBlockObjectType::Cai)
                .unwrap();

            // remove any existing manifest
            jpeg_io.read_cai_store(&ap).unwrap();

            // build new asset in memory inserting new manifest
            let outbuf = Vec::new();
            let mut out_stream = Cursor::new(outbuf);
            let mut input_file = std::fs::File::open(&ap).unwrap();

            // write before
            let mut before = vec![0u8; cai_loc.offset];
            input_file.read_exact(before.as_mut_slice()).unwrap();
            out_stream.write_all(&before).unwrap();

            // write composed bytes
            out_stream.write_all(&cm).unwrap();

            // write bytes after
            let mut after_buf = Vec::new();
            input_file.read_to_end(&mut after_buf).unwrap();
            out_stream.write_all(&after_buf).unwrap();

            // save to output file
            let temp_dir = tempdirectory().unwrap();
            let output = temp_dir_path(&temp_dir, "boxhash-out.jpg");
            let mut output_file = std::fs::OpenOptions::new()
                .read(true)
                .write(true)
                .create(true)
                .truncate(true)
                .open(&output)
                .unwrap();
            output_file.write_all(&out_stream.into_inner()).unwrap();

            let mut report = StatusTracker::default();
            let new_store = Store::load_from_asset(&output, false, &mut report).unwrap();

            Store::verify_store_async(&new_store, &mut ClaimAssetData::Path(&output), &mut report)
                .await
                .unwrap();

            assert!(!report.has_any_error());
        }

        #[test]
        #[cfg(feature = "file_io")]
        #[cfg(feature = "v1_api")]
        fn test_boxhash_embeddable_manifest() {
            // test adding to actual image
            let ap = fixture_path("boxhash.jpg");
            let box_hash_path = fixture_path("boxhash.json");

            // Create claims store.
            let mut store = Store::new();

            // Create a new claim.
            let mut claim = create_test_claim().unwrap();

            // add box hash for CA.jpg
            let box_hash_data = std::fs::read(box_hash_path).unwrap();
            let assertion = Assertion::from_data_json(BOX_HASH, &box_hash_data).unwrap();
            let box_hash = BoxHash::from_json_assertion(&assertion).unwrap();
            claim.add_assertion(&box_hash).unwrap();

            store.commit_claim(claim).unwrap();

            // Do we generate JUMBF?
            let signer = test_signer(SigningAlg::Ps256);

            // get the embeddable manifest
            let em = store
                .get_box_hashed_embeddable_manifest(signer.as_ref())
                .unwrap();

            // get composed version for embedding to JPEG
            let cm = Store::get_composed_manifest(&em, "jpg").unwrap();

            // insert manifest into output asset
            let jpeg_io = get_assetio_handler_from_path(&ap).unwrap();
            let ol = jpeg_io.get_object_locations(&ap).unwrap();

            let cai_loc = ol
                .iter()
                .find(|o| o.htype == HashBlockObjectType::Cai)
                .unwrap();

            // remove any existing manifest
            jpeg_io.read_cai_store(&ap).unwrap();

            // build new asset in memory inserting new manifest
            let outbuf = Vec::new();
            let mut out_stream = Cursor::new(outbuf);
            let mut input_file = std::fs::File::open(&ap).unwrap();

            // write before
            let mut before = vec![0u8; cai_loc.offset];
            input_file.read_exact(before.as_mut_slice()).unwrap();
            out_stream.write_all(&before).unwrap();

            // write composed bytes
            out_stream.write_all(&cm).unwrap();

            // write bytes after
            let mut after_buf = Vec::new();
            input_file.read_to_end(&mut after_buf).unwrap();
            out_stream.write_all(&after_buf).unwrap();

            // save to output file
            let temp_dir = tempdirectory().unwrap();
            let output = temp_dir_path(&temp_dir, "boxhash-out.jpg");
            let mut output_file = std::fs::OpenOptions::new()
                .read(true)
                .write(true)
                .create(true)
                .truncate(true)
                .open(&output)
                .unwrap();
            output_file.write_all(&out_stream.into_inner()).unwrap();

            let mut report = StatusTracker::default();
            let _new_store = Store::load_from_asset(&output, true, &mut report).unwrap();

            assert!(!report.has_any_error());
        }

        #[cfg_attr(not(target_arch = "wasm32"), actix::test)]
        #[cfg_attr(target_os = "wasi", wstd::test)]
        #[cfg(feature = "file_io")]
        #[cfg(feature = "v1_api")]
        async fn test_datahash_embeddable_manifest_async() {
            // test adding to actual image
            use std::io::SeekFrom;

            let ap = fixture_path("cloud.jpg");

            // Do we generate JUMBF?
            let signer = async_test_signer(SigningAlg::Ps256);

            // Create claims store.
            let mut store = Store::new();

            // Create a new claim.
            let claim = create_test_claim().unwrap();

            store.commit_claim(claim).unwrap();

            // get a placeholder the manifest
            let placeholder = store
                .get_data_hashed_manifest_placeholder(signer.reserve_size(), "jpeg")
                .unwrap();

            let temp_dir = tempdirectory().unwrap();
            let output = temp_dir_path(&temp_dir, "boxhash-out.jpg");
            let mut output_file = std::fs::OpenOptions::new()
                .read(true)
                .write(true)
                .create(true)
                .truncate(true)
                .open(&output)
                .unwrap();

            // write a jpeg file with a placeholder for the manifest (returns offset of the placeholder)
            let offset =
                write_jpeg_placeholder_file(&placeholder, &ap, &mut output_file, None).unwrap();

            // build manifest to insert in the hole

            // create an hash exclusion for the manifest
            let exclusion = HashRange::new(offset as u64, placeholder.len() as u64);
            let exclusions = vec![exclusion];

            let mut dh = DataHash::new("source_hash", "sha256");
            dh.exclusions = Some(exclusions);

            // get the embeddable manifest, letting API do the hashing
            output_file.rewind().unwrap();
            let cm = store
                .get_data_hashed_embeddable_manifest_async(
                    &dh,
                    &signer,
                    "jpeg",
                    Some(&mut output_file),
                )
                .await
                .unwrap();

            // path in new composed manifest
            output_file.seek(SeekFrom::Start(offset as u64)).unwrap();
            output_file.write_all(&cm).unwrap();

            let mut report = StatusTracker::default();
            let new_store = Store::load_from_asset(&output, false, &mut report).unwrap();

            Store::verify_store_async(&new_store, &mut ClaimAssetData::Path(&output), &mut report)
                .await
                .unwrap();

            assert!(!report.has_any_error());
        }

        #[test]
        #[cfg(feature = "file_io")]
        #[cfg(feature = "v1_api")]
        fn test_datahash_embeddable_manifest() {
            // test adding to actual image

            use std::io::SeekFrom;
            let ap = fixture_path("cloud.jpg");

            // Do we generate JUMBF?
            let signer = test_signer(SigningAlg::Ps256);

            // Create claims store.
            let mut store = Store::new();

            // Create a new claim.
            let claim = create_test_claim().unwrap();

            store.commit_claim(claim).unwrap();

            // get a placeholder the manifest
            let placeholder = store
                .get_data_hashed_manifest_placeholder(Signer::reserve_size(&signer), "jpeg")
                .unwrap();

            let temp_dir = tempdirectory().unwrap();
            let output = temp_dir_path(&temp_dir, "boxhash-out.jpg");
            let mut output_file = std::fs::OpenOptions::new()
                .read(true)
                .write(true)
                .create(true)
                .truncate(true)
                .open(&output)
                .unwrap();

            // write a jpeg file with a placeholder for the manifest (returns offset of the placeholder)
            let offset =
                write_jpeg_placeholder_file(&placeholder, &ap, &mut output_file, None).unwrap();

            // build manifest to insert in the hole

            // create an hash exclusion for the manifest
            let exclusion = HashRange::new(offset as u64, placeholder.len() as u64);
            let exclusions = vec![exclusion];

            let mut dh = DataHash::new("source_hash", "sha256");
            dh.exclusions = Some(exclusions);

            // get the embeddable manifest, letting API do the hashing
            output_file.rewind().unwrap();
            let cm = store
                .get_data_hashed_embeddable_manifest(
                    &dh,
                    signer.as_ref(),
                    "jpeg",
                    Some(&mut output_file),
                )
                .unwrap();

            // path in new composed manifest
            output_file.seek(SeekFrom::Start(offset as u64)).unwrap();
            output_file.write_all(&cm).unwrap();

            let mut report = StatusTracker::default();
            let _new_store = Store::load_from_asset(&output, true, &mut report).unwrap();

            assert!(!report.has_any_error());
        }

        #[test]
        #[cfg(feature = "file_io")]
        #[cfg(feature = "v1_api")]
        fn test_datahash_embeddable_manifest_user_hashed() {
            use std::io::SeekFrom;

            use sha2::Digest;

            // test adding to actual image
            let ap = fixture_path("cloud.jpg");

            let mut hasher = Hasher::SHA256(Sha256::new());

            // Do we generate JUMBF?
            let signer = test_signer(SigningAlg::Ps256);

            // Create claims store.
            let mut store = Store::new();

            // Create a new claim.
            let claim = create_test_claim().unwrap();

            store.commit_claim(claim).unwrap();

            // get a placeholder for the manifest
            let placeholder = store
                .get_data_hashed_manifest_placeholder(Signer::reserve_size(&signer), "jpeg")
                .unwrap();

            let temp_dir = tempdirectory().unwrap();
            let output = temp_dir_path(&temp_dir, "boxhash-out.jpg");
            let mut output_file = std::fs::OpenOptions::new()
                .read(true)
                .write(true)
                .create(true)
                .truncate(true)
                .open(&output)
                .unwrap();

            // write a jpeg file with a placeholder for the manifest (returns offset of the placeholder)
            let offset =
                write_jpeg_placeholder_file(&placeholder, &ap, &mut output_file, Some(&mut hasher))
                    .unwrap();

            // create target data hash
            // create an hash exclusion for the manifest
            let exclusion = HashRange::new(offset as u64, placeholder.len() as u64);
            let exclusions = vec![exclusion];

            //input_file.rewind().unwrap();
            let mut dh = DataHash::new("source_hash", "sha256");
            dh.hash = Hasher::finalize(hasher);
            dh.exclusions = Some(exclusions);

            // get the embeddable manifest, using user hashing
            let cm = store
                .get_data_hashed_embeddable_manifest(&dh, signer.as_ref(), "jpeg", None)
                .unwrap();

            // path in new composed manifest
            output_file.seek(SeekFrom::Start(offset as u64)).unwrap();
            output_file.write_all(&cm).unwrap();

            let mut report = StatusTracker::default();
            let _new_store = Store::load_from_asset(&output, true, &mut report).unwrap();

            assert!(!report.has_any_error());
        }

        #[cfg(feature = "v1_api")]
        struct PlacedCallback {
            path: String,
        }

        #[cfg(feature = "v1_api")]
        impl ManifestPatchCallback for PlacedCallback {
            fn patch_manifest(&self, manifest_store: &[u8]) -> Result<Vec<u8>> {
                use ::jumbf::parser::SuperBox;

                if let Ok((_raw, sb)) = SuperBox::from_slice(manifest_store) {
                    let components: Vec<&str> =
                        self.path.trim_start_matches('/').split('/').collect();

                    let mut current_box = &sb;
                    for component in components[1..].iter() {
                        if let Some(next_box) = current_box.find_by_label(component) {
                            if let Some(box_name) = next_box.desc.label {
                                // find box I am looking for
                                if box_name == "com.mycompany.myassertion" {
                                    if let Some(db) = next_box.data_box() {
                                        let data_offset = db.offset_within_superbox(&sb).unwrap();
                                        let replace_bytes =
                                            r#"{"my_tag": "some value was replaced!!"}"#
                                                .to_string();

                                        // I'm not checking here but data len must be same len as replacement bytes.
                                        let mut new_manifest_store = manifest_store.to_vec();
                                        new_manifest_store.splice(
                                            data_offset..data_offset + replace_bytes.len(),
                                            replace_bytes.as_bytes().iter().cloned(),
                                        );

                                        return Ok(new_manifest_store);
                                    }
                                }
                            }
                            current_box = next_box;
                        } else {
                            break;
                        }
                    }
                    Err(Error::NotFound)
                } else {
                    Err(Error::JumbfParseError(JumbfParseError::InvalidJumbBox))
                }
            }
        }

        #[test]
        #[cfg(feature = "file_io")]
        #[cfg(feature = "v1_api")]
        fn test_placed_manifest() {
            use crate::jumbf::labels::to_normalized_uri;

            let signer = test_signer(SigningAlg::Ps256);

            // test adding to actual image
            let ap = fixture_path("C.jpg");
            let temp_dir = tempdirectory().expect("temp dir");
            let op = temp_dir_path(&temp_dir, "C-placed.jpg");

            // Create claims store.
            let mut store = Store::new();

            // Create a new claim.
            let mut claim = create_test_claim().unwrap();

            // add test assertion assertion with data I will replace
            let my_content = r#"{"my_tag": "some value I will replace"}"#;
            let my_label = "com.mycompany.myassertion";
            let user = crate::assertions::User::new(my_label, my_content);
            let my_assertion = claim.add_assertion(&user).unwrap();

            store.commit_claim(claim).unwrap();

            // get the embeddable manifest
            let mut input_stream = std::fs::File::open(ap).unwrap();
            let placed_manifest = store
                .get_placed_manifest(Signer::reserve_size(&signer), "jpg", &mut input_stream)
                .unwrap();

            // insert manifest into output asset
            let mut output_stream = std::fs::OpenOptions::new()
                .read(true)
                .write(true)
                .create(true)
                .truncate(true)
                .open(&op)
                .unwrap();
            input_stream.rewind().unwrap();

            // my manifest callback handler
            // set some data needed by callback to do what it needs to
            // for this example lets tell it which jumbf box we can to change
            let my_assertion_path = to_normalized_uri(&jumbf::labels::to_absolute_uri(
                &store.provenance_label().unwrap(),
                &my_assertion.url(),
            ));
            let my_callback = PlacedCallback {
                path: my_assertion_path,
            };

            let callbacks: Vec<Box<dyn ManifestPatchCallback>> = vec![Box::new(my_callback)];

            // add manifest back into data
            Store::embed_placed_manifest(
                &placed_manifest,
                "jpg",
                &mut input_stream,
                &mut output_stream,
                signer.as_ref(),
                &callbacks,
            )
            .unwrap();

            let mut report = StatusTracker::default();
            let _new_store = Store::load_from_asset(&op, true, &mut report).unwrap();

            assert!(!report.has_any_error());
        }

        #[test]
        #[cfg(feature = "v1_api")]
        fn test_dynamic_assertions() {
            #[derive(Serialize)]
            struct TestAssertion {
                my_tag: String,
            }

            #[derive(Debug)]
            struct TestDynamicAssertion {}

            impl DynamicAssertion for TestDynamicAssertion {
                fn label(&self) -> String {
                    "com.mycompany.myassertion".to_string()
                }

                fn reserve_size(&self) -> Result<usize> {
                    let assertion = TestAssertion {
                        my_tag: "some value I will replace".to_string(),
                    };
                    Ok(serde_cbor::to_vec(&assertion)?.len())
                }

                fn content(
                    &self,
                    _label: &str,
                    _size: Option<usize>,
                    claim: &PartialClaim,
                ) -> Result<DynamicAssertionContent> {
                    assert!(claim
                        .assertions()
                        .inspect(|a| {
                            dbg!(a);
                        })
                        .any(|a| a.url().contains("c2pa.hash")));

                    let assertion = TestAssertion {
                        my_tag: "some value I will replace".to_string(),
                    };

                    Ok(DynamicAssertionContent::Cbor(
                        serde_cbor::to_vec(&assertion).unwrap(),
                    ))
                }
            }

            /// This is an signer wrapped around a local temp signer,
            /// that implements the dynamic assertion trait.
            struct DynamicSigner(Box<dyn Signer>);

            impl DynamicSigner {
                fn new() -> Self {
                    Self(test_signer(SigningAlg::Ps256))
                }
            }

            impl crate::Signer for DynamicSigner {
                fn sign(&self, data: &[u8]) -> crate::error::Result<Vec<u8>> {
                    self.0.sign(data)
                }

                fn alg(&self) -> SigningAlg {
                    self.0.alg()
                }

                fn certs(&self) -> crate::Result<Vec<Vec<u8>>> {
                    self.0.certs()
                }

                fn reserve_size(&self) -> usize {
                    self.0.reserve_size()
                }

                fn time_authority_url(&self) -> Option<String> {
                    self.0.time_authority_url()
                }

                fn ocsp_val(&self) -> Option<Vec<u8>> {
                    self.0.ocsp_val()
                }

                // Returns our dynamic assertion here.
                fn dynamic_assertions(
                    &self,
                ) -> Vec<Box<dyn crate::dynamic_assertion::DynamicAssertion>> {
                    vec![Box::new(TestDynamicAssertion {})]
                }
            }

            let file_buffer = include_bytes!("../tests/fixtures/earth_apollo17.jpg").to_vec();
            // convert buffer to cursor with Read/Write/Seek capability
            let mut buf_io = Cursor::new(file_buffer);

            // Create claims store.
            let mut store = Store::new();

            // Create a new claim.
            let claim1 = create_test_claim().unwrap();

            let signer = DynamicSigner::new();

            store.commit_claim(claim1).unwrap();

            let mut result: Vec<u8> = Vec::new();
            let mut result_stream = Cursor::new(result);

            store
                .save_to_stream("jpeg", &mut buf_io, &mut result_stream, &signer)
                .unwrap();

            // convert our cursor back into a buffer
            result = result_stream.into_inner();

            // make sure we can read from new file
            let mut report = StatusTracker::default();
            let new_store = Store::load_from_memory("jpeg", &result, false, &mut report).unwrap();

            println!("new_store: {new_store}");

            Store::verify_store(
                &new_store,
                &mut ClaimAssetData::Bytes(&result, "jpg"),
                &mut report,
            )
            .unwrap();

            assert!(!report.has_any_error());
            // std::fs::write("target/test.jpg", result).unwrap();
        }

        #[cfg_attr(not(target_arch = "wasm32"), actix::test)]
        #[cfg_attr(target_os = "wasi", wstd::test)]
        #[cfg(feature = "v1_api")]
        async fn test_async_dynamic_assertions() {
            use async_trait::async_trait;

            #[derive(Serialize)]
            struct TestAssertion {
                my_tag: String,
            }

            #[derive(Debug)]
            struct TestDynamicAssertion {}

            #[cfg_attr(target_arch = "wasm32", async_trait(?Send))]
            #[cfg_attr(not(target_arch = "wasm32"), async_trait)]
            impl AsyncDynamicAssertion for TestDynamicAssertion {
                fn label(&self) -> String {
                    "com.mycompany.myassertion".to_string()
                }

                fn reserve_size(&self) -> Result<usize> {
                    let assertion = TestAssertion {
                        my_tag: "some value I will replace".to_string(),
                    };
                    Ok(serde_cbor::to_vec(&assertion)?.len())
                }

                async fn content(
                    &self,
                    _label: &str,
                    _size: Option<usize>,
                    claim: &PartialClaim,
                ) -> Result<DynamicAssertionContent> {
                    assert!(claim
                        .assertions()
                        .inspect(|a| {
                            dbg!(a);
                        })
                        .any(|a| a.url().contains("c2pa.hash")));

                    let assertion = TestAssertion {
                        my_tag: "some value I will replace".to_string(),
                    };

                    Ok(DynamicAssertionContent::Cbor(
                        serde_cbor::to_vec(&assertion).unwrap(),
                    ))
                }
            }

            /// This is an async signer wrapped around a local temp signer,
            /// that implements the dynamic assertion trait.
            struct DynamicSigner(Box<dyn AsyncSigner>);

            impl DynamicSigner {
                fn new() -> Self {
                    Self(async_test_signer(SigningAlg::Ps256))
                }
            }

            #[cfg_attr(not(target_arch = "wasm32"), async_trait)]
            #[cfg_attr(target_arch = "wasm32", async_trait(?Send))]
            impl crate::AsyncSigner for DynamicSigner {
                async fn sign(&self, data: Vec<u8>) -> crate::error::Result<Vec<u8>> {
                    self.0.sign(data).await
                }

                fn alg(&self) -> SigningAlg {
                    self.0.alg()
                }

                fn certs(&self) -> crate::Result<Vec<Vec<u8>>> {
                    self.0.certs()
                }

                fn reserve_size(&self) -> usize {
                    self.0.reserve_size()
                }

                fn time_authority_url(&self) -> Option<String> {
                    self.0.time_authority_url()
                }

                async fn ocsp_val(&self) -> Option<Vec<u8>> {
                    self.0.ocsp_val().await
                }

                // Returns our dynamic assertion here.
                fn dynamic_assertions(
                    &self,
                ) -> Vec<Box<dyn crate::dynamic_assertion::AsyncDynamicAssertion>> {
                    vec![Box::new(TestDynamicAssertion {})]
                }
            }

            let file_buffer = include_bytes!("../tests/fixtures/earth_apollo17.jpg").to_vec();
            // convert buffer to cursor with Read/Write/Seek capability
            let mut buf_io = Cursor::new(file_buffer);

            // Create claims store.
            let mut store = Store::new();

            // Create a new claim.
            let claim1 = create_test_claim().unwrap();

            let signer = DynamicSigner::new();

            store.commit_claim(claim1).unwrap();

            let result: Vec<u8> = Vec::new();
            let mut result_stream = Cursor::new(result);

            store
                .save_to_stream_async("jpeg", &mut buf_io, &mut result_stream, &signer)
                .await
                .unwrap();

            result_stream.rewind().unwrap();

            // make sure we can read from new file
            let mut report = StatusTracker::default();
            let new_store =
                Store::from_stream("jpeg", &mut result_stream, true, &mut report).unwrap();

            println!("new_store: {new_store}");

            let result = result_stream.into_inner();

            Store::verify_store_async(
                &new_store,
                &mut ClaimAssetData::Bytes(&result, "jpg"),
                &mut report,
            )
            .await
            .unwrap();

            assert!(!report.has_any_error());
            // std::fs::write("target/test.jpg", result).unwrap();
        }

        #[test]
        #[cfg(feature = "file_io")]
        fn test_fragmented_jumbf_generation() {
            // test adding to actual image

            let tempdir = tempdirectory().expect("temp dir");
            let output_path = tempdir.path();

            // search folders for init segments
            for init in glob::glob(
                fixture_path("bunny/**/BigBuckBunny_2s_init.mp4")
                    .to_str()
                    .unwrap(),
            )
            .unwrap()
            {
                match init {
                    Ok(p) => {
                        let mut fragments = Vec::new();
                        let init_dir = p.parent().unwrap();
                        let seg_glob = init_dir.join("BigBuckBunny_2s*.m4s"); // segment match pattern

                        // grab the fragments that go with this init segment
                        for seg in glob::glob(seg_glob.to_str().unwrap()).unwrap().flatten() {
                            fragments.push(seg);
                        }

                        // Create claims store.
                        let mut store = Store::new();

                        // Create a new claim.
                        let claim = create_test_claim().unwrap();
                        store.commit_claim(claim).unwrap();

                        // Do we generate JUMBF?
                        let signer =
                            test_cawg_signer(SigningAlg::Ps256, &[labels::SCHEMA_ORG]).unwrap();

                        // Use Tempdir for automatic cleanup
                        let new_subdir = tempfile::TempDir::new_in(output_path)
                            .expect("Failed to create temp subdir");
                        let new_output_path = new_subdir.path().join(init_dir.file_name().unwrap());
                        store
                            .save_to_bmff_fragmented(
                                p.as_path(),
                                &fragments,
                                new_output_path.as_path(),
                                signer.as_ref(),
                            )
                            .unwrap();

                        // verify the fragments
                        let output_init = new_output_path.join(p.file_name().unwrap());
                        let mut init_stream = std::fs::File::open(&output_init).unwrap();

                        for entry in &fragments {
                            let file_path = new_output_path.join(entry.file_name().unwrap());

                            let mut validation_log = StatusTracker::default();

                            let mut fragment_stream = std::fs::File::open(&file_path).unwrap();
                            let _manifest = Store::load_fragment_from_stream(
                                "mp4",
                                &mut init_stream,
                                &mut fragment_stream,
                                &mut validation_log,
                            )
                            .unwrap();
                            init_stream.seek(std::io::SeekFrom::Start(0)).unwrap();
                            assert!(!validation_log.has_any_error());
                        }

                        // test verifying all at once
                        let mut output_fragments = Vec::new();
                        for entry in &fragments {
                            output_fragments.push(new_output_path.join(entry.file_name().unwrap()));
                        }

                        //let mut reader = Cursor::new(init_stream);
                        let mut validation_log = StatusTracker::default();
                        let _manifest = Store::load_from_file_and_fragments(
                            "mp4",
                            &mut init_stream,
                            &output_fragments,
                            false,
                            &mut validation_log,
                        )
                        .unwrap();

                        assert!(!validation_log.has_any_error());
                    }
                    Err(_) => panic!("test misconfigures"),
                }
            }
        }

        #[test]
        #[cfg(feature = "file_io")]
        fn test_bogus_cert() {
            use crate::builder::Builder;
            let png = include_bytes!("../tests/fixtures/libpng-test.png"); // Randomly generated local Ed25519
            let ed25519 = include_bytes!("../tests/fixtures/certs/ed25519.pem");
            let certs = include_bytes!("../tests/fixtures/certs/es256.pub");
            let mut builder = Builder::create(DigitalSourceType::Empty);
            let signer =
                crate::create_signer::from_keys(certs, ed25519, SigningAlg::Ed25519, None).unwrap();
            let mut dst = Cursor::new(Vec::new());

            // bypass auto sig check
            crate::settings::set_settings_value("verify.verify_after_sign", false).unwrap();
            crate::settings::set_settings_value("verify.verify_trust", false).unwrap();

            builder
                .sign(&signer, "image/png", &mut Cursor::new(png), &mut dst)
                .unwrap();

            let reader = crate::Reader::from_stream("image/png", &mut dst).unwrap();

            assert_eq!(reader.validation_state(), crate::ValidationState::Invalid);
        }

        #[test]
        /// Test that we can we load a store from JUMBF and then convert it back to the identical JUMBF.
        fn test_from_and_to_jumbf() {
            // test adding to actual image
            let ap = fixture_path("C.jpg");

            let mut stream = std::fs::File::open(&ap).unwrap();
            let format = "image/jpeg";

            let (manifest_bytes, _remote_url) =
                Store::load_jumbf_from_stream(format, &mut stream).unwrap();

            let store = Store::from_jumbf(&manifest_bytes, &mut StatusTracker::default()).unwrap();

            let jumbf = store
                .to_jumbf_internal(0)
                .expect("Failed to convert store to JUMBF");

            assert_eq!(jumbf, manifest_bytes);
        }
    }

    pub mod no_file_io {
        #![allow(clippy::panic)]
        use std::io::Cursor;

        #[cfg(all(target_arch = "wasm32", not(target_os = "wasi")))]
        use wasm_bindgen_test::wasm_bindgen_test;

        use super::super::*;
        use crate::status_tracker::StatusTracker;

        #[cfg_attr(not(target_arch = "wasm32"), tokio::test)]
        #[cfg_attr(
            all(target_arch = "wasm32", not(target_os = "wasi")),
            wasm_bindgen_test
        )]
        #[cfg_attr(target_os = "wasi", wstd::test)]
        async fn test_store_load_fragment_from_stream_async() {
            // Use the dash fixtures that are known to work with fragment loading
            // These are the same files used in test_bmff_fragments
            let init_segment = include_bytes!("../tests/fixtures/dashinit.mp4");
            let fragment = include_bytes!("../tests/fixtures/dash1.m4s");

            let mut init_stream = Cursor::new(init_segment);
            let mut fragment_stream = Cursor::new(fragment);

            let format = "mp4";
            let mut validation_log = StatusTracker::default();

            // Test the async fragment loading (this is what we're actually testing)
            let result = Store::load_fragment_from_stream_async(
                format,
                &mut init_stream,
                &mut fragment_stream,
                &mut validation_log,
            )
            .await;

            // Same validation as test_fragmented_jumbf_generation - but allow expected certificate trust errors
            match result {
                Ok(_manifest) => {
                    // Verify that we successfully loaded a store from the fragment
                    // The store should contain the manifest data from the fragment

                    // Check for validation errors, but allow expected certificate trust errors
                    if validation_log.has_any_error() {
                        let errors: Vec<_> = validation_log.filter_errors().collect();
                        let has_unexpected_errors = errors.iter().any(|item| {
                            // Allow certificate trust errors (these are expected for test fixtures)
                            // Check if the error is a CertificateTrustError
                            if let Some(err_val) = &item.err_val {
                                if err_val.contains("CertificateTrustError") {
                                    return false; // This error is expected
                                }
                            }

                            // Any other errors are unexpected
                            true
                        });

                        if has_unexpected_errors {
                            panic!("Validation log contains unexpected errors: {validation_log:?}",);
                        }
                        // Certificate trust errors are OK for test fixtures
                    }
                }
                Err(e) => {
                    // Errors are NOT acceptable - this should work with fragments that contain manifest data
                    panic!("Failed to load fragment from stream: {e:?}");
                }
            }
        }
    }
}<|MERGE_RESOLUTION|>--- conflicted
+++ resolved
@@ -113,12 +113,8 @@
     pub manifest_map: HashMap<String, &'a Claim>, // list of the addressable items in ingredient, saves re-parsing the items during validation
     pub binding_claim: String,                    // name of the claim that has the hash binding
     pub timestamps: HashMap<String, TstInfo>,     // list of timestamp assertions for each claim
-<<<<<<< HEAD
     pub update_manifest_label: Option<String>,    // label of the update manifest if it exists
     pub manifest_store_range: Option<HashRange>, // range of the manifest store in the asset for data hash exclusions
-=======
-    pub update_manifest_size: usize,              // offset needed to correct for update manifests
->>>>>>> 157f247c
     pub certificate_statuses: HashMap<String, Vec<Vec<u8>>>, // list of certificate status assertions for each serial
 }
 
@@ -1916,24 +1912,6 @@
                             .or_insert(Vec::new());
                         ocsp_ders.push(response.ocsp_der);
                     }
-                }
-            }
-        }
-
-        // get the certificate status assertions
-        let certificate_status_assertions = found_claim.certificate_status_assertions();
-        for csa in certificate_status_assertions {
-            let certificate_status_assertion = CertificateStatus::from_assertion(csa.assertion())?;
-
-            // save the ocsp_ders stored in the StoreValidationInfo
-            for ocsp_der in certificate_status_assertion.as_ref() {
-                if let Ok(response) = OcspResponse::from_der_checked(ocsp_der, None, validation_log)
-                {
-                    let ocsp_ders = svi
-                        .certificate_statuses
-                        .entry(response.certificate_serial_num)
-                        .or_insert(Vec::new());
-                    ocsp_ders.push(response.ocsp_der);
                 }
             }
         }
@@ -4999,65 +4977,12 @@
 
 #[cfg(test)]
 pub mod tests {
-<<<<<<< HEAD
-    #![allow(clippy::expect_used)]
-    #![allow(clippy::panic)]
-    #![allow(clippy::unwrap_used)]
-
-    use std::{fs, io::Write, str::FromStr};
-
-    use memchr::memmem;
-    use serde::Serialize;
-    #[cfg(all(feature = "file_io", feature = "v1_api"))]
-    use sha2::Sha256;
-
-    use super::*;
-    #[cfg(all(feature = "file_io", feature = "v1_api"))]
-    use crate::{
-        assertion::AssertionJson,
-        assertions::{labels::BOX_HASH, Action, Actions, BoxHash, Uuid},
-        claim::AssertionStoreJsonFormat,
-        crypto::raw_signature::SigningAlg,
-        hashed_uri::HashedUri,
-        jumbf_io::get_assetio_handler_from_path,
-        status_tracker::{LogItem, StatusTracker},
-        utils::{
-            hash_utils::Hasher,
-            io_utils::tempdirectory,
-            patch::patch_file,
-            test::{
-                create_test_claim, fixture_path, temp_dir_path, temp_fixture_path,
-                write_jpeg_placeholder_file, TEST_USER_ASSERTION,
-            },
-            test_signer::{async_test_signer, test_cawg_signer, test_signer},
-        },
-        ClaimGeneratorInfo,
-    };
-
-    fn create_editing_claim(claim: &mut Claim) -> Result<&mut Claim> {
-        let uuid_str = "deadbeefdeadbeefdeadbeefdeadbeef";
-
-        // add a binary thumbnail assertion  ('deadbeefadbeadbe')
-        let some_binary_data: Vec<u8> = vec![
-            0x0d, 0x0e, 0x0a, 0x0d, 0x0b, 0x0e, 0x0e, 0x0f, 0x0a, 0x0d, 0x0b, 0x0e, 0x0a, 0x0d,
-            0x0b, 0x0e,
-        ];
-
-        let actions = Actions::new().add_action(Action::new("c2pa.created"));
-
-        claim.add_assertion(&actions)?;
-
-        let uuid_assertion = Uuid::new("test uuid", uuid_str.to_string(), some_binary_data);
-
-        claim.add_assertion(&uuid_assertion)?;
-=======
     #[cfg(feature = "v1_api")] // only test for v1_api until we update these tests
     #[cfg(feature = "file_io")]
     pub mod file_io {
         #![allow(clippy::expect_used)]
         #![allow(clippy::panic)]
         #![allow(clippy::unwrap_used)]
->>>>>>> 157f247c
 
         use std::{fs, io::Write};
 
@@ -5093,50 +5018,11 @@
         fn create_editing_claim(claim: &mut Claim) -> Result<&mut Claim> {
             let uuid_str = "deadbeefdeadbeefdeadbeefdeadbeef";
 
-<<<<<<< HEAD
-    #[test]
-    #[cfg(feature = "file_io")]
-    fn test_certificate_map() {
-        let ap = fixture_path("ocsp_with_assertion.jpg");
-        let mut report = StatusTracker::default();
-        let source = Cursor::new(include_bytes!("../tests/fixtures/ocsp_with_assertion.jpg"));
-        let store = Store::from_stream("image/jpeg", source, true, &mut report).unwrap();
-
-        let svi = store
-            .get_store_validation_info(
-                store.claims()[0],
-                &mut ClaimAssetData::Path(&ap),
-                &mut report,
-            )
-            .unwrap();
-        assert!(svi
-            .certificate_statuses
-            .contains_key("310665949469838386185380984752231266212090716844"));
-        assert!(svi
-            .certificate_statuses
-            .contains_key("28651076926158642445677524766118780318"));
-
-        let stored_ocsp_vals: Vec<Vec<u8>> =
-            svi.certificate_statuses.into_values().flatten().collect();
-        assert_eq!(stored_ocsp_vals.len(), 2);
-
-        assert!(stored_ocsp_vals.iter().all(|v| !v.is_empty()))
-    }
-
-    #[test]
-    #[cfg(feature = "file_io")]
-    #[cfg(feature = "v1_api")]
-    fn test_jumbf_generation() {
-        let ap = fixture_path("earth_apollo17.jpg");
-        let temp_dir = tempdirectory().expect("temp dir");
-        let op = temp_dir_path(&temp_dir, "test-image.jpg");
-=======
             // add a binary thumbnail assertion  ('deadbeefadbeadbe')
             let some_binary_data: Vec<u8> = vec![
                 0x0d, 0x0e, 0x0a, 0x0d, 0x0b, 0x0e, 0x0e, 0x0f, 0x0a, 0x0d, 0x0b, 0x0e, 0x0a, 0x0d,
                 0x0b, 0x0e,
             ];
->>>>>>> 157f247c
 
             let actions = Actions::new().add_action(Action::new("c2pa.created"));
 
@@ -5265,19 +5151,8 @@
 
             let signer = test_signer(SigningAlg::Ps256);
 
-<<<<<<< HEAD
-    #[test]
-    #[cfg(feature = "file_io")]
-    fn test_unknown_asset_type_generation() {
-        // test adding to actual image
-        let ap = fixture_path("unsupported_type.txt");
-        let temp_dir = tempdirectory().expect("temp dir");
-        let op = temp_dir_path(&temp_dir, "unsupported_type.txt");
-        let actual = temp_dir_path(&temp_dir, "unsupported_type.c2pa");
-=======
             store.commit_claim(claim_capture).unwrap();
             store.save_to_asset(&ap, signer.as_ref(), &op).unwrap();
->>>>>>> 157f247c
 
             let mut report = StatusTracker::default();
 
@@ -5313,26 +5188,12 @@
             }
         }
 
-<<<<<<< HEAD
-        // read from new file
-        let c2pa_bytes = std::fs::read(&actual).unwrap();
-        let mut data = std::fs::File::open(&op).unwrap();
-        let new_store = Store::from_manifest_data_and_stream(
-            &c2pa_bytes,
-            "txt",
-            &mut data,
-            true,
-            &mut StatusTracker::with_error_behavior(ErrorBehavior::StopOnFirstError),
-        )
-        .unwrap();
-=======
         #[test]
         #[cfg(feature = "file_io")]
         fn test_bad_claim_v2_generation() {
             let ap = fixture_path("earth_apollo17.jpg");
             let temp_dir = tempdirectory().expect("temp dir");
             let op = temp_dir_path(&temp_dir, "test-image.jpg");
->>>>>>> 157f247c
 
             // Create claims store.
             let mut store = Store::new();
@@ -5373,6 +5234,7 @@
             let ap = fixture_path("unsupported_type.txt");
             let temp_dir = tempdirectory().expect("temp dir");
             let op = temp_dir_path(&temp_dir, "unsupported_type.txt");
+            let actual = temp_dir_path(&temp_dir, "unsupported_type.c2pa");
 
             // Create claims store.
             let mut store = Store::new();
@@ -5396,8 +5258,12 @@
             store.save_to_asset(&ap, signer.as_ref(), &op).unwrap();
 
             // read from new file
-            let new_store = Store::load_from_asset(
-                &op,
+            let c2pa_bytes = std::fs::read(&actual).unwrap();
+            let mut data = std::fs::File::open(&op).unwrap();
+            let new_store = Store::from_manifest_data_and_stream(
+                &c2pa_bytes,
+                "txt",
+                &mut data,
                 true,
                 &mut StatusTracker::with_error_behavior(ErrorBehavior::StopOnFirstError),
             )
@@ -5485,62 +5351,9 @@
             let temp_dir = tempdirectory().expect("temp dir");
             let op = temp_dir_path(&temp_dir, "test-image-expired-cert.jpg");
 
-<<<<<<< HEAD
-        // Create a new claim.
-        let claim1 = create_test_claim().unwrap();
-
-        // Create a new claim.
-        let mut claim2 = Claim::new("Photoshop", Some("Adobe"), 1);
-        create_editing_claim(&mut claim2).unwrap();
-
-        // Create a 3rd party claim
-        let mut claim_capture = Claim::new("capture", Some("claim_capture"), 1);
-        create_capture_claim(&mut claim_capture).unwrap();
-
-        // Test generate JUMBF
-        // Get labels for label test
-        let claim1_label = claim1.label().to_string();
-        let capture = claim_capture.label().to_string();
-        let claim2_label = claim2.label().to_string();
-
-        store.commit_claim(claim1).unwrap();
-        store.save_to_asset_async(&ap, &signer, &op).await.unwrap();
-        store.commit_claim(claim_capture).unwrap();
-        store.save_to_asset_async(&ap, &signer, &op).await.unwrap();
-        store.commit_claim(claim2).unwrap();
-        store.save_to_asset_async(&ap, &signer, &op).await.unwrap();
-
-        // test finding claims by label
-        let c1 = store.get_claim(&claim1_label);
-        let c2 = store.get_claim(&capture);
-        let c3 = store.get_claim(&claim2_label);
-        assert_eq!(&claim1_label, c1.unwrap().label());
-        assert_eq!(&capture, c2.unwrap().label());
-        assert_eq!(claim2_label, c3.unwrap().label());
-
-        // Do we generate JUMBF
-        let jumbf_bytes = store.to_jumbf_internal(signer.reserve_size()).unwrap();
-        assert!(!jumbf_bytes.is_empty());
-
-        // write to new file
-        println!("Provenance: {}\n", store.provenance_path().unwrap());
-
-        // make sure we can read from new file
-        let mut report = StatusTracker::default();
-        let new_store = Store::load_from_asset(&op, false, &mut report).unwrap();
-        Store::verify_store_async(
-            &new_store,
-            &mut ClaimAssetData::Path(op.as_path()),
-            &mut report,
-        )
-        .await
-        .unwrap();
-    }
-=======
             let mut store = Store::new();
 
             let claim = create_test_claim().unwrap();
->>>>>>> 157f247c
 
             let signcert_path = fixture_path("rsa-pss256_key-expired.pub");
             let pkey_path = fixture_path("rsa-pss256-expired.pem");
@@ -5655,9 +5468,6 @@
             )
             .await
             .unwrap();
-
-            // should have error for unreference manifests
-            assert!(report.has_error(Error::UnreferencedManifest));
         }
 
         #[cfg(feature = "v1_api")]
@@ -7348,12 +7158,6 @@
                 .is_none());
         }
 
-<<<<<<< HEAD
-    #[test]
-    fn test_display() {
-        //let ap = fixture_path("CA.jpg");
-        let ap = PathBuf::from_str("CA.jpg").unwrap();
-=======
         #[test]
         fn test_claim_decoding() {
             // modify a required field label in the claim - causes failure to read claim from cbor
@@ -7365,7 +7169,6 @@
                 .unwrap()
                 .starts_with("ClaimDecoding"))
         }
->>>>>>> 157f247c
 
         #[test]
         fn test_claim_modified() {
