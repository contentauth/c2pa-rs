// Copyright 2022 Adobe. All rights reserved.
// This file is licensed to you under the Apache License,
// Version 2.0 (http://www.apache.org/licenses/LICENSE-2.0)
// or the MIT license (http://opensource.org/licenses/MIT),
// at your option.

// Unless required by applicable law or agreed to in writing,
// this software is distributed on an "AS IS" BASIS, WITHOUT
// WARRANTIES OR REPRESENTATIONS OF ANY KIND, either express or
// implied. See the LICENSE-MIT and LICENSE-APACHE files for the
// specific language governing permissions and limitations under
// each license.

#[cfg(feature = "file_io")]
use std::path::{Path, PathBuf};
use std::{
    collections::{HashMap, HashSet},
    io::{Cursor, Read, Seek},
    vec,
};

use async_generic::async_generic;
use async_recursion::async_recursion;
use log::error;

#[cfg(feature = "file_io")]
use crate::jumbf_io::{
    get_file_extension, get_supported_file_extension, load_jumbf_from_file, save_jumbf_to_file,
};
use crate::{
    assertion::{Assertion, AssertionBase, AssertionData, AssertionDecodeError},
    assertions::{
        labels::{self, CLAIM},
        BmffHash, CertificateStatus, DataBox, DataHash, DataMap, ExclusionsMap, Ingredient,
        MerkleMap, Relationship, SubsetMap, TimeStamp, User, UserCbor, VecByteBuf,
    },
    asset_handlers::bmff_io::read_bmff_c2pa_boxes,
    asset_io::{
        CAIRead, CAIReadWrite, HashBlockObjectType, HashObjectPositions, RemoteRefEmbedType,
    },
    claim::{check_ocsp_status, Claim, ClaimAssertion, ClaimAssetData, RemoteManifest},
    cose_sign::{cose_sign, cose_sign_async},
    cose_validator::{verify_cose, verify_cose_async},
    crypto::{
        asn1::rfc3161::TstInfo,
        cose::{
            fetch_and_check_ocsp_response, fetch_and_check_ocsp_response_async, parse_cose_sign1,
            CertificateTrustPolicy, TimeStampStorage,
        },
        hash::sha256,
        ocsp::OcspResponse,
        time_stamp::verify_time_stamp,
    },
    dynamic_assertion::{
        AsyncDynamicAssertion, DynamicAssertion, DynamicAssertionContent, PartialClaim,
    },
    error::{Error, Result},
    hash_utils::{hash_by_alg, vec_compare, verify_by_alg},
    hashed_uri::HashedUri,
    jumbf::{
        self,
        boxes::*,
        labels::{
            manifest_label_from_uri, manifest_label_to_parts, to_assertion_uri, to_manifest_uri,
            ASSERTIONS, CREDENTIALS, DATABOXES, SIGNATURE,
        },
    },
    jumbf_io::{
        get_assetio_handler, is_bmff_format, load_jumbf_from_stream, object_locations_from_stream,
        save_jumbf_to_stream,
    },
    log_item,
    manifest_store_report::ManifestStoreReport,
    settings::{builder::OcspFetch, Settings},
    status_tracker::{ErrorBehavior, StatusTracker},
    utils::{
        hash_utils::HashRange,
        io_utils::{self, insert_data_at, stream_len},
        is_zero,
        patch::patch_bytes,
    },
    validation_results::validation_codes::{
        ASSERTION_CBOR_INVALID, ASSERTION_JSON_INVALID, ASSERTION_MISSING, CLAIM_MALFORMED,
    },
    validation_status::{self, ALGORITHM_UNSUPPORTED},
    AsyncSigner, Signer,
};

const MANIFEST_STORE_EXT: &str = "c2pa"; // file extension for external manifests
#[cfg(any(not(target_arch = "wasm32"), target_os = "wasi"))] // Browser manages fetch & memory
const DEFAULT_MANIFEST_RESPONSE_SIZE: usize = 10 * 1024 * 1024; // 10 MB

pub(crate) struct ManifestHashes {
    pub manifest_box_hash: Vec<u8>,
    pub signature_box_hash: Vec<u8>,
}

// internal struct to pass around info needed to optimally complete validation
#[derive(Default)]
pub(crate) struct StoreValidationInfo<'a> {
    pub redactions: Vec<String>, // list of redactions found in claim hierarchy
    pub ingredient_references: HashMap<String, HashSet<String>>, // mapping in ingredients to list of claims that reference it
    pub manifest_map: HashMap<String, &'a Claim>, // list of the addressable items in ingredient, saves re-parsing the items during validation
    pub binding_claim: String,                    // name of the claim that has the hash binding
    pub timestamps: HashMap<String, TstInfo>,     // list of timestamp assertions for each claim
    pub update_manifest_label: Option<String>,    // label of the update manifest if it exists
    pub manifest_store_range: Option<HashRange>, // range of the manifest store in the asset for data hash exclusions
    pub certificate_statuses: HashMap<String, Vec<Vec<u8>>>, // list of certificate status assertions for each serial
}

/// A `Store` maintains a list of `Claim` structs.
///
/// Typically, this list of `Claim`s represents all of the claims in an asset.
#[derive(Debug)]
pub struct Store {
    claims_map: HashMap<String, Claim>,
    claims: Vec<String>, // maintains order of claims
    manifest_box_hash_cache: HashMap<String, (Vec<u8>, Vec<u8>)>,
    label: String,
    provenance_path: Option<String>,
    ctp: CertificateTrustPolicy,
    remote_url: Option<String>,
    embedded: bool,
}

struct ManifestInfo<'a> {
    pub desc_box: &'a JUMBFDescriptionBox,
    pub sbox: &'a JUMBFSuperBox,
}

impl Default for Store {
    fn default() -> Self {
        let settings = crate::settings::get_settings().unwrap_or_default();
        Self::with_settings(&settings)
    }
}

impl Store {
    /// Create a new, empty claims store with default settings.
    pub fn new() -> Self {
        Store {
            claims_map: HashMap::new(),
            manifest_box_hash_cache: HashMap::new(),
            claims: Vec::new(),
            label: MANIFEST_STORE_EXT.to_string(),
            ctp: CertificateTrustPolicy::default(),
            provenance_path: None,
            remote_url: None,
            embedded: false,
        }
    }

    /// Create a new, empty claims store with the specified settings.
    pub fn with_settings(settings: &Settings) -> Self {
        let mut store = Store::new();

        // load the trust handler settings, don't worry about status as these are checked during setting generation
        if let Some(ta) = &settings.trust.trust_anchors {
            let _v = store.add_trust(ta.as_bytes());
        }

        if let Some(pa) = &settings.trust.user_anchors {
            let _v = store.add_user_trust_anchors(pa.as_bytes());
        }

        if let Some(tc) = &settings.trust.trust_config {
            let _v = store.add_trust_config(tc.as_bytes());
        }

        if let Some(al) = &settings.trust.allowed_list {
            let _v = store.add_trust_allowed_list(al.as_bytes());
        }

        store
    }

    // Append new Store to the current Store preserving the order from the new Store
    pub(crate) fn append_store(&mut self, store: &Store) {
        for claim in store.claims() {
            self.insert_restored_claim(claim.label().to_string(), claim.clone());
        }
    }

    /// Return label for the store
    #[allow(dead_code)] // doesn't harm to have this
    pub fn label(&self) -> &str {
        &self.label
    }

    /// Returns the remote url of the manifest if this [`Store`] was obtained remotely.
    pub fn remote_url(&self) -> Option<&str> {
        self.remote_url.as_deref()
    }

    /// Returns if the [`Store`] was created from an embedded manifest.
    pub fn is_embedded(&self) -> bool {
        self.embedded
    }

    /// Load set of trust anchors used for certificate validation. [u8] containing the
    /// trust anchors is passed in the trust_vec variable.
    pub fn add_trust(&mut self, trust_vec: &[u8]) -> Result<()> {
        Ok(self.ctp.add_trust_anchors(trust_vec)?)
    }

    // Load set of user trust anchors used for certificate validation. [u8] to the
    /// user trust anchors is passed in the trust_vec variable.  This can be called multiple times
    /// if there are additional trust stores.
    pub fn add_user_trust_anchors(&mut self, trust_vec: &[u8]) -> Result<()> {
        Ok(self.ctp.add_user_trust_anchors(trust_vec)?)
    }

    pub fn add_trust_config(&mut self, trust_vec: &[u8]) -> Result<()> {
        self.ctp.add_valid_ekus(trust_vec);
        Ok(())
    }

    pub fn add_trust_allowed_list(&mut self, allowed_vec: &[u8]) -> Result<()> {
        Ok(self.ctp.add_end_entity_credentials(allowed_vec)?)
    }

    /// Get the provenance if available.
    /// If loaded from an existing asset it will be provenance from the last claim.
    /// If a new claim is committed that will be the provenance claim
    pub fn provenance_path(&self) -> Option<String> {
        self.provenance_path.as_ref().cloned()
    }

    // set the path of the current provenance claim
    pub fn set_provenance_path(&mut self, claim: &Claim) {
        let path = claim.to_claim_uri();
        self.provenance_path = Some(path);
    }

    /// get the list of claims for this store in the order they were added
    pub fn claims(&self) -> Vec<&Claim> {
        self.claims
            .iter()
            .filter_map(|l| self.claims_map.get(l))
            .collect()
    }

    /// the JUMBF manifest box hash (spec 1.2) and signature box hash (2.x)
    pub(crate) fn get_manifest_box_hashes(&self, claim: &Claim) -> ManifestHashes {
        if let Some((mbh, sbh)) = self.manifest_box_hash_cache.get(claim.label()) {
            ManifestHashes {
                manifest_box_hash: mbh.clone(),
                signature_box_hash: sbh.clone(),
            }
        } else {
            ManifestHashes {
                manifest_box_hash: Store::calc_manifest_box_hash(claim, None, claim.alg())
                    .unwrap_or_default(),
                signature_box_hash: Claim::calc_sig_box_hash(claim, claim.alg())
                    .unwrap_or_default(),
            }
        }
    }

    // remove a claim from the store
    pub(crate) fn remove_claim(&mut self, label: &str) -> Option<Claim> {
        self.claims.retain(|l| l != label);
        self.claims_map.remove(label)
    }

    /// Add a new Claim to this Store. The function
    /// will return the label of the claim.
    pub fn commit_claim(&mut self, mut claim: Claim) -> Result<String> {
        // make sure there is no pending unsigned claim
        if let Some(pc) = self.provenance_claim() {
            if pc.signature_val().is_empty() {
                return Err(Error::ClaimUnsigned);
            }
        }
        // verify the claim is valid
        claim.build()?;

        // update the provenance path
        self.set_provenance_path(&claim);

        let claim_label = claim.label().to_string();

        // add ingredients claims to the store claims
        // replace any existing claims with the same label
        for ingredient in claim.claim_ingredients() {
            if self
                .claims_map
                .insert(ingredient.label().to_string(), ingredient.clone())
                .is_none()
            {
                self.claims.push(ingredient.label().to_string());
            }
        }

        // add to new claim to list of claims
        self.claims.push(claim_label.clone());
        self.claims_map.insert(claim_label.clone(), claim);

        Ok(claim_label)
    }

    /// Add a new update manifest to this Store. The manifest label
    /// may be updated to reflect is position in the manifest Store
    /// if there are conflicting label names.  The function
    /// will return the label of the claim used
    #[allow(unused)]
    pub fn update_manifest_test(&mut self, claim: &Claim) -> Result<()> {
        use crate::{
            assertions::{labels::CLAIM_THUMBNAIL, Actions},
            claim::ALLOWED_UPDATE_MANIFEST_ACTIONS,
        };

        // check for disallowed assertions
        if claim.has_assertion_type(labels::DATA_HASH)
            || claim.has_assertion_type(labels::BOX_HASH)
            || claim.has_assertion_type(labels::BMFF_HASH)
            || claim.has_assertion_type(labels::COLLECTION_HASH)
        {
            return Err(Error::ClaimInvalidContent);
        }

        // must have exactly one ingredient
        let ingredient_assertions = claim.ingredient_assertions();
        if ingredient_assertions.len() != 1 {
            return Err(Error::ClaimInvalidContent);
        }

        let ingredient = Ingredient::from_assertion(ingredient_assertions[0].assertion())?;

        // must have a parent relationship
        if ingredient.relationship != Relationship::ParentOf {
            return Err(Error::IngredientNotFound);
        }

        // make sure ingredient c2pa.manifest points to provenance claim
        if let Some(c2pa_manifest) = ingredient.c2pa_manifest() {
            // the manifest should refer to provenance claim
            if let Some(pc) = self.provenance_claim() {
                if !c2pa_manifest.url().contains(pc.label()) {
                    return Err(Error::IngredientNotFound);
                }
            } else {
                // when called from builder, there will be no provenance claim yet
                // so we cannot verify the manifest url, but we just created it.
                // return Err(Error::IngredientNotFound);
            }
        } else {
            return Err(Error::IngredientNotFound);
        }

        // must be one of the allowed actions
        for aa in claim.action_assertions() {
            let actions = Actions::from_assertion(aa.assertion())?;
            for action in actions.actions() {
                if !ALLOWED_UPDATE_MANIFEST_ACTIONS
                    .iter()
                    .any(|a| *a == action.action())
                {
                    return Err(Error::ClaimInvalidContent);
                }
            }
        }

        // thumbnail assertions are not allowed
        if claim
            .claim_assertion_store()
            .iter()
            .any(|ca| ca.label_raw().contains(CLAIM_THUMBNAIL))
        {
            return Err(Error::OtherError(
                "only one claim thumbnail assertion allowed".into(),
            ));
        }

        Ok(())
    }

    /// Add a new update manifest to this Store. The manifest label
    /// may be updated to reflect is position in the manifest Store
    /// if there are conflicting label names.  The function
    /// will return the label of the claim used
    #[allow(unused)]
    pub fn commit_update_manifest(&mut self, mut claim: Claim) -> Result<String> {
        self.update_manifest_test(&claim)?;

        claim.set_update_manifest(true);

        self.commit_claim(claim)
    }

    /// Get Claim by label
    // Returns Option<&Claim>
    pub fn get_claim(&self, label: &str) -> Option<&Claim> {
        self.claims_map.get(label)
    }

    /// Get Claim by label
    // Returns Option<&Claim>
    pub fn get_claim_mut(&mut self, label: &str) -> Option<&mut Claim> {
        self.claims_map.get_mut(label)
    }

    /// returns a Claim given a jumbf uri
    pub fn get_claim_from_uri(&self, uri: &str) -> Result<&Claim> {
        let claim_label = Store::manifest_label_from_path(uri);
        self.get_claim(&claim_label)
            .ok_or_else(|| Error::ClaimMissing {
                label: claim_label.to_owned(),
            })
    }

    /// returns a ClaimAssertion given a jumbf uri, resolving to the right claim in the store
    pub fn get_claim_assertion_from_uri(&self, uri: &str) -> Result<&ClaimAssertion> {
        // first find the right claim and then look for the assertion there
        let claim = self.get_claim_from_uri(uri)?;
        let (label, instance) = Claim::assertion_label_from_link(uri);
        claim
            .get_claim_assertion(&label, instance)
            .ok_or_else(|| Error::AssertionMissing {
                url: uri.to_owned(),
            })
    }

    /// Returns an Assertion referenced by JUMBF URI.  The URI should be absolute and include
    /// the desired Claim in the path. If you need to specify the Claim for this URI use
    /// get_assertion_from_uri_and_claim.
    /// uri - The JUMBF URI for desired Assertion.
    pub fn get_assertion_from_uri(&self, uri: &str) -> Option<&Assertion> {
        let claim_label = Store::manifest_label_from_path(uri);
        let (assertion_label, instance) = Claim::assertion_label_from_link(uri);

        if let Some(claim) = self.get_claim(&claim_label) {
            claim.get_assertion(&assertion_label, instance)
        } else {
            None
        }
    }

    /// Returns an Assertion referenced by JUMBF URI. Only the Claim specified by target_claim_label
    /// will be searched.  The target_claim_label can be a Claim label or JUMBF URI.
    /// uri - The JUMBF URI for desired Assertion.
    /// target_claim_label - Label or URI of the Claim to search for the case when the URI is a relative path.
    pub fn get_assertion_from_uri_and_claim(
        &self,
        uri: &str,
        target_claim_label: &str,
    ) -> Option<&Assertion> {
        let (assertion_label, instance) = Claim::assertion_label_from_link(uri);

        let label = Store::manifest_label_from_path(target_claim_label);

        if let Some(claim) = self.get_claim(&label) {
            claim.get_assertion(&assertion_label, instance)
        } else {
            None
        }
    }

    /// Returns a DataBox referenced by JUMBF URI if it exists.
    ///
    /// Relative paths will use the provenance claim to resolve the DataBox.d
    pub fn get_data_box_from_uri_and_claim(
        &self,
        hr: &HashedUri,
        target_claim_label: &str,
    ) -> Option<&DataBox> {
        match jumbf::labels::manifest_label_from_uri(&hr.url()) {
            Some(label) => self.get_claim(&label), // use the manifest label from the thumbnail uri
            None => self.get_claim(target_claim_label), //  relative so use the target claim label
        }
        .and_then(|claim| claim.get_databox(hr))
    }

    // Returns placeholder that will be searched for and replaced
    // with actual signature data.
    fn sign_claim_placeholder(claim: &Claim, min_reserve_size: usize) -> Vec<u8> {
        let placeholder_str = format!("signature placeholder:{}", claim.label());
        let mut placeholder = sha256(placeholder_str.as_bytes());

        use std::cmp::max;
        placeholder.resize(max(placeholder.len(), min_reserve_size), 0);

        placeholder
    }

    fn get_cose_sign1_signature(&self, manifest_id: &str) -> Option<Vec<u8>> {
        let manifest = self.get_claim(manifest_id)?;

        let sig = manifest.signature_val();
        let data = manifest.data().ok()?;
        let mut validation_log =
            StatusTracker::with_error_behavior(ErrorBehavior::StopOnFirstError);

        let sign1 = parse_cose_sign1(sig, &data, &mut validation_log).ok()?;

        Some(sign1.signature)
    }

    /// Creates a TimeStamp (c2pa.time-stamp) assertion containing the TimeStampTokens for each
    /// specified manifest_id.  If any time stamp request fails the assertion is not created.
    #[cfg(not(target_arch = "wasm32"))]
    #[allow(dead_code)]
    pub fn get_timestamp_assertion(
        &self,
        manifest_ids: &[&str],
        tsa_url: &str,
    ) -> Result<TimeStamp> {
        let mut timestamp_assertion = TimeStamp::new();
        for manifest_id in manifest_ids {
            // lets add a timestamp for old manifest
            let signature = self
                .get_cose_sign1_signature(manifest_id)
                .ok_or(Error::ClaimMissingSignatureBox)?;

            let timestamp_token = TimeStamp::send_timestamp_token_request(tsa_url, &signature)?;

            timestamp_assertion.add_timestamp(manifest_id, &timestamp_token);
        }
        Ok(timestamp_assertion)
    }

    /// Return OCSP info if available
    // Currently only called from manifest_store behind a feature flag but this is allowable
    // anywhere so allow dead code here for future uses to compile
    #[allow(dead_code)]
    pub fn get_ocsp_status(&self, settings: &Settings) -> Option<String> {
        let claim = self
            .provenance_claim()
            .ok_or(Error::ProvenanceMissing)
            .ok()?;

        let sig = claim.signature_val();
        let data = claim.data().ok()?;
        let mut validation_log =
            StatusTracker::with_error_behavior(ErrorBehavior::StopOnFirstError);

        let sign1 = parse_cose_sign1(sig, &data, &mut validation_log).ok()?;
        if let Ok(info) = check_ocsp_status(
            &sign1,
            &data,
            &self.ctp,
            None,
            None,
            &mut validation_log,
            settings,
        ) {
            if let Some(revoked_at) = &info.revoked_at {
                Some(format!(
                    "Certificate Status: Revoked, revoked at: {revoked_at}"
                ))
            } else {
                Some(format!(
                    "Certificate Status: Good, next update: {}",
                    info.next_update
                ))
            }
        } else {
            None
        }
    }

    /// Sign the claim and return signature.
    #[async_generic(async_signature(
        &self,
        claim: &Claim,
        signer: &dyn AsyncSigner,
        box_size: usize,
        settings: &Settings,
    ))]
    pub fn sign_claim(
        &self,
        claim: &Claim,
        signer: &dyn Signer,
        box_size: usize,
        settings: &Settings,
    ) -> Result<Vec<u8>> {
        let claim_bytes = claim.data()?;

        let tss = if claim.version() > 1 {
            TimeStampStorage::V2_sigTst2_CTT
        } else {
            TimeStampStorage::V1_sigTst
        };

        let result = if _sync {
            if signer.direct_cose_handling() {
                // Let the signer do all the COSE processing and return the structured COSE data.
                return signer.sign(&claim_bytes); // do not verify remote signers (we never did)
            } else {
                cose_sign(signer, &claim_bytes, box_size, tss, settings)
            }
        } else {
            if signer.direct_cose_handling() {
                // Let the signer do all the COSE processing and return the structured COSE data.
                return signer.sign(claim_bytes.clone()).await;
            // do not verify remote signers (we never did)
            } else {
                cose_sign_async(signer, &claim_bytes, box_size, tss, settings).await
            }
        };
        match result {
            Ok(sig) => {
                // Sanity check: Ensure that this signature is valid.
                let verify_after_sign = settings.verify.verify_after_sign;

                if verify_after_sign {
                    let mut cose_log =
                        StatusTracker::with_error_behavior(ErrorBehavior::StopOnFirstError);

                    let result = if _sync {
                        verify_cose(
                            &sig,
                            &claim_bytes,
                            b"",
                            false,
                            &self.ctp,
                            None,
                            &mut cose_log,
                            settings,
                        )
                    } else {
                        verify_cose_async(
                            &sig,
                            &claim_bytes,
                            b"",
                            false,
                            &self.ctp,
                            None,
                            &mut cose_log,
                            settings,
                        )
                        .await
                    };
                    if let Err(err) = result {
                        error!("Signature that was just generated does not validate: {err:#?}");
                        return Err(err);
                    }
                }

                Ok(sig)
            }
            Err(e) => Err(e),
        }
    }

    /// Retrieves all manifest labels that need to fetch ocsp responses.
    pub fn get_manifest_labels_for_ocsp(&self, settings: &Settings) -> Vec<String> {
        let labels = match settings.builder.certificate_status_fetch {
            Some(ocsp_fetch) => match ocsp_fetch {
                OcspFetch::All => self.claims.clone(),
                OcspFetch::Active => {
                    if let Some(active_label) = self.provenance_label() {
                        vec![active_label]
                    } else {
                        Vec::new()
                    }
                }
            },
            None => Vec::new(),
        };

        match settings.builder.certificate_status_should_override {
            Some(should_override) => {
                if !should_override {
                    labels
                        .into_iter()
                        .filter(|label| {
                            self.claims_map
                                .get(label)
                                .is_some_and(|claim| !claim.has_ocsp_vals())
                        })
                        .collect()
                } else {
                    labels
                }
            }
            _ => Vec::new(),
        }
    }

    /// return the current provenance claim label if available
    pub fn provenance_label(&self) -> Option<String> {
        self.provenance_path()
            .map(|provenance| Store::manifest_label_from_path(&provenance))
    }

    /// return the current provenance claim if available
    pub fn provenance_claim(&self) -> Option<&Claim> {
        match self.provenance_path() {
            Some(provenance) => {
                let claim_label = Store::manifest_label_from_path(&provenance);
                self.get_claim(&claim_label)
            }
            None => None,
        }
    }

    /// return the current provenance claim as mutable if available
    pub fn provenance_claim_mut(&mut self) -> Option<&mut Claim> {
        match self.provenance_path() {
            Some(provenance) => {
                let claim_label = Store::manifest_label_from_path(&provenance);
                self.get_claim_mut(&claim_label)
            }
            None => None,
        }
    }

    // add a restored claim
    pub(crate) fn insert_restored_claim(&mut self, label: String, claim: Claim) {
        self.set_provenance_path(&claim);
        self.claims_map.insert(label.clone(), claim);
        self.claims.push(label);
    }

    // replace a claim if it already exists
    pub(crate) fn replace_claim_or_insert(&mut self, label: String, claim: Claim) {
        if self.get_claim(&label).is_some() {
            self.claims_map.insert(label.clone(), claim);
        } else {
            self.insert_restored_claim(label, claim);
        }
    }

    fn add_assertion_to_jumbf_store(
        store: &mut CAIAssertionStore,
        claim_assertion: &ClaimAssertion,
    ) -> Result<()> {
        // Grab assertion data object.
        let d = claim_assertion.assertion().decode_data();

        match d {
            AssertionData::Json(_) => {
                let mut json_data = CAIJSONAssertionBox::new(&claim_assertion.label());
                json_data.add_json(claim_assertion.assertion().data().to_vec());
                if let Some(salt) = claim_assertion.salt() {
                    json_data.set_salt(salt.clone())?;
                }
                store.add_assertion(Box::new(json_data));
            }
            AssertionData::Binary(_) => {
                // TODO: Handle other binary box types if needed.
                let mut data = JumbfEmbeddedFileBox::new(&claim_assertion.label());
                data.add_data(
                    claim_assertion.assertion().data().to_vec(),
                    claim_assertion.assertion().mime_type(),
                    None,
                );
                if let Some(salt) = claim_assertion.salt() {
                    data.set_salt(salt.clone())?;
                }
                store.add_assertion(Box::new(data));
            }
            AssertionData::Cbor(_) => {
                let mut cbor_data = CAICBORAssertionBox::new(&claim_assertion.label());
                cbor_data.add_cbor(claim_assertion.assertion().data().to_vec());
                if let Some(salt) = claim_assertion.salt() {
                    cbor_data.set_salt(salt.clone())?;
                }
                store.add_assertion(Box::new(cbor_data));
            }
            AssertionData::Uuid(s, _) => {
                let mut uuid_data = CAIUUIDAssertionBox::new(&claim_assertion.label());
                uuid_data.add_uuid(s, claim_assertion.assertion().data().to_vec())?;
                if let Some(salt) = claim_assertion.salt() {
                    uuid_data.set_salt(salt.clone())?;
                }
                store.add_assertion(Box::new(uuid_data));
            }
        }
        Ok(())
    }

    // look for old style hashing to determine if this is a pre 1.0 claim
    fn is_old_assertion(alg: &str, data: &[u8], original_hash: &[u8]) -> bool {
        let old_hash = hash_by_alg(alg, data, None);
        vec_compare(&old_hash, original_hash)
    }

    fn get_assertion_from_jumbf_store(
        claim: &Claim,
        assertion_box: &JUMBFSuperBox,
        label: &str,
        check_for_legacy_assertion: bool,
        validation_log: &mut StatusTracker,
    ) -> Result<ClaimAssertion> {
        let assertion_desc_box = assertion_box.desc_box();

        let (raw_label, instance) = Claim::assertion_label_from_link(label);
        let instance_label = Claim::label_with_instance(&raw_label, instance);
        let (assertion_hashed_uri, claim_assertion_type) = claim
            .assertion_hashed_uri_from_label(&instance_label)
            .ok_or_else(|| {
                log_item!(
                    label.to_owned(),
                    "error loading assertion",
                    "get_assertion_from_jumbf_store"
                )
                .validation_status(ASSERTION_MISSING)
                .failure_as_err(
                    validation_log,
                    Error::AssertionMissing {
                        url: instance_label.to_string(),
                    },
                )
            })?;

        let alg = match assertion_hashed_uri.alg() {
            Some(ref a) => a.clone(),
            None => claim.alg().to_string(),
        };

        // get salt value if set
        let salt = assertion_desc_box.get_salt();

        let result = match assertion_desc_box.uuid().as_ref() {
            CAI_JSON_ASSERTION_UUID => {
                let json_box = assertion_box
                    .data_box_as_json_box(0)
                    .ok_or(Error::JumbfBoxNotFound)?;

                let assertion = Assertion::from_data_json(&raw_label, json_box.json())?;

                // make sure it is JSON
                if let Err(e) = serde_json::from_slice::<serde_json::Value>(json_box.json()) {
                    log_item!(
                        label.to_owned(),
                        "invalid assertion json",
                        "get_assertion_from_jumbf_store"
                    )
                    .validation_status(ASSERTION_JSON_INVALID)
                    .failure(
                        validation_log,
                        Error::AssertionDecoding(
                            AssertionDecodeError::from_assertion_and_json_err(&assertion, e),
                        ),
                    )?;
                }

                let hash = Claim::calc_assertion_box_hash(label, &assertion, salt.clone(), &alg)?;
                Ok(ClaimAssertion::new(
                    assertion,
                    instance,
                    &hash,
                    &alg,
                    salt,
                    claim_assertion_type,
                ))
            }
            CAI_EMBEDDED_FILE_UUID => {
                let ef_box = assertion_box
                    .data_box_as_embedded_media_type_box(0)
                    .ok_or(Error::JumbfBoxNotFound)?;
                let data_box = assertion_box
                    .data_box_as_embedded_file_content_box(1)
                    .ok_or(Error::JumbfBoxNotFound)?;
                let media_type = ef_box.media_type();
                let assertion =
                    Assertion::from_data_binary(&raw_label, &media_type, data_box.data());
                let hash = Claim::calc_assertion_box_hash(label, &assertion, salt.clone(), &alg)?;
                Ok(ClaimAssertion::new(
                    assertion,
                    instance,
                    &hash,
                    &alg,
                    salt,
                    claim_assertion_type,
                ))
            }
            CAI_CBOR_ASSERTION_UUID => {
                let cbor_box = assertion_box
                    .data_box_as_cbor_box(0)
                    .ok_or(Error::JumbfBoxNotFound)?;
                let assertion = Assertion::from_data_cbor(&raw_label, cbor_box.cbor());

                // make sure it is CBOR
                if let Err(e) = serde_cbor::from_slice::<serde_cbor::Value>(cbor_box.cbor()) {
                    log_item!(
                        label.to_owned(),
                        "invalid assertion cbor",
                        "get_assertion_from_jumbf_store"
                    )
                    .validation_status(ASSERTION_CBOR_INVALID)
                    .failure(
                        validation_log,
                        Error::AssertionDecoding(
                            AssertionDecodeError::from_assertion_and_cbor_err(&assertion, e),
                        ),
                    )?;
                }

                let hash = Claim::calc_assertion_box_hash(label, &assertion, salt.clone(), &alg)?;
                Ok(ClaimAssertion::new(
                    assertion,
                    instance,
                    &hash,
                    &alg,
                    salt,
                    claim_assertion_type,
                ))
            }
            CAI_UUID_ASSERTION_UUID => {
                let uuid_box = assertion_box
                    .data_box_as_uuid_box(0)
                    .ok_or(Error::JumbfBoxNotFound)?;
                let uuid_str = hex::encode(uuid_box.uuid());
                let assertion = Assertion::from_data_uuid(&raw_label, &uuid_str, uuid_box.data());

                // if a redaction then make sure the data is zeros
                if uuid_str == C2PA_REDACTION_UUID {
                    let data = uuid_box.data();
                    if !is_zero(data) {
                        let assertion_absolute_uri =
                            to_assertion_uri(claim.label(), &instance_label);
                        log_item!(
                            assertion_absolute_uri,
                            "redacted assertion data must be zeros or empty",
                            "get_assertion_from_jumbf_store"
                        )
                        .validation_status(validation_status::ASSERTION_NOT_REDACTED)
                        .failure(
                            validation_log,
                            Error::OtherError(
                                "redacted assertion data must be zeros or empty".into(),
                            ),
                        )?;
                    }
                }

                let hash = Claim::calc_assertion_box_hash(label, &assertion, salt.clone(), &alg)?;
                Ok(ClaimAssertion::new(
                    assertion,
                    instance,
                    &hash,
                    &alg,
                    salt,
                    claim_assertion_type,
                ))
            }
            _ => Err(Error::JumbfCreationError),
        };

        if check_for_legacy_assertion {
            // make sure this is not pre 1.0 data
            match result {
                Ok(r) => {
                    // look for old style hashing
                    if Store::is_old_assertion(
                        &alg,
                        r.assertion().data(),
                        &assertion_hashed_uri.hash(),
                    ) {
                        Err(Error::PrereleaseError)
                    } else {
                        Ok(r)
                    }
                }
                Err(e) => Err(e),
            }
        } else {
            result
        }
    }

    /// Convert this claims store to a JUMBF box.
    #[allow(unused)] // used in tests
    pub fn to_jumbf(&self, signer: &dyn Signer) -> Result<Vec<u8>> {
        self.to_jumbf_internal(signer.reserve_size())
    }

    /// Convert this claims store to a JUMBF box.
    #[allow(unused)]
    pub fn to_jumbf_async(&self, signer: &dyn AsyncSigner) -> Result<Vec<u8>> {
        self.to_jumbf_internal(signer.reserve_size())
    }

    pub(crate) fn to_jumbf_internal(&self, min_reserve_size: usize) -> Result<Vec<u8>> {
        // Create the CAI block.
        let mut cai_block = Cai::new();

        // Add claims and assertions in this store to the JUMBF store.
        for claim in self.claims() {
            let cai_store = Store::build_manifest_box(claim, min_reserve_size)?;

            // add the completed CAI store into the CAI block.
            cai_block.add_box(Box::new(cai_store));
        }

        // Write it to memory.
        let mut mem_box: Vec<u8> = Vec::new();
        cai_block.write_box(&mut mem_box)?;

        if mem_box.is_empty() {
            Err(Error::JumbfCreationError)
        } else {
            Ok(mem_box)
        }
    }

    fn build_manifest_box(claim: &Claim, min_reserve_size: usize) -> Result<CAIStore> {
        // box label
        let label = claim.label();

        let mut cai_store = CAIStore::new(label, claim.update_manifest());

        for manifest_box in claim.get_box_order() {
            match *manifest_box {
                ASSERTIONS => {
                    let mut a_store = CAIAssertionStore::new();

                    // add assertions to CAI assertion store.
                    let cas = claim.claim_assertion_store();
                    for assertion in cas {
                        Store::add_assertion_to_jumbf_store(&mut a_store, assertion)?;
                    }

                    cai_store.add_box(Box::new(a_store)); // add the assertion store to the manifest
                }
                CLAIM => {
                    let mut cb = CAIClaimBox::new(claim.version());

                    // Add the Claim json
                    let claim_cbor_bytes = claim.data()?;
                    let c_cbor = JUMBFCBORContentBox::new(claim_cbor_bytes);
                    cb.add_claim(Box::new(c_cbor));

                    cai_store.add_box(Box::new(cb)); // add claim to manifest
                }
                SIGNATURE => {
                    // create a signature and add placeholder data to the CAI store.
                    let mut sigb = CAISignatureBox::new();
                    let signed_data = match claim.signature_val().is_empty() {
                        false => claim.signature_val().clone(), // existing claims have sig values
                        true => Store::sign_claim_placeholder(claim, min_reserve_size), /* empty is the new sig to be replaced */
                    };

                    let sigc = JUMBFCBORContentBox::new(signed_data);
                    sigb.add_signature(Box::new(sigc));

                    cai_store.add_box(Box::new(sigb)); // add signature to manifest
                }
                CREDENTIALS => {
                    // add vc_store if needed
                    if !claim.get_verifiable_credentials().is_empty() && claim.version() < 2 {
                        let mut vc_store = CAIVerifiableCredentialStore::new();

                        // Add assertions to CAI assertion store.
                        let vcs = claim.get_verifiable_credentials_store();
                        for (uri, assertion_data) in vcs {
                            if let AssertionData::Json(j) = assertion_data {
                                let id = Claim::vc_id(j)?;
                                let mut json_data = CAIJSONAssertionBox::new(&id);
                                json_data.add_json(j.as_bytes().to_vec());

                                if let Some(salt) = uri.salt() {
                                    json_data.set_salt(salt.clone())?;
                                }

                                vc_store.add_credential(Box::new(json_data));
                            } else {
                                return Err(Error::BadParam("VC data must be JSON".to_string()));
                            }
                        }
                        cai_store.add_box(Box::new(vc_store)); // add the CAI assertion store to manifest
                    }
                }
                DATABOXES => {
                    // Add the data boxes
                    if !claim.databoxes().is_empty() {
                        let mut databoxes = CAIDataboxStore::new();

                        for (uri, db) in claim.databoxes() {
                            let db_cbor_bytes = serde_cbor::to_vec(db)
                                .map_err(|err| Error::AssertionEncoding(err.to_string()))?;

                            let (link, instance) = Claim::assertion_label_from_link(&uri.url());
                            let label = Claim::label_with_instance(&link, instance);

                            let mut db_cbor = CAICBORAssertionBox::new(&label);
                            db_cbor.add_cbor(db_cbor_bytes);

                            if let Some(salt) = uri.salt() {
                                db_cbor.set_salt(salt.clone())?;
                            }

                            databoxes.add_databox(Box::new(db_cbor));
                        }

                        cai_store.add_box(Box::new(databoxes)); // add claim to manifest
                    }
                }
                _ => return Err(Error::ClaimInvalidContent),
            }
        }

        Ok(cai_store)
    }

    // calculate the hash of the manifest JUMBF box
    pub fn calc_manifest_box_hash(
        claim: &Claim,
        salt: Option<Vec<u8>>,
        alg: &str,
    ) -> Result<Vec<u8>> {
        let mut hash_bytes = Vec::with_capacity(4096);

        // build box
        let mut cai_store = Store::build_manifest_box(claim, 0)?;

        // add salt if requested
        if let Some(salt) = salt {
            cai_store.set_salt(salt)?;
        }

        // box content as Vec
        cai_store.super_box().write_box_payload(&mut hash_bytes)?;

        Ok(hash_by_alg(alg, &hash_bytes, None))
    }

    fn manifest_map<'a>(sb: &'a JUMBFSuperBox) -> Result<HashMap<String, ManifestInfo<'a>>> {
        let mut box_info: HashMap<String, ManifestInfo<'a>> = HashMap::new();
        for i in 0..sb.data_box_count() {
            let sbox = sb.data_box_as_superbox(i).ok_or(Error::JumbfBoxNotFound)?;
            let desc_box = sbox.desc_box();

            let label = desc_box.uuid();

            let mi = ManifestInfo { desc_box, sbox };

            box_info.insert(label, mi);
        }

        Ok(box_info)
    }

    // Compare two version labels
    // base_version_label - is the source label
    // desired_version_label - is the label to compare to the base
    // returns true if desired version is <= base version
    fn check_label_version(base_version_label: &str, desired_version_label: &str) -> bool {
        labels::version(desired_version_label) <= labels::version(base_version_label)
    }

    #[inline]
    pub fn from_jumbf(buffer: &[u8], validation_log: &mut StatusTracker) -> Result<Store> {
        Self::from_jumbf_impl(Store::new(), buffer, validation_log)
    }

    #[inline]
    pub fn from_jumbf_with_settings(
        buffer: &[u8],
        validation_log: &mut StatusTracker,
        settings: &Settings,
    ) -> Result<Store> {
        Self::from_jumbf_impl(Store::with_settings(settings), buffer, validation_log)
    }

    fn from_jumbf_impl(
        mut store: Store,
        buffer: &[u8],
        validation_log: &mut StatusTracker,
    ) -> Result<Store> {
        if buffer.is_empty() {
            return Err(Error::JumbfNotFound);
        }

        // setup a cursor for reading the buffer...
        let mut buf_reader = Cursor::new(buffer);

        // this loads up all the boxes...
        let super_box = BoxReader::read_super_box(&mut buf_reader)?;

        // this loads up all the boxes...
        let cai_block = Cai::from(super_box);

        // check the CAI Block
        let desc_box = cai_block.desc_box();
        if desc_box.uuid() != CAI_BLOCK_UUID {
            log_item!("JUMBF", "c2pa box not found", "from_jumbf").failure_no_throw(
                validation_log,
                Error::InvalidClaim(InvalidClaimError::C2paBlockNotFound),
            );

            return Err(Error::InvalidClaim(InvalidClaimError::C2paBlockNotFound));
        }

        let num_stores = cai_block.data_box_count();
        for idx in 0..num_stores {
            let cai_store_box = cai_block
                .data_box_as_superbox(idx)
                .ok_or(Error::JumbfBoxNotFound)?;
            let cai_store_desc_box = cai_store_box.desc_box();

            // ignore unknown boxes per the spec
            if cai_store_desc_box.uuid() != CAI_UPDATE_MANIFEST_UUID
                && cai_store_desc_box.uuid() != CAI_STORE_UUID
            {
                continue;
            }

            // remember the order of the boxes to insure the box hashes can be regenerated
            let mut box_order: Vec<&str> = Vec::new();

            // make sure there are not multiple claim boxes
            let mut claim_box_cnt = 0;
            for i in 0..cai_store_box.data_box_count() {
                let sbox = cai_store_box
                    .data_box_as_superbox(i)
                    .ok_or(Error::JumbfBoxNotFound)?;
                let desc_box = sbox.desc_box();

                if desc_box.uuid() == CAI_CLAIM_UUID {
                    claim_box_cnt += 1;
                }

                if claim_box_cnt > 1 {
                    log_item!("JUMBF", "c2pa multiple claim boxes found", "from_jumbf")
                        .validation_status(validation_status::CLAIM_MULTIPLE)
                        .failure_no_throw(
                            validation_log,
                            Error::InvalidClaim(InvalidClaimError::C2paMultipleClaimBoxes),
                        );

                    return Err(Error::InvalidClaim(
                        InvalidClaimError::C2paMultipleClaimBoxes,
                    ));
                }

                let (box_label, _instance) =
                    Claim::box_name_label_instance(desc_box.label().as_ref());
                match box_label.as_ref() {
                    ASSERTIONS => box_order.push(ASSERTIONS),
                    CLAIM => box_order.push(CLAIM),
                    SIGNATURE => box_order.push(SIGNATURE),
                    CREDENTIALS => box_order.push(CREDENTIALS),
                    DATABOXES => box_order.push(DATABOXES),
                    _ => {
                        log_item!("JUMBF", "unrecognized manifest box", "from_jumbf")
                            .validation_status(validation_status::CLAIM_MULTIPLE)
                            .failure(
                                validation_log,
                                Error::InvalidClaim(InvalidClaimError::ClaimBoxData),
                            )?;
                    }
                }
            }

            let is_update_manifest = cai_store_desc_box.uuid() == CAI_UPDATE_MANIFEST_UUID;

            // get map of boxes in this manifest
            let manifest_boxes = Store::manifest_map(cai_store_box)?;

            // retrieve the claim & validate
            let claim_superbox = manifest_boxes
                .get(CAI_CLAIM_UUID)
                .ok_or(Error::InvalidClaim(
                    InvalidClaimError::ClaimSuperboxNotFound,
                ))?
                .sbox;
            let claim_desc_box = manifest_boxes
                .get(CAI_CLAIM_UUID)
                .ok_or(Error::InvalidClaim(
                    InvalidClaimError::ClaimDescriptionBoxNotFound,
                ))?
                .desc_box;

            // check if version is supported
            let claim_box_ver = claim_desc_box.label();
            if !Self::check_label_version(&Claim::build_version_support(), &claim_box_ver) {
                return Err(Error::InvalidClaim(InvalidClaimError::ClaimVersionTooNew));
            }

            // check box contents
            if claim_desc_box.uuid() == CAI_CLAIM_UUID {
                // must be have only one claim
                if claim_superbox.data_box_count() > 1 {
                    return Err(Error::InvalidClaim(InvalidClaimError::DuplicateClaimBox {
                        label: claim_desc_box.label(),
                    }));
                }
                // better be, but just in case...

                let cbor_box = match claim_superbox.data_box_as_cbor_box(0) {
                    Some(c) => c,
                    None => {
                        // check for old claims for reporting
                        match claim_superbox.data_box_as_json_box(0) {
                            Some(_c) => {
                                log_item!("JUMBF", "error loading claim data", "from_jumbf")
                                    .failure_no_throw(validation_log, Error::PrereleaseError);

                                return Err(Error::PrereleaseError);
                            }
                            None => {
                                log_item!("JUMBF", "error loading claim data", "from_jumbf")
                                    .failure_no_throw(
                                        validation_log,
                                        Error::InvalidClaim(InvalidClaimError::ClaimBoxData),
                                    );

                                return Err(Error::InvalidClaim(InvalidClaimError::ClaimBoxData));
                            }
                        }
                    }
                };

                if cbor_box.box_uuid() != JUMBF_CBOR_UUID {
                    return Err(Error::InvalidClaim(
                        InvalidClaimError::ClaimDescriptionBoxInvalid,
                    ));
                }
            }

            // retrieve the signature
            let sig_superbox = manifest_boxes
                .get(CAI_SIGNATURE_UUID)
                .ok_or(Error::InvalidClaim(
                    InvalidClaimError::ClaimSignatureBoxNotFound,
                ))?
                .sbox;
            let sig_desc_box = manifest_boxes
                .get(CAI_SIGNATURE_UUID)
                .ok_or(Error::InvalidClaim(
                    InvalidClaimError::ClaimSignatureDescriptionBoxNotFound,
                ))?
                .desc_box;

            // check box contents
            if sig_desc_box.uuid() == CAI_SIGNATURE_UUID {
                // better be, but just in case...
                let sig_box = sig_superbox
                    .data_box_as_cbor_box(0)
                    .ok_or(Error::JumbfBoxNotFound)?;
                if sig_box.box_uuid() != JUMBF_CBOR_UUID {
                    return Err(Error::InvalidClaim(
                        InvalidClaimError::ClaimSignatureDescriptionBoxInvalid,
                    ));
                }
            }
            // save signature to be validated on load
            let sig_data = sig_superbox
                .data_box_as_cbor_box(0)
                .ok_or(Error::JumbfBoxNotFound)?;

            // Create a new Claim object from jumbf data after validations
            let cbor_box = claim_superbox
                .data_box_as_cbor_box(0)
                .ok_or(Error::JumbfBoxNotFound)?;
            let mut claim = Claim::from_data(&cai_store_desc_box.label(), cbor_box.cbor())
                .map_err(|e| {
                    log_item!(CLAIM, "CLAIM CBOR could not be decoded", "from_jumbf")
                        .validation_status(CLAIM_MALFORMED)
                        .failure_as_err(validation_log, e)
                })?;

            // the claim must have an algorithm to be able to process internal hashes
            if claim.alg_raw().is_none() {
                return Err(log_item!(
                    claim.label().to_owned(),
                    "no hashing algorithm found for claim",
                    "from_jumbf"
                )
                .validation_status(ALGORITHM_UNSUPPORTED)
                .failure_as_err(validation_log, Error::UnknownAlgorithm));
            }

            // make sure box version label match the read Claim
            if claim.version() > 1 {
                match labels::version(&claim_box_ver) {
<<<<<<< HEAD
                    v if Some(claim.version()) >= v => (),
=======
                    v if claim.version() >= v => (),
>>>>>>> b4c640fb
                    _ => return Err(Error::InvalidClaim(InvalidClaimError::ClaimBoxVersion)),
                }
            }

            // set the  type of manifest
            claim.set_update_manifest(is_update_manifest);

            // set order to process JUMBF boxes
            claim.set_box_order(box_order);

            // retrieve & set signature for each claim
            claim.set_signature_val(sig_data.cbor().clone()); // load the stored signature

            // retrieve the assertion store
            let assertion_store_box = manifest_boxes
                .get(CAI_ASSERTION_STORE_UUID)
                .ok_or(Error::InvalidClaim(
                    InvalidClaimError::AssertionStoreSuperboxNotFound,
                ))?
                .sbox;

            let num_assertions = assertion_store_box.data_box_count();

            // loop over all assertions in assertion store...
            let mut check_for_legacy_assertion = true;
            for idx in 0..num_assertions {
                let assertion_box = assertion_store_box
                    .data_box_as_superbox(idx)
                    .ok_or(Error::JumbfBoxNotFound)?;
                let assertion_desc_box = assertion_box.desc_box();

                // Add assertions to claim after validation
                let label = assertion_desc_box.label();
                match Store::get_assertion_from_jumbf_store(
                    &claim,
                    assertion_box,
                    &label,
                    check_for_legacy_assertion,
                    validation_log,
                ) {
                    Ok(assertion) => {
                        claim.put_assertion_store(assertion); // restore assertion data to claim
                        check_for_legacy_assertion = false; // only need to check once
                    }
                    Err(e) => {
                        // if this is an old manifest always return
                        if std::mem::discriminant(&e)
                            == std::mem::discriminant(&Error::PrereleaseError)
                        {
                            log_item!("JUMBF", "error loading assertion", "from_jumbf")
                                .failure_no_throw(validation_log, e);

                            return Err(Error::PrereleaseError);
                        }
                        return Err(e);
                    }
                }
            }

            // load vc_store if available
            if let Some(mi) = manifest_boxes.get(CAI_VERIFIABLE_CREDENTIALS_STORE_UUID) {
                let vc_store = mi.sbox;
                let num_vcs = vc_store.data_box_count();

                // VC stores should not be in a 2.x claim
                if claim.version() > 1 {
                    return Err(Error::InvalidClaim(InvalidClaimError::UnsupportedFeature(
                        "Verifiable Credentials Store > v1 claim".to_string(),
                    )));
                }

                for idx in 0..num_vcs {
                    let vc_box = vc_store
                        .data_box_as_superbox(idx)
                        .ok_or(Error::JumbfBoxNotFound)?;
                    let vc_json = vc_box
                        .data_box_as_json_box(0)
                        .ok_or(Error::JumbfBoxNotFound)?;
                    let vc_desc_box = vc_box.desc_box();
                    let _id = vc_desc_box.label();

                    let json_str = String::from_utf8(vc_json.json().to_vec())
                        .map_err(|_| InvalidClaimError::VerifiableCredentialStoreInvalid)?;

                    let salt = vc_desc_box.get_salt();

                    claim.put_verifiable_credential(&json_str, salt)?;
                }
            }

            // load databox store if available
            if let Some(mi) = manifest_boxes.get(CAI_DATABOXES_STORE_UUID) {
                let databox_store = mi.sbox;
                let num_databoxes = databox_store.data_box_count();

                for idx in 0..num_databoxes {
                    let db_box = databox_store
                        .data_box_as_superbox(idx)
                        .ok_or(Error::JumbfBoxNotFound)?;
                    let db_cbor = db_box
                        .data_box_as_cbor_box(0)
                        .ok_or(Error::JumbfBoxNotFound)?;
                    let db_desc_box = db_box.desc_box();
                    let label = db_desc_box.label();

                    let salt = db_desc_box.get_salt();

                    claim.put_databox(&label, db_cbor.cbor(), salt)?;
                }
            }

            // save the hash of the loaded manifest for ingredient validation
            // and the signature box for Ingredient_v3
            store.manifest_box_hash_cache.insert(
                claim.label().to_owned(),
                (
                    Store::calc_manifest_box_hash(&claim, None, claim.alg())?,
                    Claim::calc_sig_box_hash(&claim, claim.alg())?,
                ),
            );

            // add claim to store
            store.insert_restored_claim(cai_store_desc_box.label(), claim);
        }

        Ok(store)
    }

    // Get the store label from jumbf path
    pub fn manifest_label_from_path(claim_path: &str) -> String {
        if let Some(s) = jumbf::labels::manifest_label_from_uri(claim_path) {
            s
        } else {
            claim_path.to_owned()
        }
    }

    // recursively walk the ingredients and validate
    fn ingredient_checks(
        store: &Store,
        claim: &Claim,
        svi: &StoreValidationInfo,
        asset_data: &mut ClaimAssetData<'_>,
        validation_log: &mut StatusTracker,
        settings: &Settings,
    ) -> Result<()> {
        // walk the ingredients
        for i in claim.ingredient_assertions() {
            // allow for zero out ingredient assertions
            if is_zero(i.assertion().data()) {
                continue;
            }

            let ingredient_assertion = Ingredient::from_assertion(i.assertion()).map_err(|e| {
                log_item!(
                    i.label().clone(),
                    "ingredient assertion could not be parsed",
                    "ingredient_checks"
                )
                .validation_status(validation_status::ASSERTION_INGREDIENT_MALFORMED)
                .failure_as_err(validation_log, e)
            })?;

            // we don't care about InputTo ingredients
            if ingredient_assertion.relationship == Relationship::InputTo {
                continue;
            }

            validation_log
                .push_ingredient_uri(jumbf::labels::to_assertion_uri(claim.label(), &i.label()));

            // is this an ingredient
            if let Some(c2pa_manifest) = ingredient_assertion.c2pa_manifest() {
                // if this is a v3 ingredient then it must have validation report indicating it was validated
                if let Some(ingredient_version) = ingredient_assertion.version() {
                    if ingredient_version >= 3 && ingredient_assertion.validation_results.is_none()
                    {
                        log_item!(
                            jumbf::labels::to_assertion_uri(claim.label(), &i.label()),
                            "ingredient V3 must have validation results",
                            "ingredient_checks"
                        )
                        .validation_status(validation_status::ASSERTION_INGREDIENT_MALFORMED)
                        .failure(
                            validation_log,
                            Error::HashMismatch(
                                "ingredient V3 missing validation status".to_string(),
                            ),
                        )?;
                    }
                }

                let label = Store::manifest_label_from_path(&c2pa_manifest.url());

                if let Some(ingredient) = store.get_claim(&label) {
                    let alg = match c2pa_manifest.alg() {
                        Some(a) => a,
                        None => ingredient.alg().to_owned(),
                    };

                    // are we evaluating a 2.x manifest, then use those rule
                    let ingredient_version = ingredient.version();
                    let has_redactions = svi.redactions.iter().any(|r| r.contains(&label));

                    // allow the extra ingredient trust checks
                    // these checks are to prevent the trust spoofing
                    let check_ingredient_trust: bool = settings.verify.check_ingredient_trust;

                    // get the 1.1-1.2 box hash
                    let ingredient_hashes = store.get_manifest_box_hashes(ingredient);

                    // since no redactions we can try manifest match method
                    let mut pre_v1_3_hash = false;
                    let manifests_match = if !has_redactions {
                        // test for 1.1 hash then 1.0 version
                        if !vec_compare(&c2pa_manifest.hash(), &ingredient_hashes.manifest_box_hash)
                        {
                            // try legacy hash
                            pre_v1_3_hash = true;
                            verify_by_alg(&alg, &c2pa_manifest.hash(), &ingredient.data()?, None)
                        } else {
                            true
                        }
                    } else {
                        false
                    };

                    // since the manifest hashes are equal we can short circuit the rest of the validation
                    // we can only do this for post 1.3 Claims since manfiest box hashing was not available
                    if manifests_match && !pre_v1_3_hash {
                        log_item!(
                            c2pa_manifest.url(),
                            "ingredient hash matched",
                            "ingredient_checks"
                        )
                        .validation_status(validation_status::INGREDIENT_MANIFEST_VALIDATED)
                        .success(validation_log);
                    }

                    // if mismatch is not because of a redaction this is a hard error
                    if !manifests_match && !has_redactions {
                        log_item!(
                            c2pa_manifest.url(),
                            "ingredient hash incorrect",
                            "ingredient_checks"
                        )
                        .validation_status(validation_status::INGREDIENT_MANIFEST_MISMATCH)
                        .failure(
                            validation_log,
                            Error::HashMismatch(
                                "ingredient hash does not match found ingredient".to_string(),
                            ),
                        )?;
                        return Err(Error::HashMismatch(
                            "ingredient hash does not match found ingredient".to_string(),
                        )); // hard stop regardless of StatusTracker mode
                    }

                    // if manifest hash did not match and this is a V2 or greater claim then we
                    // must try the signature validation method before proceeding
                    if !manifests_match && ingredient_version > 1 {
                        let claim_signature =
                            ingredient_assertion.signature().ok_or_else(|| {
                                log_item!(
                                    c2pa_manifest.url(),
                                    "ingredient claimSignature missing",
                                    "ingredient_checks"
                                )
                                .validation_status(
                                    validation_status::INGREDIENT_CLAIM_SIGNATURE_MISSING,
                                )
                                .failure_as_err(
                                    validation_log,
                                    Error::HashMismatch(
                                        "ingredient claimSignature missing".to_string(),
                                    ),
                                )
                            })?;

                        // compare the signature box hashes
                        if vec_compare(
                            &claim_signature.hash(),
                            &ingredient_hashes.signature_box_hash,
                        ) {
                            log_item!(
                                c2pa_manifest.url(),
                                "ingredient claimSignature validated",
                                "ingredient_checks"
                            )
                            .validation_status(
                                validation_status::INGREDIENT_CLAIM_SIGNATURE_VALIDATED,
                            )
                            .informational(validation_log);
                        } else {
                            log_item!(
                                c2pa_manifest.url(),
                                "ingredient claimSignature mismatch",
                                "ingredient_checks"
                            )
                            .validation_status(
                                validation_status::INGREDIENT_CLAIM_SIGNATURE_MISMATCH,
                            )
                            .failure(
                                validation_log,
                                Error::HashMismatch(
                                    "ingredient claimSignature mismatch".to_string(),
                                ),
                            )?;
                            return Err(Error::HashMismatch(
                                "ingredient signature box hash does not match found ingredient"
                                    .to_string(),
                            )); // hard stop regardless of StatusTracker mode
                        }
                    }

                    // if this ingredient is the hash binding claim (update manifest)
                    // then we have to check the binding here
                    if ingredient.label() == svi.binding_claim {
                        Claim::verify_hash_binding(ingredient, asset_data, svi, validation_log)?;
                    }

                    // if manifest hash did not match we continue on to do a full claim validation
                    if !manifests_match {
                        Claim::verify_claim(
                            ingredient,
                            asset_data,
                            svi,
                            check_ingredient_trust,
                            &store.ctp,
                            validation_log,
                            settings,
                        )?;
                    }

                    // recurse nested ingredients
                    Store::ingredient_checks(
                        store,
                        ingredient,
                        svi,
                        asset_data,
                        validation_log,
                        settings,
                    )?;
                } else {
                    log_item!(label.clone(), "ingredient not found", "ingredient_checks")
                        .validation_status(validation_status::INGREDIENT_MANIFEST_MISSING)
                        .failure(
                            validation_log,
                            Error::ClaimVerification(format!("ingredient: {label} is missing")),
                        )?;
                }
            } else {
                let title = ingredient_assertion.title.unwrap_or("no title".into());
                let description = format!("{title}: ingredient does not have provenance");
                log_item!(
                    jumbf::labels::to_assertion_uri(claim.label(), &i.label()),
                    description,
                    "ingredient_checks"
                )
                .validation_status(validation_status::INGREDIENT_PROVENANCE_UNKNOWN)
                .informational(validation_log);
            }
            validation_log.pop_ingredient_uri();
        }

        Ok(())
    }

    // recursively walk the ingredients and validate
    #[cfg_attr(target_arch = "wasm32", async_recursion(?Send))]
    #[cfg_attr(not(target_arch = "wasm32"), async_recursion)]
    async fn ingredient_checks_async(
        store: &Store,
        claim: &Claim,
        svi: &StoreValidationInfo,
        asset_data: &mut ClaimAssetData<'_>,
        validation_log: &mut StatusTracker,
        settings: &Settings,
    ) -> Result<()> {
        // walk the ingredients
        for i in claim.ingredient_assertions() {
            // allow for zero out ingredient assertions
            if is_zero(i.assertion().data()) {
                continue;
            }

            let ingredient_assertion = Ingredient::from_assertion(i.assertion()).map_err(|e| {
                log_item!(
                    i.label().clone(),
                    "ingredient assertion could not be parsed",
                    "ingredient_checks"
                )
                .validation_status(validation_status::ASSERTION_INGREDIENT_MALFORMED)
                .failure_as_err(validation_log, e)
            })?;

            // we don't care about InputTo ingredients
            if ingredient_assertion.relationship == Relationship::InputTo {
                continue;
            }

            validation_log
                .push_ingredient_uri(jumbf::labels::to_assertion_uri(claim.label(), &i.label()));

            // is this an ingredient
            if let Some(c2pa_manifest) = ingredient_assertion.c2pa_manifest() {
                // if this is a v3 ingredient then it must have validation report indicating it was validated
                if let Some(ingredient_version) = ingredient_assertion.version() {
                    if ingredient_version >= 3 && ingredient_assertion.validation_results.is_none()
                    {
                        log_item!(
                            jumbf::labels::to_assertion_uri(claim.label(), &i.label()),
                            "ingredient V3 must have validation results",
                            "ingredient_checks"
                        )
                        .validation_status(validation_status::ASSERTION_INGREDIENT_MALFORMED)
                        .failure(
                            validation_log,
                            Error::HashMismatch(
                                "ingredient V3 missing validation status".to_string(),
                            ),
                        )?;
                    }
                }

                let label = Store::manifest_label_from_path(&c2pa_manifest.url());

                if let Some(ingredient) = store.get_claim(&label) {
                    let alg = match c2pa_manifest.alg() {
                        Some(a) => a,
                        None => ingredient.alg().to_owned(),
                    };

                    // are we evaluating a 2.x manifest, then use those rule
                    let ingredient_version = ingredient.version();
                    let has_redactions = svi.redactions.iter().any(|r| r.contains(&label));

                    // allow the extra ingredient trust checks
                    // these checks are to prevent the trust spoofing
                    let check_ingredient_trust = settings.verify.check_ingredient_trust;

                    // get the 1.1-1.2 box hash
                    let ingredient_hashes = store.get_manifest_box_hashes(ingredient);

                    // since no redactions we can try manifest match method
                    let mut pre_v1_3_hash = false;
                    let manifests_match = if !has_redactions {
                        // test for 1.1 hash then 1.0 version
                        if !vec_compare(&c2pa_manifest.hash(), &ingredient_hashes.manifest_box_hash)
                        {
                            // try legacy hash
                            pre_v1_3_hash = true;
                            verify_by_alg(&alg, &c2pa_manifest.hash(), &ingredient.data()?, None)
                        } else {
                            true
                        }
                    } else {
                        false
                    };

                    // since the manifest hashes are equal we can short circuit the rest of the validation
                    // we can only do this for post 1.3 Claims since manfiest box hashing was not available
                    if manifests_match && !pre_v1_3_hash {
                        log_item!(
                            c2pa_manifest.url(),
                            "ingredient hash matched",
                            "ingredient_checks"
                        )
                        .validation_status(validation_status::INGREDIENT_MANIFEST_VALIDATED)
                        .success(validation_log);
                    }

                    // if mismatch is not because of a redaction this is a hard error
                    if !manifests_match && !has_redactions {
                        log_item!(
                            c2pa_manifest.url(),
                            "ingredient hash incorrect",
                            "ingredient_checks"
                        )
                        .validation_status(validation_status::INGREDIENT_MANIFEST_MISMATCH)
                        .failure(
                            validation_log,
                            Error::HashMismatch(
                                "ingredient hash does not match found ingredient".to_string(),
                            ),
                        )?;
                        return Err(Error::HashMismatch(
                            "ingredient hash does not match found ingredient".to_string(),
                        )); // hard stop regardless of StatusTracker mode
                    }

                    // if manifest hash did not match and this is a V2 or greater claim then we
                    // must try the signature validation method before proceeding
                    if !manifests_match && ingredient_version > 1 {
                        let claim_signature =
                            ingredient_assertion.signature().ok_or_else(|| {
                                log_item!(
                                    c2pa_manifest.url(),
                                    "ingredient claimSignature missing",
                                    "ingredient_checks"
                                )
                                .validation_status(
                                    validation_status::INGREDIENT_CLAIM_SIGNATURE_MISSING,
                                )
                                .failure_as_err(
                                    validation_log,
                                    Error::HashMismatch(
                                        "ingredient claimSignature missing".to_string(),
                                    ),
                                )
                            })?;

                        // compare the signature box hashes
                        if vec_compare(
                            &claim_signature.hash(),
                            &ingredient_hashes.signature_box_hash,
                        ) {
                            log_item!(
                                c2pa_manifest.url(),
                                "ingredient claimSignature validated",
                                "ingredient_checks"
                            )
                            .validation_status(
                                validation_status::INGREDIENT_CLAIM_SIGNATURE_VALIDATED,
                            )
                            .informational(validation_log);
                        } else {
                            log_item!(
                                c2pa_manifest.url(),
                                "ingredient claimSignature mismatch",
                                "ingredient_checks"
                            )
                            .validation_status(
                                validation_status::INGREDIENT_CLAIM_SIGNATURE_MISMATCH,
                            )
                            .failure(
                                validation_log,
                                Error::HashMismatch(
                                    "ingredient claimSignature mismatch".to_string(),
                                ),
                            )?;
                            return Err(Error::HashMismatch(
                                "ingredient signature box hash does not match found ingredient"
                                    .to_string(),
                            )); // hard stop regardless of StatusTracker mode
                        }
                    }

                    // if this ingredient is the hash binding claim (update manifest)
                    // then we have to check the binding here
                    if ingredient.label() == svi.binding_claim {
                        Claim::verify_hash_binding(ingredient, asset_data, svi, validation_log)?;
                    }

                    // if manifest hash did not match we continue on to do a full claim validation
                    if !manifests_match {
                        Claim::verify_claim_async(
                            ingredient,
                            asset_data,
                            svi,
                            check_ingredient_trust,
                            &store.ctp,
                            validation_log,
                            settings,
                        )
                        .await?;
                    }

                    // recurse nested ingredients
                    Store::ingredient_checks_async(
                        store,
                        ingredient,
                        svi,
                        asset_data,
                        validation_log,
                        settings,
                    )
                    .await?;
                } else {
                    log_item!(label.clone(), "ingredient not found", "ingredient_checks")
                        .validation_status(validation_status::INGREDIENT_MANIFEST_MISSING)
                        .failure(
                            validation_log,
                            Error::ClaimVerification(format!("ingredient: {label} is missing")),
                        )?;
                }
            } else {
                let title = ingredient_assertion.title.unwrap_or("no title".into());
                let description = format!("{title}: ingredient does not have provenance");
                log_item!(
                    jumbf::labels::to_assertion_uri(claim.label(), &i.label()),
                    description,
                    "ingredient_checks"
                )
                .validation_status(validation_status::INGREDIENT_PROVENANCE_UNKNOWN)
                .informational(validation_log);
            }
            validation_log.pop_ingredient_uri();
        }

        Ok(())
    }

    fn get_store_validation_info<'a>(
        &'a self,
        claim: &'a Claim,
        asset_data: &mut ClaimAssetData<'_>,
        validation_log: &mut StatusTracker,
        settings: &Settings,
    ) -> Result<StoreValidationInfo<'a>> {
        let mut svi = StoreValidationInfo::default();
        Store::get_claim_referenced_manifests(claim, self, &mut svi, true, validation_log)?;

        // find the manifest with the hash binding
        svi.binding_claim = self.get_hash_binding_manifest(claim).ok_or_else(|| {
            log_item!(
                to_manifest_uri(claim.label()),
                "could not find manifest with hard binding",
                "get_store_validation_info"
            )
            .validation_status(validation_status::HARD_BINDINGS_MISSING)
            .failure_as_err(validation_log, Error::ClaimMissingHardBinding)
        })?;

        // save the update manifest label if it exists
        if claim.update_manifest() {
            svi.update_manifest_label = Some(claim.label().to_owned());
        }

        // get the manifest offset position
        let locations = match asset_data {
            #[cfg(feature = "file_io")]
            ClaimAssetData::Path(path) => {
                let format = get_supported_file_extension(path).ok_or(Error::UnsupportedType)?;
                let mut reader = std::fs::File::open(path)?;

                object_locations_from_stream(&format, &mut reader)
            }
            ClaimAssetData::Bytes(items, typ) => {
                let format = typ.to_owned();
                let mut reader = Cursor::new(items);

                object_locations_from_stream(&format, &mut reader)
            }
            ClaimAssetData::Stream(reader, typ) => {
                let format = typ.to_owned();
                let positions = object_locations_from_stream(&format, reader);
                reader.rewind()?;
                positions
            }
            ClaimAssetData::StreamFragment(reader, _read1, typ) => {
                let format = typ.to_owned();
                object_locations_from_stream(&format, reader)
            }
            #[cfg(feature = "file_io")]
            ClaimAssetData::StreamFragments(reader, _path_bufs, typ) => {
                let format = typ.to_owned();
                object_locations_from_stream(&format, reader)
            }
        };

        if let Ok(locations) = locations {
            if let Some(manifest_loc) = locations
                .iter()
                .find(|o| o.htype == HashBlockObjectType::Cai)
            {
                svi.manifest_store_range = Some(HashRange::new(
                    manifest_loc.offset as u64,
                    manifest_loc.length as u64,
                ));
            }
        }

        for found_claim in svi.manifest_map.values() {
            // get the timestamp assertions
            let timestamp_assertions = found_claim.timestamp_assertions();
            for ta in timestamp_assertions {
                let timestamp_assertion =
                    TimeStamp::from_assertion(ta.assertion()).map_err(|_e| {
                        log_item!(
                            ta.label(),
                            "could not parse timestamp assertion",
                            "get_claim_referenced_manifests"
                        )
                        .validation_status(validation_status::ASSERTION_TIMESTAMP_MALFORMED)
                        .failure_as_err(
                            validation_log,
                            Error::OtherError("timestamp assertion malformed".into()),
                        )
                    })?;

                // save the valid timestamps stored in the StoreValidationInfo
                // we only use valid timestamps, otherwise just ignore
                for (referenced_claim, time_stamp_token) in timestamp_assertion.as_ref() {
                    if let Some(rc) = svi.manifest_map.get(referenced_claim) {
                        if let Ok(tst_info) = verify_time_stamp(
                            time_stamp_token,
                            rc.signature_val(),
                            &self.ctp,
                            validation_log,
                            settings,
                        ) {
                            svi.timestamps.insert(rc.label().to_owned(), tst_info);
                            continue;
                        }
                    }
                    log_item!(
                        to_manifest_uri(referenced_claim),
                        "could not validate timestamp assertion",
                        "get_claim_referenced_manifests"
                    )
                    .validation_status(validation_status::ASSERTION_TIMESTAMP_MALFORMED)
                    .failure(
                        validation_log,
                        Error::OtherError("timestamp assertion malformed".into()),
                    )?;
                }
            }

            // get the certificate status assertions
            let certificate_status_assertions = found_claim.certificate_status_assertions();
            for csa in certificate_status_assertions {
                let certificate_status_assertion =
                    CertificateStatus::from_assertion(csa.assertion())?;

                // save the ocsp_ders stored in the StoreValidationInfo
                for ocsp_der in certificate_status_assertion.as_ref() {
                    if let Ok(response) =
                        OcspResponse::from_der_checked(ocsp_der, None, validation_log)
                    {
                        let ocsp_ders = svi
                            .certificate_statuses
                            .entry(response.certificate_serial_num)
                            .or_insert(Vec::new());
                        ocsp_ders.push(response.ocsp_der);
                    }
                }
            }
        }

        Ok(svi)
    }

    /// Verify Store
    /// store: Store to validate
    /// xmp_str: String containing entire XMP block of the asset
    /// asset_bytes: bytes of the asset to be verified
    /// validation_log: If present all found errors are logged and returned, other wise first error causes exit and is returned
    #[async_generic]
    pub fn verify_store(
        store: &Store,
        asset_data: &mut ClaimAssetData<'_>,
        validation_log: &mut StatusTracker,
        settings: &Settings,
    ) -> Result<()> {
        let claim = match store.provenance_claim() {
            Some(c) => c,
            None => {
                log_item!("Unknown", "could not find active manifest", "verify_store")
                    .validation_status(validation_status::CLAIM_MISSING)
                    .failure_no_throw(validation_log, Error::ProvenanceMissing);

                return Err(Error::ProvenanceMissing);
            }
        };

        // get info needed to complete validation
        let svi = store.get_store_validation_info(claim, asset_data, validation_log, settings)?;

        if _sync {
            // verify the provenance claim
            Claim::verify_claim(
                claim,
                asset_data,
                &svi,
                true,
                &store.ctp,
                validation_log,
                settings,
            )?;

            Store::ingredient_checks(store, claim, &svi, asset_data, validation_log, settings)?;
        } else {
            Claim::verify_claim_async(
                claim,
                asset_data,
                &svi,
                true,
                &store.ctp,
                validation_log,
                settings,
            )
            .await?;

            Store::ingredient_checks_async(
                store,
                claim,
                &svi,
                asset_data,
                validation_log,
                settings,
            )
            .await?;
        }

        Ok(())
    }

    // generate a list of AssetHashes based on the location of objects in the stream
    fn generate_data_hashes_for_stream<R>(
        stream: &mut R,
        alg: &str,
        block_locations: &mut Vec<HashObjectPositions>,
        calc_hashes: bool,
    ) -> Result<Vec<DataHash>>
    where
        R: Read + Seek + ?Sized,
    {
        if block_locations.is_empty() {
            let out: Vec<DataHash> = vec![];
            return Ok(out);
        }

        let stream_len = stream_len(stream)?;
        stream.rewind()?;

        let mut hashes: Vec<DataHash> = Vec::new();

        // sort blocks by offset
        block_locations.sort_by(|a, b| a.offset.cmp(&b.offset));

        // generate default data hash that excludes jumbf block
        // find the first jumbf block (ours are always in order)
        // find the first block after the jumbf blocks
        let mut block_start: usize = 0;
        let mut block_end: usize = 0;
        let mut found_jumbf = false;
        for item in block_locations {
            // find start of jumbf
            if !found_jumbf && item.htype == HashBlockObjectType::Cai {
                block_start = item.offset;
                found_jumbf = true;
            }

            // find start of block after jumbf blocks
            if found_jumbf && item.htype == HashBlockObjectType::Cai {
                block_end = item.offset + item.length;
            }
        }

        if found_jumbf {
            // add exclusion hash for bytes before and after jumbf
            let mut dh = DataHash::new("jumbf manifest", alg);

            if calc_hashes {
                if block_end > block_start && (block_end as u64) <= stream_len {
                    dh.add_exclusion(HashRange::new(
                        block_start as u64,
                        (block_end - block_start) as u64,
                    ));
                }

                // this check is only valid on the final sized asset
                //
                // a case may occur where there is no existing manifest in the stream and the
                // asset handler creates a placeholder beyond the length of the stream
                if block_end as u64 > stream_len + (block_end - block_start) as u64 {
                    return Err(Error::BadParam(
                        "data hash exclusions out of range".to_string(),
                    ));
                }

                dh.gen_hash_from_stream(stream)?;
            } else {
                if block_end > block_start {
                    dh.add_exclusion(HashRange::new(
                        block_start as u64,
                        (block_end - block_start) as u64,
                    ));
                }

                match alg {
                    "sha256" => dh.set_hash([0u8; 32].to_vec()),
                    "sha384" => dh.set_hash([0u8; 48].to_vec()),
                    "sha512" => dh.set_hash([0u8; 64].to_vec()),
                    _ => return Err(Error::UnsupportedType),
                }
            }
            hashes.push(dh);
        }

        Ok(hashes)
    }

    fn generate_bmff_data_hash_for_stream(
        asset_stream: &mut dyn CAIRead,
        alg: &str,
        settings: &Settings,
    ) -> Result<BmffHash> {
        // The spec has mandatory BMFF exclusion ranges for certain atoms.
        // The function makes sure those are included.

        let mut dh = BmffHash::new("jumbf manifest", alg, None);
        let exclusions = dh.exclusions_mut();

        // jumbf exclusion
        let mut uuid = ExclusionsMap::new("/uuid".to_owned());
        let data = DataMap {
            offset: 8,
            value: vec![
                216, 254, 195, 214, 27, 14, 72, 60, 146, 151, 88, 40, 135, 126, 196, 129,
            ], // C2PA identifier
        };
        let data_vec = vec![data];
        uuid.data = Some(data_vec);
        exclusions.push(uuid);

        // ftyp exclusion
        let ftyp = ExclusionsMap::new("/ftyp".to_owned());
        exclusions.push(ftyp);

        // /mfra/ exclusion
        let mfra = ExclusionsMap::new("/mfra".to_owned());
        exclusions.push(mfra);

        /*  no longer mandatory
        // meta/iloc exclusion
        let iloc = ExclusionsMap::new("/meta/iloc".to_owned());
        exclusions.push(iloc);

        // /mfra/tfra exclusion
        let tfra = ExclusionsMap::new("/mfra/tfra".to_owned());
        exclusions.push(tfra);

        // /moov/trak/mdia/minf/stbl/stco exclusion
        let mut stco = ExclusionsMap::new("/moov/trak/mdia/minf/stbl/stco".to_owned());
        let subset_stco = SubsetMap {
            offset: 16,
            length: 0,
        };
        let subset_stco_vec = vec![subset_stco];
        stco.subset = Some(subset_stco_vec);
        exclusions.push(stco);

        // /moov/trak/mdia/minf/stbl/co64 exclusion
        let mut co64 = ExclusionsMap::new("/moov/trak/mdia/minf/stbl/co64".to_owned());
        let subset_co64 = SubsetMap {
            offset: 16,
            length: 0,
        };
        let subset_co64_vec = vec![subset_co64];
        co64.subset = Some(subset_co64_vec);
        exclusions.push(co64);

        // /moof/traf/tfhd exclusion
        let mut tfhd = ExclusionsMap::new("/moof/traf/tfhd".to_owned());
        let subset_tfhd = SubsetMap {
            offset: 16,
            length: 8,
        };
        let subset_tfhd_vec = vec![subset_tfhd];
        tfhd.subset = Some(subset_tfhd_vec);
        tfhd.flags = Some(ByteBuf::from([1, 0, 0]));
        exclusions.push(tfhd);

        // /moof/traf/trun exclusion
        let mut trun = ExclusionsMap::new("/moof/traf/trun".to_owned());
        let subset_trun = SubsetMap {
            offset: 16,
            length: 4,
        };
        let subset_trun_vec = vec![subset_trun];
        trun.subset = Some(subset_trun_vec);
        trun.flags = Some(ByteBuf::from([1, 0, 0]));
        exclusions.push(trun);
        */

        // enable flat flat files with Merkle trees if desired
        // we do this here because the UUID boxes must be in place
        // for the later hash generation
        if let Some(merkle_chunk_size) = settings.core.merkle_tree_chunk_size_in_kb {
            // mdat boxes are excluded when using Merkle hashing
            let mut mdat = ExclusionsMap::new("/mdat".to_owned());
            let subset_mdat = SubsetMap {
                offset: 16,
                length: 0,
            };
            let subset_mdat_vec = vec![subset_mdat];
            mdat.subset = Some(subset_mdat_vec);
            exclusions.push(mdat);

            // get the merkle hashes for the mdat boxes
            let boxes = read_bmff_c2pa_boxes(asset_stream)?;
            let mut mdat_boxes = boxes.box_infos.clone();
            mdat_boxes.retain(|b| b.path == "mdat");

            let mut merkle_maps = Vec::new();
            let mut uuid_boxes = Vec::new();

            for (index, mdat_box) in mdat_boxes.iter().enumerate() {
                let fixed_block_size = if merkle_chunk_size > 0 {
                    Some(1024 * merkle_chunk_size as u64)
                } else {
                    None
                };

                let mut merkle_map = MerkleMap {
                    unique_id: 0,
                    local_id: index,
                    count: 0,
                    alg: Some(alg.to_string()),
                    init_hash: None,
                    hashes: VecByteBuf(Vec::new()),
                    fixed_block_size,
                    variable_block_sizes: None,
                };

                // build list of ordered UUID merkle boxes
                let mut current_uuid_boxes = dh.create_merkle_map_for_mdat_box(
                    asset_stream,
                    mdat_box,
                    &mut merkle_map,
                    settings,
                )?;
                uuid_boxes.append(&mut current_uuid_boxes);

                merkle_maps.push(merkle_map);
            }

            if merkle_maps.is_empty() {
                return Err(Error::BadParam("No mdat boxes found".to_string()));
            }

            dh.merkle = Some(merkle_maps);
            if !uuid_boxes.is_empty() {
                dh.merkle_uuid_boxes = Some(uuid_boxes.into_iter().flatten().collect::<Vec<u8>>());

                // calculate the insertion point for the UUID boxes after the last mdat box
                let last_mdat_box = mdat_boxes
                    .last()
                    .ok_or(Error::BadParam("No mdat boxes found".to_string()))?;
                dh.merkle_uuid_boxes_insertion_point = last_mdat_box.end();

                // if there are existing Merkle UUID boxes we want to overwrite those
                if let Some(last_uuid_box) = boxes.bmff_merkle_box_infos.last() {
                    dh.merkle_replacement_range = last_mdat_box.end() - last_uuid_box.end();
                }
            }
        }

        // fill in temporary hash
        match alg {
            "sha256" => dh.set_hash([0u8; 32].to_vec()),
            "sha384" => dh.set_hash([0u8; 48].to_vec()),
            "sha512" => dh.set_hash([0u8; 64].to_vec()),
            _ => return Err(Error::UnsupportedType),
        }

        Ok(dh)
    }

    /// This function is used to pre-generate a manifest with place holders for the final
    /// DataHash and Manifest Signature.  The DataHash will reserve space for at least 10
    /// Exclusion ranges.  The Signature box reserved size is based on the size required by
    /// the Signer you plan to use.  This function is not needed when using Box Hash. This function is used
    /// in conjunction with `get_data_hashed_embeddable_manifest`.  The manifest returned
    /// from `get_data_hashed_embeddable_manifest` will have a size that matches this function.
    pub fn get_data_hashed_manifest_placeholder(
        &mut self,
        reserve_size: usize,
        format: &str,
    ) -> Result<Vec<u8>> {
        let pc = self.provenance_claim_mut().ok_or(Error::ClaimEncoding)?;

        // if user did not supply a hash
        if pc.hash_assertions().is_empty() {
            // create placeholder DataHash large enough for 10 Exclusions
            let mut ph = DataHash::new("jumbf manifest", pc.alg());
            for _ in 0..10 {
                ph.add_exclusion(HashRange::new(0u64, 2u64));
            }
            let data = vec![1u8, 2, 3, 4, 5, 6, 7, 8, 9, 10];
            let mut stream = Cursor::new(data);
            ph.gen_hash_from_stream(&mut stream)?;

            pc.add_assertion(&ph)?;
        }

        let jumbf_bytes = self.to_jumbf_internal(reserve_size)?;

        let composed = Self::get_composed_manifest(&jumbf_bytes, format)?;

        Ok(composed)
    }

    fn prep_embeddable_store(
        &mut self,
        reserve_size: usize,
        dh: &DataHash,
        asset_reader: Option<&mut dyn CAIRead>,
    ) -> Result<Vec<u8>> {
        let pc = self.provenance_claim_mut().ok_or(Error::ClaimEncoding)?;

        // make sure there are data hashes present before generating
        if pc.hash_assertions().is_empty() {
            return Err(Error::BadParam(
                "Claim must have hash binding assertion".to_string(),
            ));
        }

        // don't allow BMFF assertions to be present
        if !pc.bmff_hash_assertions().is_empty() {
            return Err(Error::BadParam(
                "BMFF assertions not supported in embeddable manifests".to_string(),
            ));
        }

        let mut adjusted_dh = DataHash::new("jumbf manifest", pc.alg());
        adjusted_dh.exclusions.clone_from(&dh.exclusions);
        adjusted_dh.hash.clone_from(&dh.hash);

        if let Some(reader) = asset_reader {
            // calc hashes
            adjusted_dh.gen_hash_from_stream(reader)?;
        }

        // update the placeholder hash
        pc.update_data_hash(adjusted_dh)?;

        self.to_jumbf_internal(reserve_size)
    }

    fn finish_embeddable_store(
        &mut self,
        sig: &[u8],
        sig_placeholder: &[u8],
        jumbf_bytes: &mut Vec<u8>,
        format: &str,
    ) -> Result<Vec<u8>> {
        if sig_placeholder.len() != sig.len() {
            return Err(Error::CoseSigboxTooSmall);
        }

        patch_bytes(jumbf_bytes, sig_placeholder, sig).map_err(|_| Error::JumbfCreationError)?;

        Self::get_composed_manifest(jumbf_bytes, format)
    }

    /// Returns a finalized, signed manifest.  The manifest are only supported
    /// for cases when the client has provided a data hash content hash binding.  Note,
    /// this function will not work for cases like BMFF where the position
    /// of the content is also encoded.  This function is not compatible with
    /// BMFF hash binding.  If a BMFF data hash or box hash is detected that is
    /// an error.  The DataHash placeholder assertion will be  adjusted to the contain
    /// the correct values.  If the asset_reader value is supplied it will also perform
    /// the hash calculations, otherwise the function uses the caller supplied values.
    /// It is an error if `get_data_hashed_manifest_placeholder` was not called first
    /// as this call inserts the DataHash placeholder assertion to reserve space for the
    /// actual hash values not required when using BoxHashes.
    pub fn get_data_hashed_embeddable_manifest(
        &mut self,
        dh: &DataHash,
        signer: &dyn Signer,
        format: &str,
        asset_reader: Option<&mut dyn CAIRead>,
        settings: &Settings,
    ) -> Result<Vec<u8>> {
        let mut jumbf_bytes =
            self.prep_embeddable_store(signer.reserve_size(), dh, asset_reader)?;

        // sign contents
        let pc = self.provenance_claim().ok_or(Error::ClaimEncoding)?;
        let sig = self.sign_claim(pc, signer, signer.reserve_size(), settings)?;

        let sig_placeholder = Store::sign_claim_placeholder(pc, signer.reserve_size());

        self.finish_embeddable_store(&sig, &sig_placeholder, &mut jumbf_bytes, format)
    }

    /// Returns a finalized, signed manifest.  The manifest are only supported
    /// for cases when the client has provided a data hash content hash binding.  Note,
    /// this function will not work for cases like BMFF where the position
    /// of the content is also encoded.  This function is not compatible with
    /// BMFF hash binding.  If a BMFF data hash or box hash is detected that is
    /// an error.  The DataHash placeholder assertion will be  adjusted to the contain
    /// the correct values.  If the asset_reader value is supplied it will also perform
    /// the hash calculations, otherwise the function uses the caller supplied values.
    /// It is an error if `get_data_hashed_manifest_placeholder` was not called first
    /// as this call inserts the DataHash placeholder assertion to reserve space for the
    /// actual hash values not required when using BoxHashes.
    pub async fn get_data_hashed_embeddable_manifest_async(
        &mut self,
        dh: &DataHash,
        signer: &dyn AsyncSigner,
        format: &str,
        asset_reader: Option<&mut dyn CAIRead>,
        settings: &Settings,
    ) -> Result<Vec<u8>> {
        let mut jumbf_bytes =
            self.prep_embeddable_store(signer.reserve_size(), dh, asset_reader)?;

        // sign contents
        let pc = self.provenance_claim().ok_or(Error::ClaimEncoding)?;
        let sig = self
            .sign_claim_async(pc, signer, signer.reserve_size(), settings)
            .await?;

        let sig_placeholder = Store::sign_claim_placeholder(pc, signer.reserve_size());

        self.finish_embeddable_store(&sig, &sig_placeholder, &mut jumbf_bytes, format)
    }

    /// Returns a finalized, signed manifest.  The client is required to have
    /// included the necessary box hash assertion with the pregenerated hashes.
    pub fn get_box_hashed_embeddable_manifest(
        &mut self,
        signer: &dyn Signer,
        settings: &Settings,
    ) -> Result<Vec<u8>> {
        let pc = self.provenance_claim().ok_or(Error::ClaimEncoding)?;

        // make sure there is only one
        if pc.hash_assertions().len() != 1 {
            return Err(Error::BadParam(
                "Claim must have exactly one hash binding assertion".to_string(),
            ));
        }

        // only allow box hash assertions to be present
        if pc.box_hash_assertions().is_empty() {
            return Err(Error::BadParam("Missing box hash assertion".to_string()));
        }

        let mut jumbf_bytes = self.to_jumbf_internal(signer.reserve_size())?;

        // sign contents
        let sig = self.sign_claim(pc, signer, signer.reserve_size(), settings)?;
        let sig_placeholder = Store::sign_claim_placeholder(pc, signer.reserve_size());

        if sig_placeholder.len() != sig.len() {
            return Err(Error::CoseSigboxTooSmall);
        }

        patch_bytes(&mut jumbf_bytes, &sig_placeholder, &sig)
            .map_err(|_| Error::JumbfCreationError)?;

        Ok(jumbf_bytes)
    }

    /// Returns a finalized, signed manifest.  The client is required to have
    /// included the necessary box hash assertion with the pregenerated hashes.
    pub async fn get_box_hashed_embeddable_manifest_async(
        &mut self,
        signer: &dyn AsyncSigner,
        settings: &Settings,
    ) -> Result<Vec<u8>> {
        let pc = self.provenance_claim().ok_or(Error::ClaimEncoding)?;

        // make sure there is only one
        if pc.hash_assertions().len() != 1 {
            return Err(Error::BadParam(
                "Claim must have exactly one hash binding assertion".to_string(),
            ));
        }

        // only allow box hash assertions to be present
        if pc.box_hash_assertions().is_empty() {
            return Err(Error::BadParam("Missing box hash assertion".to_string()));
        }

        let mut jumbf_bytes = self.to_jumbf_internal(signer.reserve_size())?;

        // sign contents
        let sig = self
            .sign_claim_async(pc, signer, signer.reserve_size(), settings)
            .await?;
        let sig_placeholder = Store::sign_claim_placeholder(pc, signer.reserve_size());

        if sig_placeholder.len() != sig.len() {
            return Err(Error::CoseSigboxTooSmall);
        }

        patch_bytes(&mut jumbf_bytes, &sig_placeholder, &sig)
            .map_err(|_| Error::JumbfCreationError)?;

        Ok(jumbf_bytes)
    }

    /// Returns the supplied manifest composed to be directly compatible with the desired format.
    /// For example, if format is JPEG function will return the set of APP11 segments that contains
    /// the manifest.  Similarly for PNG it would be the PNG chunk complete with header and  CRC.
    pub fn get_composed_manifest(manifest_bytes: &[u8], format: &str) -> Result<Vec<u8>> {
        if let Some(h) = get_assetio_handler(format) {
            if let Some(composed_data_handler) = h.composed_data_ref() {
                return composed_data_handler.compose_manifest(manifest_bytes, format);
            }
        }
        Err(Error::UnsupportedType)
    }

    /// Inserts placeholders for dynamic assertions to be updated later.
    #[async_generic(async_signature(
        &mut self,
        dyn_assertions: &[Box<dyn AsyncDynamicAssertion>],
    ))]
    fn add_dynamic_assertion_placeholders(
        &mut self,
        dyn_assertions: &[Box<dyn DynamicAssertion>],
    ) -> Result<Vec<HashedUri>> {
        if dyn_assertions.is_empty() {
            return Ok(Vec::new());
        }

        // Two passes since we are accessing two fields in self.
        let mut assertions = Vec::new();
        for da in dyn_assertions.iter() {
            let reserve_size = da.reserve_size()?;
            let data1 = serde_cbor::ser::to_vec_packed(&vec![0; reserve_size])?;
            let cbor_delta = data1.len() - reserve_size;
            let da_data = serde_cbor::ser::to_vec_packed(&vec![0; reserve_size - cbor_delta])?;
            assertions.push(UserCbor::new(&da.label(), da_data));
        }

        let pc = self.provenance_claim_mut().ok_or(Error::ClaimEncoding)?;
        // always add dynamic assertions as gathered assertions
        assertions.iter().map(|a| pc.add_assertion(a)).collect()
    }

    /// Write the dynamic assertions to the manifest.
    #[async_generic(async_signature(
        &mut self,
        dyn_assertions: &[Box<dyn AsyncDynamicAssertion>],
        dyn_uris: &[HashedUri],
        preliminary_claim: &mut PartialClaim,
    ))]
    #[allow(unused_variables)]
    fn write_dynamic_assertions(
        &mut self,
        dyn_assertions: &[Box<dyn DynamicAssertion>],
        dyn_uris: &[HashedUri],
        preliminary_claim: &mut PartialClaim,
    ) -> Result<bool> {
        if dyn_assertions.is_empty() {
            return Ok(false);
        }

        let mut final_assertions = Vec::new();

        for (da, uri) in dyn_assertions.iter().zip(dyn_uris.iter()) {
            let label = crate::jumbf::labels::assertion_label_from_uri(&uri.url())
                .ok_or(Error::BadParam("write_dynamic_assertions".to_string()))?;

            let da_size = da.reserve_size()?;
            let da_data = if _sync {
                da.content(&label, Some(da_size), preliminary_claim)?
            } else {
                da.content(&label, Some(da_size), preliminary_claim).await?
            };

            match da_data {
                DynamicAssertionContent::Cbor(data) => {
                    final_assertions.push(UserCbor::new(&label, data).to_assertion()?);
                }
                DynamicAssertionContent::Json(data) => {
                    final_assertions.push(User::new(&label, &data).to_assertion()?);
                }
                DynamicAssertionContent::Binary(format, data) => {
                    //final_assertions.push(EmbeddedData::to_binary_assertion(&EmbeddedData::new(&label, format, data))?);
                }
            }
        }

        let pc = self.provenance_claim_mut().ok_or(Error::ClaimEncoding)?;
        for assertion in final_assertions {
            pc.replace_assertion(assertion)?;
        }

        // clear the provenance claim data since the contents are now different
        pc.clear_data();

        Ok(true)
    }

    #[cfg(feature = "file_io")]
    fn start_save_bmff_fragmented(
        &mut self,
        asset_path: &Path,
        fragments: &Vec<std::path::PathBuf>,
        output_dir: &Path,
        reserve_size: usize,
        settings: &Settings,
    ) -> Result<Vec<u8>> {
        // get the provenance claim changing mutability
        let pc = self.provenance_claim_mut().ok_or(Error::ClaimEncoding)?;
        pc.clear_data(); // clear since we are reusing an existing claim

        let output_filename = asset_path.file_name().ok_or(Error::NotFound)?;
        let dest_path = output_dir.join(output_filename);

        let mut data;

        // 2) Get hash ranges if needed
        let mut asset_stream = std::fs::File::open(asset_path)?;

        let mut bmff_hash =
            Store::generate_bmff_data_hash_for_stream(&mut asset_stream, pc.alg(), settings)?;

        bmff_hash.clear_hash();
        if pc.version() < 2 {
            bmff_hash.set_bmff_version(2); // backcompat support
        }

        // generate fragments and produce Merkle tree
        bmff_hash.add_merkle_for_fragmented(
            settings.core.merkle_tree_max_proofs,
            pc.alg(),
            asset_path,
            fragments,
            output_dir,
            1,
            None,
        )?;

        // add in the BMFF assertion
        pc.add_assertion(&bmff_hash)?;

        // 3) Generate in memory CAI jumbf block
        // and write preliminary jumbf store to file
        // source and dest the same so save_jumbf_to_file will use the same file since we have already cloned
        data = self.to_jumbf_internal(reserve_size)?;
        let jumbf_size = data.len();
        save_jumbf_to_file(&data, &dest_path, Some(&dest_path))?;

        // generate actual hash values
        let pc = self.provenance_claim_mut().ok_or(Error::ClaimEncoding)?; // reborrow to change mutability

        let bmff_hashes = pc.bmff_hash_assertions();

        if !bmff_hashes.is_empty() {
            let mut bmff_hash = BmffHash::from_assertion(bmff_hashes[0].assertion())?;
            bmff_hash.update_fragmented_inithash(&dest_path)?;
            pc.update_bmff_hash(bmff_hash)?;
        }

        // regenerate the jumbf because the cbor changed
        data = self.to_jumbf_internal(reserve_size)?;
        if jumbf_size != data.len() {
            return Err(Error::JumbfCreationError);
        }

        Ok(data) // return JUMBF data
    }

    /// Embed the claims store as jumbf into fragmented assets.
    #[cfg(feature = "file_io")]
    pub fn save_to_bmff_fragmented(
        &mut self,
        asset_path: &Path,
        fragments: &Vec<std::path::PathBuf>,
        output_path: &Path,
        signer: &dyn Signer,
        settings: &Settings,
    ) -> Result<()> {
        match get_supported_file_extension(asset_path) {
            Some(ext) => {
                if !is_bmff_format(&ext) {
                    return Err(Error::UnsupportedType);
                }
            }
            None => return Err(Error::UnsupportedType),
        }

        let output_filename = asset_path.file_name().ok_or(Error::NotFound)?;
        let dest_path = output_path.join(output_filename);

        let mut validation_log =
            StatusTracker::with_error_behavior(ErrorBehavior::StopOnFirstError);

        // add dynamic assertions to the store
        let dynamic_assertions = signer.dynamic_assertions();
        let da_uris = self.add_dynamic_assertion_placeholders(&dynamic_assertions)?;

        // get temp store as JUMBF
        let jumbf = self.to_jumbf(signer)?;

        // use temp store so mulitple calls across renditions will work (the Store is not finalized this way)
        let mut temp_store =
            Store::from_jumbf_with_settings(&jumbf, &mut validation_log, settings)?;

        let mut jumbf_bytes = temp_store.start_save_bmff_fragmented(
            asset_path,
            fragments,
            output_path,
            signer.reserve_size(),
            settings,
        )?;

        let mut preliminary_claim = PartialClaim::default();
        {
            let pc = temp_store.provenance_claim().ok_or(Error::ClaimEncoding)?;
            for assertion in pc.assertions() {
                preliminary_claim.add_assertion(assertion);
            }
        }

        // Now add the dynamic assertions and update the JUMBF.
        let modified = temp_store.write_dynamic_assertions(
            &dynamic_assertions,
            &da_uris,
            &mut preliminary_claim,
        )?;

        // update the JUMBF if modified with dynamic assertions
        if modified {
            let pc = temp_store.provenance_claim().ok_or(Error::ClaimEncoding)?;
            match pc.remote_manifest() {
                RemoteManifest::NoRemote | RemoteManifest::EmbedWithRemote(_) => {
                    jumbf_bytes = temp_store.to_jumbf_internal(signer.reserve_size())?;

                    // save the jumbf to the output path
                    save_jumbf_to_file(&jumbf_bytes, &dest_path, Some(&dest_path))?;

                    let pc = temp_store
                        .provenance_claim_mut()
                        .ok_or(Error::ClaimEncoding)?;
                    // generate actual hash values
                    let bmff_hashes = pc.bmff_hash_assertions();

                    if !bmff_hashes.is_empty() {
                        let mut bmff_hash = BmffHash::from_assertion(bmff_hashes[0].assertion())?;
                        bmff_hash.update_fragmented_inithash(&dest_path)?;
                        pc.update_bmff_hash(bmff_hash)?;
                    }

                    // regenerate the jumbf because the cbor changed
                    jumbf_bytes = temp_store.to_jumbf_internal(signer.reserve_size())?;
                }
                _ => (),
            };
        }

        // sign the claim
        let pc = temp_store.provenance_claim().ok_or(Error::ClaimEncoding)?;
        let sig = temp_store.sign_claim(pc, signer, signer.reserve_size(), settings)?;
        let sig_placeholder = Store::sign_claim_placeholder(pc, signer.reserve_size());

        match temp_store.finish_save(jumbf_bytes, &dest_path, sig, &sig_placeholder) {
            Ok(_) => Ok(()),
            Err(e) => Err(e),
        }
    }

    /// Embed the claims store as JUMBF into a stream. Updates XMP with provenance
    /// record.
    ///
    /// When called, the stream should contain an asset matching `format`.
    /// On return, the stream will contain the new manifest signed with `signer`.
    ///
    /// This directly modifies the asset in stream. Back up the stream first if
    /// you need to preserve it.
    ///
    /// This can also handle remote signing if `direct_cose_handling()` is `true`.
    #[allow(unused_variables)]
    #[async_generic(async_signature(
        &mut self,
        format: &str,
        input_stream: &mut dyn CAIRead,
        output_stream: &mut dyn CAIReadWrite,
        signer: &dyn AsyncSigner,
        settings: &Settings,
    ))]
    pub(crate) fn save_to_stream(
        &mut self,
        format: &str,
        input_stream: &mut dyn CAIRead,
        output_stream: &mut dyn CAIReadWrite,
        signer: &dyn Signer,
        settings: &Settings,
    ) -> Result<Vec<u8>> {
        let dynamic_assertions = signer.dynamic_assertions();

        let da_uris = if _sync {
            self.add_dynamic_assertion_placeholders(&dynamic_assertions)?
        } else {
            self.add_dynamic_assertion_placeholders_async(&dynamic_assertions)
                .await?
        };

        let threshold = settings.core.backing_store_memory_threshold_in_mb;

        let mut intermediate_stream = io_utils::stream_with_fs_fallback(threshold);

        #[allow(unused_mut)] // Not mutable in the non-async case.
        let mut jumbf_bytes = self.start_save_stream(
            format,
            input_stream,
            &mut intermediate_stream,
            signer.reserve_size(),
            settings,
        )?;

        let mut preliminary_claim = PartialClaim::default();
        {
            let pc = self.provenance_claim().ok_or(Error::ClaimEncoding)?;
            for assertion in pc.assertions() {
                preliminary_claim.add_assertion(assertion);
            }
        }

        // Now add the dynamic assertions and update the JUMBF.
        let modified = if _sync {
            self.write_dynamic_assertions(&dynamic_assertions, &da_uris, &mut preliminary_claim)
        } else {
            self.write_dynamic_assertions_async(
                &dynamic_assertions,
                &da_uris,
                &mut preliminary_claim,
            )
            .await
        }?;
        // update the JUMBF if modified with dynamic assertions
        if modified {
            let pc = self.provenance_claim().ok_or(Error::ClaimEncoding)?;
            match pc.remote_manifest() {
                RemoteManifest::NoRemote | RemoteManifest::EmbedWithRemote(_) => {
                    jumbf_bytes = self.to_jumbf_internal(signer.reserve_size())?;

                    intermediate_stream.rewind()?;
                    save_jumbf_to_stream(
                        format,
                        &mut intermediate_stream,
                        output_stream,
                        &jumbf_bytes,
                    )?;
                }
                _ => (),
            };
            output_stream.rewind()?;
        }

        let pc = self.provenance_claim().ok_or(Error::ClaimEncoding)?;
        let sig = if _sync {
            self.sign_claim(pc, signer, signer.reserve_size(), settings)
        } else {
            self.sign_claim_async(pc, signer, signer.reserve_size(), settings)
                .await
        }?;
        let sig_placeholder = Store::sign_claim_placeholder(pc, signer.reserve_size());

        intermediate_stream.rewind()?;
        match self.finish_save_stream(
            jumbf_bytes,
            format,
            &mut intermediate_stream,
            output_stream,
            sig,
            &sig_placeholder,
        ) {
            Ok((s, m)) => {
                // save sig so store is up to date
                let pc_mut = self.provenance_claim_mut().ok_or(Error::ClaimEncoding)?;
                pc_mut.set_signature_val(s);

                output_stream.rewind()?;

                let verify_after_sign = settings.verify.verify_after_sign;
                // Also catch the case where we may have written to io::empty() or similar
                if verify_after_sign && output_stream.stream_position()? > 0 {
                    // verify the store
                    let mut validation_log =
                        StatusTracker::with_error_behavior(ErrorBehavior::StopOnFirstError);
                    Store::verify_store(
                        self,
                        &mut crate::claim::ClaimAssetData::Stream(output_stream, format),
                        &mut validation_log,
                        settings,
                    )?;
                }
                Ok(m)
            }
            Err(e) => Err(e),
        }
    }

    /// Start the save process for a stream, this will prepare the intermediate stream
    /// and return the JUMBF data that will be used to embed the manifest.
    fn start_save_stream(
        &mut self,
        format: &str,
        input_stream: &mut dyn CAIRead,
        output_stream: &mut dyn CAIReadWrite,
        reserve_size: usize,
        settings: &Settings,
    ) -> Result<Vec<u8>> {
        let threshold = settings.core.backing_store_memory_threshold_in_mb;

        let mut intermediate_stream = io_utils::stream_with_fs_fallback(threshold);

        let pc = self.provenance_claim_mut().ok_or(Error::ClaimEncoding)?;

        // Add remote reference XMP if needed and strip out existing manifest
        // We don't need to strip manifests if we are replacing an existing one
        let (url, remove_manifests) = match pc.remote_manifest() {
            RemoteManifest::NoRemote => (None, false),
            RemoteManifest::SideCar => (None, true),
            RemoteManifest::Remote(url) => (Some(url), true),
            RemoteManifest::EmbedWithRemote(url) => (Some(url), false),
        };

        let io_handler = get_assetio_handler(format).ok_or(Error::UnsupportedType)?;

        // Do not assume the handler supports XMP or removing manifests unless we need it to
        if let Some(url) = url {
            let external_ref_writer = io_handler
                .remote_ref_writer_ref()
                .ok_or(Error::XmpNotSupported)?;

            if remove_manifests {
                let manifest_writer = io_handler
                    .get_writer(format)
                    .ok_or(Error::UnsupportedType)?;

                let mut tmp_stream = io_utils::stream_with_fs_fallback(threshold);
                manifest_writer.remove_cai_store_from_stream(input_stream, &mut tmp_stream)?;

                // add external ref if possible
                tmp_stream.rewind()?;
                external_ref_writer.embed_reference_to_stream(
                    &mut tmp_stream,
                    &mut intermediate_stream,
                    RemoteRefEmbedType::Xmp(url),
                )?;
            } else {
                // add external ref if possible
                external_ref_writer.embed_reference_to_stream(
                    input_stream,
                    &mut intermediate_stream,
                    RemoteRefEmbedType::Xmp(url),
                )?;
            }
        } else if remove_manifests {
            let manifest_writer = io_handler
                .get_writer(format)
                .ok_or(Error::UnsupportedType)?;

            manifest_writer.remove_cai_store_from_stream(input_stream, &mut intermediate_stream)?;
        } else {
            // just clone stream
            input_stream.rewind()?;
            std::io::copy(input_stream, &mut intermediate_stream)?;
        }

        let is_bmff = is_bmff_format(format);

        let mut data;
        let jumbf_size;

        if is_bmff {
            // 2) Get hash ranges if needed, do not generate for update manifests
            if !pc.update_manifest() {
                intermediate_stream.rewind()?;
                let mut bmff_hash = Store::generate_bmff_data_hash_for_stream(
                    &mut intermediate_stream,
                    pc.alg(),
                    settings,
                )?;

                if pc.version() < 2 {
                    bmff_hash.set_bmff_version(2); // backcompat support
                }

                // insert UUID boxes at the correct location if required
                if let Some(merkle_uuid_boxes) = &bmff_hash.merkle_uuid_boxes {
                    let mut temp_stream = io_utils::stream_with_fs_fallback(threshold);

                    insert_data_at(
                        &mut intermediate_stream,
                        &mut temp_stream,
                        bmff_hash.merkle_uuid_boxes_insertion_point,
                        merkle_uuid_boxes,
                    )?;

                    // this is the new intermediate stream with the UUID Merkle boxes inserted
                    temp_stream.rewind()?;
                    intermediate_stream = temp_stream;
                }

                pc.add_assertion(&bmff_hash)?;
            }

            // 3) Generate in memory CAI jumbf block
            // and write preliminary jumbf store to file
            // source and dest the same so save_jumbf_to_file will use the same file since we have already cloned
            data = self.to_jumbf_internal(reserve_size)?;
            jumbf_size = data.len();
            // write the jumbf to the output stream if we are embedding the manifest
            if !remove_manifests {
                intermediate_stream.rewind()?;
                save_jumbf_to_stream(format, &mut intermediate_stream, output_stream, &data)?;
            } else {
                // just copy the asset to the output stream without an embedded manifest (may be stripping one out here)
                intermediate_stream.rewind()?;
                std::io::copy(&mut intermediate_stream, output_stream)?;
            }

            // generate actual hash values
            let pc = self.provenance_claim_mut().ok_or(Error::ClaimEncoding)?; // reborrow to change mutability

            if !pc.update_manifest() {
                let bmff_hashes = pc.bmff_hash_assertions();

                if !bmff_hashes.is_empty() {
                    let mut bmff_hash = BmffHash::from_assertion(bmff_hashes[0].assertion())?;

                    output_stream.rewind()?;
                    bmff_hash.gen_hash_from_stream(output_stream)?;
                    pc.update_bmff_hash(bmff_hash)?;
                }
            }
        } else {
            // we will not do automatic hashing if we detect a box hash present
            let mut needs_hashing = false;
            if pc.hash_assertions().is_empty() {
                // 2) Get hash ranges if needed, do not generate for update manifests
                let mut hash_ranges =
                    object_locations_from_stream(format, &mut intermediate_stream)?;
                let hashes: Vec<DataHash> = if pc.update_manifest() {
                    Vec::new()
                } else {
                    Store::generate_data_hashes_for_stream(
                        &mut intermediate_stream,
                        pc.alg(),
                        &mut hash_ranges,
                        false,
                    )?
                };

                // add the placeholder data hashes to provenance claim so that the required space is reserved
                for mut hash in hashes {
                    // add padding to account for possible cbor expansion of final DataHash
                    let padding: Vec<u8> = vec![0x0; 10];
                    hash.add_padding(padding);

                    pc.add_assertion(&hash)?;
                }
                needs_hashing = true;
            }

            // 3) Generate in memory CAI jumbf block
            data = self.to_jumbf_internal(reserve_size)?;
            jumbf_size = data.len();

            // write the jumbf to the output stream if we are embedding the manifest
            if !remove_manifests {
                intermediate_stream.rewind()?;
                save_jumbf_to_stream(format, &mut intermediate_stream, output_stream, &data)?;
            } else {
                // just copy the asset to the output stream without an embedded manifest (may be stripping one out here)
                intermediate_stream.rewind()?;
                std::io::copy(&mut intermediate_stream, output_stream)?;
            }

            // 4)  determine final object locations and patch the asset hashes with correct offset
            // replace the source with correct asset hashes so that the claim hash will be correct
            if needs_hashing {
                let pc = self.provenance_claim_mut().ok_or(Error::ClaimEncoding)?;

                // get the final hash ranges, but not for update manifests
                output_stream.rewind()?;
                let mut new_hash_ranges = object_locations_from_stream(format, output_stream)?;
                if !pc.update_manifest() {
                    let updated_hashes = Store::generate_data_hashes_for_stream(
                        output_stream,
                        pc.alg(),
                        &mut new_hash_ranges,
                        true,
                    )?;

                    // patch existing claim hash with updated data
                    for hash in updated_hashes {
                        pc.update_data_hash(hash)?;
                    }
                }
            }
        }

        // regenerate the jumbf because the cbor changed
        data = self.to_jumbf_internal(reserve_size)?;
        if jumbf_size != data.len() {
            return Err(Error::JumbfCreationError);
        }

        Ok(data) // return JUMBF data
    }

    fn finish_save_stream(
        &self,
        mut jumbf_bytes: Vec<u8>,
        format: &str,
        input_stream: &mut dyn CAIRead,
        output_stream: &mut dyn CAIReadWrite,
        sig: Vec<u8>,
        sig_placeholder: &[u8],
    ) -> Result<(Vec<u8>, Vec<u8>)> {
        if sig_placeholder.len() != sig.len() {
            return Err(Error::CoseSigboxTooSmall);
        }

        patch_bytes(&mut jumbf_bytes, sig_placeholder, &sig)
            .map_err(|_| Error::JumbfCreationError)?;

        // re-save to file
        let pc = self.provenance_claim().ok_or(Error::ClaimEncoding)?;
        match pc.remote_manifest() {
            RemoteManifest::NoRemote | RemoteManifest::EmbedWithRemote(_) => {
                save_jumbf_to_stream(format, input_stream, output_stream, &jumbf_bytes)?;
            }
            RemoteManifest::SideCar | RemoteManifest::Remote(_) => {
                // just copy the asset to the output stream without an embedded manifest (may be stripping one out here)
                std::io::copy(input_stream, output_stream)?;
            }
        }

        Ok((sig, jumbf_bytes))
    }

    #[cfg(feature = "file_io")]
    fn finish_save(
        &self,
        mut jumbf_bytes: Vec<u8>,
        output_path: &Path,
        sig: Vec<u8>,
        sig_placeholder: &[u8],
    ) -> Result<(Vec<u8>, Vec<u8>)> {
        if sig_placeholder.len() != sig.len() {
            return Err(Error::CoseSigboxTooSmall);
        }

        patch_bytes(&mut jumbf_bytes, sig_placeholder, &sig)
            .map_err(|_| Error::JumbfCreationError)?;

        // re-save to file
        save_jumbf_to_file(&jumbf_bytes, output_path, Some(output_path))?;

        Ok((sig, jumbf_bytes))
    }

    /// Verify Store from an existing asset
    /// asset_path: path to input asset
    /// validation_log: If present all found errors are logged and returned, otherwise first error causes exit and is returned
    #[cfg(feature = "file_io")]
    pub fn verify_from_path(
        &mut self,
        asset_path: &'_ Path,
        validation_log: &mut StatusTracker,
        settings: &Settings,
    ) -> Result<()> {
        Store::verify_store(
            self,
            &mut ClaimAssetData::Path(asset_path),
            validation_log,
            settings,
        )
    }

    // fetch remote manifest if possible
    #[cfg(all(feature = "fetch_remote_manifests", not(target_arch = "wasm32")))]
    fn fetch_remote_manifest(url: &str) -> Result<Vec<u8>> {
        //const MANIFEST_CONTENT_TYPE: &str = "application/x-c2pa-manifest-store"; // todo verify once these are served

        match ureq::get(url).call() {
            Ok(response) => {
                if response.status() == 200 {
                    let body = response.into_body();
                    let len = body
                        .content_length()
                        .and_then(|content_length| content_length.try_into().ok())
                        .unwrap_or(DEFAULT_MANIFEST_RESPONSE_SIZE); // todo figure out good max to accept

                    let mut response_bytes: Vec<u8> = Vec::with_capacity(len);

                    let len64 = u64::try_from(len)
                        .map_err(|_err| Error::BadParam("value out of range".to_string()))?;

                    body.into_reader()
                        .take(len64)
                        .read_to_end(&mut response_bytes)
                        .map_err(|_err| {
                            Error::RemoteManifestFetch("error reading content stream".to_string())
                        })?;

                    Ok(response_bytes)
                } else {
                    Err(Error::RemoteManifestFetch(format!(
                        "fetch failed: code: {}, status: {}",
                        response.status().as_u16(),
                        response.status().as_str()
                    )))
                }
            }
            Err(err) => Err(Error::RemoteManifestFetch(err.to_string())),
        }
    }

    #[cfg(all(feature = "fetch_remote_manifests", target_os = "wasi"))]
    fn fetch_remote_manifest(url: &str) -> Result<Vec<u8>> {
        use url::Url;
        use wasi::http::{
            outgoing_handler,
            types::{Fields, OutgoingRequest, Scheme},
        };

        //const MANIFEST_CONTENT_TYPE: &str = "application/x-c2pa-manifest-store"; // todo verify once these are served
        const DEFAULT_MANIFEST_RESPONSE_SIZE: usize = 10 * 1024 * 1024; // 10 MB
        let parsed_url = Url::parse(url)
            .map_err(|e| Error::RemoteManifestFetch(format!("invalid URL: {}", e)))?;
        let authority = parsed_url.authority();
        let path_with_query = parsed_url[url::Position::AfterPort..].to_string();
        let scheme = match parsed_url.scheme() {
            "http" => Scheme::Http,
            "https" => Scheme::Https,
            _ => {
                return Err(Error::RemoteManifestFetch(
                    "unsupported URL scheme".to_string(),
                ))
            }
        };

        let request = OutgoingRequest::new(Fields::new());
        request.set_path_with_query(Some(&path_with_query)).unwrap();
        request.set_authority(Some(&authority)).unwrap();
        request.set_scheme(Some(&scheme)).unwrap();
        match outgoing_handler::handle(request, None) {
            Ok(resp) => {
                resp.subscribe().block();
                let response = resp
                    .get()
                    .ok_or(Error::RemoteManifestFetch(
                        "HTTP request response missing".to_string(),
                    ))?
                    .map_err(|_| {
                        Error::RemoteManifestFetch(
                            "HTTP request response requested more than once".to_string(),
                        )
                    })?
                    .map_err(|_| Error::RemoteManifestFetch("HTTP request failed".to_string()))?;
                if response.status() == 200 {
                    let content_length: usize = response
                        .headers()
                        .get("Content-Length")
                        .first()
                        .and_then(|val| if val.is_empty() { None } else { Some(val) })
                        .and_then(|val| std::str::from_utf8(val).ok())
                        .and_then(|str_parsed_header| str_parsed_header.parse().ok())
                        .unwrap_or(DEFAULT_MANIFEST_RESPONSE_SIZE);
                    let body = {
                        let mut buf = Vec::with_capacity(content_length);
                        let response_body = response
                            .consume()
                            .expect("failed to get incoming request body");
                        let mut stream = response_body
                            .stream()
                            .expect("failed to get response body stream");
                        stream
                            .read_to_end(&mut buf)
                            .expect("failed to read response body");
                        buf
                    };
                    Ok(body)
                } else {
                    Err(Error::RemoteManifestFetch(format!(
                        "fetch failed: code: {}",
                        response.status(),
                    )))
                }
            }
            Err(e) => Err(Error::RemoteManifestFetch(e.to_string())),
        }
    }

    // fetch remote manifest if possible
    // TODO: Switch to reqwest once it supports WASI https://github.com/seanmonstar/reqwest/issues/2294
    #[cfg(all(feature = "fetch_remote_manifests", target_os = "wasi"))]
    async fn fetch_remote_manifest_async(url: &str) -> Result<Vec<u8>> {
        use wstd::{
            http::{Client, Request},
            io::{empty, AsyncRead},
        };

        let request = Request::get(url)
            .body(empty())
            .map_err(|e| Error::RemoteManifestFetch(format!("failed to build request: {e}")))?;

        let mut response = Client::new()
            .send(request)
            .await
            .map_err(|e| Error::RemoteManifestFetch(format!("request failed: {e}")))?;

        let status = response.status().as_u16();
        if status != 200 {
            return Err(Error::RemoteManifestFetch(format!(
                "fetch failed: code: {}",
                status
            )));
        }

        let content_length = response
            .headers()
            .get("Content-Length")
            .and_then(|val| val.to_str().ok())
            .and_then(|s| s.parse::<usize>().ok())
            .unwrap_or(DEFAULT_MANIFEST_RESPONSE_SIZE);

        let body = response.body_mut();
        let mut body_buf = Vec::with_capacity(content_length);
        body.read_to_end(&mut body_buf).await.map_err(|e| {
            Error::RemoteManifestFetch(format!("failed to read response body: {e}"))
        })?;

        Ok(body_buf)
    }

    #[cfg(all(target_arch = "wasm32", not(target_os = "wasi")))]
    pub async fn fetch_remote_manifest_async(url: &str) -> Result<Vec<u8>> {
        let resp = reqwest::get(url)
            .await
            .map_err(|e| Error::RemoteManifestFetch(format!("{e:?}")))?;

        if !resp.status().is_success() {
            return Err(Error::RemoteManifestFetch(format!(
                "HTTP error: {}",
                resp.status()
            )));
        }

        let bytes = resp
            .bytes()
            .await
            .map_err(|e| Error::RemoteManifestFetch(format!("{e:?}")))?;

        Ok(bytes.to_vec())
    }

    /// Handles remote manifests when fetch_remote_manifests feature is enabled
    fn handle_remote_manifest(ext_ref: &str, settings: &Settings) -> Result<Vec<u8>> {
        #[allow(unused)] // Not used in all configurations.
        let remote_manifest_fetch_enabled = settings.verify.remote_manifest_fetch;

        // verify provenance path is remote url
        if Store::is_valid_remote_url(ext_ref) {
            #[cfg(all(
                feature = "fetch_remote_manifests",
                any(not(target_arch = "wasm32"), target_os = "wasi")
            ))]
            {
                // Everything except browser Wasm if fetch_remote_manifests is enabled.
                if remote_manifest_fetch_enabled {
                    Store::fetch_remote_manifest(ext_ref)
                } else {
                    Err(Error::RemoteManifestUrl(ext_ref.to_owned()))
                }
            }
            #[cfg(all(
                feature = "fetch_remote_manifests",
                target_arch = "wasm32",
                not(target_os = "wasi")
            ))]
            {
                // For wasm-bindgen, we can't use the async function in sync context
                // This will be handled by the async versions of the functions
                Err(Error::RemoteManifestUrl(format!(
                    "Remote manifest cannot be fetched synchronously in Wasm: {ext_ref}"
                )))
            }
            #[cfg(not(feature = "fetch_remote_manifests"))]
            Err(Error::RemoteManifestUrl(ext_ref.to_owned()))
        } else {
            Err(Error::JumbfNotFound)
        }
    }

    /// Handles remote manifests asynchronously when fetch_remote_manifests feature is enabled.
    ///
    /// Required because wasm-bindgen cannot use async functions in a sync context.
    #[cfg(target_arch = "wasm32")]
    async fn handle_remote_manifest_async(ext_ref: &str, settings: &Settings) -> Result<Vec<u8>> {
        #[allow(unused)] // Not used in all configurations.
        let remote_manifest_fetch_enabled = settings.verify.remote_manifest_fetch;

        #[cfg(not(feature = "fetch_remote_manifests"))]
        return Err(Error::RemoteManifestUrl(ext_ref.to_owned()));

        #[cfg(feature = "fetch_remote_manifests")]
        {
            if Store::is_valid_remote_url(ext_ref) {
                if remote_manifest_fetch_enabled {
                    Store::fetch_remote_manifest_async(ext_ref).await
                } else {
                    Err(Error::RemoteManifestUrl(ext_ref.to_owned()))
                }
            } else {
                Err(Error::JumbfNotFound)
            }
        }
    }

    /// load jumbf given a stream
    ///
    /// This handles, embedded and remote manifests
    ///
    /// asset_type -  mime type of the stream
    /// stream - a readable stream of an asset
    ///
    /// Returns a tuple (jumbf_bytes, remote_url), returning a remote_url only
    /// if it was used to fetch the jumbf_bytes.
    #[async_generic]
    pub fn load_jumbf_from_stream(
        asset_type: &str,
        stream: &mut dyn CAIRead,
        settings: &Settings,
    ) -> Result<(Vec<u8>, Option<String>)> {
        match load_jumbf_from_stream(asset_type, stream) {
            Ok(manifest_bytes) => Ok((manifest_bytes, None)),
            Err(Error::JumbfNotFound) => {
                stream.rewind()?;
                if let Some(ext_ref) =
                    crate::utils::xmp_inmemory_utils::XmpInfo::from_source(stream, asset_type)
                        .provenance
                {
                    #[cfg(not(target_arch = "wasm32"))]
                    return Ok((
                        Store::handle_remote_manifest(&ext_ref, settings)?,
                        Some(ext_ref),
                    ));
                    #[cfg(target_arch = "wasm32")]
                    {
                        if _sync {
                            return Ok((
                                Store::handle_remote_manifest(&ext_ref, &settings)?,
                                Some(ext_ref),
                            ));
                        } else {
                            return Ok((
                                Store::handle_remote_manifest_async(&ext_ref, &settings).await?,
                                Some(ext_ref),
                            ));
                        }
                    }
                } else {
                    Err(Error::JumbfNotFound)
                }
            }
            Err(e) => Err(e),
        }
    }

    /// load jumbf given a file path
    ///
    /// This handles, embedded, sidecar and remote manifests
    ///
    /// in_path -  path to source file
    /// validation_log - optional vec to contain addition info about the asset
    #[cfg(feature = "file_io")]
    pub fn load_jumbf_from_path(in_path: &Path, settings: &Settings) -> Result<Vec<u8>> {
        let external_manifest = in_path.with_extension(MANIFEST_STORE_EXT);
        let external_exists = external_manifest.exists();

        match load_jumbf_from_file(in_path) {
            Ok(manifest_bytes) => Ok(manifest_bytes),
            Err(Error::UnsupportedType) => {
                if external_exists {
                    std::fs::read(external_manifest).map_err(Error::IoError)
                } else {
                    Err(Error::UnsupportedType)
                }
            }
            Err(Error::JumbfNotFound) => {
                if external_exists {
                    std::fs::read(external_manifest).map_err(Error::IoError)
                } else {
                    // check for remote manifest
                    let mut asset_reader = std::fs::File::open(in_path)?;
                    let ext = get_file_extension(in_path).ok_or(Error::UnsupportedType)?;
                    if let Some(ext_ref) = crate::utils::xmp_inmemory_utils::XmpInfo::from_source(
                        &mut asset_reader,
                        &ext,
                    )
                    .provenance
                    {
                        Store::handle_remote_manifest(&ext_ref, settings)
                    } else {
                        Err(Error::JumbfNotFound)
                    }
                }
            }
            Err(e) => Err(e),
        }
    }

    /// Returns embedded remote manifest URL if available
    /// asset_type: extensions or mime type of the data
    /// data: byte array containing the asset
    #[allow(unused)] // we don't use this anywhere now, but we should!
    pub fn get_remote_manifest_url(asset_type: &str, data: &[u8]) -> Option<String> {
        let mut buf_reader = Cursor::new(data);

        if let Some(ext_ref) =
            crate::utils::xmp_inmemory_utils::XmpInfo::from_source(&mut buf_reader, asset_type)
                .provenance
        {
            // make sure it parses
            let _u = url::Url::parse(&ext_ref).ok()?;
            Some(ext_ref)
        } else {
            None
        }
    }

    /// check the input url to see if it is a supported remotes URI
    pub fn is_valid_remote_url(url: &str) -> bool {
        match url::Url::parse(url) {
            Ok(u) => u.scheme() == "http" || u.scheme() == "https",
            Err(_) => false,
        }
    }

    /// Load store from a stream
    #[async_generic]
    #[cfg(not(target_arch = "wasm32"))]
    pub fn from_stream(
        format: &str,
        mut stream: impl Read + Seek + Send,
        verify: bool,
        validation_log: &mut StatusTracker,
        settings: &Settings,
    ) -> Result<Self> {
        let (manifest_bytes, remote_url) =
            Store::load_jumbf_from_stream(format, &mut stream, settings).inspect_err(|e| {
                log_item!("asset", "error loading file", "load_from_asset")
                    .failure_no_throw(validation_log, e);
            })?;

        let store = if _sync {
            Self::from_manifest_data_and_stream(
                &manifest_bytes,
                format,
                &mut stream,
                verify,
                validation_log,
                settings,
            )
        } else {
            Self::from_manifest_data_and_stream_async(
                &manifest_bytes,
                format,
                &mut stream,
                verify,
                validation_log,
                settings,
            )
            .await
        };

        let mut store = store?;
        if remote_url.is_none() {
            store.embedded = true;
        } else {
            store.remote_url = remote_url;
        }

        Ok(store)
    }

    /// Load store from a stream
    #[async_generic]
    #[cfg(target_arch = "wasm32")]
    pub fn from_stream(
        format: &str,
        mut stream: impl Read + Seek,
        verify: bool,
        validation_log: &mut StatusTracker,
        settings: &Settings,
    ) -> Result<Self> {
        let (manifest_bytes, remote_url) = if _sync {
            Store::load_jumbf_from_stream(format, &mut stream, settings)
        } else {
            Store::load_jumbf_from_stream_async(format, &mut stream, settings).await
        }
        .inspect_err(|e| {
            log_item!("asset", "error loading file", "load_from_asset")
                .failure_no_throw(validation_log, e);
        })?;

        let store = if _sync {
            Self::from_manifest_data_and_stream(
                &manifest_bytes,
                format,
                &mut stream,
                verify,
                validation_log,
                settings,
            )
        } else {
            Self::from_manifest_data_and_stream_async(
                &manifest_bytes,
                format,
                &mut stream,
                verify,
                validation_log,
                settings,
            )
            .await
        };

        let mut store = store?;
        if remote_url.is_none() {
            store.embedded = true;
        } else {
            store.remote_url = remote_url;
        }

        Ok(store)
    }

    /// Load store from a manifest data and stream
    #[async_generic]
    #[cfg(not(target_arch = "wasm32"))]
    pub fn from_manifest_data_and_stream(
        c2pa_data: &[u8],
        format: &str,
        mut stream: impl Read + Seek + Send,
        verify: bool,
        validation_log: &mut StatusTracker,
        settings: &Settings,
    ) -> Result<Self> {
        stream.rewind()?;

        // First we convert the JUMBF into a usable store.
        let store = Store::from_jumbf_with_settings(c2pa_data, validation_log, settings)
            .inspect_err(|e| {
                log_item!("asset", "error loading file", "load_from_asset")
                    .failure_no_throw(validation_log, e);
            })?;

        if verify {
            stream.rewind()?;
            let mut asset_data = ClaimAssetData::Stream(&mut stream, format);
            if _sync {
                Store::verify_store(&store, &mut asset_data, validation_log, settings)
            } else {
                Store::verify_store_async(&store, &mut asset_data, validation_log, settings).await
            }?;
        }
        Ok(store)
    }

    /// Load store from a manifest data and stream
    #[async_generic]
    #[cfg(target_arch = "wasm32")]
    pub fn from_manifest_data_and_stream(
        c2pa_data: &[u8],
        format: &str,
        mut stream: impl Read + Seek,
        verify: bool,
        validation_log: &mut StatusTracker,
        settings: &Settings,
    ) -> Result<Self> {
        // first we convert the JUMBF into a usable store
        let store = Store::from_jumbf_with_settings(c2pa_data, validation_log, settings)
            .inspect_err(|e| {
                log_item!("asset", "error loading file", "load_from_asset")
                    .failure_no_throw(validation_log, e);
            })?;

        //let verify = get_settings_value::<bool>("verify.verify_after_reading")?; // defaults to true

        if verify {
            let mut asset_data = ClaimAssetData::Stream(&mut stream, format);
            if _sync {
                Store::verify_store(&store, &mut asset_data, validation_log, settings)
            } else {
                Store::verify_store_async(&store, &mut asset_data, validation_log, settings).await
            }?;
        }
        Ok(store)
    }

    /// Load Store from a init and fragments
    /// asset_type: asset extension or mime type
    /// init_segment: reader for the file containing the initialization segments
    /// fragments: list of paths to the fragments to verify
    /// verify: if true will run verification checks when loading, all fragments must verify for Ok status
    /// validation_log: If present all found errors are logged and returned, otherwise first error causes exit and is returned
    #[cfg(feature = "file_io")]
    pub fn load_from_file_and_fragments(
        asset_type: &str,
        init_segment: &mut dyn CAIRead,
        fragments: &Vec<PathBuf>,
        verify: bool,
        validation_log: &mut StatusTracker,
        settings: &Settings,
    ) -> Result<Store> {
        let store = Self::from_stream(
            asset_type,
            &mut *init_segment,
            verify,
            validation_log,
            settings,
        )?;

        // verify the store
        if verify {
            init_segment.rewind()?;
            // verify store and claims
            Store::verify_store(
                &store,
                &mut ClaimAssetData::StreamFragments(init_segment, fragments, asset_type),
                validation_log,
                settings,
            )?;
        }

        Ok(store)
    }

    /// Load Store from a stream and fragment stream
    ///
    /// asset_type: asset extension or mime type
    /// stream: reference to initial segment asset
    /// fragment: reference to fragment asset
    /// validation_log: If present all found errors are logged and returned, otherwise first error causes exit and is returned
    #[async_generic]
    pub fn load_fragment_from_stream(
        format: &str,
        mut stream: impl Read + Seek + Send,
        mut fragment: impl Read + Seek + Send,
        validation_log: &mut StatusTracker,
        settings: &Settings,
    ) -> Result<Store> {
        let manifest_bytes =
            Store::load_jumbf_from_stream(format, &mut stream, &Settings::default())?.0;

        let store = Store::from_jumbf_with_settings(&manifest_bytes, validation_log, settings)?;
        let verify = settings.verify.verify_after_reading;

        if verify {
            let mut fragment = ClaimAssetData::StreamFragment(&mut stream, &mut fragment, format);
            if _sync {
                Store::verify_store(&store, &mut fragment, validation_log, settings)
            } else {
                Store::verify_store_async(&store, &mut fragment, validation_log, settings).await
            }?;
        };
        Ok(store)
    }

    // get the manifest that should be used for hash binding checks
    fn get_hash_binding_manifest(&self, claim: &Claim) -> Option<String> {
        // is this claim valid
        if !claim.update_manifest() && !claim.hash_assertions().is_empty() {
            return Some(claim.label().to_owned());
        }

        // walk the update manifests until you find an acceptable claim
        for i in claim.ingredient_assertions() {
            let ingredient = Ingredient::from_assertion(i.assertion()).ok()?;
            if ingredient.relationship == Relationship::ParentOf {
                if let Some(parent_uri) = ingredient.c2pa_manifest() {
                    let parent_label = manifest_label_from_uri(&parent_uri.url())?;
                    if let Some(parent) = self.get_claim(&parent_label) {
                        // recurse until we find
                        if parent.update_manifest() {
                            self.get_hash_binding_manifest(parent);
                        } else if !parent.hash_assertions().is_empty() {
                            return Some(parent.label().to_owned());
                        }
                    }
                }
            }
        }
        None
    }

    // determine if the only changes are redacted assertions
    fn manifest_differs_by_redaction(
        c1: &Claim,
        c2: &Claim,
        redactions: &[String],
    ) -> Option<Vec<String>> {
        if let Ok(d1) = c1.data() {
            if let Ok(d2) = c2.data() {
                if d1 != d2 {
                    return None;
                }
            } else {
                return None;
            }
        } else {
            return None;
        }

        if c1.signature_val() != c2.signature_val() {
            return None;
        }

        if c1.databoxes() != c2.databoxes() {
            return None;
        }

        // get the assertion store differences
        let c1_set: HashSet<&ClaimAssertion> = c1.claim_assertion_store().iter().collect();
        let c2_set: HashSet<&ClaimAssertion> = c2.claim_assertion_store().iter().collect();

        let differences = c1_set.symmetric_difference(&c2_set).collect::<Vec<_>>();

        // are the assertion differences listed in the redaction list
        let mut redact_matches = 0;
        let mut redactions_to_remove = Vec::new();
        for difference in &differences {
            let difference_uri = to_assertion_uri(c1.label(), &difference.label());

            // was the difference in the redacted list
            if redactions
                .iter()
                .any(|redaction_uri| redaction_uri.as_str() == difference_uri.as_str())
            {
                redact_matches += 1;
                redactions_to_remove.push(difference_uri);
            }
        }

        // if all mismatches are redactions we are good
        if redact_matches == differences.len() {
            return Some(redactions_to_remove);
        }

        None
    }

    // build ingredient lists for the Claim in the specified Store
    // the referenced_ingredients map the ingredient to the claims that reference it
    // the found_redactions are any redactions found
    fn get_claim_referenced_manifests<'a>(
        claim: &'a Claim,
        store: &'a Store,
        svi: &mut StoreValidationInfo<'a>,
        recurse: bool,
        validation_log: &mut StatusTracker,
    ) -> Result<()> {
        // add in current redactions
        if let Some(c_redactions) = claim.redactions() {
            svi.redactions
                .append(&mut c_redactions.clone().into_iter().collect::<Vec<_>>());
        }

        let claim_label = claim.label().to_owned();

        // save the addressible claims for quicker lookup
        svi.manifest_map.insert(claim_label.clone(), claim);

        for i in claim.ingredient_assertions() {
            let ingredient_assertion = Ingredient::from_assertion(i.assertion())?;

            // get correct hashed URI
            let c2pa_manifest = match ingredient_assertion.c2pa_manifest() {
                Some(m) => m, // > v2 ingredient assertion
                None => continue,
            };

            // is this an ingredient
            let ingredient_label = Store::manifest_label_from_path(&c2pa_manifest.url());

            if let Some(ingredient) = store.get_claim(&ingredient_label) {
                // build mapping of ingredients and those claims that reference it
                svi.ingredient_references
                    .entry(ingredient_label)
                    .or_insert(HashSet::from_iter(vec![claim_label.clone()].into_iter()))
                    .insert(claim_label.clone());

                // recurse nested ingredients
                if recurse {
                    Store::get_claim_referenced_manifests(
                        ingredient,
                        store,
                        svi,
                        recurse,
                        validation_log,
                    )?;
                }
            } else {
                log_item!(
                    ingredient_label.clone(),
                    "ingredient missing missing",
                    "get_claim_referenced_manifests"
                )
                .validation_status(validation_status::CLAIM_MISSING)
                .failure(
                    validation_log,
                    Error::ClaimMissing {
                        label: ingredient_label,
                    },
                )?;
            }
        }

        Ok(())
    }

    /// Load Store from memory and add its content as a claim ingredient
    /// claim: claim to add an ingredient
    /// provenance_label: label of the provenance claim used as key into ingredient map
    /// data: jumbf data block
    /// returns new Store with ingredients loaded, claim is modified to include resolved
    /// ingredients conflicts
    pub fn load_ingredient_to_claim(
        claim: &mut Claim,
        data: &[u8],
        redactions: Option<Vec<String>>,
        settings: &Settings,
    ) -> Result<Store> {
        // constants for ingredient conflict reasons
        const CONFLICTING_MANIFEST: usize = 1; // Conflicts with another C2PA Manifest

        let mut to_both = Vec::new();
        let mut to_remove_from_incoming = Vec::new();

        let mut report = StatusTracker::with_error_behavior(ErrorBehavior::StopOnFirstError);
        let i_store = Store::from_jumbf_with_settings(data, &mut report, settings)?;

        let empty_store = Store::default();

        // make sure the claims stores are compatible
        let ingredient_pc = i_store.provenance_claim().ok_or(Error::OtherError(
            "ingredient missing provenace claim".into(),
        ))?;
        if claim.version() < ingredient_pc.version() {
            return Err(Error::OtherError("ingredient version too new".into()));
        }

        // get list of referenced manifests and redactions from ingredient provenance claim
        let mut validation_log = StatusTracker::default();
        let mut svi = StoreValidationInfo::default();
        Store::get_claim_referenced_manifests(
            ingredient_pc,
            &i_store,
            &mut svi,
            true,
            &mut validation_log,
        )?;

        // resolve conflicts
        // for 2.x perform ingredients conflict handling by making new label if needed
        let skip_resolution = settings.verify.skip_ingredient_conflict_resolution;

        if claim.version() > 1 && !skip_resolution {
            // if the hashes match then the values are OK to add so remove form conflict list
            // matching manifests are automatically deduped in a later step
            let potential_conflicts: Vec<_> = i_store
                .claims()
                .iter()
                .filter_map(|i_claim| {
                    for c in claim.claim_ingredients() {
                        if c.label() == i_claim.label() {
                            let i_ingredient_hashes = i_store.get_manifest_box_hashes(i_claim);
                            let current_claim_hashes = empty_store.get_manifest_box_hashes(c);

                            // if they match there is no conflict
                            if !vec_compare(
                                &current_claim_hashes.manifest_box_hash,
                                &i_ingredient_hashes.manifest_box_hash,
                            ) {
                                return Some(c.label().to_owned());
                            }
                        }
                    }

                    None
                })
                .collect();

            if !potential_conflicts.is_empty() {
                // get info about conflicting Claim from current claim
                let mut claim_redactions: Vec<String> = redactions.clone().unwrap_or_default();
                for c in claim.claim_ingredients() {
                    if let Some(r) = c.redactions() {
                        claim_redactions.append(&mut r.clone().into_iter().collect::<Vec<_>>());
                    }
                }

                let combined_redactions = HashSet::<_>::from_iter(
                    vec![claim_redactions.clone(), svi.redactions.clone()]
                        .into_iter()
                        .flatten(),
                )
                .into_iter()
                .collect::<Vec<String>>();

                // do any of the conflicting manifests contain redactions
                for conflict_label in potential_conflicts {
                    // Step 1: was the conflict because of a redaction from the either the current
                    // claim or the incoming store

                    let conflict = i_store
                        .get_claim(&conflict_label)
                        .ok_or(Error::IngredientNotFound)?;

                    // can only resolve conflict if the changes were redaction differences
                    if let Some(curr_claim_ingredient_conflict) = claim
                        .claim_ingredients()
                        .iter()
                        .find(|c| c.label() == conflict_label)
                    {
                        if let Some(mut differences) = Store::manifest_differs_by_redaction(
                            curr_claim_ingredient_conflict,
                            conflict,
                            &combined_redactions,
                        ) {
                            if !claim_redactions.is_empty() && svi.redactions.is_empty() {
                                // if redactions were only in the claim we can skip bringing the ingredient
                                to_remove_from_incoming.push(conflict_label.clone());
                            } else if claim_redactions.is_empty() && !svi.redactions.is_empty() {
                                // if redactions were only from the incoming ingredient replace claim
                                // noting to do here since the incoming claim will just overwrite the current claim
                                continue;
                            } else {
                                to_both.append(&mut differences);
                            }
                        } else {
                            let new_version = match claim
                                .claim_ingredient_store()
                                .iter()
                                .filter_map(|(label, _conflict)| {
                                    match manifest_label_to_parts(label) {
                                        Some(mp) => mp.version,
                                        None => None,
                                    }
                                })
                                .max()
                            {
                                Some(last_conflict_version) => last_conflict_version + 1,
                                None => {
                                    return Err(Error::OtherError(
                                        "ingredient label malformed".into(),
                                    ))
                                }
                            };

                            // make new ingredient label
                            let mut new_mp = manifest_label_to_parts(&conflict_label)
                                .ok_or(Error::OtherError("ingredient label malformed".into()))?;
                            new_mp.version = Some(new_version);
                            new_mp.reason = Some(CONFLICTING_MANIFEST);
                            let new_label = new_mp.to_string();

                            // update ingredient manifest label to new label
                            let mut fixup_claim = i_store
                                .get_claim(conflict.label())
                                .ok_or(Error::IngredientNotFound)?
                                .clone();
                            fixup_claim.set_conflict_label(new_label.clone());

                            // add relabeled manifest to store as new ingredient
                            claim.add_ingredient_data(
                                vec![fixup_claim],
                                None,
                                &svi.ingredient_references,
                            )?;
                        }
                    }
                }
            }
        }

        // make necessary changes to the incoming store
        let mut i_store_mut = Store::from_jumbf_with_settings(data, &mut report, settings)?;
        let mut final_redactions = Vec::new();
        if let Some(mut redactions) = redactions {
            final_redactions.append(&mut redactions);
        }

        // remove the claims from the incoming store as to not overwrite the current claim
        for label in to_remove_from_incoming {
            i_store_mut.remove_claim(&label);
        }

        // if there are redactions in both apply the current redaction to incoming claim
        if !to_both.is_empty() {
            // copy the redactions differences from current to incoming claim
            to_both.retain(|f| !svi.redactions.contains(f));
            final_redactions.append(&mut to_both);
        }

        claim.add_ingredient_data(
            i_store_mut.claims().into_iter().cloned().collect(),
            Some(final_redactions),
            &svi.ingredient_references,
        )?;
        Ok(i_store)
    }

    #[allow(dead_code)]
    /// Fetches ocsp response ders from the specified manifests.
    ///
    /// # Arguments
    /// * `manifest_labels` - Vector of manifest labels to check for ocsp responses
    /// * `validation_log` - Status tracker for logging validation events
    ///
    /// # Returns
    /// A `Result` containing tuples of manifest labels and their associated ocsp response
    #[async_generic()]
    pub fn get_ocsp_response_ders(
        &self,
        manifest_labels: Vec<String>,
        validation_log: &mut StatusTracker,
        settings: &Settings,
    ) -> Result<Vec<(String, Vec<u8>)>> {
        let mut oscp_response_ders = Vec::new();

        for manifest_label in manifest_labels {
            if let Some(claim) = self.claims_map.get(&manifest_label) {
                let sig = claim.signature_val().clone();
                let data = claim.data()?;

                let sign1 = parse_cose_sign1(&sig, &data, validation_log)?;
                let ocsp_response_der = if _sync {
                    fetch_and_check_ocsp_response(
                        &sign1,
                        &data,
                        &self.ctp,
                        None,
                        validation_log,
                        settings,
                    )?
                    .ocsp_der
                } else {
                    fetch_and_check_ocsp_response_async(
                        &sign1,
                        &data,
                        &self.ctp,
                        None,
                        validation_log,
                        settings,
                    )
                    .await?
                    .ocsp_der
                };

                if !ocsp_response_der.is_empty() {
                    oscp_response_ders.push((manifest_label, ocsp_response_der));
                }
            }
        }

        Ok(oscp_response_ders)
    }
}

impl std::fmt::Display for Store {
    fn fmt(&self, f: &mut std::fmt::Formatter<'_>) -> std::fmt::Result {
        let report = &ManifestStoreReport::from_store(self).unwrap_or_default();
        f.write_str(&format!("{}", &report))
    }
}

/// `InvalidClaimError` provides additional detail on error cases for [`Store::from_jumbf`].
#[derive(Debug, thiserror::Error)]
pub enum InvalidClaimError {
    /// The "c2pa" block was not found in the asset.
    #[error("\"c2pa\" block not found")]
    C2paBlockNotFound,

    #[error("\"c2pa\" multiple claim boxes found in manifest")]
    C2paMultipleClaimBoxes,

    /// The claim superbox was not found.
    #[error("claim superbox not found")]
    ClaimSuperboxNotFound,

    /// The claim description box was not found.
    #[error("claim description box not found")]
    ClaimDescriptionBoxNotFound,

    /// More than one claim description box was found.
    #[error("more than one claim description box was found for {label}")]
    DuplicateClaimBox { label: String },

    /// The expected data not found in claim box.
    #[error("claim cbor box not valid")]
    ClaimBoxData,

    /// The claim has a version that is newer than supported by this crate.
    #[error("claim version is too new, not supported")]
    ClaimVersionTooNew,

    /// The claim has a version does not match JUMBF box label.
    #[error("claim version does not match JUMBF box label")]
    ClaimBoxVersion,

    /// The claim description box could not be parsed.
    #[error("claim description box was invalid")]
    ClaimDescriptionBoxInvalid,

    /// The claim signature box was not found.
    #[error("claim signature box was not found")]
    ClaimSignatureBoxNotFound,

    /// The claim signature description box was not found.
    #[error("claim signature description box was not found")]
    ClaimSignatureDescriptionBoxNotFound,

    /// The claim signature description box was invalid.
    #[error("claim signature description box was invalid")]
    ClaimSignatureDescriptionBoxInvalid,

    /// The assertion store superbox was not found.
    #[error("assertion store superbox not found")]
    AssertionStoreSuperboxNotFound,

    /// The verifiable credentials store could not be read.
    #[error("the verifiable credentials store could not be read")]
    VerifiableCredentialStoreInvalid,

    /// The feature is not supported by version
    #[error("the manifest contained a feature not support by version")]
    UnsupportedFeature(String),

    /// The assertion store does not contain the expected number of assertions.
    #[error(
        "unexpected number of assertions in assertion store (expected {expected}, found {found})"
    )]
    AssertionCountMismatch { expected: usize, found: usize },
}

#[cfg(test)]
pub mod tests {
    #![allow(clippy::expect_used)]
    #![allow(clippy::panic)]
    #![allow(clippy::unwrap_used)]

    use std::io::Seek;
    #[cfg(feature = "file_io")]
    use std::{fs, io::Write};

    use c2pa_macros::c2pa_test_async;
    #[cfg(feature = "file_io")]
    use memchr::memmem;
    use serde::Serialize;
    #[cfg(feature = "file_io")]
    use sha2::Sha256;
    #[cfg(all(target_arch = "wasm32", not(target_os = "wasi")))]
    use wasm_bindgen_test::wasm_bindgen_test;

    use super::*;
    #[cfg(feature = "file_io")]
    use crate::{
        assertion::AssertionJson,
        assertions::{labels::BOX_HASH, BoxHash},
        hashed_uri::HashedUri,
        jumbf_io::get_assetio_handler_from_path,
        utils::{
            hash_utils::Hasher,
            io_utils::tempdirectory,
            test::write_jpeg_placeholder_file,
            test::{temp_dir_path, TEST_USER_ASSERTION},
            test_signer::test_cawg_signer,
        },
    };
    use crate::{
        assertions::{Action, Actions, Uuid},
        claim::AssertionStoreJsonFormat,
        crypto::raw_signature::SigningAlg,
        settings::Settings,
        status_tracker::{LogItem, StatusTracker},
        utils::{
            patch::patch_bytes,
            test::{create_test_claim, create_test_streams, fixture_path},
            test_signer::{async_test_signer, test_signer},
        },
        ClaimGeneratorInfo, DigitalSourceType,
    };

    fn create_editing_claim(claim: &mut Claim) -> Result<&mut Claim> {
        let uuid_str = "deadbeefdeadbeefdeadbeefdeadbeef";

        // add a binary thumbnail assertion  ('deadbeefadbeadbe')
        let some_binary_data: Vec<u8> = vec![
            0x0d, 0x0e, 0x0a, 0x0d, 0x0b, 0x0e, 0x0e, 0x0f, 0x0a, 0x0d, 0x0b, 0x0e, 0x0a, 0x0d,
            0x0b, 0x0e,
        ];

        let actions = Actions::new().add_action(Action::new("c2pa.created"));

        claim.add_assertion(&actions)?;

        let uuid_assertion = Uuid::new("test uuid", uuid_str.to_string(), some_binary_data);

        claim.add_assertion(&uuid_assertion)?;

        Ok(claim)
    }

    fn create_capture_claim(claim: &mut Claim) -> Result<&mut Claim> {
        let actions = Actions::new()
            .add_action(Action::new("c2pa.created").set_source_type(DigitalSourceType::Empty));

        claim.add_assertion(&actions)?;

        Ok(claim)
    }

    #[test]
    fn test_jumbf_generation() {
        let settings = Settings::default();

        let (format, mut input_stream, mut output_stream) =
            create_test_streams("earth_apollo17.jpg");

        // Create claims store.
        let mut store = Store::with_settings(&Settings::default());

        // ClaimGeneratorInfo is mandatory in Claim V2
        let cgi = ClaimGeneratorInfo::new("claim_v1_unit_test");

        // Create a 3rd party claim
        let mut claim_capture = Claim::new("capture", Some("claim_capture"), 1);
        create_capture_claim(&mut claim_capture).unwrap();
        claim_capture.add_claim_generator_info(cgi.clone());

        let signer = test_signer(SigningAlg::Ps256);

        store.commit_claim(claim_capture).unwrap();
        store
            .save_to_stream(
                format,
                &mut input_stream,
                &mut output_stream,
                signer.as_ref(),
                &settings,
            )
            .unwrap();

        let mut report = StatusTracker::default();

        // read from new stream
        output_stream.rewind().unwrap();
        let new_store = Store::from_stream(
            format,
            &mut output_stream,
            true,
            &mut report,
            &Settings::default(),
        )
        .unwrap();

        // should not have any
        assert!(!report.has_any_error());

        // dump store and compare to original
        for claim in new_store.claims() {
            let _restored_json = claim
                .to_json(AssertionStoreJsonFormat::OrderedList, false)
                .unwrap();
            let _orig_json = store
                .get_claim(claim.label())
                .unwrap()
                .to_json(AssertionStoreJsonFormat::OrderedList, false)
                .unwrap();

            println!(
                "Claim: {} \n{}",
                claim.label(),
                claim
                    .to_json(AssertionStoreJsonFormat::OrderedListNoBinary, true)
                    .expect("could not restore from json")
            );

            for hashed_uri in claim.assertions() {
                let (label, instance) = Claim::assertion_label_from_link(&hashed_uri.url());
                claim.get_claim_assertion(&label, instance).unwrap();
            }
        }
    }

    #[test]
    fn test_claim_v2_generation() {
        let settings = Settings::default();

        let (format, mut input_stream, mut output_stream) =
            create_test_streams("earth_apollo17.jpg");

        // Create claims store.
        let mut store = Store::with_settings(&Settings::default());

        // ClaimGeneratorInfo is mandatory in Claim V2
        let cgi = ClaimGeneratorInfo::new("claim_v2_unit_test");

        // Create a 3rd party claim
        let mut claim_capture = Claim::new("capture", Some("claim_capture"), 2);
        create_capture_claim(&mut claim_capture).unwrap();
        claim_capture.add_claim_generator_info(cgi.clone());

        let signer = test_signer(SigningAlg::Ps256);

        store.commit_claim(claim_capture).unwrap();
        store
            .save_to_stream(
                format,
                &mut input_stream,
                &mut output_stream,
                signer.as_ref(),
                &settings,
            )
            .unwrap();

        let mut report = StatusTracker::default();

        // read from new stream
        output_stream.rewind().unwrap();
        let new_store = Store::from_stream(
            format,
            &mut output_stream,
            true,
            &mut report,
            &Settings::default(),
        )
        .unwrap();

        // should not have any
        assert!(!report.has_any_error());

        // dump store and compare to original
        for claim in new_store.claims() {
            let _restored_json = claim
                .to_json(AssertionStoreJsonFormat::OrderedList, false)
                .unwrap();
            let _orig_json = store
                .get_claim(claim.label())
                .unwrap()
                .to_json(AssertionStoreJsonFormat::OrderedList, false)
                .unwrap();

            println!(
                "Claim: {} \n{}",
                claim.label(),
                claim
                    .to_json(AssertionStoreJsonFormat::OrderedListNoBinary, true)
                    .expect("could not restore from json")
            );

            for hashed_uri in claim.assertions() {
                let (label, instance) = Claim::assertion_label_from_link(&hashed_uri.url());
                claim.get_claim_assertion(&label, instance).unwrap();
            }
        }
    }

    #[test]
    fn test_bad_claim_v2_generation() {
        let mut settings = Settings::default();
        settings.verify.verify_after_sign = false;

        let (format, mut input_stream, mut output_stream) =
            create_test_streams("earth_apollo17.jpg");

        // Create claims store.
        let mut store = Store::with_settings(&Settings::default());

        // ClaimGeneratorInfo is mandatory in Claim V2
        let cgi = ClaimGeneratorInfo::new("claim_v2_unit_test");

        // Create a 3rd party claim
        let mut claim_capture = Claim::new("capture", Some("claim_capture"), 2);
        create_capture_claim(&mut claim_capture).unwrap();
        claim_capture.add_claim_generator_info(cgi.clone());

        // add second action to claim which is not allowed
        let action = Actions::new().add_action(Action::new("c2pa.opened"));
        claim_capture.add_assertion(&action).unwrap();

        let signer = test_signer(SigningAlg::Ps256);

        store.commit_claim(claim_capture).unwrap();
        store
            .save_to_stream(
                format,
                &mut input_stream,
                &mut output_stream,
                signer.as_ref(),
                &settings,
            )
            .unwrap();

        let mut report = StatusTracker::default();

        // read from new stream
        output_stream.rewind().unwrap();
        let _new_store = Store::from_stream(
            format,
            &mut output_stream,
            true,
            &mut report,
            &Settings::default(),
        );

        // should have action errors
        assert!(report.has_any_error());
        assert!(report.has_error(Error::ValidationRule(
            "only first action can be created or opened".to_string()
        )));
    }

    #[test]
    #[cfg(feature = "file_io")]
    #[ignore = "we need to make this work again"]
    fn test_unknown_asset_type_generation() {
        let settings = Settings::default();

        // test adding to actual image
        let (_format, mut input_stream, mut output_stream) =
            create_test_streams("unsupported_type.txt");
        let format = "text/plain";
        // Create claims store.
        let mut store = Store::with_settings(&Settings::default());

        // Create a new claim.
        let claim1 = create_test_claim().unwrap();

        // Create a new claim.
        let mut claim2 = Claim::new("Photoshop", Some("Adobe"), 1);
        create_editing_claim(&mut claim2).unwrap();

        // Create a 3rd party claim
        let mut claim_capture = Claim::new("capture", Some("claim_capture"), 1);
        create_capture_claim(&mut claim_capture).unwrap();

        // Do we generate JUMBF?
        let signer = test_signer(SigningAlg::Ps256);

        // Move the claim to claims list. Note this is not real, the claims would have to be signed in between commits
        store.commit_claim(claim1).unwrap();
        store
            .save_to_stream(
                format,
                &mut input_stream,
                &mut output_stream,
                signer.as_ref(),
                &settings,
            )
            .unwrap();

        // read from new stream
        output_stream.rewind().unwrap();
        let new_store = Store::from_stream(
            format,
            &mut output_stream,
            true,
            &mut StatusTracker::with_error_behavior(ErrorBehavior::StopOnFirstError),
            &Settings::default(),
        )
        .unwrap();

        // can  we get by the ingredient data back

        // dump store and compare to original
        for claim in new_store.claims() {
            let _restored_json = claim
                .to_json(AssertionStoreJsonFormat::OrderedList, false)
                .unwrap();
            let _orig_json = store
                .get_claim(claim.label())
                .unwrap()
                .to_json(AssertionStoreJsonFormat::OrderedList, false)
                .unwrap();

            println!(
                "Claim: {} \n{}",
                claim.label(),
                claim
                    .to_json(AssertionStoreJsonFormat::OrderedListNoBinary, true)
                    .expect("could not restore from json")
            );

            for hashed_uri in claim.assertions() {
                let (label, instance) = Claim::assertion_label_from_link(&hashed_uri.url());
                claim.get_claim_assertion(&label, instance).unwrap();
            }
        }
    }

    #[test]
    #[cfg(feature = "file_io")]
    fn test_detects_unverifiable_signature() {
        let settings = Settings::default();

        struct BadSigner {}

        impl Signer for BadSigner {
            fn sign(&self, _data: &[u8]) -> Result<Vec<u8>> {
                Ok(b"not a valid signature".to_vec())
            }

            fn alg(&self) -> SigningAlg {
                SigningAlg::Ps256
            }

            fn certs(&self) -> Result<Vec<Vec<u8>>> {
                Ok(Vec::new())
            }

            fn reserve_size(&self) -> usize {
                42
            }
        }

        // test adding to actual image
        let (format, mut input_stream, mut output_stream) =
            create_test_streams("earth_apollo17.jpg");

        let mut store = Store::with_settings(&Settings::default());

        let claim = create_test_claim().unwrap();

        let signer = BadSigner {};

        // JUMBF generation should fail because this signature won't validate.
        store.commit_claim(claim).unwrap();

        // TO DO: This generates a log spew when running this test.
        // I don't have time to fix this right now.
        // [(date) ERROR c2pa::store] Signature that was just generated does not validate: CoseCbor

        store
            .save_to_stream(
                format,
                &mut input_stream,
                &mut output_stream,
                &signer,
                &settings,
            )
            .unwrap_err();
    }

    #[test]
    #[cfg(feature = "file_io")]
    fn test_sign_with_expired_cert() {
        use crate::{create_signer, crypto::raw_signature::SigningAlg};

        let settings = Settings::default();

        // test adding to actual image
        let (format, mut input_stream, mut output_stream) =
            create_test_streams("earth_apollo17.jpg");

        let mut store = Store::with_settings(&Settings::default());

        let claim = create_test_claim().unwrap();

        let signcert_path = fixture_path("rsa-pss256_key-expired.pub");
        let pkey_path = fixture_path("rsa-pss256-expired.pem");
        let signer =
            create_signer::from_files(signcert_path, pkey_path, SigningAlg::Ps256, None).unwrap();

        store.commit_claim(claim).unwrap();

        let r = store.save_to_stream(
            format,
            &mut input_stream,
            &mut output_stream,
            &signer,
            &settings,
        );
        assert!(r.is_err());
        assert_eq!(
            r.err().unwrap().to_string(),
            "the certificate was not valid at time of signing"
        );
    }

    #[test]
    #[cfg(feature = "file_io")]
    fn test_jumbf_replacement_generation() {
        // Create claims store.
        let mut store = Store::with_settings(&Settings::default());

        // Create a new claim.
        let claim1 = create_test_claim().unwrap();
        store.commit_claim(claim1).unwrap();

        // do we generate JUMBF
        let jumbf_bytes = store.to_jumbf_internal(512).unwrap();
        assert!(!jumbf_bytes.is_empty());

        // test adding to actual image
        let ap = fixture_path("prerelease.jpg");
        let temp_dir = tempdirectory().expect("temp dir");
        let op = temp_dir_path(&temp_dir, "replacement_test.jpg");

        // grab jumbf from original
        let original_jumbf = load_jumbf_from_file(&ap).unwrap();

        // replace with new jumbf
        save_jumbf_to_file(&jumbf_bytes, &ap, Some(&op)).unwrap();

        let saved_jumbf = load_jumbf_from_file(&op).unwrap();

        // saved data should be the new data
        assert_eq!(&jumbf_bytes, &saved_jumbf);

        // original data should not be in file anymore check for first 1k
        let buf = fs::read(&op).unwrap();
        assert_eq!(memmem::find(&buf, &original_jumbf[0..1024]), None);
    }

    #[c2pa_test_async]
    //#[ignore] // this is not generating the expected error. Needs investigation.
    async fn test_jumbf_generation_async() -> Result<()> {
        let settings = Settings::default();

        // Verify after sign is causing UnreferencedManifest errors here, since the manifests don't reference each other.
        //no_verify_after_sign();

        let signer = async_test_signer(SigningAlg::Ps256);

        let (format, mut input_stream, mut output_stream) =
            create_test_streams("earth_apollo17.jpg");

        // Create claims store.
        let mut store = Store::with_settings(&Settings::default());

        // Create a new claim.
        let claim1 = crate::utils::test::create_test_claim()?;

        // Create a new claim.
        let mut claim2 = Claim::new("Photoshop", Some("Adobe"), 1);
        create_editing_claim(&mut claim2)?;

        // Create a 3rd party claim
        let mut claim_capture = Claim::new("capture", Some("claim_capture"), 1);
        create_capture_claim(&mut claim_capture)?;

        // Test generate JUMBF
        // Get labels for label test
        let claim1_label = claim1.label().to_string();
        let capture = claim_capture.label().to_string();
        let claim2_label = claim2.label().to_string();

        store.commit_claim(claim1)?;
        store
            .save_to_stream_async(
                format,
                &mut input_stream,
                &mut output_stream,
                &signer,
                &settings,
            )
            .await?;
        store.commit_claim(claim_capture)?;
        let mut temp_stream = Cursor::new(Vec::new());
        output_stream.rewind()?;
        store
            .save_to_stream_async(
                format,
                &mut output_stream,
                &mut temp_stream,
                &signer,
                &settings,
            )
            .await?;
        store.commit_claim(claim2)?;
        temp_stream.rewind()?;
        output_stream.rewind()?;
        store
            .save_to_stream_async(
                format,
                &mut temp_stream,
                &mut output_stream,
                &signer,
                &settings,
            )
            .await
            .unwrap();

        // test finding claims by label
        let c1 = store.get_claim(&claim1_label);
        let c2 = store.get_claim(&capture);
        let c3 = store.get_claim(&claim2_label);
        assert_eq!(&claim1_label, c1.unwrap().label());
        assert_eq!(&capture, c2.unwrap().label());
        assert_eq!(claim2_label, c3.unwrap().label());

        // Do we generate JUMBF
        let jumbf_bytes = store.to_jumbf_internal(signer.reserve_size())?;
        assert!(!jumbf_bytes.is_empty());

        // write to new file
        println!("Provenance: {}\n", store.provenance_path().unwrap());

        // make sure we can read from new file
        let mut report = StatusTracker::default();

        output_stream.rewind()?;
        let _new_store = Store::from_stream_async(
            format,
            &mut output_stream,
            true,
            &mut report,
            &Settings::default(),
        )
        .await?;

        assert!(!report.has_any_error());
        Ok(())
    }

    #[test]
    fn test_png_jumbf_generation() {
        let mut settings = Settings::default();
        settings.verify.verify_after_sign = false;

        // test adding to actual image
        let (format, mut input_stream, mut output_stream) = create_test_streams("libpng-test.png");

        // Create claims store.
        let mut store = Store::with_settings(&Settings::default());

        // Create a new claim.
        let claim1 = create_test_claim().unwrap();

        // Create a new claim.
        let mut claim2 = Claim::new("Photoshop", Some("Adobe"), 1);
        create_editing_claim(&mut claim2).unwrap();

        // Create a 3rd party claim
        let mut claim_capture = Claim::new("capture", Some("claim_capture"), 1);
        create_capture_claim(&mut claim_capture).unwrap();

        // Do we generate JUMBF?
        let signer = test_signer(SigningAlg::Ps256);

        // Move the claim to claims list. Note this is not real, the claims would have to be signed in between commits
        store.commit_claim(claim1).unwrap();
        store
            .save_to_stream(
                format,
                &mut input_stream,
                &mut output_stream,
                &signer,
                &settings,
            )
            .unwrap();

        store.commit_claim(claim_capture).unwrap();
        output_stream.rewind().unwrap();
        let mut temp_stream = Cursor::new(Vec::new());
        store
            .save_to_stream(
                format,
                &mut output_stream,
                &mut temp_stream,
                &signer,
                &settings,
            )
            .unwrap();

        store.commit_claim(claim2).unwrap();
        temp_stream.rewind().unwrap();
        output_stream.rewind().unwrap();
        store
            .save_to_stream(
                format,
                &mut temp_stream,
                &mut output_stream,
                signer.as_ref(),
                &settings,
            )
            .unwrap();

        // write to new file
        println!("Provenance: {}\n", store.provenance_path().unwrap());

        let mut report = StatusTracker::default();

        // read from new stream
        output_stream.rewind().unwrap();
        let new_store = Store::from_stream(
            format,
            &mut output_stream,
            true,
            &mut report,
            &Settings::default(),
        )
        .unwrap();

        // can  we get by the ingredient data back
        let _some_binary_data: Vec<u8> = vec![
            0x0d, 0x0e, 0x0a, 0x0d, 0x0b, 0x0e, 0x0e, 0x0f, 0x0a, 0x0d, 0x0b, 0x0e, 0x0a, 0x0d,
            0x0b, 0x0e,
        ];

        // dump store and compare to original
        for claim in new_store.claims() {
            let _restored_json = claim
                .to_json(AssertionStoreJsonFormat::OrderedList, false)
                .unwrap();
            let _orig_json = store
                .get_claim(claim.label())
                .unwrap()
                .to_json(AssertionStoreJsonFormat::OrderedList, false)
                .unwrap();

            // println!(
            //     "Claim: {} \n{}",
            //     claim.label(),
            //     claim
            //         .to_json(AssertionStoreJsonFormat::OrderedListNoBinary, true)
            //         .expect("could not restore from json")
            // );

            for hashed_uri in claim.assertions() {
                let (label, instance) = Claim::assertion_label_from_link(&hashed_uri.url());
                claim
                    .get_claim_assertion(&label, instance)
                    .expect("Should find assertion");
            }
        }
    }

    #[test]
    #[cfg(feature = "file_io")]
    fn test_get_data_boxes() {
        // Create a new claim.
        use crate::jumbf::labels::to_relative_uri;
        let claim1 = create_test_claim().unwrap();

        for (uri, db) in claim1.databoxes() {
            // test full path
            assert!(claim1.get_databox(uri).is_some());

            // test with relative path
            let rel_path = to_relative_uri(&uri.url());
            let rel_hr = HashedUri::new(rel_path, uri.alg(), &uri.hash());
            assert!(claim1.get_databox(&rel_hr).is_some());

            // test values
            assert_eq!(db, claim1.get_databox(uri).unwrap());
        }
    }

    /*  reenable this test once we place for large test files
        #[test]
        #[cfg(feature = "file_io")]
        fn test_arw_jumbf_generation() {
            let ap = fixture_path("sample1.arw");
            let temp_dir = tempdirectory().expect("temp dir");
            let op = temp_dir_path(&temp_dir, "ssample1.arw");

            // Create claims store.
            let mut store = Store::new();

            // Create a new claim.
            let claim1 = create_test_claim().unwrap();

            // Create a new claim.
            let mut claim2 = Claim::new("Photoshop", Some("Adobe"), 1);
            create_editing_claim(&mut claim2).unwrap();

            // Create a 3rd party claim
            let mut claim_capture = Claim::new("capture", Some("claim_capture"), 1);
            create_capture_claim(&mut claim_capture).unwrap();

            // Do we generate JUMBF?
            let signer = test_signer(SigningAlg::Ps256);

            // Move the claim to claims list. Note this is not real, the claims would have to be signed in between commmits
            store.commit_claim(claim1).unwrap();
            store.save_to_asset(&ap, signer.as_ref(), &op).unwrap();
            store.commit_claim(claim_capture).unwrap();
            store.save_to_asset(&op, signer.as_ref(), &op).unwrap();
            store.commit_claim(claim2).unwrap();
            store.save_to_asset(&op, signer.as_ref(), &op).unwrap();

            // write to new file
            println!("Provenance: {}\n", store.provenance_path().unwrap());

            let mut report = StatusTracker::default();

            // read from new file
            let new_store = Store::load_from_asset(&op, true, &mut report).unwrap();

            // can  we get by the ingredient data back
            let _some_binary_data: Vec<u8> = vec![
                0x0d, 0x0e, 0x0a, 0x0d, 0x0b, 0x0e, 0x0e, 0x0f, 0x0a, 0x0d, 0x0b, 0x0e, 0x0a, 0x0d,
                0x0b, 0x0e,
            ];

            // dump store and compare to original
            for claim in new_store.claims() {
                let _restored_json = claim
                    .to_json(AssertionStoreJsonFormat::OrderedList, false)
                    .unwrap();
                let _orig_json = store
                    .get_claim(claim.label())
                    .unwrap()
                    .to_json(AssertionStoreJsonFormat::OrderedList, false)
                    .unwrap();

                println!(
                    "Claim: {} \n{}",
                    claim.label(),
                    claim
                        .to_json(AssertionStoreJsonFormat::OrderedListNoBinary, true)
                        .expect("could not restore from json")
                );

                for hashed_uri in claim.assertions() {
                    let (label, instance) = Claim::assertion_label_from_link(&hashed_uri.url());
                    claim
                        .get_claim_assertion(&label, instance)
                        .expect("Should find assertion");
                }
            }
        }
        #[test]
        #[cfg(feature = "file_io")]
        fn test_nef_jumbf_generation() {
            let ap = fixture_path("sample1.nef");
            let temp_dir = tempdirectory().expect("temp dir");
            let op = temp_dir_path(&temp_dir, "ssample1.nef");

            // Create claims store.
            let mut store = Store::new();

            // Create a new claim.
            let claim1 = create_test_claim().unwrap();

            // Create a new claim.
            let mut claim2 = Claim::new("Photoshop", Some("Adobe"), 1);
            create_editing_claim(&mut claim2).unwrap();

            // Create a 3rd party claim
            let mut claim_capture = Claim::new("capture", Some("claim_capture"), 1);
            create_capture_claim(&mut claim_capture).unwrap();

            // Do we generate JUMBF?
            let signer = test_signer(SigningAlg::Ps256);

            // Move the claim to claims list. Note this is not real, the claims would have to be signed in between commmits
            store.commit_claim(claim1).unwrap();
            store.save_to_asset(&ap, signer.as_ref(), &op).unwrap();
            store.commit_claim(claim_capture).unwrap();
            store.save_to_asset(&op, signer.as_ref(), &op).unwrap();
            store.commit_claim(claim2).unwrap();
            store.save_to_asset(&op, signer.as_ref(), &op).unwrap();

            // write to new file
            println!("Provenance: {}\n", store.provenance_path().unwrap());

            let mut report = StatusTracker::default();

            // read from new file
            let new_store = Store::load_from_asset(&op, true, &mut report).unwrap();

            // can  we get by the ingredient data back
            let _some_binary_data: Vec<u8> = vec![
                0x0d, 0x0e, 0x0a, 0x0d, 0x0b, 0x0e, 0x0e, 0x0f, 0x0a, 0x0d, 0x0b, 0x0e, 0x0a, 0x0d,
                0x0b, 0x0e,
            ];

            // dump store and compare to original
            for claim in new_store.claims() {
                let _restored_json = claim
                    .to_json(AssertionStoreJsonFormat::OrderedList, false)
                    .unwrap();
                let _orig_json = store
                    .get_claim(claim.label())
                    .unwrap()
                    .to_json(AssertionStoreJsonFormat::OrderedList, false)
                    .unwrap();

                println!(
                    "Claim: {} \n{}",
                    claim.label(),
                    claim
                        .to_json(AssertionStoreJsonFormat::OrderedListNoBinary, true)
                        .expect("could not restore from json")
                );

                for hashed_uri in claim.assertions() {
                    let (label, instance) = Claim::assertion_label_from_link(&hashed_uri.url());
                    claim
                        .get_claim_assertion(&label, instance)
                        .expect("Should find assertion");
                }
            }
        }
    */
    #[test]
    fn test_wav_jumbf_generation() {
        let settings = Settings::default();

        let (format, mut input_stream, mut output_stream) = create_test_streams("sample1.wav");

        // Create claims store.
        let mut store = Store::with_settings(&Settings::default());

        // Create a new claim.
        let claim1 = create_test_claim().unwrap();

        // Create a new claim.
        let mut claim2 = Claim::new("Photoshop", Some("Adobe"), 1);
        create_editing_claim(&mut claim2).unwrap();

        // Create a 3rd party claim
        let mut claim_capture = Claim::new("capture", Some("claim_capture"), 1);
        create_capture_claim(&mut claim_capture).unwrap();

        // Do we generate JUMBF?
        let signer = test_signer(SigningAlg::Ps256);

        // Move the claim to claims list. Note this is not real, the claims would have to be signed in between commits
        store.commit_claim(claim1).unwrap();
        store
            .save_to_stream(
                format,
                &mut input_stream,
                &mut output_stream,
                signer.as_ref(),
                &settings,
            )
            .unwrap();
        store.commit_claim(claim_capture).unwrap();
        output_stream.rewind().unwrap();
        let mut temp_stream = Cursor::new(Vec::new());
        store
            .save_to_stream(
                format,
                &mut output_stream,
                &mut temp_stream,
                signer.as_ref(),
                &settings,
            )
            .unwrap();
        store.commit_claim(claim2).unwrap();
        output_stream.rewind().unwrap();
        store
            .save_to_stream(
                format,
                &mut temp_stream,
                &mut output_stream,
                signer.as_ref(),
                &settings,
            )
            .unwrap();

        // write to new file
        println!("Provenance: {}\n", store.provenance_path().unwrap());

        let mut report = StatusTracker::default();

        // can  we get by the ingredient data back
        let _some_binary_data: Vec<u8> = vec![
            0x0d, 0x0e, 0x0a, 0x0d, 0x0b, 0x0e, 0x0e, 0x0f, 0x0a, 0x0d, 0x0b, 0x0e, 0x0a, 0x0d,
            0x0b, 0x0e,
        ];

        // read from new stream
        output_stream.rewind().unwrap();
        let new_store =
            Store::from_stream(format, &mut output_stream, true, &mut report, &settings).unwrap();

        // dump store and compare to original
        for claim in new_store.claims() {
            let _restored_json = claim
                .to_json(AssertionStoreJsonFormat::OrderedList, false)
                .unwrap();
            let _orig_json = store
                .get_claim(claim.label())
                .unwrap()
                .to_json(AssertionStoreJsonFormat::OrderedList, false)
                .unwrap();

            println!(
                "Claim: {} \n{}",
                claim.label(),
                claim
                    .to_json(AssertionStoreJsonFormat::OrderedListNoBinary, true)
                    .expect("could not restore from json")
            );

            for hashed_uri in claim.assertions() {
                let (label, instance) = Claim::assertion_label_from_link(&hashed_uri.url());
                claim
                    .get_claim_assertion(&label, instance)
                    .expect("Should find assertion");
            }
        }
    }

    #[test]
    fn test_avi_jumbf_generation() {
        let settings = Settings::default();

        let (format, mut input_stream, mut output_stream) = create_test_streams("test.avi");

        // Create claims store.
        let mut store = Store::with_settings(&Settings::default());

        // Create a new claim.
        let claim1 = create_test_claim().unwrap();

        // Create a new claim.
        let mut claim2 = Claim::new("Photoshop", Some("Adobe"), 1);
        create_editing_claim(&mut claim2).unwrap();

        // Create a 3rd party claim
        let mut claim_capture = Claim::new("capture", Some("claim_capture"), 1);
        create_capture_claim(&mut claim_capture).unwrap();

        // Do we generate JUMBF?
        let signer = test_signer(SigningAlg::Ps256);

        // Move the claim to claims list. Note this is not real, the claims would have to be signed in between commits
        store.commit_claim(claim1).unwrap();
        store
            .save_to_stream(
                format,
                &mut input_stream,
                &mut output_stream,
                &signer,
                &settings,
            )
            .unwrap();
        store.commit_claim(claim_capture).unwrap();
        output_stream.rewind().unwrap();
        let mut temp_stream = Cursor::new(Vec::new());
        store
            .save_to_stream(
                format,
                &mut output_stream,
                &mut temp_stream,
                &signer,
                &settings,
            )
            .unwrap();
        store.commit_claim(claim2).unwrap();
        temp_stream.rewind().unwrap();
        output_stream.rewind().unwrap();
        store
            .save_to_stream(
                format,
                &mut temp_stream,
                &mut output_stream,
                signer.as_ref(),
                &settings,
            )
            .unwrap();

        // write to new file
        println!("Provenance: {}\n", store.provenance_path().unwrap());

        let mut report = StatusTracker::default();

        // can  we get by the ingredient data back
        let _some_binary_data: Vec<u8> = vec![
            0x0d, 0x0e, 0x0a, 0x0d, 0x0b, 0x0e, 0x0e, 0x0f, 0x0a, 0x0d, 0x0b, 0x0e, 0x0a, 0x0d,
            0x0b, 0x0e,
        ];

        // read from new stream
        output_stream.rewind().unwrap();
        let new_store = Store::from_stream(
            format,
            &mut output_stream,
            true,
            &mut report,
            &Settings::default(),
        )
        .unwrap();

        // dump store and compare to original
        for claim in new_store.claims() {
            let _restored_json = claim
                .to_json(AssertionStoreJsonFormat::OrderedList, false)
                .unwrap();
            let _orig_json = store
                .get_claim(claim.label())
                .unwrap()
                .to_json(AssertionStoreJsonFormat::OrderedList, false)
                .unwrap();

            println!(
                "Claim: {} \n{}",
                claim.label(),
                claim
                    .to_json(AssertionStoreJsonFormat::OrderedListNoBinary, true)
                    .expect("could not restore from json")
            );

            for hashed_uri in claim.assertions() {
                let (label, instance) = Claim::assertion_label_from_link(&hashed_uri.url());
                claim
                    .get_claim_assertion(&label, instance)
                    .expect("Should find assertion");
            }
        }
    }

    #[test]
    fn test_webp_jumbf_generation() {
        let settings = Settings::default();

        let (format, mut input_stream, mut output_stream) = create_test_streams("sample1.webp");

        // Create claims store.
        let mut store = Store::with_settings(&Settings::default());

        // Create a new claim.
        let claim1 = create_test_claim().unwrap();

        // Create a new claim.
        let mut claim2 = Claim::new("Photoshop", Some("Adobe"), 1);
        create_editing_claim(&mut claim2).unwrap();

        // Create a 3rd party claim
        let mut claim_capture = Claim::new("capture", Some("claim_capture"), 1);
        create_capture_claim(&mut claim_capture).unwrap();

        // Do we generate JUMBF?
        let signer = test_signer(SigningAlg::Ps256);

        // Move the claim to claims list. Note this is not real, the claims would have to be signed in between commits
        store.commit_claim(claim1).unwrap();
        store
            .save_to_stream(
                format,
                &mut input_stream,
                &mut output_stream,
                &signer,
                &settings,
            )
            .unwrap();
        store.commit_claim(claim_capture).unwrap();
        output_stream.rewind().unwrap();
        let mut temp_stream = Cursor::new(Vec::new());
        store
            .save_to_stream(
                format,
                &mut output_stream,
                &mut temp_stream,
                &signer,
                &settings,
            )
            .unwrap();
        store.commit_claim(claim2).unwrap();
        temp_stream.rewind().unwrap();
        output_stream.rewind().unwrap();
        store
            .save_to_stream(
                format,
                &mut temp_stream,
                &mut output_stream,
                signer.as_ref(),
                &settings,
            )
            .unwrap();

        // write to new file
        println!("Provenance: {}\n", store.provenance_path().unwrap());

        let mut report = StatusTracker::default();

        // can  we get by the ingredient data back
        let _some_binary_data: Vec<u8> = vec![
            0x0d, 0x0e, 0x0a, 0x0d, 0x0b, 0x0e, 0x0e, 0x0f, 0x0a, 0x0d, 0x0b, 0x0e, 0x0a, 0x0d,
            0x0b, 0x0e,
        ];

        // read from new stream
        output_stream.rewind().unwrap();
        let new_store = Store::from_stream(
            format,
            &mut output_stream,
            true,
            &mut report,
            &Settings::default(),
        )
        .unwrap();

        // dump store and compare to original
        for claim in new_store.claims() {
            let _restored_json = claim
                .to_json(AssertionStoreJsonFormat::OrderedList, false)
                .unwrap();
            let _orig_json = store
                .get_claim(claim.label())
                .unwrap()
                .to_json(AssertionStoreJsonFormat::OrderedList, false)
                .unwrap();

            println!(
                "Claim: {} \n{}",
                claim.label(),
                claim
                    .to_json(AssertionStoreJsonFormat::OrderedListNoBinary, true)
                    .expect("could not restore from json")
            );

            for hashed_uri in claim.assertions() {
                let (label, instance) = Claim::assertion_label_from_link(&hashed_uri.url());
                claim
                    .get_claim_assertion(&label, instance)
                    .expect("Should find assertion");
            }
        }
    }

    #[test]
    fn test_heic() {
        let settings = Settings::default();

        let (format, mut input_stream, mut output_stream) = create_test_streams("sample1.heic");

        // Create claims store.
        let mut store = Store::with_settings(&Settings::default());

        // Create a new claim.
        let claim1 = create_test_claim().unwrap();

        // Do we generate JUMBF?
        let signer = test_signer(SigningAlg::Ps256);

        // Move the claim to claims list. Note this is not real, the claims would have to be signed in between commits
        store.commit_claim(claim1).unwrap();
        store
            .save_to_stream(
                format,
                &mut input_stream,
                &mut output_stream,
                signer.as_ref(),
                &settings,
            )
            .unwrap();

        let mut report = StatusTracker::default();

        // read from new stream
        output_stream.rewind().unwrap();
        let new_store = Store::from_stream(
            format,
            &mut output_stream,
            true,
            &mut report,
            &Settings::default(),
        )
        .unwrap();

        // dump store and compare to original
        for claim in new_store.claims() {
            println!(
                "Claim: {} \n{}",
                claim.label(),
                claim
                    .to_json(AssertionStoreJsonFormat::OrderedListNoBinary, true)
                    .expect("could not restore from json")
            );

            for hashed_uri in claim.assertions() {
                let (label, instance) = Claim::assertion_label_from_link(&hashed_uri.url());
                claim
                    .get_claim_assertion(&label, instance)
                    .expect("Should find assertion");
            }
        }
    }

    #[test]
    fn test_avif() {
        let settings = Settings::default();

        let (format, mut input_stream, mut output_stream) = create_test_streams("sample1.avif");

        // Create claims store.
        let mut store = Store::with_settings(&Settings::default());

        // Create a new claim.
        let claim1 = create_test_claim().unwrap();

        // Do we generate JUMBF?
        let signer = test_signer(SigningAlg::Ps256);

        // Move the claim to claims list. Note this is not real, the claims would have to be signed in between commits
        store.commit_claim(claim1).unwrap();
        store
            .save_to_stream(
                format,
                &mut input_stream,
                &mut output_stream,
                signer.as_ref(),
                &settings,
            )
            .unwrap();

        let mut report = StatusTracker::default();

        // read from new stream
        output_stream.rewind().unwrap();
        let new_store =
            Store::from_stream(format, &mut output_stream, true, &mut report, &settings).unwrap();

        // dump store and compare to original
        for claim in new_store.claims() {
            println!(
                "Claim: {} \n{}",
                claim.label(),
                claim
                    .to_json(AssertionStoreJsonFormat::OrderedListNoBinary, true)
                    .expect("could not restore from json")
            );

            for hashed_uri in claim.assertions() {
                let (label, instance) = Claim::assertion_label_from_link(&hashed_uri.url());
                claim
                    .get_claim_assertion(&label, instance)
                    .expect("Should find assertion");
            }
        }
    }

    #[test]
    fn test_heif() {
        let settings = Settings::default();

        let (format, mut input_stream, mut output_stream) = create_test_streams("sample1.heif");

        // Create claims store.
        let mut store = Store::with_settings(&Settings::default());

        // Create a new claim.
        let claim1 = create_test_claim().unwrap();

        // Do we generate JUMBF?
        let signer = test_signer(SigningAlg::Ps256);

        // Move the claim to claims list. Note this is not real, the claims would have to be signed in between commits
        store.commit_claim(claim1).unwrap();
        store
            .save_to_stream(
                format,
                &mut input_stream,
                &mut output_stream,
                signer.as_ref(),
                &settings,
            )
            .unwrap();

        let mut report = StatusTracker::default();

        // read from new stream
        output_stream.rewind().unwrap();
        let new_store =
            Store::from_stream(format, &mut output_stream, true, &mut report, &settings).unwrap();

        // dump store and compare to original
        for claim in new_store.claims() {
            println!(
                "Claim: {} \n{}",
                claim.label(),
                claim
                    .to_json(AssertionStoreJsonFormat::OrderedListNoBinary, true)
                    .expect("could not restore from json")
            );

            for hashed_uri in claim.assertions() {
                let (label, instance) = Claim::assertion_label_from_link(&hashed_uri.url());
                claim
                    .get_claim_assertion(&label, instance)
                    .expect("Should find assertion");
            }
        }
    }

    /*  todo: disable until we can generate a valid file with no xmp
    #[test]
    fn test_manifest_no_xmp() {
        let ap = fixture_path("CAICAI_NO_XMP.jpg");
        assert!(Store::load_from_asset(&ap, true, None).is_ok());
    }
    */

    #[test]
    #[ignore = "This is not generating the expected error. Needs investigation."]
    fn test_manifest_bad_sig() {
        let (format, mut input_stream, _output_stream) = create_test_streams("CIE-sig-CA.jpg");
        let tracker = &mut StatusTracker::default();
        let result = Store::from_stream(
            format,
            &mut input_stream,
            true,
            tracker,
            &Settings::default(),
        );
        assert!(result.is_ok());
        println!("Error report: {tracker:?}");
        assert!(tracker.has_error(Error::AssertionInvalidRedaction));
    }

    #[test]
    fn test_unsupported_type_without_external_manifest() {
        let (format, mut input_stream, _output_stream) =
            create_test_streams("unsupported_type.txt");
        let mut report = StatusTracker::default();
        let result = Store::from_stream(
            format,
            &mut input_stream,
            true,
            &mut report,
            &Settings::default(),
        );
        assert!(matches!(result, Err(Error::UnsupportedType)));
        println!("Error report: {report:?}");
        assert!(!report.logged_items().is_empty());

        assert!(report.has_error(Error::UnsupportedType));
    }

    #[test]
    fn test_bad_jumbf() {
        // test bad jumbf
        let (format, mut input_stream, _output_stream) = create_test_streams("prerelease.jpg");
        let mut report = StatusTracker::default();
        let _r = Store::from_stream(
            format,
            &mut input_stream,
            true,
            &mut report,
            &Settings::default(),
        );

        // error report
        println!("Error report: {report:?}");
        assert!(!report.logged_items().is_empty());

        assert!(report.has_error(Error::PrereleaseError));
    }

    #[test]
    fn test_detect_byte_change() {
        // test bad jumbf
        let (format, mut input_stream, _output_stream) = create_test_streams("XCA.jpg");
        let mut report = StatusTracker::default();
        Store::from_stream(
            format,
            &mut input_stream,
            true,
            &mut report,
            &Settings::default(),
        )
        .unwrap();

        // error report
        println!("Error report: {report:?}");
        assert!(!report.logged_items().is_empty());

        assert!(report.has_status(validation_status::ASSERTION_DATAHASH_MISMATCH));
    }

    // #[test]
    // #[cfg(feature = "file_io")]
    // fn test_file_not_found() {
    //     let ap = fixture_path("this_does_not_exist.jpg");
    //     let mut report = StatusTracker::default();
    //     let _result = Store::load_from_asset(&ap, true, &mut report);

    //     println!(
    //         "Error report for {}: {:?}",
    //         ap.display(),
    //         report.logged_items()
    //     );

    //     assert!(!report.logged_items().is_empty());

    //     let errors: Vec<&LogItem> = report.filter_errors().collect();
    //     assert!(errors[0].err_val.as_ref().unwrap().starts_with("IoError"));
    // }

    #[test]
    fn test_old_manifest() {
        let (format, mut input_stream, _output_stream) = create_test_streams("prerelease.jpg");
        let mut report = StatusTracker::default();
        let _r = Store::from_stream(
            format,
            &mut input_stream,
            true,
            &mut report,
            &Settings::default(),
        );

        println!("Error report: {report:?}");

        assert!(!report.logged_items().is_empty());

        let errors: Vec<&LogItem> = report.filter_errors().collect();
        assert!(errors[0]
            .err_val
            .as_ref()
            .unwrap()
            .starts_with("Prerelease"));
    }

    #[test]
    fn test_verifiable_credentials() {
        use crate::utils::test::create_test_store_v1;

        let settings = Settings::default();

        let (format, mut input_stream, mut output_stream) =
            create_test_streams("earth_apollo17.jpg");

        let signer = test_signer(SigningAlg::Ps256);

        // get default store with default claim
        let mut store = create_test_store_v1().unwrap();

        // save to output
        store
            .save_to_stream(
                format,
                &mut input_stream,
                &mut output_stream,
                signer.as_ref(),
                &settings,
            )
            .unwrap();

        // read back in
        output_stream.rewind().unwrap();
        let restored_store = Store::from_stream(
            format,
            &mut output_stream,
            true,
            &mut StatusTracker::with_error_behavior(ErrorBehavior::StopOnFirstError),
            &settings,
        )
        .unwrap();

        let pc = restored_store.provenance_claim().unwrap();

        let vc = pc.get_verifiable_credentials();

        assert!(!vc.is_empty());
        match &vc[0] {
            AssertionData::Json(s) => {
                assert!(s.contains("did:nppa:eb1bb9934d9896a374c384521410c7f14"))
            }
            _ => panic!("expected JSON assertion data"),
        }
    }

    #[test]
    fn test_data_box_creation() {
        use crate::utils::test::create_test_store_v1;

        let settings = Settings::default();

        let (format, mut input_stream, mut output_stream) =
            create_test_streams("earth_apollo17.jpg");

        let signer = test_signer(SigningAlg::Ps256);

        // get default store with default claim
        let mut store = create_test_store_v1().unwrap();

        // save to output
        store
            .save_to_stream(
                format,
                &mut input_stream,
                &mut output_stream,
                signer.as_ref(),
                &settings,
            )
            .unwrap();

        // read back in
        output_stream.rewind().unwrap();
        let restored_store = Store::from_stream(
            format,
            &mut output_stream,
            true,
            &mut StatusTracker::with_error_behavior(ErrorBehavior::StopOnFirstError),
            &settings,
        )
        .unwrap();

        let pc = restored_store.provenance_claim().unwrap();

        let databoxes = pc.databoxes();

        assert!(!databoxes.is_empty());

        for (uri, db) in databoxes {
            println!(
                "URI: {}, data: {}",
                uri.url(),
                String::from_utf8_lossy(&db.data)
            );
        }
    }

    /// loads a fixture, replaces some bytes in memory and returns a validation report
    fn patch_and_report(
        fixture_name: &str,
        search_bytes: &[u8],
        replace_bytes: &[u8],
    ) -> StatusTracker {
        // Create test streams from fixture
        let (format, input_stream, _output_stream) = create_test_streams(fixture_name);

        // Get the data from the input stream and patch it
        let mut data = input_stream.into_inner();
        patch_bytes(&mut data, search_bytes, replace_bytes).expect("patch_bytes");

        // Create new stream from patched data
        let mut patched_stream = std::io::Cursor::new(data);

        let mut report = StatusTracker::default();
        let _r = Store::from_stream(
            format,
            &mut patched_stream,
            true,
            &mut report,
            &Settings::default(),
        ); // errs are in report
        println!("report: {report:?}");
        report
    }

    #[test]
    fn test_update_manifest_v1() {
        use crate::{hashed_uri::HashedUri, utils::test::create_test_store_v1};

        let settings = Settings::default();

        let (format, mut input_stream, mut output_stream) =
            create_test_streams("earth_apollo17.jpg");
        let signer = test_signer(SigningAlg::Ps256);

        // get default store with default claim
        let mut store = create_test_store_v1().unwrap();

        // save to output
        store
            .save_to_stream(
                format,
                &mut input_stream,
                &mut output_stream,
                signer.as_ref(),
                &settings,
            )
            .unwrap();

        let mut report = StatusTracker::with_error_behavior(ErrorBehavior::StopOnFirstError);
        // read back in
        output_stream.rewind().unwrap();
        let restored_store =
            Store::from_stream(format, &mut output_stream, true, &mut report, &settings).unwrap();
        let pc = restored_store.provenance_claim().unwrap();

        // should be a regular manifest
        assert!(!pc.update_manifest());

        // create a new update manifest
        let mut claim = Claim::new("adobe unit test", Some("update_manifest"), 1);
        output_stream.rewind().unwrap();
        let mut new_store = Store::load_ingredient_to_claim(
            &mut claim,
            &load_jumbf_from_stream(format, &mut output_stream).unwrap(),
            None,
            &settings,
        )
        .unwrap();

        let ingredient_hashes = new_store.get_manifest_box_hashes(pc);
        let parent_hashed_uri = HashedUri::new(
            restored_store.provenance_path().unwrap(),
            Some(pc.alg().to_string()),
            &ingredient_hashes.manifest_box_hash,
        );

        let ingredient = Ingredient::new_v2("update_manifest.jpg", "image/jpeg")
            .set_parent()
            .set_c2pa_manifest_from_hashed_uri(Some(parent_hashed_uri));

        claim.add_assertion(&ingredient).unwrap();

        new_store.commit_update_manifest(claim).unwrap();
        output_stream.rewind().unwrap();
        let mut output_stream2 = std::io::Cursor::new(Vec::new());
        new_store
            .save_to_stream(
                format,
                &mut output_stream,
                &mut output_stream2,
                signer.as_ref(),
                &settings,
            )
            .unwrap();

        // read back in store with update manifest
        output_stream2.rewind().unwrap();
        let um_store =
            Store::from_stream(format, &mut output_stream2, true, &mut report, &settings).unwrap();

        let um = um_store.provenance_claim().unwrap();

        // should be an update manifest
        assert!(um.update_manifest());

        // should not have any errors
        assert!(!report.has_any_error());
    }

    ///Test for Update Manifest V2
    #[test]
    fn test_update_manifest_v2() {
        use crate::{
            hashed_uri::HashedUri, jumbf::labels::to_signature_uri,
            utils::test::create_test_store_v1, ClaimGeneratorInfo, ValidationResults,
        };

        let settings = Settings::default();

        let signer = test_signer(SigningAlg::Ps256);

        // Create test streams from fixture
        let (format, mut input_stream, mut output_stream) =
            create_test_streams("earth_apollo17.jpg");

        // get default store with default claim
        let mut store = create_test_store_v1().unwrap();

        // save to output
        store
            .save_to_stream(
                format,
                &mut input_stream,
                &mut output_stream,
                signer.as_ref(),
                &settings,
            )
            .unwrap();

        let mut report = StatusTracker::with_error_behavior(ErrorBehavior::StopOnFirstError);
        // read back in
        output_stream.rewind().unwrap();
        let ingredient_vec = output_stream.get_ref().clone();
        let mut ingredient_stream = Cursor::new(ingredient_vec);
        let restored_store =
            Store::from_stream(format, &mut ingredient_stream, true, &mut report, &settings)
                .unwrap();
        let pc = restored_store.provenance_claim().unwrap();

        // should be a regular manifest
        assert!(!pc.update_manifest());

        // create a new update manifest
        let mut claim = Claim::new("adobe unit test", Some("update_manifest_vendor"), 2);
        // ClaimGeneratorInfo is mandatory in Claim V2
        let cgi = ClaimGeneratorInfo::new("claim_v2_unit_test");
        claim.add_claim_generator_info(cgi);

        ingredient_stream.rewind().unwrap();
        let (manifest_bytes, _) =
            Store::load_jumbf_from_stream(format, &mut ingredient_stream, &Settings::default())
                .unwrap();

        let mut new_store =
            Store::load_ingredient_to_claim(&mut claim, &manifest_bytes, None, &settings).unwrap();

        let ingredient_hashes = new_store.get_manifest_box_hashes(pc);
        let parent_hashed_uri = HashedUri::new(
            restored_store.provenance_path().unwrap(),
            Some(pc.alg().to_string()),
            &ingredient_hashes.manifest_box_hash,
        );
        let signature_hashed_uri = HashedUri::new(
            to_signature_uri(pc.label()),
            Some(pc.alg().to_string()),
            &ingredient_hashes.signature_box_hash,
        );

        let validation_results = ValidationResults::from_store(&restored_store, &report);

        let ingredient = Ingredient::new_v3(Relationship::ParentOf)
            .set_active_manifests_and_signature_from_hashed_uri(
                Some(parent_hashed_uri),
                Some(signature_hashed_uri),
            ) // mandatory for v3
            .set_validation_results(Some(validation_results)); // mandatory for v3

        claim.add_assertion(&ingredient).unwrap();

        // create mandatory opened action (optional for update manifest)
        let ingredient = claim.ingredient_assertions()[0];
        let ingregient_uri = to_assertion_uri(claim.label(), &ingredient.label());
        let ingredient_hashed_uri = HashedUri::new(
            ingregient_uri,
            Some(claim.alg().to_owned()),
            ingredient.hash(),
        );

        let opened = Action::new("c2pa.opened")
            .set_parameter("ingredients", vec![ingredient_hashed_uri])
            .unwrap();
        let em = Action::new("c2pa.edited.metadata");
        let actions = Actions::new().add_action(opened).add_action(em);

        // add action (this is optional for update manifest)
        claim.add_assertion(&actions).unwrap();

        /* sample of adding timestamp assertion

        // lets add a timestamp for old manifest
        let timestamp = send_timestamp_request(pc.signature_val()).unwrap();
        crate::crypto::time_stamp::verify_time_stamp(&timestamp, pc.signature_val()).unwrap();
        let timestamp_assertion = crate::assertions::TimeStamp::new(pc.label(), &timestamp);
        claim.add_assertion(&timestamp_assertion).unwrap();
        */

        new_store.commit_update_manifest(claim).unwrap();
        output_stream.rewind().unwrap();
        let mut output_stream2 = std::io::Cursor::new(Vec::new());
        new_store
            .save_to_stream(
                format,
                &mut output_stream,
                &mut output_stream2,
                signer.as_ref(),
                &settings,
            )
            .unwrap();

        let mut um_report = StatusTracker::with_error_behavior(ErrorBehavior::StopOnFirstError);

        // read back in store with update manifest
        output_stream2.rewind().unwrap();
        let um_store =
            Store::from_stream(format, &mut output_stream2, true, &mut um_report, &settings)
                .unwrap();

        let um = um_store.provenance_claim().unwrap();

        // should be an update manifest
        assert!(um.update_manifest());

        // should not have any errors
        assert!(!um_report.has_any_error());
    }

    #[test]
    #[cfg(feature = "file_io")]
    fn test_update_manifest_v2_bmff() {
        use crate::{
            hashed_uri::HashedUri, jumbf::labels::to_signature_uri, ClaimGeneratorInfo,
            ValidationResults,
        };

        let settings = Settings::default();

        let signer = test_signer(SigningAlg::Ps256);

        // test adding to actual image
        let (format, mut input_stream, mut output_stream) = create_test_streams("video1.mp4");

        let mut report = StatusTracker::with_error_behavior(ErrorBehavior::StopOnFirstError);

        // read in the store
        let mut store = Store::from_stream(
            format,
            &mut input_stream,
            true,
            &mut report,
            &Settings::default(),
        )
        .unwrap();
        let pc = store.provenance_claim().unwrap();

        // create a new update manifest
        let mut claim = Claim::new("adobe unit test", Some("update_manifest_vendor"), 2);
        // ClaimGeneratorInfo is mandatory in Claim V2
        let cgi = ClaimGeneratorInfo::new("claim_v2_unit_test");
        claim.add_claim_generator_info(cgi);

        let ingredient_hashes = store.get_manifest_box_hashes(pc);
        let parent_hashed_uri = HashedUri::new(
            store.provenance_path().unwrap(),
            Some(pc.alg().to_string()),
            &ingredient_hashes.manifest_box_hash,
        );
        let signature_hashed_uri = HashedUri::new(
            to_signature_uri(pc.label()),
            Some(pc.alg().to_string()),
            &ingredient_hashes.signature_box_hash,
        );

        let validation_results = ValidationResults::from_store(&store, &report);

        let ingredient = Ingredient::new_v3(Relationship::ParentOf)
            .set_active_manifests_and_signature_from_hashed_uri(
                Some(parent_hashed_uri),
                Some(signature_hashed_uri),
            ) // mandatory for v3
            .set_validation_results(Some(validation_results)); // mandatory for v3

        claim.add_assertion(&ingredient).unwrap();

        // create mandatory opened action (optional for update manifest)
        let ingredient = claim.ingredient_assertions()[0];
        let ingregient_uri = to_assertion_uri(claim.label(), &ingredient.label());
        let ingredient_hashed_uri = HashedUri::new(
            ingregient_uri,
            Some(claim.alg().to_owned()),
            ingredient.hash(),
        );

        let opened = Action::new("c2pa.opened")
            .set_parameter("ingredients", vec![ingredient_hashed_uri])
            .unwrap();
        let em = Action::new("c2pa.edited.metadata");
        let actions = Actions::new().add_action(opened).add_action(em);

        // add action (this is optional for update manifest)
        claim.add_assertion(&actions).unwrap();

        store.commit_update_manifest(claim).unwrap();
        store
            .save_to_stream(
                format,
                &mut input_stream,
                &mut output_stream,
                signer.as_ref(),
                &settings,
            )
            .unwrap();

        let mut um_report = StatusTracker::with_error_behavior(ErrorBehavior::StopOnFirstError);

        // read back in store with update manifest
        output_stream.rewind().unwrap();
        let mut um_store =
            Store::from_stream(format, &mut output_stream, true, &mut um_report, &settings)
                .unwrap();

        let um = um_store.provenance_claim().unwrap();

        // should be an update manifest
        assert!(um.update_manifest());

        // should have valid bmff hash binding
        assert!(um_report.has_status(validation_status::ASSERTION_BMFFHASH_MATCH));

        // now add a new oridinary manifest to restore the original manifest (collapsed manifest)

        // create a new ordinary claim
        let mut claim2 = Claim::new("adobe unit test", Some("ordinary_manifest_vendor"), 2);
        // ClaimGeneratorInfo is mandatory in Claim V2
        let cgi = ClaimGeneratorInfo::new("claim_v2_unit_test");
        claim2.add_claim_generator_info(cgi);

        // make update PC claim the parent of the ordinary claim
        let update_pc = um_store.provenance_claim().unwrap();
        let ingredient_hashes = um_store.get_manifest_box_hashes(update_pc);
        let parent_hashed_uri = HashedUri::new(
            um_store.provenance_path().unwrap(),
            Some(update_pc.alg().to_string()),
            &ingredient_hashes.manifest_box_hash,
        );
        let signature_hashed_uri = HashedUri::new(
            to_signature_uri(update_pc.label()),
            Some(update_pc.alg().to_string()),
            &ingredient_hashes.signature_box_hash,
        );

        let validation_results = ValidationResults::from_store(&um_store, &report);

        let ingredient = Ingredient::new_v3(Relationship::ParentOf)
            .set_active_manifests_and_signature_from_hashed_uri(
                Some(parent_hashed_uri),
                Some(signature_hashed_uri),
            ) // mandatory for v3
            .set_validation_results(Some(validation_results)); // mandatory for v3

        claim2.add_assertion(&ingredient).unwrap();

        // create mandatory opened action
        let ingredient = claim2.ingredient_assertions()[0];
        let ingregient_uri = to_assertion_uri(claim2.label(), &ingredient.label());
        let ingredient_hashed_uri = HashedUri::new(
            ingregient_uri,
            Some(claim2.alg().to_owned()),
            ingredient.hash(),
        );

        let opened = Action::new("c2pa.opened")
            .set_parameter("ingredients", vec![ingredient_hashed_uri])
            .unwrap();
        let editted = Action::new("c2pa.edited");
        let actions = Actions::new().add_action(opened).add_action(editted);

        // add action
        claim2.add_assertion(&actions).unwrap();

        um_store.commit_claim(claim2).unwrap();
        output_stream.rewind().unwrap();
        let mut output_stream2 = Cursor::new(Vec::new());
        um_store
            .save_to_stream(
                format,
                &mut output_stream,
                &mut output_stream2,
                signer.as_ref(),
                &settings,
            )
            .unwrap();

        let mut collapsed_report =
            StatusTracker::with_error_behavior(ErrorBehavior::StopOnFirstError);

        // read back in store with update manifest
        output_stream2.rewind().unwrap();
        let collapsed_store = Store::from_stream(
            format,
            &mut output_stream2,
            true,
            &mut collapsed_report,
            &settings,
        )
        .unwrap();

        let cm = collapsed_store.provenance_claim().unwrap();
        assert!(!cm.update_manifest());

        // should have valid bmff hash binding
        assert!(collapsed_report.has_status(validation_status::ASSERTION_BMFFHASH_MATCH));
    }

    #[test]
    #[cfg(feature = "file_io")]
    fn test_update_manifest_with_timestamp_assertion() {
        // add timestamp assertion to update manifest
        let (format, mut input_stream, _output_stream) = create_test_streams("update_manifest.jpg");

        let mut report = StatusTracker::with_error_behavior(ErrorBehavior::StopOnFirstError);

        let restored_store = Store::from_stream(
            format,
            &mut input_stream,
            true,
            &mut report,
            &Settings::default(),
        )
        .unwrap();

        let pc = restored_store.provenance_claim().unwrap();

        // should be an update manifest
        assert!(pc.update_manifest());
    }

    #[test]
    fn test_ingredient_conflict_with_current_manifest() {
        use crate::{
            hashed_uri::HashedUri, jumbf::labels::to_signature_uri,
            utils::test::create_test_store_v1, ClaimGeneratorInfo, ValidationResults,
        };

        let settings = Settings::default();

        let signer = test_signer(SigningAlg::Ps256);

        // Create test streams from fixture
        let (format, mut input_stream, mut output_stream) =
            create_test_streams("earth_apollo17.jpg");

        // get default store with default claim
        let mut store = create_test_store_v1().unwrap();

        // save to output
        store
            .save_to_stream(
                format,
                &mut input_stream,
                &mut output_stream,
                signer.as_ref(),
                &settings,
            )
            .unwrap();

        let mut report = StatusTracker::with_error_behavior(ErrorBehavior::StopOnFirstError);
        // read back in
        output_stream.rewind().unwrap();
        let ingredient_vec = output_stream.get_ref().clone();
        let mut ingredient_stream = Cursor::new(ingredient_vec.clone());

        let restored_store =
            Store::from_stream(format, &mut ingredient_stream, true, &mut report, &settings)
                .unwrap();

        let pc = restored_store.provenance_claim().unwrap();

        // should be a regular manifest
        assert!(!pc.update_manifest());

        // create a new update manifest
        let mut claim = Claim::new("adobe unit test", Some("update_manifest_1"), 2);
        // ClaimGeneratorInfo is mandatory in Claim V2
        let cgi = ClaimGeneratorInfo::new("claim_v2_unit_test");
        claim.add_claim_generator_info(cgi);

        // created redacted uri
        let redacted_uri = to_assertion_uri(pc.label(), labels::SCHEMA_ORG);

        let (manifest_bytes, _) = Store::load_jumbf_from_stream(
            format,
            &mut Cursor::new(ingredient_vec.clone()),
            &settings,
        )
        .unwrap();
        let mut redacted_store = Store::load_ingredient_to_claim(
            &mut claim,
            &manifest_bytes,
            Some(vec![redacted_uri]),
            &settings,
        )
        .unwrap();

        let ingredient_hashes = restored_store.get_manifest_box_hashes(pc);
        let parent_hashed_uri = HashedUri::new(
            restored_store.provenance_path().unwrap(),
            Some(pc.alg().to_string()),
            &ingredient_hashes.manifest_box_hash,
        );
        let signature_hashed_uri = HashedUri::new(
            to_signature_uri(pc.label()),
            Some(pc.alg().to_string()),
            &ingredient_hashes.signature_box_hash,
        );

        let validation_results = ValidationResults::from_store(&restored_store, &report);

        let ingredient = Ingredient::new_v3(Relationship::ParentOf)
            .set_active_manifests_and_signature_from_hashed_uri(
                Some(parent_hashed_uri),
                Some(signature_hashed_uri),
            ) // mandatory for v3
            .set_validation_results(Some(validation_results)); // mandatory for v3

        claim.add_assertion(&ingredient).unwrap();

        // create mandatory opened action (optional for update manifest)
        let ingredient = claim.ingredient_assertions()[0];
        let ingregient_uri = to_assertion_uri(claim.label(), &ingredient.label());
        let ingredient_hashed_uri = HashedUri::new(
            ingregient_uri,
            Some(claim.alg().to_owned()),
            ingredient.hash(),
        );

        let opened = Action::new("c2pa.opened")
            .set_parameter("ingredients", vec![ingredient_hashed_uri])
            .unwrap();
        let em = Action::new("c2pa.edited.metadata");
        let actions = Actions::new().add_action(opened).add_action(em);

        // add action (this is optional for update manifest)
        claim.add_assertion(&actions).unwrap();

        redacted_store.commit_update_manifest(claim).unwrap();
        output_stream.rewind().unwrap();
        let mut output_stream2 = std::io::Cursor::new(Vec::new());
        redacted_store
            .save_to_stream(
                format,
                &mut output_stream,
                &mut output_stream2,
                signer.as_ref(),
                &settings,
            )
            .unwrap();

        let mut um_report = StatusTracker::with_error_behavior(ErrorBehavior::StopOnFirstError);

        // read back in store with update manifest
        output_stream2.rewind().unwrap();

        let um_store =
            Store::from_stream(format, &mut output_stream2, true, &mut um_report, &settings)
                .unwrap();

        let um = um_store.provenance_claim().unwrap();

        // should be an update manifest
        assert!(um.update_manifest());

        // should not have any errors
        assert!(!um_report.has_any_error());

        // add ingredient again without redaction to make sure conflict is resolved with current redaction
        let mut new_claim = Claim::new("adobe unit test", Some("update_manifest_2"), 2);
        // ClaimGeneratorInfo is mandatory in Claim V2
        let cgi = ClaimGeneratorInfo::new("claim_v2_unit_test");
        new_claim.add_claim_generator_info(cgi);

        // load ingredient with redaction
        output_stream2.rewind().unwrap();
        let (redacted_manifest_bytes, _) =
            Store::load_jumbf_from_stream(format, &mut output_stream2, &Settings::default())
                .unwrap();

        Store::load_ingredient_to_claim(&mut new_claim, &redacted_manifest_bytes, None, &settings)
            .unwrap();

        // load original ingredient without redaction
        let (original_manifest_bytes, _) = Store::load_jumbf_from_stream(
            format,
            &mut Cursor::new(ingredient_vec),
            &Settings::default(),
        )
        .unwrap();

        let _conflict_store = Store::load_ingredient_to_claim(
            &mut new_claim,
            &original_manifest_bytes,
            None,
            &settings,
        )
        .unwrap();

        // the confict_store is adjusted to remove the conflicting claim
        let redacted_claim = new_claim.claim_ingredient(pc.label()).unwrap();
        assert!(redacted_claim
            .get_assertion(labels::SCHEMA_ORG, 0)
            .is_none());
    }

    #[test]
    fn test_ingredient_conflict_with_incoming_manifest() {
        use crate::{
            hashed_uri::HashedUri, jumbf::labels::to_signature_uri,
            utils::test::create_test_store_v1, ClaimGeneratorInfo, ValidationResults,
        };

        let settings = Settings::default();

        let signer = test_signer(SigningAlg::Ps256);

        // Create test streams from fixture
        let (format, mut input_stream, mut output_stream) =
            create_test_streams("earth_apollo17.jpg");

        // get default store with default claim
        let mut store = create_test_store_v1().unwrap();

        // save to output
        store
            .save_to_stream(
                format,
                &mut input_stream,
                &mut output_stream,
                signer.as_ref(),
                &settings,
            )
            .unwrap();

        let mut report = StatusTracker::with_error_behavior(ErrorBehavior::StopOnFirstError);
        // read back in
        output_stream.rewind().unwrap();
        let ingredient_vec = output_stream.get_ref().clone();
        let mut ingredient_stream = Cursor::new(ingredient_vec.clone());

        let restored_store =
            Store::from_stream(format, &mut ingredient_stream, true, &mut report, &settings)
                .unwrap();

        let pc = restored_store.provenance_claim().unwrap();

        // should be a regular manifest
        assert!(!pc.update_manifest());

        // create a new update manifest
        let mut claim = Claim::new("adobe unit test", Some("update_manifest_1"), 2);
        // ClaimGeneratorInfo is mandatory in Claim V2
        let cgi = ClaimGeneratorInfo::new("claim_v2_unit_test");
        claim.add_claim_generator_info(cgi);

        // created redacted uri
        let redacted_uri = to_assertion_uri(pc.label(), labels::SCHEMA_ORG);

        let (manifest_bytes, _) = Store::load_jumbf_from_stream(
            format,
            &mut Cursor::new(ingredient_vec.clone()),
            &settings,
        )
        .unwrap();

        let mut redacted_store = Store::load_ingredient_to_claim(
            &mut claim,
            &manifest_bytes,
            Some(vec![redacted_uri]),
            &settings,
        )
        .unwrap();

        let ingredient_hashes = restored_store.get_manifest_box_hashes(pc);
        let parent_hashed_uri = HashedUri::new(
            restored_store.provenance_path().unwrap(),
            Some(pc.alg().to_string()),
            &ingredient_hashes.manifest_box_hash,
        );
        let signature_hashed_uri = HashedUri::new(
            to_signature_uri(pc.label()),
            Some(pc.alg().to_string()),
            &ingredient_hashes.signature_box_hash,
        );

        let validation_results = ValidationResults::from_store(&restored_store, &report);

        let ingredient = Ingredient::new_v3(Relationship::ParentOf)
            .set_active_manifests_and_signature_from_hashed_uri(
                Some(parent_hashed_uri),
                Some(signature_hashed_uri),
            ) // mandatory for v3
            .set_validation_results(Some(validation_results)); // mandatory for v3

        claim.add_assertion(&ingredient).unwrap();

        // create mandatory opened action (optional for update manifest)
        let ingredient = claim.ingredient_assertions()[0];
        let ingregient_uri = to_assertion_uri(claim.label(), &ingredient.label());
        let ingredient_hashed_uri = HashedUri::new(
            ingregient_uri,
            Some(claim.alg().to_owned()),
            ingredient.hash(),
        );

        let opened = Action::new("c2pa.opened")
            .set_parameter("ingredients", vec![ingredient_hashed_uri])
            .unwrap();
        let em = Action::new("c2pa.edited.metadata");
        let actions = Actions::new().add_action(opened).add_action(em);

        // add action (this is optional for update manifest)
        claim.add_assertion(&actions).unwrap();

        redacted_store.commit_update_manifest(claim).unwrap();
        output_stream.rewind().unwrap();
        let mut output_stream2 = std::io::Cursor::new(Vec::new());
        redacted_store
            .save_to_stream(
                format,
                &mut output_stream,
                &mut output_stream2,
                signer.as_ref(),
                &settings,
            )
            .unwrap();

        let mut um_report = StatusTracker::with_error_behavior(ErrorBehavior::StopOnFirstError);

        // read back in store with update manifest
        output_stream2.rewind().unwrap();

        let um_store =
            Store::from_stream(format, &mut output_stream2, true, &mut um_report, &settings)
                .unwrap();

        let um = um_store.provenance_claim().unwrap();

        // should be an update manifest
        assert!(um.update_manifest());

        // should not have any errors
        assert!(!um_report.has_any_error());

        // add ingredient again without redaction to make sure conflict is resolved with current redaction
        let mut new_claim = Claim::new("adobe unit test", Some("update_manifest_2"), 2);
        // ClaimGeneratorInfo is mandatory in Claim V2
        let cgi = ClaimGeneratorInfo::new("claim_v2_unit_test");
        new_claim.add_claim_generator_info(cgi);

        // load original ingredient without redaction
        let (original_manifest_bytes, _) =
            Store::load_jumbf_from_stream(format, &mut Cursor::new(ingredient_vec), &settings)
                .unwrap();

        Store::load_ingredient_to_claim(&mut new_claim, &original_manifest_bytes, None, &settings)
            .unwrap();

        // the confict_store is adjusted to remove the conflicting claim
        let not_redacted_claim = new_claim.claim_ingredient(pc.label()).unwrap();
        assert!(not_redacted_claim
            .get_assertion(labels::SCHEMA_ORG, 0)
            .is_some());

        // load ingredient with redaction
        output_stream2.rewind().unwrap();

        let (redacted_manifest_bytes, _) =
            Store::load_jumbf_from_stream(format, &mut output_stream2, &Settings::default())
                .unwrap();

        Store::load_ingredient_to_claim(&mut new_claim, &redacted_manifest_bytes, None, &settings)
            .unwrap();

        // the confict_store is adjusted to remove the conflicting claim
        let redacted_claim = new_claim.claim_ingredient(pc.label()).unwrap();
        assert!(redacted_claim
            .get_assertion(labels::SCHEMA_ORG, 0)
            .is_none());
    }

    #[test]
    #[cfg(feature = "file_io")]
    fn test_ingredient_conflicting_redactions_to_same_manifest() {
        use crate::{
            hashed_uri::HashedUri, jumbf::labels::to_signature_uri,
            utils::test::create_test_store_v1, ClaimGeneratorInfo, ValidationResults,
        };

        let settings = Settings::default();

        let signer = test_signer(SigningAlg::Ps256);

        // Create test streams from fixture
        let (format, mut input_stream, mut output_stream) =
            create_test_streams("earth_apollo17.jpg");

        // get default store with default claim
        let mut store = create_test_store_v1().unwrap();

        // save to output
        store
            .save_to_stream(
                format,
                &mut input_stream,
                &mut output_stream,
                signer.as_ref(),
                &settings,
            )
            .unwrap();

        let mut report = StatusTracker::with_error_behavior(ErrorBehavior::StopOnFirstError);
        // read back in
        output_stream.rewind().unwrap();

        let restored_store =
            Store::from_stream(format, &mut output_stream, true, &mut report, &settings).unwrap();

        let pc = restored_store.provenance_claim().unwrap();

        // should be a regular manifest
        assert!(!pc.update_manifest());

        // create a new update manifest
        let mut claim = Claim::new("adobe unit test", Some("update_manifest_1"), 2);
        // ClaimGeneratorInfo is mandatory in Claim V2
        let cgi = ClaimGeneratorInfo::new("claim_v2_unit_test");
        claim.add_claim_generator_info(cgi.clone());

        // created redacted uri
        let redacted_uri = to_assertion_uri(pc.label(), labels::SCHEMA_ORG);

        output_stream.rewind().unwrap();
        let ingredient_vec = load_jumbf_from_stream(format, &mut output_stream).unwrap();
        let mut redacted_store = Store::load_ingredient_to_claim(
            &mut claim,
            &ingredient_vec,
            Some(vec![redacted_uri]),
            &settings,
        )
        .unwrap();

        let ingredient_hashes = restored_store.get_manifest_box_hashes(pc);
        let parent_hashed_uri = HashedUri::new(
            restored_store.provenance_path().unwrap(),
            Some(pc.alg().to_string()),
            &ingredient_hashes.manifest_box_hash,
        );
        let signature_hashed_uri = HashedUri::new(
            to_signature_uri(pc.label()),
            Some(pc.alg().to_string()),
            &ingredient_hashes.signature_box_hash,
        );

        let validation_results = ValidationResults::from_store(&restored_store, &report);

        let ingredient = Ingredient::new_v3(Relationship::ParentOf)
            .set_active_manifests_and_signature_from_hashed_uri(
                Some(parent_hashed_uri),
                Some(signature_hashed_uri),
            ) // mandatory for v3
            .set_validation_results(Some(validation_results)); // mandatory for v3

        claim.add_assertion(&ingredient).unwrap();

        // create mandatory opened action (optional for update manifest)
        let ingredient = claim.ingredient_assertions()[0];
        let ingregient_uri = to_assertion_uri(claim.label(), &ingredient.label());
        let ingredient_hashed_uri = HashedUri::new(
            ingregient_uri,
            Some(claim.alg().to_owned()),
            ingredient.hash(),
        );

        let opened = Action::new("c2pa.opened")
            .set_parameter("ingredients", vec![ingredient_hashed_uri])
            .unwrap();
        let em = Action::new("c2pa.edited.metadata");
        let actions = Actions::new().add_action(opened).add_action(em);

        // add action (this is optional for update manifest)
        claim.add_assertion(&actions).unwrap();

        redacted_store.commit_update_manifest(claim).unwrap();
        output_stream.rewind().unwrap();
        let mut op_output = std::io::Cursor::new(Vec::new());
        redacted_store
            .save_to_stream(
                format,
                &mut output_stream,
                &mut op_output,
                signer.as_ref(),
                &settings,
            )
            .unwrap();

        let mut um_report = StatusTracker::with_error_behavior(ErrorBehavior::StopOnFirstError);

        // read back in store with update manifest
        op_output.rewind().unwrap();

        let um_store =
            Store::from_stream(format, &mut op_output, true, &mut um_report, &settings).unwrap();

        let um = um_store.provenance_claim().unwrap();

        // should be an update manifest
        assert!(um.update_manifest());

        // should not have any errors
        assert!(!um_report.has_any_error());

        // save a different redaction to the same manifest
        let mut claim2 = Claim::new("adobe unit test", Some("update_manifest_1"), 2);
        // ClaimGeneratorInfo is mandatory in Claim V2
        claim2.add_claim_generator_info(cgi);

        // created redacted uri
        let redacted_uri2 = to_assertion_uri(pc.label(), TEST_USER_ASSERTION);

        let mut redacted_store2 = Store::load_ingredient_to_claim(
            &mut claim2,
            &ingredient_vec,
            Some(vec![redacted_uri2]),
            &settings,
        )
        .unwrap();

        let ingredient_hashes2 = restored_store.get_manifest_box_hashes(pc);
        let parent_hashed_uri2 = HashedUri::new(
            restored_store.provenance_path().unwrap(),
            Some(pc.alg().to_string()),
            &ingredient_hashes2.manifest_box_hash,
        );
        let signature_hashed_uri2 = HashedUri::new(
            to_signature_uri(pc.label()),
            Some(pc.alg().to_string()),
            &ingredient_hashes2.signature_box_hash,
        );

        let validation_results2 = ValidationResults::from_store(&restored_store, &report);

        let ingredient2 = Ingredient::new_v3(Relationship::ParentOf)
            .set_active_manifests_and_signature_from_hashed_uri(
                Some(parent_hashed_uri2),
                Some(signature_hashed_uri2),
            ) // mandatory for v3
            .set_validation_results(Some(validation_results2)); // mandatory for v3

        claim2.add_assertion(&ingredient2).unwrap();

        // create mandatory opened action (optional for update manifest)
        let ingredient2 = claim2.ingredient_assertions()[0];
        let ingregient_uri2 = to_assertion_uri(claim2.label(), &ingredient2.label());
        let ingredient_hashed_uri2 = HashedUri::new(
            ingregient_uri2,
            Some(claim2.alg().to_owned()),
            ingredient2.hash(),
        );

        let opened2 = Action::new("c2pa.opened")
            .set_parameter("ingredients", vec![ingredient_hashed_uri2])
            .unwrap();
        let em2 = Action::new("c2pa.edited.metadata");
        let actions2 = Actions::new().add_action(opened2).add_action(em2);

        // add action (this is optional for update manifest)
        claim2.add_assertion(&actions2).unwrap();

        redacted_store2.commit_update_manifest(claim2).unwrap();
        output_stream.rewind().unwrap();
        let mut op2_output = std::io::Cursor::new(Vec::new());
        redacted_store2
            .save_to_stream(
                format,
                &mut output_stream,
                &mut op2_output,
                signer.as_ref(),
                &settings,
            )
            .unwrap();

        // add ingredient again without redaction to make sure conflict is resolved with current redaction
        let mut new_claim = Claim::new("adobe unit test", Some("update_manifest_2"), 2);
        // ClaimGeneratorInfo is mandatory in Claim V2
        let cgi = ClaimGeneratorInfo::new("claim_v2_unit_test");
        new_claim.add_claim_generator_info(cgi);

        // load ingredient with SCHEMA_ORG redaction
        op_output.rewind().unwrap();
        Store::load_ingredient_to_claim(
            &mut new_claim,
            &load_jumbf_from_stream(format, &mut op_output).unwrap(),
            None,
            &settings,
        )
        .unwrap();

        // load original ingredient with TEST_USER_ASSERTION redaction
        op2_output.rewind().unwrap();
        Store::load_ingredient_to_claim(
            &mut new_claim,
            &load_jumbf_from_stream(format, &mut op2_output).unwrap(),
            None,
            &settings,
        )
        .unwrap();

        // Check that both redactions are present
        let redacted_claim = new_claim.claim_ingredient(pc.label()).unwrap();
        assert!(redacted_claim
            .get_assertion(labels::SCHEMA_ORG, 0)
            .is_none());

        assert!(redacted_claim
            .get_assertion(TEST_USER_ASSERTION, 0)
            .is_none());
    }

    #[test]
    fn test_claim_decoding() {
        // modify a required field label in the claim - causes failure to read claim from cbor
        let report = patch_and_report("C.jpg", b"claim_generator", b"claim_generatur");
        assert!(!report.logged_items().is_empty());
        assert!(report.logged_items()[0]
            .err_val
            .as_ref()
            .unwrap()
            .starts_with("ClaimDecoding"))
    }

    #[test]
    fn test_claim_modified() {
        // replace the title that is inside the claim data - should cause signature to not match
        let report = patch_and_report("C.jpg", b"C.jpg", b"X.jpg");
        assert!(!report.logged_items().is_empty());
        // note in the older validation statuses, this was an error, but now it is informational
        assert!(report.has_status(validation_status::TIMESTAMP_MISMATCH));
    }

    #[test]
    fn test_assertion_hash_mismatch() {
        // modifies content of an action assertion - causes an assertion hashuri mismatch
        let report = patch_and_report("CA.jpg", b"brightnesscontrast", b"brightnesscontraxx");
        let first_error = report.filter_errors().next().cloned().unwrap();

        assert_eq!(
            first_error.validation_status.as_deref(),
            Some(validation_status::ASSERTION_HASHEDURI_MISMATCH)
        );
    }

    #[test]
    fn test_claim_missing() {
        // patch jumbf url from c2pa_manifest field in an ingredient to cause claim_missing
        // note this includes hex for Jumbf blocks, so may need some manual tweaking
        const SEARCH_BYTES: &[u8] =
            b"c2pa_manifest\xA3\x63url\x78\x4aself#jumbf=/c2pa/contentauth:urn:uuid:";
        const REPLACE_BYTES: &[u8] =
            b"c2pa_manifest\xA3\x63url\x78\x4aself#jumbf=/c2pa/contentauth:urn:uuix:";
        let report = patch_and_report("CIE-sig-CA.jpg", SEARCH_BYTES, REPLACE_BYTES);

        assert!(report.has_status(validation_status::ASSERTION_HASHEDURI_MISMATCH));
        assert!(report.has_status(validation_status::CLAIM_MISSING));
    }

    #[test]
    fn test_display() {
        let (format, mut input_stream, _output_stream) = create_test_streams("CA.jpg");

        let mut report = StatusTracker::default();

        let store = Store::from_stream(
            format,
            &mut input_stream,
            true,
            &mut report,
            &Settings::default(),
        )
        .expect("from_stream");

        assert!(!report.has_any_error());
        println!("store = {store}");
    }

    #[test]
    fn test_no_alg() {
        let (format, mut input_stream, _output_stream) = create_test_streams("no_alg.jpg");
        let mut report = StatusTracker::default();

        let _store = Store::from_stream(
            format,
            &mut input_stream,
            true,
            &mut report,
            &Settings::default(),
        );

        assert!(report.has_status(ALGORITHM_UNSUPPORTED));
    }

    /// sample of adding timestamp assertion
    /*fn send_timestamp_request(message: &[u8]) -> Result<Vec<u8>> {
        let url = "http://timestamp.digicert.com";

        let body = crate::crypto::time_stamp::default_rfc3161_message(message)?;
        let headers = None;

        let bytes =
            crate::crypto::time_stamp::default_rfc3161_request(url, headers, &body, message)
                .map_err(|_e| Error::OtherError("timestamp token not found".into()))?;

        let token = crate::crypto::cose::timestamptoken_from_timestamprsp(&bytes)
            .ok_or(Error::OtherError("timestamp token not found".into()))?;

        Ok(token)
    }*/

    #[test]
    fn test_legacy_ingredient_hash() {
        // test 1.0 ingredient hash
        let (format, mut input_stream, _output_stream) =
            create_test_streams("legacy_ingredient_hash.jpg");
        let mut report = StatusTracker::default();

        let store = Store::from_stream(
            format,
            &mut input_stream,
            true,
            &mut report,
            &Settings::default(),
        )
        .expect("from_stream");
        println!("store = {store}");
    }

    #[test]
    #[ignore = "this test is not generating the expected errors - the test image cert has expired"]
    fn test_bmff_legacy() {
        crate::settings::set_settings_value("verify.verify_trust", false).unwrap();
        let (format, mut input_stream, _output_stream) = create_test_streams("legacy.mp4");
        // test 1.0 bmff hash
        let mut report = StatusTracker::default();

        let store = Store::from_stream(
            format,
            &mut input_stream,
            true,
            &mut report,
            &Settings::default(),
        );
        println!("store = {report:#?}");
        // expect action error
        assert!(store.is_err());
        assert!(report.has_error(Error::ValidationRule(
            "opened, placed and removed items must have parameters".into()
        )));
        assert!(report.filter_errors().count() == 2);
    }

    #[test]
    fn test_bmff_fragments() {
        let init_stream_path = fixture_path("dashinit.mp4");
        let segment_stream_path = fixture_path("dash1.m4s");

        let init_stream = std::fs::File::open(init_stream_path).unwrap();
        let init_stream = std::io::BufReader::new(init_stream);
        let segment_stream = std::fs::File::open(segment_stream_path).unwrap();
        let segment_stream = std::io::BufReader::new(segment_stream);

        let mut report = StatusTracker::default();
        let store = Store::load_fragment_from_stream(
            "mp4",
            init_stream,
            segment_stream,
            &mut report,
            &Settings::default(),
        )
        .expect("load_from_asset");
        println!("store = {store}");
    }

    #[test]
    fn test_bmff_jumbf_generation() {
        let settings = Settings::default();

        // test adding to actual image
        let (format, mut input_stream, mut output_stream) = create_test_streams("video1.mp4");

        // Create claims store.
        let mut store = Store::with_settings(&Settings::default());

        // Create a new claim.
        let claim1 = create_test_claim().unwrap();

        let signer = test_signer(SigningAlg::Ps256);

        // Move the claim to claims list.
        store.commit_claim(claim1).unwrap();
        store
            .save_to_stream(
                format,
                &mut input_stream,
                &mut output_stream,
                signer.as_ref(),
                &settings,
            )
            .unwrap();

        let mut report = StatusTracker::default();

        // can we read back in
        output_stream.set_position(0);

        let new_store =
            Store::from_stream(format, &mut output_stream, true, &mut report, &settings).unwrap();

        assert!(!report.has_any_error());

        println!("store = {new_store}");
    }

    #[test]
    fn test_bmff_jumbf_generation_claim_v1() {
        let settings = Settings::default();

        // test adding to actual image
        let (format, mut input_stream, mut output_stream) = create_test_streams("video1.mp4");

        // Create claims store.
        let mut store = Store::with_settings(&Settings::default());

        // Create a new claim.
        let claim1 = crate::utils::test::create_test_claim_v1().unwrap();

        let signer = test_signer(SigningAlg::Ps256);

        // Move the claim to claims list.
        store.commit_claim(claim1).unwrap();
        store
            .save_to_stream(
                format,
                &mut input_stream,
                &mut output_stream,
                signer.as_ref(),
                &settings,
            )
            .unwrap();

        let mut report = StatusTracker::default();

        // can we read back in
        output_stream.set_position(0);

        let new_store =
            Store::from_stream(format, &mut output_stream, true, &mut report, &settings).unwrap();

        assert!(!report.has_any_error());

        println!("store = {new_store}");
    }

    #[test]
    fn test_jumbf_generation_with_bmffv3_fixed_block_size() {
        let settings = Settings::default();

        // test adding to actual image
        let (format, mut input_stream, mut output_stream) = create_test_streams("video1.mp4");

        // use Merkle tree with 1024 byte chunks
        crate::settings::set_settings_value("core.merkle_tree_chunk_size_in_kb", 1).unwrap();

        // Create claims store.
        let mut store = Store::with_settings(&Settings::default());

        // Create a new claim.
        let claim1 = create_test_claim().unwrap();

        let signer = test_signer(SigningAlg::Ps256);

        // Move the claim to claims list.
        store.commit_claim(claim1).unwrap();
        store
            .save_to_stream(
                format,
                &mut input_stream,
                &mut output_stream,
                signer.as_ref(),
                &settings,
            )
            .unwrap();

        let mut report = StatusTracker::default();

        // can we read back in
        output_stream.set_position(0);

        let new_store =
            Store::from_stream(format, &mut output_stream, true, &mut report, &settings).unwrap();

        assert!(!report.has_any_error());

        println!("store = {new_store}");
    }

    #[test]
    fn test_jumbf_generation_with_bmffv3_fixed_block_size_no_proof() {
        let settings = Settings::default();

        let (format, mut input_stream, mut output_stream) = create_test_streams("video1.mp4");

        // use Merkle tree with 1024 byte chunks an 0 proofs (no UUID boxes)
        crate::settings::set_settings_value("core.merkle_tree_chunk_size_in_kb", 1).unwrap();
        crate::settings::set_settings_value("core.merkle_tree_max_proofs", 0).unwrap();

        // Create claims store.
        let mut store = Store::with_settings(&Settings::default());

        // Create a new claim.
        let claim1 = create_test_claim().unwrap();

        let signer = test_signer(SigningAlg::Ps256);

        // Move the claim to claims list.
        store.commit_claim(claim1).unwrap();
        store
            .save_to_stream(
                format,
                &mut input_stream,
                &mut output_stream,
                signer.as_ref(),
                &settings,
            )
            .unwrap();

        let mut report = StatusTracker::default();

        // can we read back in
        output_stream.set_position(0);

        let new_store =
            Store::from_stream(format, &mut output_stream, true, &mut report, &settings).unwrap();

        assert!(!report.has_any_error());

        println!("store = {new_store}");
    }

    #[test]
    fn test_jumbf_generation_with_bmffv3_fixed_block_size_stream() {
        let settings = Settings::default();

        // test adding to actual image
        let (format, mut input_stream, mut output_stream) = create_test_streams("video1.mp4");

        // use Merkle tree with 1024 byte chunks
        crate::settings::set_settings_value("core.merkle_tree_chunk_size_in_kb", 1).unwrap();

        // Create claims store.
        let mut store = Store::with_settings(&Settings::default());

        // Create a new claim.
        let claim1 = create_test_claim().unwrap();

        let signer = test_signer(SigningAlg::Ps256);

        // Move the claim to claims list.
        store.commit_claim(claim1).unwrap();
        store
            .save_to_stream(
                format,
                &mut input_stream,
                &mut output_stream,
                signer.as_ref(),
                &settings,
            )
            .unwrap();

        let mut report = StatusTracker::default();

        // can we read back in
        output_stream.set_position(0);

        let new_store =
            Store::from_stream(format, &mut output_stream, true, &mut report, &settings).unwrap();

        assert!(!report.has_any_error());

        println!("store = {new_store}");
    }

    #[test]
    fn test_bmff_jumbf_stream_generation() {
        let settings = Settings::default();

        // test adding to actual image
        let (format, mut input_stream, mut output_stream) = create_test_streams("video1.mp4");

        // Create claims store.
        let mut store = Store::with_settings(&Settings::default());

        // Create a new claim.
        let claim1 = create_test_claim().unwrap();

        let signer = test_signer(SigningAlg::Ps256);

        // Move the claim to claims list.
        store.commit_claim(claim1).unwrap();

        store
            .save_to_stream(
                format,
                &mut input_stream,
                &mut output_stream,
                signer.as_ref(),
                &settings,
            )
            .unwrap();

        let mut report = StatusTracker::default();

        output_stream.set_position(0);

        let (manifest_bytes, _) =
            Store::load_jumbf_from_stream(format, &mut input_stream, &settings).unwrap();

        let _new_store = {
            Store::from_manifest_data_and_stream(
                &manifest_bytes,
                format,
                &mut output_stream,
                false,
                &mut report,
                &settings,
            )
            .unwrap()
        };
        println!("report = {report:?}");
        assert!(!report.has_any_error());
    }

    #[test]
    #[cfg(not(target_arch = "wasm32"))]
    // TODO: Can run on Wasm once https://github.com/contentauth/c2pa-rs/pull/1325 lands
    fn test_removed_jumbf() {
        let (format, mut input_stream, _output_stream) = create_test_streams("no_manifest.jpg");

        let mut report = StatusTracker::default();

        // can we read back in
        let result = Store::from_stream(
            format,
            &mut input_stream,
            true,
            &mut report,
            &Settings::default(),
        );

        assert!(result.is_err());
        assert!(matches!(result, Err(Error::JumbfNotFound)));
        assert!(report.has_error(Error::JumbfNotFound));
    }

    // #[test]
    // #[cfg(feature = "file_io")]
    // fn test_external_manifest_sidecar() {
    //     // test adding to actual image
    //     let ap = fixture_path("libpng-test.png");
    //     let temp_dir = tempdirectory().expect("temp dir");
    //     let op = temp_dir_path(&temp_dir, "libpng-test-c2pa.png");

    //     let sidecar = op.with_extension(MANIFEST_STORE_EXT);

    //     // Create claims store.
    //     let mut store = Store::new();

    //     // Create a new claim.
    //     let mut claim = create_test_claim().unwrap();

    //     // set claim for side car generation
    //     claim.set_external_manifest();

    //     // Do we generate JUMBF?
    //     let signer = test_signer(SigningAlg::Ps256);

    //     store.commit_claim(claim).unwrap();

    //     let saved_manifest = store.save_to_asset(&ap, signer.as_ref(), &op).unwrap();

    //     assert!(sidecar.exists());

    //     // load external manifest
    //     let loaded_manifest = std::fs::read(sidecar).unwrap();

    //     // compare returned to external
    //     assert_eq!(saved_manifest, loaded_manifest);

    //     // test auto loading of sidecar with validation
    //     let mut validation_log =
    //         StatusTracker::with_error_behavior(ErrorBehavior::StopOnFirstError);
    //     Store::load_from_asset(&op, true, &mut validation_log).unwrap();
    // }

    // generalize test for multipe file types
    fn external_manifest_test(file_name: &str) {
        use crate::utils::test::{run_file_test, TestFileSetup};

        run_file_test(file_name, |setup: &TestFileSetup| {
            let settings = Settings::default();

            // Create claims store.
            let mut store = Store::with_settings(&Settings::default());

            // Create a new claim.
            let mut claim = create_test_claim().unwrap();

            // Do we generate JUMBF?
            let signer = test_signer(SigningAlg::Ps256);

            // set claim for side car with remote manifest embedding generation
            claim.set_remote_manifest(setup.sidecar_url()).unwrap();

            store.commit_claim(claim).unwrap();

            // Use streams from TestFileSetup - same pattern as create_test_streams
            let (format, mut input_stream, mut output_stream) = setup.create_streams();
            println!("format = {format}");
            let saved_manifest = store
                .save_to_stream(
                    format,
                    &mut input_stream,
                    &mut output_stream,
                    signer.as_ref(),
                    &settings,
                )
                .unwrap();

            // load the jumbf back into a store
            let mut asset_reader = std::fs::File::open(&setup.output_path).unwrap();
            let ext_ref = crate::utils::xmp_inmemory_utils::XmpInfo::from_source(
                &mut asset_reader,
                setup.extension(),
            )
            .provenance
            .unwrap();

            // cases might be different on different filesystems
            assert_eq!(ext_ref.to_lowercase(), setup.sidecar_url().to_lowercase());

            // make sure it validates using streams with external manifest data
            let mut validation_log =
                StatusTracker::with_error_behavior(ErrorBehavior::StopOnFirstError);
            let mut validation_stream = std::fs::File::open(&setup.output_path).unwrap();
            Store::from_manifest_data_and_stream(
                &saved_manifest,
                format,
                &mut validation_stream,
                true,
                &mut validation_log,
                &settings,
            )
            .unwrap();
        });
    }

    #[test]
    fn test_external_manifest_embedded_png() {
        external_manifest_test("libpng-test.png");
    }

    #[test]
    fn test_external_manifest_embedded_tiff() {
        external_manifest_test("TUSCANY.TIF");
    }

    #[test]
    fn test_external_manifest_embedded_webp() {
        external_manifest_test("sample1.webp");
    }

    #[test]
    fn test_user_guid_external_manifest_embedded() {
        let settings = Settings::default();

        // Create test streams from fixture
        let (format, mut input_stream, mut output_stream) = create_test_streams("libpng-test.png");

        // Create claims store.
        let mut store = Store::with_settings(&Settings::default());

        // Create a new claim.
        let mut claim = create_test_claim().unwrap();

        // Do we generate JUMBF?
        let signer = test_signer(SigningAlg::Ps256);

        // start with base url
        let fp = format!("file:/{}", "temp_sidecar.c2pa");
        let url = url::Url::parse(&fp).unwrap();

        let url_string: String = url.into();

        // set claim for side car with remote manifest embedding generation
        claim.set_embed_remote_manifest(url_string.clone()).unwrap();

        store.commit_claim(claim).unwrap();

        let saved_manifest = store
            .save_to_stream(
                format,
                &mut input_stream,
                &mut output_stream,
                signer.as_ref(),
                &settings,
            )
            .unwrap();

        // Get the data from output stream to check for external reference
        output_stream.rewind().unwrap();
        let output_data = output_stream.get_ref().clone();
        let mut output_reader = Cursor::new(output_data);

        let ext_ref =
            crate::utils::xmp_inmemory_utils::XmpInfo::from_source(&mut output_reader, format)
                .provenance
                .unwrap();

        assert_eq!(ext_ref, url_string);

        // make sure it validates using the manifest data and stream
        let mut validation_log =
            StatusTracker::with_error_behavior(ErrorBehavior::StopOnFirstError);
        output_stream.rewind().unwrap();
        Store::from_manifest_data_and_stream(
            &saved_manifest,
            format,
            &mut output_stream,
            true,
            &mut validation_log,
            &settings,
        )
        .unwrap();
    }

    #[c2pa_test_async]
    async fn test_jumbf_generation_stream() {
        let settings = Settings::default();

        let file_buffer = include_bytes!("../tests/fixtures/earth_apollo17.jpg").to_vec();
        // convert buffer to cursor with Read/Write/Seek capability
        let mut buf_io = Cursor::new(file_buffer);

        // Create claims store.
        let mut store = Store::with_settings(&Settings::default());

        // Create a new claim.
        let claim1 = create_test_claim().unwrap();

        let signer = test_signer(SigningAlg::Ps256);

        store.commit_claim(claim1).unwrap();

        let result: Vec<u8> = Vec::new();
        let mut result_stream = Cursor::new(result);

        store
            .save_to_stream(
                "image/jpeg",
                &mut buf_io,
                &mut result_stream,
                signer.as_ref(),
                &settings,
            )
            .unwrap();

        // rewind the result stream to read from it
        result_stream.rewind().unwrap();

        // make sure we can read from new file
        let mut report = StatusTracker::default();

        let _new_store = Store::from_stream_async(
            "image/jpeg",
            &mut result_stream,
            true,
            &mut report,
            &Settings::default(),
        )
        .await
        .unwrap();

        assert!(!report.has_any_error());
        // std::fs::write("target/test.jpg", result).unwrap();
    }

    #[test]
    fn test_tiff_jumbf_generation() {
        let settings = Settings::default();

        // Create test streams from fixture
        let (format, mut input_stream, mut output_stream) = create_test_streams("TUSCANY.TIF");

        // Create claims store.
        let mut store = Store::with_settings(&Settings::default());

        // Create a new claim.
        let claim1 = create_test_claim().unwrap();

        // Do we generate JUMBF?
        let signer = test_signer(SigningAlg::Ps256);

        // Move the claim to claims list. Note this is not real, the claims would have to be signed in between commits
        store.commit_claim(claim1).unwrap();
        store
            .save_to_stream(
                format,
                &mut input_stream,
                &mut output_stream,
                signer.as_ref(),
                &settings,
            )
            .unwrap();

        println!("Provenance: {}\n", store.provenance_path().unwrap());

        let mut report = StatusTracker::default();

        // read from new file
        output_stream.rewind().unwrap();

        let new_store = Store::from_stream(
            format,
            &mut output_stream,
            true,
            &mut report,
            &Settings::default(),
        )
        .unwrap();

        assert!(!report.has_any_error());

        // dump store and compare to original
        for claim in new_store.claims() {
            let _restored_json = claim
                .to_json(AssertionStoreJsonFormat::OrderedList, false)
                .unwrap();
            let _orig_json = store
                .get_claim(claim.label())
                .unwrap()
                .to_json(AssertionStoreJsonFormat::OrderedList, false)
                .unwrap();

            println!(
                "Claim: {} \n{}",
                claim.label(),
                claim
                    .to_json(AssertionStoreJsonFormat::OrderedListNoBinary, true)
                    .expect("could not restore from json")
            );

            for hashed_uri in claim.assertions() {
                let (label, instance) = Claim::assertion_label_from_link(&hashed_uri.url());
                claim
                    .get_claim_assertion(&label, instance)
                    .expect("Should find assertion");
            }
        }
    }

    #[c2pa_test_async]
    #[cfg(feature = "file_io")]
    async fn test_boxhash_embeddable_manifest_async() {
        let settings = Settings::default();

        // test adding to actual image
        let ap = fixture_path("boxhash.jpg");
        let box_hash_path = fixture_path("boxhash.json");

        // Create claims store.
        let mut store = Store::with_settings(&Settings::default());

        // Create a new claim.
        let mut claim = create_test_claim().unwrap();

        // add box hash for CA.jpg
        let box_hash_data = std::fs::read(box_hash_path).unwrap();
        let assertion = Assertion::from_data_json(BOX_HASH, &box_hash_data).unwrap();
        let box_hash = BoxHash::from_json_assertion(&assertion).unwrap();
        claim.add_assertion(&box_hash).unwrap();

        store.commit_claim(claim).unwrap();

        // Do we generate JUMBF?
        let signer = async_test_signer(SigningAlg::Ps256);

        // get the embeddable manifest
        let em = store
            .get_box_hashed_embeddable_manifest_async(&signer, &settings)
            .await
            .unwrap();

        // get composed version for embedding to JPEG
        let cm = Store::get_composed_manifest(&em, "image/jpeg").unwrap();

        // insert manifest into output asset
        let jpeg_io = get_assetio_handler_from_path(&ap).unwrap();
        let ol = jpeg_io.get_object_locations(&ap).unwrap();

        let cai_loc = ol
            .iter()
            .find(|o| o.htype == HashBlockObjectType::Cai)
            .unwrap();

        // remove any existing manifest
        jpeg_io.read_cai_store(&ap).unwrap();

        // build new asset in memory inserting new manifest
        let outbuf = Vec::new();
        let mut out_stream = Cursor::new(outbuf);
        let mut input_file = std::fs::File::open(&ap).unwrap();

        // write before
        let mut before = vec![0u8; cai_loc.offset];
        input_file.read_exact(before.as_mut_slice()).unwrap();
        out_stream.write_all(&before).unwrap();

        // write composed bytes
        out_stream.write_all(&cm).unwrap();

        // write bytes after
        let mut after_buf = Vec::new();
        input_file.read_to_end(&mut after_buf).unwrap();
        out_stream.write_all(&after_buf).unwrap();

        out_stream.rewind().unwrap();

        let mut report = StatusTracker::default();
        let _new_store = Store::from_stream_async(
            "image/jpeg",
            &mut out_stream,
            true,
            &mut report,
            &Settings::default(),
        )
        .await
        .unwrap();

        assert!(!report.has_any_error());
    }

    #[test]
    #[cfg(feature = "file_io")]
    fn test_boxhash_embeddable_manifest() {
        let settings = Settings::default();

        // test adding to actual image
        let ap = fixture_path("boxhash.jpg");
        let box_hash_path = fixture_path("boxhash.json");

        // Create claims store.
        let mut store = Store::with_settings(&Settings::default());

        // Create a new claim.
        let mut claim = create_test_claim().unwrap();

        // add box hash for CA.jpg
        let box_hash_data = std::fs::read(box_hash_path).unwrap();
        let assertion = Assertion::from_data_json(BOX_HASH, &box_hash_data).unwrap();
        let box_hash = BoxHash::from_json_assertion(&assertion).unwrap();
        claim.add_assertion(&box_hash).unwrap();

        store.commit_claim(claim).unwrap();

        // Do we generate JUMBF?
        let signer = test_signer(SigningAlg::Ps256);

        // get the embeddable manifest
        let em = store
            .get_box_hashed_embeddable_manifest(signer.as_ref(), &settings)
            .unwrap();

        // get composed version for embedding to JPEG
        let cm = Store::get_composed_manifest(&em, "jpg").unwrap();

        // insert manifest into output asset
        let jpeg_io = get_assetio_handler_from_path(&ap).unwrap();
        let ol = jpeg_io.get_object_locations(&ap).unwrap();

        let cai_loc = ol
            .iter()
            .find(|o| o.htype == HashBlockObjectType::Cai)
            .unwrap();

        // remove any existing manifest
        jpeg_io.read_cai_store(&ap).unwrap();

        // build new asset in memory inserting new manifest
        let outbuf = Vec::new();
        let mut out_stream = Cursor::new(outbuf);
        let mut input_file = std::fs::File::open(&ap).unwrap();

        // write before
        let mut before = vec![0u8; cai_loc.offset];
        input_file.read_exact(before.as_mut_slice()).unwrap();
        out_stream.write_all(&before).unwrap();

        // write composed bytes
        out_stream.write_all(&cm).unwrap();

        // write bytes after
        let mut after_buf = Vec::new();
        input_file.read_to_end(&mut after_buf).unwrap();
        out_stream.write_all(&after_buf).unwrap();

        out_stream.rewind().unwrap();

        let mut report = StatusTracker::default();

        let _new_store = Store::from_stream(
            "image/jpeg",
            &mut out_stream,
            true,
            &mut report,
            &Settings::default(),
        )
        .unwrap();

        assert!(!report.has_any_error());
    }

    #[c2pa_test_async]
    #[cfg(feature = "file_io")]
    async fn test_datahash_embeddable_manifest_async() {
        let settings = Settings::default();

        // test adding to actual image
        use std::io::SeekFrom;

        let ap = fixture_path("cloud.jpg");

        // Do we generate JUMBF?
        let signer = async_test_signer(SigningAlg::Ps256);

        // Create claims store.
        let mut store = Store::with_settings(&Settings::default());

        // Create a new claim.
        let claim = create_test_claim().unwrap();

        store.commit_claim(claim).unwrap();

        // get a placeholder the manifest
        let placeholder = store
            .get_data_hashed_manifest_placeholder(signer.reserve_size(), "jpeg")
            .unwrap();

        let temp_dir = tempdirectory().unwrap();
        let output = temp_dir_path(&temp_dir, "boxhash-out.jpg");
        let mut output_file = std::fs::OpenOptions::new()
            .read(true)
            .write(true)
            .create(true)
            .truncate(true)
            .open(&output)
            .unwrap();

        // write a jpeg file with a placeholder for the manifest (returns offset of the placeholder)
        let offset =
            write_jpeg_placeholder_file(&placeholder, &ap, &mut output_file, None).unwrap();

        // build manifest to insert in the hole

        // create an hash exclusion for the manifest
        let exclusion = HashRange::new(offset as u64, placeholder.len() as u64);
        let exclusions = vec![exclusion];

        let mut dh = DataHash::new("source_hash", "sha256");
        dh.exclusions = Some(exclusions);

        // get the embeddable manifest, letting API do the hashing
        output_file.rewind().unwrap();
        let cm = store
            .get_data_hashed_embeddable_manifest_async(
                &dh,
                &signer,
                "jpeg",
                Some(&mut output_file),
                &settings,
            )
            .await
            .unwrap();

        // path in new composed manifest
        output_file.seek(SeekFrom::Start(offset as u64)).unwrap();
        output_file.write_all(&cm).unwrap();

        output_file.rewind().unwrap();
        let mut report = StatusTracker::default();

        let _new_store = Store::from_stream_async(
            "image/jpeg",
            &mut output_file,
            true,
            &mut report,
            &Settings::default(),
        )
        .await
        .unwrap();

        assert!(!report.has_any_error());
    }

    #[test]
    #[cfg(feature = "file_io")]
    fn test_datahash_embeddable_manifest() {
        let settings = Settings::default();

        // test adding to actual image

        use std::io::SeekFrom;
        let ap = fixture_path("cloud.jpg");

        // Do we generate JUMBF?
        let signer = test_signer(SigningAlg::Ps256);

        // Create claims store.
        let mut store = Store::with_settings(&Settings::default());

        // Create a new claim.
        let claim = create_test_claim().unwrap();

        store.commit_claim(claim).unwrap();

        // get a placeholder the manifest
        let placeholder = store
            .get_data_hashed_manifest_placeholder(Signer::reserve_size(&signer), "jpeg")
            .unwrap();

        let temp_dir = tempdirectory().unwrap();
        let output = temp_dir_path(&temp_dir, "boxhash-out.jpg");
        let mut output_file = std::fs::OpenOptions::new()
            .read(true)
            .write(true)
            .create(true)
            .truncate(true)
            .open(&output)
            .unwrap();

        // write a jpeg file with a placeholder for the manifest (returns offset of the placeholder)
        let offset =
            write_jpeg_placeholder_file(&placeholder, &ap, &mut output_file, None).unwrap();

        // build manifest to insert in the hole

        // create an hash exclusion for the manifest
        let exclusion = HashRange::new(offset as u64, placeholder.len() as u64);
        let exclusions = vec![exclusion];

        let mut dh = DataHash::new("source_hash", "sha256");
        dh.exclusions = Some(exclusions);

        // get the embeddable manifest, letting API do the hashing
        output_file.rewind().unwrap();
        let cm = store
            .get_data_hashed_embeddable_manifest(
                &dh,
                signer.as_ref(),
                "jpeg",
                Some(&mut output_file),
                &settings,
            )
            .unwrap();

        // path in new composed manifest
        output_file.seek(SeekFrom::Start(offset as u64)).unwrap();
        output_file.write_all(&cm).unwrap();

        output_file.rewind().unwrap();
        let mut report = StatusTracker::default();

        let _new_store = Store::from_stream(
            "image/jpeg",
            &mut output_file,
            true,
            &mut report,
            &Settings::default(),
        )
        .unwrap();

        assert!(!report.has_any_error());
    }

    #[test]
    #[cfg(feature = "file_io")]
    fn test_datahash_embeddable_manifest_user_hashed() {
        let settings = Settings::default();

        use std::io::SeekFrom;

        use sha2::Digest;

        // test adding to actual image
        let ap = fixture_path("cloud.jpg");

        let mut hasher = Hasher::SHA256(Sha256::new());

        // Do we generate JUMBF?
        let signer = test_signer(SigningAlg::Ps256);

        // Create claims store.
        let mut store = Store::with_settings(&Settings::default());

        // Create a new claim.
        let claim = create_test_claim().unwrap();

        store.commit_claim(claim).unwrap();

        // get a placeholder for the manifest
        let placeholder = store
            .get_data_hashed_manifest_placeholder(Signer::reserve_size(&signer), "jpeg")
            .unwrap();

        let temp_dir = tempdirectory().unwrap();
        let output = temp_dir_path(&temp_dir, "boxhash-out.jpg");
        let mut output_file = std::fs::OpenOptions::new()
            .read(true)
            .write(true)
            .create(true)
            .truncate(true)
            .open(&output)
            .unwrap();

        // write a jpeg file with a placeholder for the manifest (returns offset of the placeholder)
        let offset =
            write_jpeg_placeholder_file(&placeholder, &ap, &mut output_file, Some(&mut hasher))
                .unwrap();

        // create target data hash
        // create an hash exclusion for the manifest
        let exclusion = HashRange::new(offset as u64, placeholder.len() as u64);
        let exclusions = vec![exclusion];

        //input_file.rewind().unwrap();
        let mut dh = DataHash::new("source_hash", "sha256");
        dh.hash = Hasher::finalize(hasher);
        dh.exclusions = Some(exclusions);

        // get the embeddable manifest, using user hashing
        let cm = store
            .get_data_hashed_embeddable_manifest(&dh, signer.as_ref(), "jpeg", None, &settings)
            .unwrap();

        // path in new composed manifest
        output_file.seek(SeekFrom::Start(offset as u64)).unwrap();
        output_file.write_all(&cm).unwrap();

        output_file.rewind().unwrap();
        let mut report = StatusTracker::default();

        let _new_store = Store::from_stream(
            "image/jpeg",
            &mut output_file,
            true,
            &mut report,
            &Settings::default(),
        )
        .unwrap();

        assert!(!report.has_any_error());
    }

    #[test]
    fn test_dynamic_assertions() {
        let settings = Settings::default();

        #[derive(Serialize)]
        struct TestAssertion {
            my_tag: String,
        }

        #[derive(Debug)]
        struct TestDynamicAssertion {}

        impl DynamicAssertion for TestDynamicAssertion {
            fn label(&self) -> String {
                "com.mycompany.myassertion".to_string()
            }

            fn reserve_size(&self) -> Result<usize> {
                let assertion = TestAssertion {
                    my_tag: "some value I will replace".to_string(),
                };
                Ok(serde_cbor::to_vec(&assertion)?.len())
            }

            fn content(
                &self,
                _label: &str,
                _size: Option<usize>,
                claim: &PartialClaim,
            ) -> Result<DynamicAssertionContent> {
                assert!(claim
                    .assertions()
                    .inspect(|a| {
                        dbg!(a);
                    })
                    .any(|a| a.url().contains("c2pa.hash")));

                let assertion = TestAssertion {
                    my_tag: "some value I will replace".to_string(),
                };

                Ok(DynamicAssertionContent::Cbor(
                    serde_cbor::to_vec(&assertion).unwrap(),
                ))
            }
        }

        /// This is an signer wrapped around a local temp signer,
        /// that implements the dynamic assertion trait.
        struct DynamicSigner(Box<dyn Signer>);

        impl DynamicSigner {
            fn new() -> Self {
                Self(test_signer(SigningAlg::Ps256))
            }
        }

        impl crate::Signer for DynamicSigner {
            fn sign(&self, data: &[u8]) -> crate::error::Result<Vec<u8>> {
                self.0.sign(data)
            }

            fn alg(&self) -> SigningAlg {
                self.0.alg()
            }

            fn certs(&self) -> crate::Result<Vec<Vec<u8>>> {
                self.0.certs()
            }

            fn reserve_size(&self) -> usize {
                self.0.reserve_size()
            }

            fn time_authority_url(&self) -> Option<String> {
                self.0.time_authority_url()
            }

            fn ocsp_val(&self) -> Option<Vec<u8>> {
                self.0.ocsp_val()
            }

            // Returns our dynamic assertion here.
            fn dynamic_assertions(
                &self,
            ) -> Vec<Box<dyn crate::dynamic_assertion::DynamicAssertion>> {
                vec![Box::new(TestDynamicAssertion {})]
            }
        }

        let file_buffer = include_bytes!("../tests/fixtures/earth_apollo17.jpg").to_vec();
        // convert buffer to cursor with Read/Write/Seek capability
        let mut buf_io = Cursor::new(file_buffer);

        // Create claims store.
        let mut store = Store::with_settings(&Settings::default());

        // Create a new claim.
        let claim1 = create_test_claim().unwrap();

        let signer = DynamicSigner::new();

        store.commit_claim(claim1).unwrap();

        let result: Vec<u8> = Vec::new();
        let mut result_stream = Cursor::new(result);

        store
            .save_to_stream("jpeg", &mut buf_io, &mut result_stream, &signer, &settings)
            .unwrap();

        // rewind the result stream to read from it
        result_stream.rewind().unwrap();

        // make sure we can read from new file
        let mut report = StatusTracker::default();
        let new_store = Store::from_stream(
            "image/jpeg",
            &mut result_stream,
            true,
            &mut report,
            &Settings::default(),
        )
        .unwrap();

        println!("new_store: {new_store}");

        assert!(!report.has_any_error());
        // std::fs::write("target/test.jpg", result).unwrap();
    }

    #[c2pa_test_async]
    async fn test_async_dynamic_assertions() {
        use async_trait::async_trait;

        let settings = Settings::default();

        #[derive(Serialize)]
        struct TestAssertion {
            my_tag: String,
        }

        #[derive(Debug)]
        struct TestDynamicAssertion {}

        #[cfg_attr(target_arch = "wasm32", async_trait(?Send))]
        #[cfg_attr(not(target_arch = "wasm32"), async_trait)]
        impl AsyncDynamicAssertion for TestDynamicAssertion {
            fn label(&self) -> String {
                "com.mycompany.myassertion".to_string()
            }

            fn reserve_size(&self) -> Result<usize> {
                let assertion = TestAssertion {
                    my_tag: "some value I will replace".to_string(),
                };
                Ok(serde_cbor::to_vec(&assertion)?.len())
            }

            async fn content(
                &self,
                _label: &str,
                _size: Option<usize>,
                claim: &PartialClaim,
            ) -> Result<DynamicAssertionContent> {
                assert!(claim
                    .assertions()
                    .inspect(|a| {
                        dbg!(a);
                    })
                    .any(|a| a.url().contains("c2pa.hash")));

                let assertion = TestAssertion {
                    my_tag: "some value I will replace".to_string(),
                };

                Ok(DynamicAssertionContent::Cbor(
                    serde_cbor::to_vec(&assertion).unwrap(),
                ))
            }
        }

        /// This is an async signer wrapped around a local temp signer,
        /// that implements the dynamic assertion trait.
        struct DynamicSigner(Box<dyn AsyncSigner>);

        impl DynamicSigner {
            fn new() -> Self {
                Self(async_test_signer(SigningAlg::Ps256))
            }
        }

        #[cfg_attr(not(target_arch = "wasm32"), async_trait)]
        #[cfg_attr(target_arch = "wasm32", async_trait(?Send))]
        impl crate::AsyncSigner for DynamicSigner {
            async fn sign(&self, data: Vec<u8>) -> crate::error::Result<Vec<u8>> {
                self.0.sign(data).await
            }

            fn alg(&self) -> SigningAlg {
                self.0.alg()
            }

            fn certs(&self) -> crate::Result<Vec<Vec<u8>>> {
                self.0.certs()
            }

            fn reserve_size(&self) -> usize {
                self.0.reserve_size()
            }

            fn time_authority_url(&self) -> Option<String> {
                self.0.time_authority_url()
            }

            async fn ocsp_val(&self) -> Option<Vec<u8>> {
                self.0.ocsp_val().await
            }

            // Returns our dynamic assertion here.
            fn dynamic_assertions(
                &self,
            ) -> Vec<Box<dyn crate::dynamic_assertion::AsyncDynamicAssertion>> {
                vec![Box::new(TestDynamicAssertion {})]
            }
        }

        let file_buffer = include_bytes!("../tests/fixtures/earth_apollo17.jpg").to_vec();
        // convert buffer to cursor with Read/Write/Seek capability
        let mut buf_io = Cursor::new(file_buffer);

        // Create claims store.
        let mut store = Store::with_settings(&Settings::default());

        // Create a new claim.
        let claim1 = create_test_claim().unwrap();

        let signer = DynamicSigner::new();

        store.commit_claim(claim1).unwrap();

        let result: Vec<u8> = Vec::new();
        let mut result_stream = Cursor::new(result);

        store
            .save_to_stream_async("jpeg", &mut buf_io, &mut result_stream, &signer, &settings)
            .await
            .unwrap();

        result_stream.rewind().unwrap();

        // make sure we can read from new file
        let mut report = StatusTracker::default();

        let new_store =
            Store::from_stream("jpeg", &mut result_stream, true, &mut report, &settings).unwrap();

        println!("new_store: {new_store}");

        let result = result_stream.into_inner();

        Store::verify_store_async(
            &new_store,
            &mut ClaimAssetData::Bytes(&result, "jpg"),
            &mut report,
            &settings,
        )
        .await
        .unwrap();

        assert!(!report.has_any_error());
        // std::fs::write("target/test.jpg", result).unwrap();
    }

    #[test]
    #[cfg(feature = "file_io")]
    fn test_fragmented_jumbf_generation() {
        let settings = Settings::default();

        // test adding to actual image

        let tempdir = tempdirectory().expect("temp dir");
        let output_path = tempdir.path();

        // search folders for init segments
        for init in glob::glob(
            fixture_path("bunny/**/BigBuckBunny_2s_init.mp4")
                .to_str()
                .unwrap(),
        )
        .unwrap()
        {
            match init {
                Ok(p) => {
                    let mut fragments = Vec::new();
                    let init_dir = p.parent().unwrap();
                    let seg_glob = init_dir.join("BigBuckBunny_2s*.m4s"); // segment match pattern

                    // grab the fragments that go with this init segment
                    for seg in glob::glob(seg_glob.to_str().unwrap()).unwrap().flatten() {
                        fragments.push(seg);
                    }

                    // Create claims store.
                    let mut store = Store::with_settings(&Settings::default());

                    // Create a new claim.
                    let claim = create_test_claim().unwrap();
                    store.commit_claim(claim).unwrap();

                    // Do we generate JUMBF?
                    let signer =
                        test_cawg_signer(SigningAlg::Ps256, &[labels::SCHEMA_ORG]).unwrap();

                    // Use Tempdir for automatic cleanup
                    let new_subdir = tempfile::TempDir::new_in(output_path)
                        .expect("Failed to create temp subdir");
                    let new_output_path = new_subdir.path().join(init_dir.file_name().unwrap());
                    store
                        .save_to_bmff_fragmented(
                            p.as_path(),
                            &fragments,
                            new_output_path.as_path(),
                            signer.as_ref(),
                            &settings,
                        )
                        .unwrap();

                    // verify the fragments
                    let output_init = new_output_path.join(p.file_name().unwrap());
                    let mut init_stream = std::fs::File::open(&output_init).unwrap();

                    for entry in &fragments {
                        let file_path = new_output_path.join(entry.file_name().unwrap());

                        let mut validation_log = StatusTracker::default();

                        let mut fragment_stream = std::fs::File::open(&file_path).unwrap();
                        let _manifest = Store::load_fragment_from_stream(
                            "mp4",
                            &mut init_stream,
                            &mut fragment_stream,
                            &mut validation_log,
                            &Settings::default(),
                        )
                        .unwrap();
                        init_stream.seek(std::io::SeekFrom::Start(0)).unwrap();
                        assert!(!validation_log.has_any_error());
                    }

                    // test verifying all at once
                    let mut output_fragments = Vec::new();
                    for entry in &fragments {
                        output_fragments.push(new_output_path.join(entry.file_name().unwrap()));
                    }

                    //let mut reader = Cursor::new(init_stream);
                    let mut validation_log = StatusTracker::default();
                    let _manifest = Store::load_from_file_and_fragments(
                        "mp4",
                        &mut init_stream,
                        &output_fragments,
                        false,
                        &mut validation_log,
                        &settings,
                    )
                    .unwrap();

                    assert!(!validation_log.has_any_error());
                }
                Err(_) => panic!("test misconfigures"),
            }
        }
    }

    #[test]
    #[cfg(feature = "file_io")]
    fn test_bogus_cert() {
        use crate::builder::{Builder, BuilderIntent};
        let png = include_bytes!("../tests/fixtures/libpng-test.png"); // Randomly generated local Ed25519
        let ed25519 = include_bytes!("../tests/fixtures/certs/ed25519.pem");
        let certs = include_bytes!("../tests/fixtures/certs/es256.pub");
        let mut builder = Builder::new();
        builder.set_intent(BuilderIntent::Create(DigitalSourceType::Empty));

        let signer =
            crate::create_signer::from_keys(certs, ed25519, SigningAlg::Ed25519, None).unwrap();
        let mut dst = Cursor::new(Vec::new());

        // bypass auto sig check
        crate::settings::set_settings_value("verify.verify_after_sign", false).unwrap();
        crate::settings::set_settings_value("verify.verify_trust", false).unwrap();

        builder
            .sign(&signer, "image/png", &mut Cursor::new(png), &mut dst)
            .unwrap();

        let reader = crate::Reader::from_stream("image/png", &mut dst).unwrap();

        assert_eq!(reader.validation_state(), crate::ValidationState::Invalid);
    }

    #[test]
    /// Test that we can we load a store from JUMBF and then convert it back to the identical JUMBF.
    fn test_from_and_to_jumbf() {
        let settings = Settings::default();

        // test adding to actual image
        let ap = fixture_path("C.jpg");

        let mut stream = std::fs::File::open(&ap).unwrap();
        let format = "image/jpeg";

        let (manifest_bytes, _remote_url) =
            Store::load_jumbf_from_stream(format, &mut stream, &settings).unwrap();

        let store = Store::from_jumbf_with_settings(
            &manifest_bytes,
            &mut StatusTracker::default(),
            &settings,
        )
        .unwrap();

        let jumbf = store
            .to_jumbf_internal(0)
            .expect("Failed to convert store to JUMBF");

        assert_eq!(jumbf, manifest_bytes);
    }

    #[c2pa_test_async]
    async fn test_store_load_fragment_from_stream_async() {
        // Use the dash fixtures that are known to work with fragment loading
        // These are the same files used in test_bmff_fragments
        let init_segment = include_bytes!("../tests/fixtures/dashinit.mp4");
        let fragment = include_bytes!("../tests/fixtures/dash1.m4s");

        let mut init_stream = Cursor::new(init_segment);
        let mut fragment_stream = Cursor::new(fragment);

        let format = "mp4";
        let mut validation_log = StatusTracker::default();

        // Test the async fragment loading (this is what we're actually testing)
        let result = Store::load_fragment_from_stream_async(
            format,
            &mut init_stream,
            &mut fragment_stream,
            &mut validation_log,
            &Settings::default(),
        )
        .await;

        // Same validation as test_fragmented_jumbf_generation - but allow expected certificate trust errors
        match result {
            Ok(_manifest) => {
                // Verify that we successfully loaded a store from the fragment
                // The store should contain the manifest data from the fragment

                // Check for validation errors, but allow expected certificate trust errors
                if validation_log.has_any_error() {
                    let errors: Vec<_> = validation_log.filter_errors().collect();
                    let has_unexpected_errors = errors.iter().any(|item| {
                        // Allow certificate trust errors (these are expected for test fixtures)
                        // Check if the error is a CertificateTrustError
                        if let Some(err_val) = &item.err_val {
                            if err_val.contains("CertificateTrustError") {
                                return false; // This error is expected
                            }
                        }

                        // Any other errors are unexpected
                        true
                    });

                    if has_unexpected_errors {
                        panic!("Validation log contains unexpected errors: {validation_log:?}",);
                    }
                    // Certificate trust errors are OK for test fixtures
                }
            }
            Err(e) => {
                // Errors are NOT acceptable - this should work with fragments that contain manifest data
                panic!("Failed to load fragment from stream: {e:?}");
            }
        }
    }
}<|MERGE_RESOLUTION|>--- conflicted
+++ resolved
@@ -1368,11 +1368,7 @@
             // make sure box version label match the read Claim
             if claim.version() > 1 {
                 match labels::version(&claim_box_ver) {
-<<<<<<< HEAD
-                    v if Some(claim.version()) >= v => (),
-=======
                     v if claim.version() >= v => (),
->>>>>>> b4c640fb
                     _ => return Err(Error::InvalidClaim(InvalidClaimError::ClaimBoxVersion)),
                 }
             }
