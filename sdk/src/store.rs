--- conflicted
+++ resolved
@@ -1435,6 +1435,11 @@
     ) -> Result<()> {
         // walk the ingredients
         for i in claim.ingredient_assertions() {
+            // allow for zero out ingredient assertions
+            if is_zero(i.assertion().data()) {
+                continue;
+            }
+
             let ingredient_assertion = Ingredient::from_assertion(i.assertion()).map_err(|e| {
                 log_item!(
                     i.label().clone(),
@@ -1455,6 +1460,25 @@
 
             // is this an ingredient
             if let Some(c2pa_manifest) = ingredient_assertion.c2pa_manifest() {
+                // if this is a v3 ingredient then it must have validation report indicating it was validated
+                if let Some(ingredient_version) = ingredient_assertion.version() {
+                    if ingredient_version >= 3 && ingredient_assertion.validation_results.is_none()
+                    {
+                        log_item!(
+                            i.label().clone(),
+                            "ingredient V3 must have validation results",
+                            "ingredient_checks"
+                        )
+                        .validation_status(validation_status::ASSERTION_INGREDIENT_MALFORMED)
+                        .failure(
+                            validation_log,
+                            Error::HashMismatch(
+                                "ingredient V3 missing validation status".to_string(),
+                            ),
+                        )?;
+                    }
+                }
+
                 let label = Store::manifest_label_from_path(&c2pa_manifest.url());
 
                 if let Some(ingredient) = store.get_claim(&label) {
@@ -1491,7 +1515,7 @@
                         false
                     };
 
-                    // since the manifest hashes are equal we can short circuit the reset of the validation
+                    // since the manifest hashes are equal we can short circuit the rest of the validation
                     // we can only do this for post 1.3 Claims since manfiest box hashing was not available
                     if manifests_match && !pre_v1_3_hash {
                         log_item!(
@@ -1501,11 +1525,6 @@
                         )
                         .validation_status(validation_status::INGREDIENT_MANIFEST_VALIDATED)
                         .success(validation_log);
-
-                        // if we are not checking ingredient trust then we can continue
-                        if !check_ingredient_trust {
-                            continue;
-                        }
                     }
 
                     // if mismatch is not because of a redaction this is a hard error
@@ -1515,7 +1534,7 @@
                             "ingredient hash incorrect",
                             "ingredient_checks"
                         )
-                        .validation_status(validation_status::INGREDIENT_HASHEDURI_MISMATCH)
+                        .validation_status(validation_status::INGREDIENT_MANIFEST_MISMATCH)
                         .failure(
                             validation_log,
                             Error::HashMismatch(
@@ -1527,8 +1546,9 @@
                         )); // hard stop regardless of StatusTracker mode
                     }
 
-                    // if this is a V2 or greater claim then we must try the signature validation method before proceeding
-                    if ingredient_version > 1 {
+                    // if manifest hash did not match and this is a V2 or greater claim then we
+                    // must try the signature validation method before proceeding
+                    if !manifests_match && ingredient_version > 1 {
                         let claim_signature =
                             ingredient_assertion.signature().ok_or_else(|| {
                                 log_item!(
@@ -1583,15 +1603,23 @@
                         }
                     }
 
-                    // verify the ingredient claim
-                    Claim::verify_claim(
-                        ingredient,
-                        asset_data,
-                        svi,
-                        check_ingredient_trust,
-                        &store.ctp,
-                        validation_log,
-                    )?;
+                    // if this ingredient is the hash binding claim (update manifest)
+                    // then we have to check the binding here
+                    if ingredient.label() == svi.binding_claim {
+                        Claim::verify_hash_binding(ingredient, asset_data, svi, validation_log)?;
+                    }
+
+                    // if manifest hash did not match we continue on to do a full claim validation
+                    if !manifests_match {
+                        Claim::verify_claim(
+                            ingredient,
+                            asset_data,
+                            svi,
+                            check_ingredient_trust,
+                            &store.ctp,
+                            validation_log,
+                        )?;
+                    }
 
                     // recurse nested ingredients
                     Store::ingredient_checks(store, ingredient, svi, asset_data, validation_log)?;
@@ -1603,6 +1631,15 @@
                             Error::ClaimVerification(format!("ingredient: {label} is missing")),
                         )?;
                 }
+            } else {
+                let descrip = ingredient_assertion.title.unwrap_or("".into());
+                log_item!(
+                    format!("{}: ingredient does not have provenance", descrip),
+                    "ingredient had no manifest",
+                    "ingredient_checks"
+                )
+                .validation_status(validation_status::INGREDIENT_PROVENANCE_UNKNOWN)
+                .informational(validation_log);
             }
             validation_log.pop_ingredient_uri();
         }
@@ -1710,52 +1747,20 @@
         Store::get_claim_referenced_manifests(claim, self, &mut svi, true, validation_log)?;
 
         // find the manifest with the hash binding
-        let is_bmff;
-        svi.binding_claim = match self.get_hash_binding_manifest(claim) {
-            Some(label) => {
-                is_bmff = self
-                    .get_claim(&label)
-                    .ok_or(Error::ClaimMissingHardBinding)?
-                    .hash_assertions()
-                    .iter()
-                    .any(|a| a.label_raw().starts_with(labels::BMFF_HASH));
-                label
-            }
-            None => {
-                log_item!(
-                    claim.label().to_owned(),
-                    "could not find manifest with hard binding",
-                    "get_store_validation_info"
-                )
-                .validation_status(validation_status::HARD_BINDINGS_MISSING)
-                .failure(validation_log, Error::ClaimMissingHardBinding)?;
-                return Err(Error::ClaimMissingHardBinding);
-            }
-        };
-
-<<<<<<< HEAD
+        svi.binding_claim = self.get_hash_binding_manifest(claim).ok_or_else(|| {
+            log_item!(
+                claim.label().to_owned(),
+                "could not find manifest with hard binding",
+                "get_store_validation_info"
+            )
+            .validation_status(validation_status::HARD_BINDINGS_MISSING)
+            .failure_as_err(validation_log, Error::ClaimMissingHardBinding)
+        })?;
+
         // save the update manifest label if it exists
         if claim.update_manifest() {
             svi.update_manifest_label = Some(claim.label().to_owned());
         }
-=======
-        // get the manifest offset size if needed
-        // it is not needed for BMFF hash bindings since update manifests always appear
-        // in last BMFF box
-        if claim.update_manifest() && !is_bmff {
-            let locations = match asset_data {
-                #[cfg(feature = "file_io")]
-                ClaimAssetData::Path(path) => {
-                    let format =
-                        get_supported_file_extension(path).ok_or(Error::UnsupportedType)?;
-                    let mut reader = std::fs::File::open(path)?;
-
-                    object_locations_from_stream(&format, &mut reader)?
-                }
-                ClaimAssetData::Bytes(items, typ) => {
-                    let format = typ.to_owned();
-                    let mut reader = Cursor::new(items);
->>>>>>> 4b1d80c8
 
         // get the manifest offset position
         let locations = match asset_data {
@@ -1764,37 +1769,39 @@
                 let format = get_supported_file_extension(path).ok_or(Error::UnsupportedType)?;
                 let mut reader = std::fs::File::open(path)?;
 
-                object_locations_from_stream(&format, &mut reader)?
+                object_locations_from_stream(&format, &mut reader)
             }
             ClaimAssetData::Bytes(items, typ) => {
                 let format = typ.to_owned();
                 let mut reader = Cursor::new(items);
 
-                object_locations_from_stream(&format, &mut reader)?
+                object_locations_from_stream(&format, &mut reader)
             }
             ClaimAssetData::Stream(reader, typ) => {
                 let format = typ.to_owned();
-                object_locations_from_stream(&format, reader)?
+                object_locations_from_stream(&format, reader)
             }
             ClaimAssetData::StreamFragment(reader, _read1, typ) => {
                 let format = typ.to_owned();
-                object_locations_from_stream(&format, reader)?
+                object_locations_from_stream(&format, reader)
             }
             #[cfg(feature = "file_io")]
             ClaimAssetData::StreamFragments(reader, _path_bufs, typ) => {
                 let format = typ.to_owned();
-                object_locations_from_stream(&format, reader)?
+                object_locations_from_stream(&format, reader)
             }
         };
 
-        if let Some(manifest_loc) = locations
-            .iter()
-            .find(|o| o.htype == HashBlockObjectType::Cai)
-        {
-            svi.manifest_store_range = Some(HashRange::new(
-                manifest_loc.offset as u64,
-                manifest_loc.length as u64,
-            ));
+        if let Ok(locations) = locations {
+            if let Some(manifest_loc) = locations
+                .iter()
+                .find(|o| o.htype == HashBlockObjectType::Cai)
+            {
+                svi.manifest_store_range = Some(HashRange::new(
+                    manifest_loc.offset as u64,
+                    manifest_loc.length as u64,
+                ));
+            }
         }
 
         // get the timestamp assertions
@@ -1840,21 +1847,6 @@
                     )?;
                 }
             }
-        }
-
-        // make sure there are not unreferenced manifests
-        if self
-            .claims()
-            .iter()
-            .any(|c| !svi.manifest_map.contains_key(c.label()))
-        {
-            log_item!(
-                claim.label().to_owned(),
-                "found unreference manifest in the store",
-                "get_store_validation_info"
-            )
-            .validation_status(validation_status::MANIFEST_UNREFERENCED)
-            .failure(validation_log, Error::UnreferencedManifest)?;
         }
 
         Ok(svi)
@@ -4477,23 +4469,7 @@
             // get correct hashed URI
             let c2pa_manifest = match ingredient_assertion.c2pa_manifest() {
                 Some(m) => m, // > v2 ingredient assertion
-                None => {
-                    if ingredient_assertion.relationship != Relationship::InputTo {
-                        let description = if let Some(title) = &ingredient_assertion.title {
-                            format!("{title}: ingredient does not have provenance")
-                        } else {
-                            "ingredient does not have provenance".to_owned()
-                        };
-                        log_item!(
-                            to_assertion_uri(&claim_label, &i.label()),
-                            description,
-                            "get_claim_referenced_manifests"
-                        )
-                        .validation_status(validation_status::INGREDIENT_UNKNOWN_PROVENANCE)
-                        .informational(validation_log);
-                    }
-                    continue;
-                }
+                None => continue,
             };
 
             // is this an ingredient
@@ -5033,6 +5009,7 @@
         let ap = fixture_path("unsupported_type.txt");
         let temp_dir = tempdirectory().expect("temp dir");
         let op = temp_dir_path(&temp_dir, "unsupported_type.txt");
+        let actual = temp_dir_path(&temp_dir, "unsupported_type.c2pa");
 
         // Create claims store.
         let mut store = Store::new();
@@ -5056,8 +5033,12 @@
         store.save_to_asset(&ap, signer.as_ref(), &op).unwrap();
 
         // read from new file
-        let new_store = Store::load_from_asset(
-            &op,
+        let c2pa_bytes = std::fs::read(&actual).unwrap();
+        let mut data = std::fs::File::open(&op).unwrap();
+        let new_store = Store::from_manifest_data_and_stream(
+            &c2pa_bytes,
+            "txt",
+            &mut data,
             true,
             &mut StatusTracker::with_error_behavior(ErrorBehavior::StopOnFirstError),
         )
@@ -5261,9 +5242,6 @@
         )
         .await
         .unwrap();
-
-        // should have error for unreference manifests
-        assert!(report.has_error(Error::UnreferencedManifest));
     }
 
     #[cfg(feature = "v1_api")]
