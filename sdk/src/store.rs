--- conflicted
+++ resolved
@@ -485,36 +485,6 @@
         placeholder
     }
 
-    /// Return certificate chain for the provenance claim
-    pub(crate) fn get_provenance_cert_chain(&self) -> Result<String> {
-        let claim = self.provenance_claim().ok_or(Error::ProvenanceMissing)?;
-
-        match claim.get_cert_chain() {
-            Ok(chain) => String::from_utf8(chain).map_err(|_e| Error::CoseInvalidCert),
-            Err(e) => Err(e),
-        }
-    }
-
-    #[cfg(not(target_arch = "wasm32"))]
-    fn send_timestamp_token_request(&self, tsa_url: &str, message: &[u8]) -> Result<Vec<u8>> {
-        let body = crate::crypto::time_stamp::default_rfc3161_message(message)?;
-        let headers = None;
-
-        let bytes =
-            crate::crypto::time_stamp::default_rfc3161_request(tsa_url, headers, &body, message)
-                .map_err(|_e| Error::OtherError("timestamp token not found".into()))?;
-
-        // make sure it is a good response
-        let ctp = CertificateTrustPolicy::passthrough();
-        let mut tracker = StatusTracker::default();
-        crate::crypto::time_stamp::verify_time_stamp(&bytes, message, &ctp, &mut tracker)?;
-
-        let token = crate::crypto::cose::timestamptoken_from_timestamprsp(&bytes)
-            .ok_or(Error::OtherError("timestamp token not found".into()))?;
-
-        Ok(token)
-    }
-
     fn get_cose_sign1_signature(&self, manifest_id: &str) -> Option<Vec<u8>> {
         let manifest = self.get_claim(manifest_id)?;
 
@@ -528,7 +498,7 @@
         Some(sign1.signature)
     }
 
-    /// Creates a TimeStamp (c2p.time-stamp) assertion containing the TimeStampTokens for each
+    /// Creates a TimeStamp (c2pa.time-stamp) assertion containing the TimeStampTokens for each
     /// specified manifest_id.  If any time stamp request fails the assertion is not created.
     #[cfg(not(target_arch = "wasm32"))]
     #[allow(dead_code)]
@@ -544,7 +514,7 @@
                 .get_cose_sign1_signature(manifest_id)
                 .ok_or(Error::ClaimMissingSignatureBox)?;
 
-            let timestamp_token = self.send_timestamp_token_request(tsa_url, &signature)?;
+            let timestamp_token = TimeStamp::send_timestamp_token_request(tsa_url, &signature)?;
 
             timestamp_assertion.add_timestamp(manifest_id, &timestamp_token);
         }
@@ -2071,17 +2041,6 @@
                 // we only use valid timestamps, otherwise just ignore
                 for (referenced_claim, time_stamp_token) in timestamp_assertion.as_ref() {
                     if let Some(rc) = svi.manifest_map.get(referenced_claim) {
-<<<<<<< HEAD
-                        if let Some(signature) = self.get_cose_sign1_signature(referenced_claim) {
-                            if let Ok(tst_info) = verify_time_stamp(
-                                time_stamp_token,
-                                &signature,
-                                &self.ctp,
-                                validation_log,
-                            ) {
-                                svi.timestamps.insert(rc.label().to_owned(), tst_info);
-                            }
-=======
                         if let Ok(tst_info) = verify_time_stamp(
                             time_stamp_token,
                             rc.signature_val(),
@@ -2089,7 +2048,6 @@
                             validation_log,
                         ) {
                             svi.timestamps.insert(rc.label().to_owned(), tst_info);
->>>>>>> a95e2361
                         }
                     }
                 }
