--- conflicted
+++ resolved
@@ -33,15 +33,8 @@
 
 #[cfg(feature = "v1_api")]
 use crate::jumbf_io::save_jumbf_to_memory;
-<<<<<<< HEAD
-#[cfg(feature = "file_io")]
-use crate::jumbf_io::{
-    get_file_extension, get_supported_file_extension, load_jumbf_from_file, save_jumbf_to_file,
-};
 #[cfg(all(feature = "v1_api", feature = "file_io"))]
 use crate::jumbf_io::{object_locations, remove_jumbf_from_file};
-=======
->>>>>>> 1c046d08
 use crate::{
     assertion::{
         Assertion, AssertionBase, AssertionData, AssertionDecodeError, AssertionDecodeErrorCause,
@@ -81,19 +74,15 @@
     utils::{hash_utils::HashRange, io_utils::stream_len, patch::patch_bytes},
     validation_status, AsyncSigner, Signer,
 };
-<<<<<<< HEAD
 #[cfg(feature = "v1_api")]
 use crate::{external_manifest::ManifestPatchCallback, RemoteSigner};
-=======
 #[cfg(feature = "file_io")]
 use crate::{
     jumbf_io::{
-        get_file_extension, get_supported_file_extension, load_jumbf_from_file, object_locations,
-        remove_jumbf_from_file, save_jumbf_to_file,
+        get_file_extension, get_supported_file_extension, load_jumbf_from_file, save_jumbf_to_file,
     },
     utils::io_utils::tempdirectory,
 };
->>>>>>> 1c046d08
 
 const MANIFEST_STORE_EXT: &str = "c2pa"; // file extension for external manifests
 
@@ -4376,13 +4365,9 @@
         assert!(errors.is_empty());
     }
 
-<<<<<<< HEAD
     #[cfg(feature = "v1_api")]
-    #[actix::test]
-=======
     #[cfg_attr(not(target_arch = "wasm32"), actix::test)]
     #[cfg_attr(target_os = "wasi", wstd::test)]
->>>>>>> 1c046d08
     async fn test_jumbf_generation_remote() {
         // test adding to actual image
         let ap = fixture_path("earth_apollo17.jpg");
