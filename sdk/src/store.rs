// Copyright 2022 Adobe. All rights reserved.
// This file is licensed to you under the Apache License,
// Version 2.0 (http://www.apache.org/licenses/LICENSE-2.0)
// or the MIT license (http://opensource.org/licenses/MIT),
// at your option.

// Unless required by applicable law or agreed to in writing,
// this software is distributed on an "AS IS" BASIS, WITHOUT
// WARRANTIES OR REPRESENTATIONS OF ANY KIND, either express or
// implied. See the LICENSE-MIT and LICENSE-APACHE files for the
// specific language governing permissions and limitations under
// each license.

use std::{
    collections::HashMap,
    io::{Cursor, Read, Seek},
};
#[cfg(feature = "file_io")]
use std::{
    fs,
    path::{Path, PathBuf},
};

use async_generic::async_generic;
use async_recursion::async_recursion;
use c2pa_crypto::{
    cose::{parse_cose_sign1, CertificateTrustPolicy, TimeStampStorage},
    hash::sha256,
};
use c2pa_status_tracker::{log_item, DetailedStatusTracker, OneShotStatusTracker, StatusTracker};
use log::error;

#[cfg(feature = "file_io")]
use crate::jumbf_io::{
    get_file_extension, get_supported_file_extension, load_jumbf_from_file, object_locations,
    remove_jumbf_from_file, save_jumbf_to_file,
};
use crate::{
    assertion::{
        Assertion, AssertionBase, AssertionData, AssertionDecodeError, AssertionDecodeErrorCause,
    },
    assertions::{
        labels::{self, CLAIM},
        BmffHash, DataBox, DataHash, DataMap, ExclusionsMap, Ingredient, Relationship, SubsetMap,
        UserCbor,
    },
    asset_io::{
        CAIRead, CAIReadWrite, HashBlockObjectType, HashObjectPositions, RemoteRefEmbedType,
    },
    claim::{
        check_ocsp_status, Claim, ClaimAssertion, ClaimAssertionType, ClaimAssetData,
        RemoteManifest,
    },
    cose_sign::{cose_sign, cose_sign_async},
    cose_validator::{verify_cose, verify_cose_async},
    dynamic_assertion::{DynamicAssertion, PreliminaryClaim},
    error::{Error, Result},
    external_manifest::ManifestPatchCallback,
    hash_utils::{hash_by_alg, vec_compare, verify_by_alg},
    hashed_uri::HashedUri,
    jumbf::{
        self,
        boxes::*,
        labels::{ASSERTIONS, CREDENTIALS, DATABOXES, SIGNATURE},
    },
    jumbf_io::{
        get_assetio_handler, is_bmff_format, load_jumbf_from_stream, object_locations_from_stream,
        save_jumbf_to_memory, save_jumbf_to_stream,
    },
    manifest_store_report::ManifestStoreReport,
    salt::DefaultSalt,
    settings::get_settings_value,
    utils::{hash_utils::HashRange, io_utils::stream_len, patch::patch_bytes},
    validation_status, AsyncSigner, RemoteSigner, Signer,
};

const MANIFEST_STORE_EXT: &str = "c2pa"; // file extension for external manifests

pub(crate) struct ManifestHashes {
    pub manifest_box_hash: Vec<u8>,
    pub signature_box_hash: Vec<u8>,
}

/// A `Store` maintains a list of `Claim` structs.
///
/// Typically, this list of `Claim`s represents all of the claims in an asset.
#[derive(Debug)]
pub struct Store {
    claims_map: HashMap<String, usize>,
    manifest_box_hash_cache: HashMap<String, (Vec<u8>, Vec<u8>)>,
    claims: Vec<Claim>,
    label: String,
    provenance_path: Option<String>,
    ctp: CertificateTrustPolicy,
}

struct ManifestInfo<'a> {
    pub desc_box: &'a JUMBFDescriptionBox,
    pub sbox: &'a JUMBFSuperBox,
}

trait PushGetIndex {
    type Item;
    fn push_get_index(&mut self, item: Self::Item) -> usize;
}

impl<T> PushGetIndex for Vec<T> {
    type Item = T;

    fn push_get_index(&mut self, item: T) -> usize {
        let index = self.len();
        self.push(item);
        index
    }
}

impl Default for Store {
    fn default() -> Self {
        Self::new()
    }
}

impl Store {
    /// Create a new, empty claims store.
    pub fn new() -> Self {
        Self::new_with_label(MANIFEST_STORE_EXT)
    }

    /// Create a new, empty claims store with a custom label.
    ///
    /// In most cases, calling [`Store::new()`] is preferred.
    pub fn new_with_label(label: &str) -> Self {
        let mut store = Store {
            claims_map: HashMap::new(),
            manifest_box_hash_cache: HashMap::new(),
            claims: Vec::new(),
            label: label.to_string(),
            ctp: CertificateTrustPolicy::default(),
            provenance_path: None,
            //dynamic_assertions: Vec::new(),
        };

        // load the trust handler settings, don't worry about status as these are checked during setting generation
        let _ = get_settings_value::<Option<String>>("trust.trust_anchors").map(|ta_opt| {
            if let Some(ta) = ta_opt {
                let _v = store.add_trust(ta.as_bytes());
            }
        });

        let _ = get_settings_value::<Option<String>>("trust.private_anchors").map(|pa_opt| {
            if let Some(pa) = pa_opt {
                let _v = store.add_private_trust_anchors(pa.as_bytes());
            }
        });

        let _ = get_settings_value::<Option<String>>("trust.trust_config").map(|tc_opt| {
            if let Some(tc) = tc_opt {
                let _v = store.add_trust_config(tc.as_bytes());
            }
        });

        let _ = get_settings_value::<Option<String>>("trust.allowed_list").map(|al_opt| {
            if let Some(al) = al_opt {
                let _v = store.add_trust_allowed_list(al.as_bytes());
            }
        });

        store
    }

    /// Return label for the store
    pub fn label(&self) -> &str {
        &self.label
    }

    /// Load set of trust anchors used for certificate validation. [u8] containing the
    /// trust anchors is passed in the trust_vec variable.
    pub fn add_trust(&mut self, trust_vec: &[u8]) -> Result<()> {
        Ok(self.ctp.add_trust_anchors(trust_vec)?)
    }

    // Load set of private trust anchors used for certificate validation. [u8] to the
    /// private trust anchors is passed in the trust_vec variable.  This can be called multiple times
    /// if there are additional trust stores.
    pub fn add_private_trust_anchors(&mut self, trust_vec: &[u8]) -> Result<()> {
        Ok(self.ctp.add_trust_anchors(trust_vec)?)
    }

    pub fn add_trust_config(&mut self, trust_vec: &[u8]) -> Result<()> {
        self.ctp.add_valid_ekus(trust_vec);
        Ok(())
    }

    pub fn add_trust_allowed_list(&mut self, allowed_vec: &[u8]) -> Result<()> {
        Ok(self.ctp.add_end_entity_credentials(allowed_vec)?)
    }

    /// Clear all existing trust anchors
    pub fn clear_trust_anchors(&mut self) {
        self.ctp.clear();
    }

    /// Get the provenance if available.
    /// If loaded from an existing asset it will be provenance from the last claim.
    /// If a new claim is committed that will be the provenance claim
    pub fn provenance_path(&self) -> Option<String> {
        if self.provenance_path.is_none() {
            // if we have claims and no provenance, return last claim
            if let Some(claim) = self.claims.last() {
                return Some(claim.to_claim_uri());
            }
        }
        self.provenance_path.as_ref().cloned()
    }

    // set the path of the current provenance claim
    fn set_provenance_path(&mut self, claim: &Claim) {
        let path = claim.to_claim_uri();
        self.provenance_path = Some(path);
    }

    /// get the list of claims for this store
    pub fn claims(&self) -> &Vec<Claim> {
        &self.claims
    }

    /// the JUMBF manifest box hash (spec 1.2) and signature box hash (2.x)
    pub(crate) fn get_manifest_box_hashes(&self, claim: &Claim) -> ManifestHashes {
        if let Some((mbh, sbh)) = self.manifest_box_hash_cache.get(claim.label()) {
            ManifestHashes {
                manifest_box_hash: mbh.clone(),
                signature_box_hash: sbh.clone(),
            }
        } else {
            ManifestHashes {
                manifest_box_hash: Store::calc_manifest_box_hash(claim, None, claim.alg())
                    .unwrap_or_default(),
                signature_box_hash: Claim::calc_sig_box_hash(claim, claim.alg())
                    .unwrap_or_default(),
            }
        }
    }

    /// Add a new Claim to this Store. The function
    /// will return the label of the claim.
    pub fn commit_claim(&mut self, mut claim: Claim) -> Result<String> {
        // make sure there is no pending unsigned claim
        if let Some(pc) = self.provenance_claim() {
            if pc.signature_val().is_empty() {
                return Err(Error::ClaimUnsigned);
            }
        }
        // verify the claim is valid
        claim.build()?;

        // load the claim ingredients
        // parse first to make sure we can load them
        let mut ingredient_claims: Vec<Claim> = Vec::new();
        for (pc, claims) in claim.claim_ingredient_store() {
            let mut valid_pc = false;

            // expand for flat list insertion
            for ingredient_claim in claims {
                // recreate claim from original bytes
                let claim_clone = ingredient_claim.clone();
                if pc == claim_clone.label() {
                    valid_pc = true;
                }
                ingredient_claims.push(claim_clone);
            }
            if !valid_pc {
                return Err(Error::IngredientNotFound);
            }
        }

        // update the provenance path
        self.set_provenance_path(&claim);

        let claim_label = claim.label().to_string();

        // insert ingredients if needed
        for ingredient_claim in ingredient_claims {
            let label = ingredient_claim.label().to_owned();

            if let std::collections::hash_map::Entry::Vacant(e) = self.claims_map.entry(label) {
                let index = self.claims.push_get_index(ingredient_claim);
                e.insert(index);
            }
        }

        // add claim to store after ingredients
        let index = self.claims.push_get_index(claim);
        self.claims_map.insert(claim_label.clone(), index);

        Ok(claim_label)
    }

    /// Add a new update manifest to this Store. The manifest label
    /// may be updated to reflect is position in the manifest Store
    /// if there are conflicting label names.  The function
    /// will return the label of the claim used
    pub fn commit_update_manifest(&mut self, mut claim: Claim) -> Result<String> {
        claim.set_update_manifest(true);

        // check for disallowed assertions
        if claim.has_assertion_type(labels::DATA_HASH)
            || claim.has_assertion_type(labels::ACTIONS)
            || claim.has_assertion_type(labels::BMFF_HASH)
        {
            return Err(Error::ClaimInvalidContent);
        }

        // must have exactly one ingredient
        let ingredient = match claim.get_assertion(Ingredient::LABEL, 0) {
            Some(i) => {
                if claim.count_instances(Ingredient::LABEL) > 1 {
                    return Err(Error::ClaimInvalidContent);
                } else {
                    i
                }
            }
            None => return Err(Error::ClaimInvalidContent),
        };

        let ingredient_helper = Ingredient::from_assertion(ingredient)?;

        // must have a parent relationship
        if ingredient_helper.relationship != Relationship::ParentOf {
            return Err(Error::IngredientNotFound);
        }

        // make sure ingredient c2pa.manifest points to provenance claim
        if let Some(c2pa_manifest) = ingredient_helper.c2pa_manifest {
            // the manifest should refer to provenance claim
            if let Some(pc) = self.provenance_claim() {
                if !c2pa_manifest.url().contains(pc.label()) {
                    return Err(Error::IngredientNotFound);
                }
            } else {
                return Err(Error::IngredientNotFound);
            }
        } else {
            return Err(Error::IngredientNotFound);
        }

        self.commit_claim(claim)
    }

    /// Get Claim by label
    // Returns Option<&Claim>
    pub fn get_claim(&self, label: &str) -> Option<&Claim> {
        #![allow(clippy::unwrap_used)] // since it's only in a debug_assert
        let index = self.claims_map.get(label)?;
        debug_assert!(self.claims.get(*index).unwrap().label() == label);
        self.claims.get(*index)
    }

    /// Get Claim by label
    // Returns Option<&Claim>
    pub fn get_claim_mut(&mut self, label: &str) -> Option<&mut Claim> {
        #![allow(clippy::unwrap_used)] // since it's only in a debug_assert
        let index = self.claims_map.get(label)?;
        debug_assert!(self.claims.get(*index).unwrap().label() == label);
        self.claims.get_mut(*index)
    }

    /// returns a Claim given a jumbf uri
    pub fn get_claim_from_uri(&self, uri: &str) -> Result<&Claim> {
        let claim_label = Store::manifest_label_from_path(uri);
        self.get_claim(&claim_label)
            .ok_or_else(|| Error::ClaimMissing {
                label: claim_label.to_owned(),
            })
    }

    /// returns a ClaimAssertion given a jumbf uri, resolving to the right claim in the store
    pub fn get_claim_assertion_from_uri(&self, uri: &str) -> Result<&ClaimAssertion> {
        // first find the right claim and then look for the assertion there
        let claim = self.get_claim_from_uri(uri)?;
        let (label, instance) = Claim::assertion_label_from_link(uri);
        claim
            .get_claim_assertion(&label, instance)
            .ok_or_else(|| Error::ClaimMissing {
                label: label.to_owned(),
            })
    }

    /// Returns an Assertion referenced by JUMBF URI.  The URI should be absolute and include
    /// the desired Claim in the path. If you need to specify the Claim for this URI use  
    /// get_assertion_from_uri_and_claim.
    /// uri - The JUMBF URI for desired Assertion.
    pub fn get_assertion_from_uri(&self, uri: &str) -> Option<&Assertion> {
        let claim_label = Store::manifest_label_from_path(uri);
        let (assertion_label, instance) = Claim::assertion_label_from_link(uri);

        if let Some(claim) = self.get_claim(&claim_label) {
            claim.get_assertion(&assertion_label, instance)
        } else {
            None
        }
    }

    /// Returns an Assertion referenced by JUMBF URI. Only the Claim specified by target_claim_label
    /// will be searched.  The target_claim_label can be a Claim label or JUMBF URI.
    /// uri - The JUMBF URI for desired Assertion.
    /// target_claim_label - Label or URI of the Claim to search for the case when the URI is a relative path.
    pub fn get_assertion_from_uri_and_claim(
        &self,
        uri: &str,
        target_claim_label: &str,
    ) -> Option<&Assertion> {
        let (assertion_label, instance) = Claim::assertion_label_from_link(uri);

        let label = Store::manifest_label_from_path(target_claim_label);

        if let Some(claim) = self.get_claim(&label) {
            claim.get_assertion(&assertion_label, instance)
        } else {
            None
        }
    }

    /// Returns a DataBox referenced by JUMBF URI if it exists.
    ///
    /// Relative paths will use the provenance claim to resolve the DataBox.d
    pub fn get_data_box_from_uri_and_claim(
        &self,
        hr: &HashedUri,
        target_claim_label: &str,
    ) -> Option<&DataBox> {
        match jumbf::labels::manifest_label_from_uri(&hr.url()) {
            Some(label) => self.get_claim(&label), // use the manifest label from the thumbnail uri
            None => self.get_claim(target_claim_label), //  relative so use the target claim label
        }
        .and_then(|claim| claim.get_databox(hr))
    }

    // Returns placeholder that will be searched for and replaced
    // with actual signature data.
    fn sign_claim_placeholder(claim: &Claim, min_reserve_size: usize) -> Vec<u8> {
        let placeholder_str = format!("signature placeholder:{}", claim.label());
        let mut placeholder = sha256(placeholder_str.as_bytes());

        use std::cmp::max;
        placeholder.resize(max(placeholder.len(), min_reserve_size), 0);

        placeholder
    }

    /// Return certificate chain for the provenance claim
    #[cfg(feature = "v1_api")]
    pub(crate) fn get_provenance_cert_chain(&self) -> Result<String> {
        let claim = self.provenance_claim().ok_or(Error::ProvenanceMissing)?;

        match claim.get_cert_chain() {
            Ok(chain) => String::from_utf8(chain).map_err(|_e| Error::CoseInvalidCert),
            Err(e) => Err(e),
        }
    }

    /// Return OCSP info if available
    // Currently only called from manifest_store behind a feature flag but this is allowable
    // anywhere so allow dead code here for future uses to compile
    #[allow(dead_code)]
    pub(crate) fn get_ocsp_status(&self) -> Option<String> {
        let claim = self
            .provenance_claim()
            .ok_or(Error::ProvenanceMissing)
            .ok()?;

        let sig = claim.signature_val();
        let data = claim.data().ok()?;
        let mut validation_log = OneShotStatusTracker::default();

        let sign1 = parse_cose_sign1(sig, &data, &mut validation_log).ok()?;
        if let Ok(info) = check_ocsp_status(&sign1, &data, &self.ctp, &mut validation_log) {
            if let Some(revoked_at) = &info.revoked_at {
                Some(format!(
                    "Certificate Status: Revoked, revoked at: {}",
                    revoked_at
                ))
            } else {
                Some(format!(
                    "Certificate Status: Good, next update: {}",
                    info.next_update
                ))
            }
        } else {
            None
        }
    }

    /// Sign the claim and return signature.
    #[async_generic(async_signature(
        &self,
        claim: &Claim,
        signer: &dyn AsyncSigner,
        box_size: usize,
    ))]
    pub fn sign_claim(
        &self,
        claim: &Claim,
        signer: &dyn Signer,
        box_size: usize,
    ) -> Result<Vec<u8>> {
        let claim_bytes = claim.data()?;

        let result = if _sync {
            if signer.direct_cose_handling() {
                // Let the signer do all the COSE processing and return the structured COSE data.
                return signer.sign(&claim_bytes); // do not verify remote signers (we never did)
            } else {
<<<<<<< HEAD
                cose_sign(signer, &claim_bytes, box_size, claim.version())
=======
                // TEMPORARY: Assume V1 until we plumb things through further.
                cose_sign(signer, &claim_bytes, box_size, TimeStampStorage::V1_sigTst)
>>>>>>> 79e6014c
            }
        } else {
            if signer.direct_cose_handling() {
                // Let the signer do all the COSE processing and return the structured COSE data.
                return signer.sign(claim_bytes.clone()).await;
            // do not verify remote signers (we never did)
            } else {
<<<<<<< HEAD
                cose_sign_async(signer, &claim_bytes, box_size, claim.version()).await
=======
                // TEMPORARY: Assume V1 until we plumb things through further.
                cose_sign_async(signer, &claim_bytes, box_size, TimeStampStorage::V1_sigTst).await
>>>>>>> 79e6014c
            }
        };
        match result {
            Ok(sig) => {
                // Sanity check: Ensure that this signature is valid.
                if let Ok(verify_after_sign) =
                    get_settings_value::<bool>("verify.verify_after_sign")
                {
                    if verify_after_sign {
                        let mut cose_log = OneShotStatusTracker::default();

                        let result = if _sync {
                            verify_cose(&sig, &claim_bytes, b"", false, &self.ctp, &mut cose_log)
                        } else {
                            verify_cose_async(
                                &sig,
                                &claim_bytes,
                                b"",
                                false,
                                &self.ctp,
                                &mut cose_log,
                            )
                            .await
                        };
                        if let Err(err) = result {
                            error!(
                                "Signature that was just generated does not validate: {:#?}",
                                err
                            );
                            return Err(err);
                        }
                    }
                }
                Ok(sig)
            }
            Err(e) => Err(e),
        }
    }

    /// return the current provenance claim label if available
    pub fn provenance_label(&self) -> Option<String> {
        self.provenance_path()
            .map(|provenance| Store::manifest_label_from_path(&provenance))
    }

    /// return the current provenance claim if available
    pub fn provenance_claim(&self) -> Option<&Claim> {
        match self.provenance_path() {
            Some(provenance) => {
                let claim_label = Store::manifest_label_from_path(&provenance);
                self.get_claim(&claim_label)
            }
            None => None,
        }
    }

    /// return the current provenance claim as mutable if available
    pub fn provenance_claim_mut(&mut self) -> Option<&mut Claim> {
        match self.provenance_path() {
            Some(provenance) => {
                let claim_label = Store::manifest_label_from_path(&provenance);
                self.get_claim_mut(&claim_label)
            }
            None => None,
        }
    }

    // add a restored claim
    fn insert_restored_claim(&mut self, label: String, claim: Claim) {
        let index = self.claims.push_get_index(claim);
        self.claims_map.insert(label, index);
    }

    fn add_assertion_to_jumbf_store(
        store: &mut CAIAssertionStore,
        claim_assertion: &ClaimAssertion,
    ) -> Result<()> {
        // Grab assertion data object.
        let d = claim_assertion.assertion().decode_data();

        match d {
            AssertionData::Json(_) => {
                let mut json_data = CAIJSONAssertionBox::new(&claim_assertion.label());
                json_data.add_json(claim_assertion.assertion().data().to_vec());
                if let Some(salt) = claim_assertion.salt() {
                    json_data.set_salt(salt.clone())?;
                }
                store.add_assertion(Box::new(json_data));
            }
            AssertionData::Binary(_) => {
                // TODO: Handle other binary box types if needed.
                let mut data = JumbfEmbeddedFileBox::new(&claim_assertion.label());
                data.add_data(
                    claim_assertion.assertion().data().to_vec(),
                    claim_assertion.assertion().mime_type(),
                    None,
                );
                if let Some(salt) = claim_assertion.salt() {
                    data.set_salt(salt.clone())?;
                }
                store.add_assertion(Box::new(data));
            }
            AssertionData::Cbor(_) => {
                let mut cbor_data = CAICBORAssertionBox::new(&claim_assertion.label());
                cbor_data.add_cbor(claim_assertion.assertion().data().to_vec());
                if let Some(salt) = claim_assertion.salt() {
                    cbor_data.set_salt(salt.clone())?;
                }
                store.add_assertion(Box::new(cbor_data));
            }
            AssertionData::Uuid(s, _) => {
                let mut uuid_data = CAIUUIDAssertionBox::new(&claim_assertion.label());
                uuid_data.add_uuid(s, claim_assertion.assertion().data().to_vec())?;
                if let Some(salt) = claim_assertion.salt() {
                    uuid_data.set_salt(salt.clone())?;
                }
                store.add_assertion(Box::new(uuid_data));
            }
        }
        Ok(())
    }

    // look for old style hashing to determine if this is a pre 1.0 claim
    fn is_old_assertion(alg: &str, data: &[u8], original_hash: &[u8]) -> bool {
        let old_hash = hash_by_alg(alg, data, None);
        vec_compare(&old_hash, original_hash)
    }

    fn get_assertion_from_jumbf_store(
        claim: &Claim,
        assertion_box: &JUMBFSuperBox,
        label: &str,
        check_for_legacy_assertion: bool,
    ) -> Result<ClaimAssertion> {
        let assertion_desc_box = assertion_box.desc_box();

        let (raw_label, instance) = Claim::assertion_label_from_link(label);
        let instance_label = Claim::label_with_instance(&raw_label, instance);
        let assertion_hashed_uri = claim
            .assertion_hashed_uri_from_label(&instance_label)
            .ok_or_else(|| {
                Error::AssertionDecoding(AssertionDecodeError {
                    label: instance_label.to_string(),
                    version: None, // TODO: Plumb this through
                    content_type: "TO DO: Get content type".to_string(),
                    source: AssertionDecodeErrorCause::AssertionDataIncorrect,
                })
            })?;

        let alg = match assertion_hashed_uri.alg() {
            Some(ref a) => a.clone(),
            None => claim.alg().to_string(),
        };

        let at = ClaimAssertionType::V1; //todo: set based on label and claim type

        // get salt value if set
        let salt = assertion_desc_box.get_salt();

        let result = match assertion_desc_box.uuid().as_ref() {
            CAI_JSON_ASSERTION_UUID => {
                let json_box = assertion_box
                    .data_box_as_json_box(0)
                    .ok_or(Error::JumbfBoxNotFound)?;
                let assertion = Assertion::from_data_json(&raw_label, json_box.json())?;
                let hash = Claim::calc_assertion_box_hash(label, &assertion, salt.clone(), &alg)?;
                Ok(ClaimAssertion::new(
                    assertion, instance, &hash, &alg, salt, at,
                ))
            }
            CAI_EMBEDDED_FILE_UUID => {
                let ef_box = assertion_box
                    .data_box_as_embedded_media_type_box(0)
                    .ok_or(Error::JumbfBoxNotFound)?;
                let data_box = assertion_box
                    .data_box_as_embedded_file_content_box(1)
                    .ok_or(Error::JumbfBoxNotFound)?;
                let media_type = ef_box.media_type();
                let assertion =
                    Assertion::from_data_binary(&raw_label, &media_type, data_box.data());
                let hash = Claim::calc_assertion_box_hash(label, &assertion, salt.clone(), &alg)?;
                Ok(ClaimAssertion::new(
                    assertion, instance, &hash, &alg, salt, at,
                ))
            }
            CAI_CBOR_ASSERTION_UUID => {
                let cbor_box = assertion_box
                    .data_box_as_cbor_box(0)
                    .ok_or(Error::JumbfBoxNotFound)?;
                let assertion = Assertion::from_data_cbor(&raw_label, cbor_box.cbor());
                let hash = Claim::calc_assertion_box_hash(label, &assertion, salt.clone(), &alg)?;
                Ok(ClaimAssertion::new(
                    assertion, instance, &hash, &alg, salt, at,
                ))
            }
            CAI_UUID_ASSERTION_UUID => {
                let uuid_box = assertion_box
                    .data_box_as_uuid_box(0)
                    .ok_or(Error::JumbfBoxNotFound)?;
                let uuid_str = hex::encode(uuid_box.uuid());
                let assertion = Assertion::from_data_uuid(&raw_label, &uuid_str, uuid_box.data());

                let hash = Claim::calc_assertion_box_hash(label, &assertion, salt.clone(), &alg)?;
                Ok(ClaimAssertion::new(
                    assertion, instance, &hash, &alg, salt, at,
                ))
            }
            _ => Err(Error::JumbfCreationError),
        };

        if check_for_legacy_assertion {
            // make sure this is not pre 1.0 data
            match result {
                Ok(r) => {
                    // look for old style hashing
                    if Store::is_old_assertion(
                        &alg,
                        r.assertion().data(),
                        &assertion_hashed_uri.hash(),
                    ) {
                        Err(Error::PrereleaseError)
                    } else {
                        Ok(r)
                    }
                }
                Err(e) => Err(e),
            }
        } else {
            result
        }
    }

    /// Convert this claims store to a JUMBF box.
    pub fn to_jumbf(&self, signer: &dyn Signer) -> Result<Vec<u8>> {
        self.to_jumbf_internal(signer.reserve_size())
    }

    /// Convert this claims store to a JUMBF box.
    pub fn to_jumbf_async(&self, signer: &dyn AsyncSigner) -> Result<Vec<u8>> {
        self.to_jumbf_internal(signer.reserve_size())
    }

    fn to_jumbf_internal(&self, min_reserve_size: usize) -> Result<Vec<u8>> {
        // Create the CAI block.
        let mut cai_block = Cai::new();

        // Add claims and assertions in this store to the JUMBF store.
        for claim in &self.claims {
            let cai_store = Store::build_manifest_box(claim, min_reserve_size)?;

            // add the completed CAI store into the CAI block.
            cai_block.add_box(Box::new(cai_store));
        }

        // Write it to memory.
        let mut mem_box: Vec<u8> = Vec::new();
        cai_block.write_box(&mut mem_box)?;

        if mem_box.is_empty() {
            Err(Error::JumbfCreationError)
        } else {
            Ok(mem_box)
        }
    }

    fn build_manifest_box(claim: &Claim, min_reserve_size: usize) -> Result<CAIStore> {
        // box label
        let label = claim.label();

        let mut cai_store = CAIStore::new(label, claim.update_manifest());

        for manifest_box in claim.get_box_order() {
            match *manifest_box {
                ASSERTIONS => {
                    let mut a_store = CAIAssertionStore::new();

                    // add assertions to CAI assertion store.
                    let cas = claim.claim_assertion_store();
                    for assertion in cas {
                        Store::add_assertion_to_jumbf_store(&mut a_store, assertion)?;
                    }

                    cai_store.add_box(Box::new(a_store)); // add the assertion store to the manifest
                }
                CLAIM => {
                    let mut cb = CAIClaimBox::new(claim.version());

                    // Add the Claim json
                    let claim_cbor_bytes = claim.data()?;
                    let c_cbor = JUMBFCBORContentBox::new(claim_cbor_bytes);
                    cb.add_claim(Box::new(c_cbor));

                    cai_store.add_box(Box::new(cb)); // add claim to manifest
                }
                SIGNATURE => {
                    // create a signature and add placeholder data to the CAI store.
                    let mut sigb = CAISignatureBox::new();
                    let signed_data = match claim.signature_val().is_empty() {
                        false => claim.signature_val().clone(), // existing claims have sig values
                        true => Store::sign_claim_placeholder(claim, min_reserve_size), /* empty is the new sig to be replaced */
                    };

                    let sigc = JUMBFCBORContentBox::new(signed_data);
                    sigb.add_signature(Box::new(sigc));

                    cai_store.add_box(Box::new(sigb)); // add signature to manifest
                }
                CREDENTIALS => {
                    // add vc_store if needed
                    if !claim.get_verifiable_credentials().is_empty() && claim.version() < 2 {
                        let mut vc_store = CAIVerifiableCredentialStore::new();

                        // Add assertions to CAI assertion store.
                        let vcs = claim.get_verifiable_credentials_store();
                        for (uri, assertion_data) in vcs {
                            if let AssertionData::Json(j) = assertion_data {
                                let id = Claim::vc_id(j)?;
                                let mut json_data = CAIJSONAssertionBox::new(&id);
                                json_data.add_json(j.as_bytes().to_vec());

                                if let Some(salt) = uri.salt() {
                                    json_data.set_salt(salt.clone())?;
                                }

                                vc_store.add_credential(Box::new(json_data));
                            } else {
                                return Err(Error::BadParam("VC data must be JSON".to_string()));
                            }
                        }
                        cai_store.add_box(Box::new(vc_store)); // add the CAI assertion store to manifest
                    }
                }
                DATABOXES => {
                    // Add the data boxes
                    if !claim.databoxes().is_empty() {
                        let mut databoxes = CAIDataboxStore::new();

                        for (uri, db) in claim.databoxes() {
                            let db_cbor_bytes =
                                serde_cbor::to_vec(db).map_err(|_err| Error::AssertionEncoding)?;

                            let (link, instance) = Claim::assertion_label_from_link(&uri.url());
                            let label = Claim::label_with_instance(&link, instance);

                            let mut db_cbor = CAICBORAssertionBox::new(&label);
                            db_cbor.add_cbor(db_cbor_bytes);

                            if let Some(salt) = uri.salt() {
                                db_cbor.set_salt(salt.clone())?;
                            }

                            databoxes.add_databox(Box::new(db_cbor));
                        }

                        cai_store.add_box(Box::new(databoxes)); // add claim to manifest
                    }
                }
                _ => return Err(Error::ClaimInvalidContent),
            }
        }

        Ok(cai_store)
    }

    // calculate the hash of the manifest JUMBF box
    pub fn calc_manifest_box_hash(
        claim: &Claim,
        salt: Option<Vec<u8>>,
        alg: &str,
    ) -> Result<Vec<u8>> {
        let mut hash_bytes = Vec::with_capacity(4096);

        // build box
        let mut cai_store = Store::build_manifest_box(claim, 0)?;

        // add salt if requested
        if let Some(salt) = salt {
            cai_store.set_salt(salt)?;
        }

        // box content as Vec
        cai_store.super_box().write_box_payload(&mut hash_bytes)?;

        Ok(hash_by_alg(alg, &hash_bytes, None))
    }

    fn manifest_map<'a>(sb: &'a JUMBFSuperBox) -> Result<HashMap<String, ManifestInfo<'a>>> {
        let mut box_info: HashMap<String, ManifestInfo<'a>> = HashMap::new();
        for i in 0..sb.data_box_count() {
            let sbox = sb.data_box_as_superbox(i).ok_or(Error::JumbfBoxNotFound)?;
            let desc_box = sbox.desc_box();

            let label = desc_box.uuid();

            let mi = ManifestInfo { desc_box, sbox };

            box_info.insert(label, mi);
        }

        Ok(box_info)
    }

    // Compare two version labels
    // base_version_label - is the source label
    // desired_version_label - is the label to compare to the base
    // returns true if desired version is <= base version
    fn check_label_version(base_version_label: &str, desired_version_label: &str) -> bool {
        if let Some(desired_version) = labels::version(desired_version_label) {
            if let Some(base_version) = labels::version(base_version_label) {
                if desired_version > base_version {
                    return false;
                }
            }
        }
        true
    }

    pub fn from_jumbf(buffer: &[u8], validation_log: &mut impl StatusTracker) -> Result<Store> {
        if buffer.is_empty() {
            return Err(Error::JumbfNotFound);
        }

        let mut store = Store::new();

        // setup a cursor for reading the buffer...
        let mut buf_reader = Cursor::new(buffer);

        // this loads up all the boxes...
        let super_box = BoxReader::read_super_box(&mut buf_reader)?;

        // this loads up all the boxes...
        let cai_block = Cai::from(super_box);

        // check the CAI Block
        let desc_box = cai_block.desc_box();
        if desc_box.uuid() != CAI_BLOCK_UUID {
            log_item!("JUMBF", "c2pa box not found", "from_jumbf").failure_no_throw(
                validation_log,
                Error::InvalidClaim(InvalidClaimError::C2paBlockNotFound),
            );

            return Err(Error::InvalidClaim(InvalidClaimError::C2paBlockNotFound));
        }

        let num_stores = cai_block.data_box_count();
        for idx in 0..num_stores {
            let cai_store_box = cai_block
                .data_box_as_superbox(idx)
                .ok_or(Error::JumbfBoxNotFound)?;
            let cai_store_desc_box = cai_store_box.desc_box();

            // ignore unknown boxes per the spec
            if cai_store_desc_box.uuid() != CAI_UPDATE_MANIFEST_UUID
                && cai_store_desc_box.uuid() != CAI_STORE_UUID
            {
                continue;
            }

            // remember the order of the boxes to insure the box hashes can be regenerated
            let mut box_order: Vec<&str> = Vec::new();

            // make sure there are not multiple claim boxes
            let mut claim_box_cnt = 0;
            for i in 0..cai_store_box.data_box_count() {
                let sbox = cai_store_box
                    .data_box_as_superbox(i)
                    .ok_or(Error::JumbfBoxNotFound)?;
                let desc_box = sbox.desc_box();

                if desc_box.uuid() == CAI_CLAIM_UUID {
                    claim_box_cnt += 1;
                }

                if claim_box_cnt > 1 {
                    log_item!("JUMBF", "c2pa multiple claim boxes found", "from_jumbf")
                        .validation_status(validation_status::CLAIM_MULTIPLE)
                        .failure_no_throw(
                            validation_log,
                            Error::InvalidClaim(InvalidClaimError::C2paMultipleClaimBoxes),
                        );

                    return Err(Error::InvalidClaim(
                        InvalidClaimError::C2paMultipleClaimBoxes,
                    ));
                }

                let (box_label, _instance) =
                    Claim::box_name_label_instance(desc_box.label().as_ref());
                match box_label.as_ref() {
                    ASSERTIONS => box_order.push(ASSERTIONS),
                    CLAIM => box_order.push(CLAIM),
                    SIGNATURE => box_order.push(SIGNATURE),
                    CREDENTIALS => box_order.push(CREDENTIALS),
                    DATABOXES => box_order.push(DATABOXES),
                    _ => {
                        log_item!("JUMBF", "unrecognized manifest box", "from_jumbf")
                            .validation_status(validation_status::CLAIM_MULTIPLE)
                            .failure(
                                validation_log,
                                Error::InvalidClaim(InvalidClaimError::ClaimBoxData),
                            )?;
                    }
                }
            }

            let is_update_manifest = cai_store_desc_box.uuid() == CAI_UPDATE_MANIFEST_UUID;

            // get map of boxes in this manifest
            let manifest_boxes = Store::manifest_map(cai_store_box)?;

            // retrieve the claim & validate
            let claim_superbox = manifest_boxes
                .get(CAI_CLAIM_UUID)
                .ok_or(Error::InvalidClaim(
                    InvalidClaimError::ClaimSuperboxNotFound,
                ))?
                .sbox;
            let claim_desc_box = manifest_boxes
                .get(CAI_CLAIM_UUID)
                .ok_or(Error::InvalidClaim(
                    InvalidClaimError::ClaimDescriptionBoxNotFound,
                ))?
                .desc_box;

            // check if version is supported
            let claim_box_ver = claim_desc_box.label();
            if !Self::check_label_version(&Claim::build_version_support(), &claim_box_ver) {
                return Err(Error::InvalidClaim(InvalidClaimError::ClaimVersionTooNew));
            }

            // check box contents
            if claim_desc_box.uuid() == CAI_CLAIM_UUID {
                // must be have only one claim
                if claim_superbox.data_box_count() > 1 {
                    return Err(Error::InvalidClaim(InvalidClaimError::DuplicateClaimBox {
                        label: claim_desc_box.label(),
                    }));
                }
                // better be, but just in case...

                let cbor_box = match claim_superbox.data_box_as_cbor_box(0) {
                    Some(c) => c,
                    None => {
                        // check for old claims for reporting
                        match claim_superbox.data_box_as_json_box(0) {
                            Some(_c) => {
                                log_item!("JUMBF", "error loading claim data", "from_jumbf")
                                    .failure_no_throw(validation_log, Error::PrereleaseError);

                                return Err(Error::PrereleaseError);
                            }
                            None => {
                                log_item!("JUMBF", "error loading claim data", "from_jumbf")
                                    .failure_no_throw(
                                        validation_log,
                                        Error::InvalidClaim(InvalidClaimError::ClaimBoxData),
                                    );

                                return Err(Error::InvalidClaim(InvalidClaimError::ClaimBoxData));
                            }
                        }
                    }
                };

                if cbor_box.box_uuid() != JUMBF_CBOR_UUID {
                    return Err(Error::InvalidClaim(
                        InvalidClaimError::ClaimDescriptionBoxInvalid,
                    ));
                }
            }

            // retrieve the signature
            let sig_superbox = manifest_boxes
                .get(CAI_SIGNATURE_UUID)
                .ok_or(Error::InvalidClaim(
                    InvalidClaimError::ClaimSignatureBoxNotFound,
                ))?
                .sbox;
            let sig_desc_box = manifest_boxes
                .get(CAI_SIGNATURE_UUID)
                .ok_or(Error::InvalidClaim(
                    InvalidClaimError::ClaimSignatureDescriptionBoxNotFound,
                ))?
                .desc_box;

            // check box contents
            if sig_desc_box.uuid() == CAI_SIGNATURE_UUID {
                // better be, but just in case...
                let sig_box = sig_superbox
                    .data_box_as_cbor_box(0)
                    .ok_or(Error::JumbfBoxNotFound)?;
                if sig_box.box_uuid() != JUMBF_CBOR_UUID {
                    return Err(Error::InvalidClaim(
                        InvalidClaimError::ClaimSignatureDescriptionBoxInvalid,
                    ));
                }
            }
            // save signature to be validated on load
            let sig_data = sig_superbox
                .data_box_as_cbor_box(0)
                .ok_or(Error::JumbfBoxNotFound)?;

            // Create a new Claim object from jumbf data after validations
            let cbor_box = claim_superbox
                .data_box_as_cbor_box(0)
                .ok_or(Error::JumbfBoxNotFound)?;
            let mut claim = Claim::from_data(&cai_store_desc_box.label(), cbor_box.cbor())?;

            // make sure box version label match the read Claim
            if claim.version() > 1 {
                match labels::version(&claim_box_ver) {
                    Some(v) if claim.version() >= v => (),
                    _ => return Err(Error::InvalidClaim(InvalidClaimError::ClaimBoxVersion)),
                }
            }

            // set the  type of manifest
            claim.set_update_manifest(is_update_manifest);

            // set order to process JUMBF boxes
            claim.set_box_order(box_order);

            // retrieve & set signature for each claim
            claim.set_signature_val(sig_data.cbor().clone()); // load the stored signature

            // retrieve the assertion store
            let assertion_store_box = manifest_boxes
                .get(CAI_ASSERTION_STORE_UUID)
                .ok_or(Error::InvalidClaim(
                    InvalidClaimError::AssertionStoreSuperboxNotFound,
                ))?
                .sbox;

            let num_assertions = assertion_store_box.data_box_count();

            // loop over all assertions...
            let mut check_for_legacy_assertion = true;
            for idx in 0..num_assertions {
                let assertion_box = assertion_store_box
                    .data_box_as_superbox(idx)
                    .ok_or(Error::JumbfBoxNotFound)?;
                let assertion_desc_box = assertion_box.desc_box();

                // Add assertions to claim after validation
                let label = assertion_desc_box.label();
                match Store::get_assertion_from_jumbf_store(
                    &claim,
                    assertion_box,
                    &label,
                    check_for_legacy_assertion,
                ) {
                    Ok(assertion) => {
                        claim.put_assertion_store(assertion); // restore assertion data to claim
                        check_for_legacy_assertion = false; // only need to check once
                    }
                    Err(e) => {
                        // if this is an old manifest always return
                        if std::mem::discriminant(&e)
                            == std::mem::discriminant(&Error::PrereleaseError)
                        {
                            log_item!("JUMBF", "error loading assertion", "from_jumbf")
                                .failure_no_throw(validation_log, e);

                            return Err(Error::PrereleaseError);
                        } else {
                            log_item!("JUMBF", "error loading assertion", "from_jumbf")
                                .failure_no_throw(validation_log, e);
                        }
                    }
                }
            }

            // load vc_store if available
            if let Some(mi) = manifest_boxes.get(CAI_VERIFIABLE_CREDENTIALS_STORE_UUID) {
                let vc_store = mi.sbox;
                let num_vcs = vc_store.data_box_count();

                // VC stores should not be in a 2.x claim
                if claim.version() > 1 {
                    return Err(Error::InvalidClaim(InvalidClaimError::VersionFailure));
                }

                for idx in 0..num_vcs {
                    let vc_box = vc_store
                        .data_box_as_superbox(idx)
                        .ok_or(Error::JumbfBoxNotFound)?;
                    let vc_json = vc_box
                        .data_box_as_json_box(0)
                        .ok_or(Error::JumbfBoxNotFound)?;
                    let vc_desc_box = vc_box.desc_box();
                    let _id = vc_desc_box.label();

                    let json_str = String::from_utf8(vc_json.json().to_vec())
                        .map_err(|_| InvalidClaimError::VerifiableCredentialStoreInvalid)?;

                    let salt = vc_desc_box.get_salt();

                    claim.put_verifiable_credential(&json_str, salt)?;
                }
            }

            // load databox store if available
            if let Some(mi) = manifest_boxes.get(CAI_DATABOXES_STORE_UUID) {
                let databox_store = mi.sbox;
                let num_databoxes = databox_store.data_box_count();

                for idx in 0..num_databoxes {
                    let db_box = databox_store
                        .data_box_as_superbox(idx)
                        .ok_or(Error::JumbfBoxNotFound)?;
                    let db_cbor = db_box
                        .data_box_as_cbor_box(0)
                        .ok_or(Error::JumbfBoxNotFound)?;
                    let db_desc_box = db_box.desc_box();
                    let label = db_desc_box.label();

                    let salt = db_desc_box.get_salt();

                    claim.put_databox(&label, db_cbor.cbor(), salt)?;
                }
            }

            // save the hash of the loaded manifest for ingredient validation
            // and the signature box for Ingredient_v3
            store.manifest_box_hash_cache.insert(
                claim.label().to_owned(),
                (
                    Store::calc_manifest_box_hash(&claim, None, claim.alg())?,
                    Claim::calc_sig_box_hash(&claim, claim.alg())?,
                ),
            );

            // add claim to store
            store.insert_restored_claim(cai_store_desc_box.label(), claim);
        }

        Ok(store)
    }

    // Get the store label from jumbf path
    pub fn manifest_label_from_path(claim_path: &str) -> String {
        if let Some(s) = jumbf::labels::manifest_label_from_uri(claim_path) {
            s
        } else {
            claim_path.to_owned()
        }
    }

    // wake the ingredients and validate
    fn ingredient_checks(
        store: &Store,
        claim: &Claim,
        asset_data: &mut ClaimAssetData<'_>,
        validation_log: &mut impl StatusTracker,
    ) -> Result<()> {
        let mut num_parent_ofs = 0;

        // walk the ingredients
        for i in claim.ingredient_assertions() {
            let ingredient_assertion = Ingredient::from_assertion(i)?;

            // is this an ingredient
            if let Some(ref c2pa_manifest) = &ingredient_assertion.c2pa_manifest {
                let label = Store::manifest_label_from_path(&c2pa_manifest.url());

                // check for parentOf relationships
                if ingredient_assertion.relationship == Relationship::ParentOf {
                    num_parent_ofs += 1;
                }

                if let Some(ingredient) = store.get_claim(&label) {
                    let alg = match c2pa_manifest.alg() {
                        Some(a) => a,
                        None => ingredient.alg().to_owned(),
                    };

                    // get the 1.1-1.2 box hash
                    let box_hash = store.get_manifest_box_hashes(ingredient).manifest_box_hash;

                    // test for 1.1 hash then 1.0 version
                    if !vec_compare(&c2pa_manifest.hash(), &box_hash)
                        && !verify_by_alg(&alg, &c2pa_manifest.hash(), &ingredient.data()?, None)
                    {
                        log_item!(
                            c2pa_manifest.url(),
                            "ingredient hash incorrect",
                            "ingredient_checks"
                        )
                        .validation_status(validation_status::INGREDIENT_HASHEDURI_MISMATCH)
                        .failure(
                            validation_log,
                            Error::HashMismatch(
                                "ingredient hash does not match found ingredient".to_string(),
                            ),
                        )?;
                    }

                    let check_ingredient_trust: bool =
                        crate::settings::get_settings_value("verify.check_ingredient_trust")?;

                    // verify the ingredient claim
                    Claim::verify_claim(
                        ingredient,
                        asset_data,
                        false,
                        check_ingredient_trust,
                        &store.ctp,
                        validation_log,
                    )?;

                    // recurse nested ingredients
                    Store::ingredient_checks(store, ingredient, asset_data, validation_log)?;
                } else {
                    log_item!(
                        c2pa_manifest.url(),
                        "ingredient not found",
                        "ingredient_checks"
                    )
                    .validation_status(validation_status::CLAIM_MISSING)
                    .failure(
                        validation_log,
                        Error::ClaimVerification(format!("ingredient: {label} is missing")),
                    )?;
                }
            }
        }

        // check ingredient rules
        if claim.update_manifest() {
            if !(num_parent_ofs == 1 && claim.ingredient_assertions().len() == 1) {
                log_item!(
                    claim.uri(),
                    "update manifest must have one parent",
                    "ingredient_checks"
                )
                .validation_status(validation_status::MANIFEST_UPDATE_WRONG_PARENTS)
                .failure(
                    validation_log,
                    Error::ClaimVerification("update manifest must have one parent".to_string()),
                )?;
            }
        } else if num_parent_ofs > 1 {
            log_item!(
                claim.uri(),
                "too many ingredient parents",
                "ingredient_checks"
            )
            .validation_status(validation_status::MANIFEST_MULTIPLE_PARENTS)
            .failure(
                validation_log,
                Error::ClaimVerification("ingredient has more than one parent".to_string()),
            )?;
        }

        Ok(())
    }

    // wake the ingredients and validate
    #[cfg_attr(target_arch = "wasm32", async_recursion(?Send))]
    #[cfg_attr(not(target_arch = "wasm32"), async_recursion)]
    async fn ingredient_checks_async(
        store: &Store,
        claim: &Claim,
        asset_data: &mut ClaimAssetData<'_>,
        validation_log: &mut impl StatusTracker,
    ) -> Result<()> {
        // walk the ingredients
        for i in claim.ingredient_assertions() {
            let ingredient_assertion = Ingredient::from_assertion(i)?;

            // is this an ingredient
            if let Some(ref c2pa_manifest) = &ingredient_assertion.c2pa_manifest {
                let label = Store::manifest_label_from_path(&c2pa_manifest.url());

                if let Some(ingredient) = store.get_claim(&label) {
                    let alg = match c2pa_manifest.alg() {
                        Some(a) => a,
                        None => ingredient.alg().to_owned(),
                    };

                    // get the 1.1-1.2 box hash
                    let box_hash = store.get_manifest_box_hashes(ingredient).manifest_box_hash;

                    // test for 1.1 hash then 1.0 version
                    if !vec_compare(&c2pa_manifest.hash(), &box_hash)
                        && !verify_by_alg(&alg, &c2pa_manifest.hash(), &ingredient.data()?, None)
                    {
                        log_item!(
                            c2pa_manifest.url(),
                            "ingredient hash incorrect",
                            "ingredient_checks_async"
                        )
                        .validation_status(validation_status::INGREDIENT_HASHEDURI_MISMATCH)
                        .failure(
                            validation_log,
                            Error::HashMismatch(
                                "ingredient hash does not match found ingredient".to_string(),
                            ),
                        )?;
                    }

                    let check_ingredient_trust: bool =
                        get_settings_value("verify.check_ingredient_trust")?;

                    // verify the ingredient claim
                    Claim::verify_claim_async(
                        ingredient,
                        asset_data,
                        false,
                        check_ingredient_trust,
                        &store.ctp,
                        validation_log,
                    )
                    .await?;

                    // recurse nested ingredients
                    Store::ingredient_checks_async(store, ingredient, asset_data, validation_log)
                        .await?;
                } else {
                    log_item!(
                        c2pa_manifest.url(),
                        "ingredient not found",
                        "ingredient_checks_async"
                    )
                    .validation_status(validation_status::CLAIM_MISSING)
                    .failure(
                        validation_log,
                        Error::ClaimVerification(format!("ingredient: {label} is missing")),
                    )?;
                }
            }
        }

        Ok(())
    }

    /// Verify Store
    /// store: Store to validate
    /// xmp_str: String containing entire XMP block of the asset
    /// asset_bytes: bytes of the asset to be verified
    /// validation_log: If present all found errors are logged and returned, other wise first error causes exit and is returned  
    pub async fn verify_store_async(
        store: &Store,
        asset_data: &mut ClaimAssetData<'_>,
        validation_log: &mut impl StatusTracker,
    ) -> Result<()> {
        let claim = match store.provenance_claim() {
            Some(c) => c,
            None => {
                log_item!("Unknown", "could not find active manifest", "verify_store")
                    .validation_status(validation_status::CLAIM_MISSING)
                    .failure_no_throw(validation_log, Error::ProvenanceMissing);

                return Err(Error::ProvenanceMissing);
            }
        };

        // verify the provenance claim
        Claim::verify_claim_async(claim, asset_data, true, true, &store.ctp, validation_log)
            .await?;

        Store::ingredient_checks_async(store, claim, asset_data, validation_log).await?;

        Ok(())
    }

    /// Verify Store
    /// store: Store to validate
    /// xmp_str: String containing entire XMP block of the asset
    /// asset_bytes: bytes of the asset to be verified
    /// validation_log: If present all found errors are logged and returned, other wise first error causes exit and is returned  
    pub fn verify_store(
        store: &Store,
        asset_data: &mut ClaimAssetData<'_>,
        validation_log: &mut impl StatusTracker,
    ) -> Result<()> {
        let claim = match store.provenance_claim() {
            Some(c) => c,
            None => {
                log_item!("Unknown", "could not find active manifest", "verify_store")
                    .validation_status(validation_status::CLAIM_MISSING)
                    .failure_no_throw(validation_log, Error::ProvenanceMissing);

                return Err(Error::ProvenanceMissing);
            }
        };

        // verify the provenance claim
        Claim::verify_claim(claim, asset_data, true, true, &store.ctp, validation_log)?;

        Store::ingredient_checks(store, claim, asset_data, validation_log)?;

        Ok(())
    }

    // generate a list of AssetHashes based on the location of objects in the file
    #[cfg(feature = "file_io")]
    fn generate_data_hashes(
        asset_path: &Path,
        alg: &str,
        block_locations: &mut Vec<HashObjectPositions>,
        calc_hashes: bool,
    ) -> Result<Vec<DataHash>> {
        let mut file = std::fs::File::open(asset_path)?;
        Self::generate_data_hashes_for_stream(&mut file, alg, block_locations, calc_hashes)
    }

    // generate a list of AssetHashes based on the location of objects in the stream
    fn generate_data_hashes_for_stream<R>(
        stream: &mut R,
        alg: &str,
        block_locations: &mut Vec<HashObjectPositions>,
        calc_hashes: bool,
    ) -> Result<Vec<DataHash>>
    where
        R: Read + Seek + ?Sized,
    {
        if block_locations.is_empty() {
            let out: Vec<DataHash> = vec![];
            return Ok(out);
        }

        let stream_len = stream_len(stream)?;
        stream.rewind()?;

        let mut hashes: Vec<DataHash> = Vec::new();

        // sort blocks by offset
        block_locations.sort_by(|a, b| a.offset.cmp(&b.offset));

        // generate default data hash that excludes jumbf block
        // find the first jumbf block (ours are always in order)
        // find the first block after the jumbf blocks
        let mut block_start: usize = 0;
        let mut block_end: usize = 0;
        let mut found_jumbf = false;
        for item in block_locations {
            // find start of jumbf
            if !found_jumbf && item.htype == HashBlockObjectType::Cai {
                block_start = item.offset;
                found_jumbf = true;
            }

            // find start of block after jumbf blocks
            if found_jumbf && item.htype == HashBlockObjectType::Cai {
                block_end = item.offset + item.length;
            }
        }

        if found_jumbf {
            // add exclusion hash for bytes before and after jumbf
            let mut dh = DataHash::new("jumbf manifest", alg);

            if calc_hashes {
                if block_end > block_start && (block_end as u64) <= stream_len {
                    dh.add_exclusion(HashRange::new(block_start, block_end - block_start));
                }

                // this check is only valid on the final sized asset
                //
                // a case may occur where there is no existing manifest in the stream and the
                // asset handler creates a placeholder beyond the length of the stream
                if block_end as u64 > stream_len + (block_end - block_start) as u64 {
                    return Err(Error::BadParam(
                        "data hash exclusions out of range".to_string(),
                    ));
                }

                dh.gen_hash_from_stream(stream)?;
            } else {
                if block_end > block_start {
                    dh.add_exclusion(HashRange::new(block_start, block_end - block_start));
                }

                match alg {
                    "sha256" => dh.set_hash([0u8; 32].to_vec()),
                    "sha384" => dh.set_hash([0u8; 48].to_vec()),
                    "sha512" => dh.set_hash([0u8; 64].to_vec()),
                    _ => return Err(Error::UnsupportedType),
                }
            }
            hashes.push(dh);
        }

        Ok(hashes)
    }

    fn generate_bmff_data_hash_for_stream(
        asset_stream: &mut dyn CAIRead,
        alg: &str,
        calc_hashes: bool,
        flat_fragmented_w_merkle: bool,
    ) -> Result<BmffHash> {
        // The spec has mandatory BMFF exclusion ranges for certain atoms.
        // The function makes sure those are included.

        let mut dh = BmffHash::new("jumbf manifest", alg, None);
        let exclusions = dh.exclusions_mut();

        // jumbf exclusion
        let mut uuid = ExclusionsMap::new("/uuid".to_owned());
        let data = DataMap {
            offset: 8,
            value: vec![
                216, 254, 195, 214, 27, 14, 72, 60, 146, 151, 88, 40, 135, 126, 196, 129,
            ], // C2PA identifier
        };
        let data_vec = vec![data];
        uuid.data = Some(data_vec);
        exclusions.push(uuid);

        // ftyp exclusion
        let ftyp = ExclusionsMap::new("/ftyp".to_owned());
        exclusions.push(ftyp);

        // /mfra/ exclusion
        let mfra = ExclusionsMap::new("/mfra".to_owned());
        exclusions.push(mfra);

        /*  no longer mandatory
        // meta/iloc exclusion
        let iloc = ExclusionsMap::new("/meta/iloc".to_owned());
        exclusions.push(iloc);

        // /mfra/tfra exclusion
        let tfra = ExclusionsMap::new("/mfra/tfra".to_owned());
        exclusions.push(tfra);

        // /moov/trak/mdia/minf/stbl/stco exclusion
        let mut stco = ExclusionsMap::new("/moov/trak/mdia/minf/stbl/stco".to_owned());
        let subset_stco = SubsetMap {
            offset: 16,
            length: 0,
        };
        let subset_stco_vec = vec![subset_stco];
        stco.subset = Some(subset_stco_vec);
        exclusions.push(stco);

        // /moov/trak/mdia/minf/stbl/co64 exclusion
        let mut co64 = ExclusionsMap::new("/moov/trak/mdia/minf/stbl/co64".to_owned());
        let subset_co64 = SubsetMap {
            offset: 16,
            length: 0,
        };
        let subset_co64_vec = vec![subset_co64];
        co64.subset = Some(subset_co64_vec);
        exclusions.push(co64);

        // /moof/traf/tfhd exclusion
        let mut tfhd = ExclusionsMap::new("/moof/traf/tfhd".to_owned());
        let subset_tfhd = SubsetMap {
            offset: 16,
            length: 8,
        };
        let subset_tfhd_vec = vec![subset_tfhd];
        tfhd.subset = Some(subset_tfhd_vec);
        tfhd.flags = Some(ByteBuf::from([1, 0, 0]));
        exclusions.push(tfhd);

        // /moof/traf/trun exclusion
        let mut trun = ExclusionsMap::new("/moof/traf/trun".to_owned());
        let subset_trun = SubsetMap {
            offset: 16,
            length: 4,
        };
        let subset_trun_vec = vec![subset_trun];
        trun.subset = Some(subset_trun_vec);
        trun.flags = Some(ByteBuf::from([1, 0, 0]));
        exclusions.push(trun);
        */

        // enable flat flat files with Merkle trees
        if flat_fragmented_w_merkle {
            let mut mdat = ExclusionsMap::new("/mdat".to_owned());
            let subset_mdat = SubsetMap {
                offset: 16,
                length: 0,
            };
            let subset_mdat_vec = vec![subset_mdat];
            mdat.subset = Some(subset_mdat_vec);
            exclusions.push(mdat);
        }

        if calc_hashes {
            dh.gen_hash_from_stream(asset_stream)?;
        } else {
            match alg {
                "sha256" => dh.set_hash([0u8; 32].to_vec()),
                "sha384" => dh.set_hash([0u8; 48].to_vec()),
                "sha512" => dh.set_hash([0u8; 64].to_vec()),
                _ => return Err(Error::UnsupportedType),
            }
        }

        Ok(dh)
    }

    // move or copy data from source to dest
    #[cfg(feature = "file_io")]
    fn move_or_copy(source: &Path, dest: &Path) -> Result<()> {
        // copy temp file to asset
        std::fs::rename(source, dest)
            // if rename fails, try to copy in case we are on different volumes or output does not exist
            .or_else(|_| std::fs::copy(source, dest).and(Ok(())))
            .map_err(Error::IoError)
    }

    // copy output and possibly the external manifest to final destination
    #[cfg(feature = "file_io")]
    fn copy_c2pa_to_output(source: &Path, dest: &Path, remote_type: RemoteManifest) -> Result<()> {
        match remote_type {
            RemoteManifest::NoRemote => Store::move_or_copy(source, dest)?,
            RemoteManifest::SideCar
            | RemoteManifest::Remote(_)
            | RemoteManifest::EmbedWithRemote(_) => {
                // make correct path names
                let source_asset = source;
                let source_cai = source_asset.with_extension(MANIFEST_STORE_EXT);
                let dest_cai = dest.with_extension(MANIFEST_STORE_EXT);

                Store::move_or_copy(&source_cai, &dest_cai)?; // copy manifest
                Store::move_or_copy(source_asset, dest)?; // copy asset
            }
        }
        Ok(())
    }

    /// This function is used to pre-generate a manifest with place holders for the final
    /// DataHash and Manifest Signature.  The DataHash will reserve space for at least 10
    /// Exclusion ranges.  The Signature box reserved size is based on the size required by
    /// the Signer you plan to use.  This function is not needed when using Box Hash. This function is used
    /// in conjunction with `get_data_hashed_embeddable_manifest`.  The manifest returned
    /// from `get_data_hashed_embeddable_manifest` will have a size that matches this function.
    pub fn get_data_hashed_manifest_placeholder(
        &mut self,
        reserve_size: usize,
        format: &str,
    ) -> Result<Vec<u8>> {
        let pc = self.provenance_claim_mut().ok_or(Error::ClaimEncoding)?;

        // if user did not supply a hash
        if pc.hash_assertions().is_empty() {
            // create placeholder DataHash large enough for 10 Exclusions
            let mut ph = DataHash::new("jumbf manifest", pc.alg());
            for _ in 0..10 {
                ph.add_exclusion(HashRange::new(0, 2));
            }
            let data = vec![1u8, 2, 3, 4, 5, 6, 7, 8, 9, 10];
            let mut stream = Cursor::new(data);
            ph.gen_hash_from_stream(&mut stream)?;

            pc.add_assertion_with_salt(&ph, &DefaultSalt::default())?;
        }

        let jumbf_bytes = self.to_jumbf_internal(reserve_size)?;

        let composed = Self::get_composed_manifest(&jumbf_bytes, format)?;

        Ok(composed)
    }

    fn prep_embeddable_store(
        &mut self,
        reserve_size: usize,
        dh: &DataHash,
        asset_reader: Option<&mut dyn CAIRead>,
    ) -> Result<Vec<u8>> {
        let pc = self.provenance_claim_mut().ok_or(Error::ClaimEncoding)?;

        // make sure there are data hashes present before generating
        if pc.hash_assertions().is_empty() {
            return Err(Error::BadParam(
                "Claim must have hash binding assertion".to_string(),
            ));
        }

        // don't allow BMFF assertions to be present
        if !pc.bmff_hash_assertions().is_empty() {
            return Err(Error::BadParam(
                "BMFF assertions not supported in embeddable manifests".to_string(),
            ));
        }

        let mut adjusted_dh = DataHash::new("jumbf manifest", pc.alg());
        adjusted_dh.exclusions.clone_from(&dh.exclusions);
        adjusted_dh.hash.clone_from(&dh.hash);

        if let Some(reader) = asset_reader {
            // calc hashes
            adjusted_dh.gen_hash_from_stream(reader)?;
        }

        // update the placeholder hash
        pc.update_data_hash(adjusted_dh)?;

        self.to_jumbf_internal(reserve_size)
    }

    fn finish_embeddable_store(
        &mut self,
        sig: &[u8],
        sig_placeholder: &[u8],
        jumbf_bytes: &mut Vec<u8>,
        format: &str,
    ) -> Result<Vec<u8>> {
        if sig_placeholder.len() != sig.len() {
            return Err(Error::CoseSigboxTooSmall);
        }

        patch_bytes(jumbf_bytes, sig_placeholder, sig).map_err(|_| Error::JumbfCreationError)?;

        Self::get_composed_manifest(jumbf_bytes, format)
    }

    /// Returns a finalized, signed manifest.  The manifest are only supported
    /// for cases when the client has provided a data hash content hash binding.  Note,
    /// this function will not work for cases like BMFF where the position
    /// of the content is also encoded.  This function is not compatible with
    /// BMFF hash binding.  If a BMFF data hash or box hash is detected that is
    /// an error.  The DataHash placeholder assertion will be  adjusted to the contain
    /// the correct values.  If the asset_reader value is supplied it will also perform
    /// the hash calculations, otherwise the function uses the caller supplied values.  
    /// It is an error if `get_data_hashed_manifest_placeholder` was not called first
    /// as this call inserts the DataHash placeholder assertion to reserve space for the
    /// actual hash values not required when using BoxHashes.  
    pub fn get_data_hashed_embeddable_manifest(
        &mut self,
        dh: &DataHash,
        signer: &dyn Signer,
        format: &str,
        asset_reader: Option<&mut dyn CAIRead>,
    ) -> Result<Vec<u8>> {
        let mut jumbf_bytes =
            self.prep_embeddable_store(signer.reserve_size(), dh, asset_reader)?;

        // sign contents
        let pc = self.provenance_claim().ok_or(Error::ClaimEncoding)?;
        let sig = self.sign_claim(pc, signer, signer.reserve_size())?;

        let sig_placeholder = Store::sign_claim_placeholder(pc, signer.reserve_size());

        self.finish_embeddable_store(&sig, &sig_placeholder, &mut jumbf_bytes, format)
    }

    /// Returns a finalized, signed manifest.  The manifest are only supported
    /// for cases when the client has provided a data hash content hash binding.  Note,
    /// this function will not work for cases like BMFF where the position
    /// of the content is also encoded.  This function is not compatible with
    /// BMFF hash binding.  If a BMFF data hash or box hash is detected that is
    /// an error.  The DataHash placeholder assertion will be  adjusted to the contain
    /// the correct values.  If the asset_reader value is supplied it will also perform
    /// the hash calculations, otherwise the function uses the caller supplied values.  
    /// It is an error if `get_data_hashed_manifest_placeholder` was not called first
    /// as this call inserts the DataHash placeholder assertion to reserve space for the
    /// actual hash values not required when using BoxHashes.  
    pub async fn get_data_hashed_embeddable_manifest_async(
        &mut self,
        dh: &DataHash,
        signer: &dyn AsyncSigner,
        format: &str,
        asset_reader: Option<&mut dyn CAIRead>,
    ) -> Result<Vec<u8>> {
        let mut jumbf_bytes =
            self.prep_embeddable_store(signer.reserve_size(), dh, asset_reader)?;

        // sign contents
        let pc = self.provenance_claim().ok_or(Error::ClaimEncoding)?;
        let sig = self
            .sign_claim_async(pc, signer, signer.reserve_size())
            .await?;

        let sig_placeholder = Store::sign_claim_placeholder(pc, signer.reserve_size());

        self.finish_embeddable_store(&sig, &sig_placeholder, &mut jumbf_bytes, format)
    }

    /// Returns a finalized, signed manifest.  The manifest are only supported
    /// for cases when the client has provided a data hash content hash binding.  Note,
    /// this function will not work for cases like BMFF where the position
    /// of the content is also encoded.  This function is not compatible with
    /// BMFF hash binding.  If a BMFF data hash or box hash is detected that is
    /// an error.  The DataHash placeholder assertion will be  adjusted to the contain
    /// the correct values.  If the asset_reader value is supplied it will also perform
    /// the hash calculations, otherwise the function uses the caller supplied values.  
    /// It is an error if `get_data_hashed_manifest_placeholder` was not called first
    /// as this call inserts the DataHash placeholder assertion to reserve space for the
    /// actual hash values not required when using BoxHashes.  
    pub async fn get_data_hashed_embeddable_manifest_remote(
        &mut self,
        dh: &DataHash,
        signer: &dyn RemoteSigner,
        format: &str,
        asset_reader: Option<&mut dyn CAIRead>,
    ) -> Result<Vec<u8>> {
        let mut jumbf_bytes =
            self.prep_embeddable_store(signer.reserve_size(), dh, asset_reader)?;

        // sign contents
        let pc = self.provenance_claim().ok_or(Error::ClaimEncoding)?;
        let claim_bytes = pc.data()?;
        let sig = signer.sign_remote(&claim_bytes).await?;

        let sig_placeholder = Store::sign_claim_placeholder(pc, signer.reserve_size());

        self.finish_embeddable_store(&sig, &sig_placeholder, &mut jumbf_bytes, format)
    }

    /// Returns a finalized, signed manifest.  The client is required to have
    /// included the necessary box hash assertion with the pregenerated hashes.
    pub fn get_box_hashed_embeddable_manifest(&mut self, signer: &dyn Signer) -> Result<Vec<u8>> {
        let pc = self.provenance_claim().ok_or(Error::ClaimEncoding)?;

        // make sure there is only one
        if pc.hash_assertions().len() != 1 {
            return Err(Error::BadParam(
                "Claim must have exactly one hash binding assertion".to_string(),
            ));
        }

        // only allow box hash assertions to be present
        if pc.box_hash_assertions().is_empty() {
            return Err(Error::BadParam("Missing box hash assertion".to_string()));
        }

        let mut jumbf_bytes = self.to_jumbf_internal(signer.reserve_size())?;

        // sign contents
        let sig = self.sign_claim(pc, signer, signer.reserve_size())?;
        let sig_placeholder = Store::sign_claim_placeholder(pc, signer.reserve_size());

        if sig_placeholder.len() != sig.len() {
            return Err(Error::CoseSigboxTooSmall);
        }

        patch_bytes(&mut jumbf_bytes, &sig_placeholder, &sig)
            .map_err(|_| Error::JumbfCreationError)?;

        Ok(jumbf_bytes)
    }

    /// Returns a finalized, signed manifest.  The client is required to have
    /// included the necessary box hash assertion with the pregenerated hashes.
    pub async fn get_box_hashed_embeddable_manifest_async(
        &mut self,
        signer: &dyn AsyncSigner,
    ) -> Result<Vec<u8>> {
        let pc = self.provenance_claim().ok_or(Error::ClaimEncoding)?;

        // make sure there is only one
        if pc.hash_assertions().len() != 1 {
            return Err(Error::BadParam(
                "Claim must have exactly one hash binding assertion".to_string(),
            ));
        }

        // only allow box hash assertions to be present
        if pc.box_hash_assertions().is_empty() {
            return Err(Error::BadParam("Missing box hash assertion".to_string()));
        }

        let mut jumbf_bytes = self.to_jumbf_internal(signer.reserve_size())?;

        // sign contents
        let sig = self
            .sign_claim_async(pc, signer, signer.reserve_size())
            .await?;
        let sig_placeholder = Store::sign_claim_placeholder(pc, signer.reserve_size());

        if sig_placeholder.len() != sig.len() {
            return Err(Error::CoseSigboxTooSmall);
        }

        patch_bytes(&mut jumbf_bytes, &sig_placeholder, &sig)
            .map_err(|_| Error::JumbfCreationError)?;

        Ok(jumbf_bytes)
    }

    /// Returns the supplied manifest composed to be directly compatible with the desired format.
    /// For example, if format is JPEG function will return the set of APP11 segments that contains
    /// the manifest.  Similarly for PNG it would be the PNG chunk complete with header and  CRC.   
    pub fn get_composed_manifest(manifest_bytes: &[u8], format: &str) -> Result<Vec<u8>> {
        if let Some(h) = get_assetio_handler(format) {
            if let Some(composed_data_handler) = h.composed_data_ref() {
                return composed_data_handler.compose_manifest(manifest_bytes, format);
            }
        }
        Err(Error::UnsupportedType)
    }

    /// Inserts placeholders for dynamic assertions to be updated later.
    fn add_dynamic_assertion_placeholders(
        &mut self,
        dyn_assertions: &[Box<dyn DynamicAssertion>],
    ) -> Result<Vec<HashedUri>> {
        if dyn_assertions.is_empty() {
            return Ok(Vec::new());
        }
        // two passes since we are accessing two fields in self
        let mut assertions = Vec::new();
        for da in dyn_assertions.iter() {
            let reserve_size = da.reserve_size();
            let data1 = serde_cbor::ser::to_vec_packed(&vec![0; reserve_size])?;
            let cbor_delta = data1.len() - reserve_size;
            let da_data = serde_cbor::ser::to_vec_packed(&vec![0; reserve_size - cbor_delta])?;
            assertions.push(UserCbor::new(&da.label(), da_data));
        }

        let pc = self.provenance_claim_mut().ok_or(Error::ClaimEncoding)?;
        assertions
            .iter()
            .map(|a| pc.add_assertion_with_salt(a, &DefaultSalt::default()))
            .collect()
    }

    /// Write the dynamic assertions to the manifest.
    #[async_generic()]
    #[allow(unused_variables)]
    fn write_dynamic_assertions(
        &mut self,
        dyn_assertions: &[Box<dyn DynamicAssertion>],
        dyn_uris: &[HashedUri],
    ) -> Result<bool> {
        if dyn_assertions.is_empty() {
            return Ok(false);
        }
        if _sync {
            Err(Error::NotImplemented(
                "dynamic_assertions not implemented for sync".to_string(),
            ))
        } else {
            let mut assertions = Vec::new();
            for (da, uri) in dyn_assertions.iter().zip(dyn_uris.iter()) {
                let label = crate::jumbf::labels::assertion_label_from_uri(&uri.url())
                    .ok_or(Error::BadParam("write_dynamic_assertions".to_string()))?;
                let da_size = da.reserve_size();
                let preliminary_claim = PreliminaryClaim::default();
                let da_data = da
                    .content(&label, Some(da_size), &preliminary_claim)
                    .await?;
                assertions.push(UserCbor::new(&label, da_data).to_assertion()?);
            }
            let pc = self.provenance_claim_mut().ok_or(Error::ClaimEncoding)?;
            for assertion in assertions {
                pc.replace_assertion(assertion)?;
            }
            Ok(true)
        }
    }

    #[cfg(feature = "file_io")]
    fn start_save_bmff_fragmented(
        &mut self,
        asset_path: &Path,
        fragments: &Vec<std::path::PathBuf>,
        output_dir: &Path,
        reserve_size: usize,
    ) -> Result<Vec<u8>> {
        // get the provenance claim changing mutability
        let pc = self.provenance_claim_mut().ok_or(Error::ClaimEncoding)?;
        pc.clear_data(); // clear since we are reusing an existing claim

        let output_filename = asset_path.file_name().ok_or(Error::NotFound)?;
        let dest_path = output_dir.join(output_filename);

        let mut data;

        // 2) Get hash ranges if needed
        let mut asset_stream = std::fs::File::open(asset_path)?;
        let mut bmff_hash =
            Store::generate_bmff_data_hash_for_stream(&mut asset_stream, pc.alg(), false, false)?;
        bmff_hash.clear_hash();

        // generate fragments and produce Merkle tree
        bmff_hash.add_merkle_for_fragmented(
            pc.alg(),
            asset_path,
            fragments,
            output_dir,
            1,
            None,
        )?;

        // add in the BMFF assertion
        pc.add_assertion(&bmff_hash)?;

        // 3) Generate in memory CAI jumbf block
        // and write preliminary jumbf store to file
        // source and dest the same so save_jumbf_to_file will use the same file since we have already cloned
        data = self.to_jumbf_internal(reserve_size)?;
        let jumbf_size = data.len();
        save_jumbf_to_file(&data, &dest_path, Some(&dest_path))?;

        // generate actual hash values
        let pc = self.provenance_claim_mut().ok_or(Error::ClaimEncoding)?; // reborrow to change mutability

        let bmff_hashes = pc.bmff_hash_assertions();

        if !bmff_hashes.is_empty() {
            let mut bmff_hash = BmffHash::from_assertion(bmff_hashes[0])?;
            bmff_hash.update_fragmented_inithash(&dest_path)?;
            pc.update_bmff_hash(bmff_hash)?;
        }

        // regenerate the jumbf because the cbor changed
        data = self.to_jumbf_internal(reserve_size)?;
        if jumbf_size != data.len() {
            return Err(Error::JumbfCreationError);
        }

        Ok(data) // return JUMBF data
    }

    /// Embed the claims store as jumbf into fragmented assets.
    #[cfg(feature = "file_io")]
    pub fn save_to_bmff_fragmented(
        &mut self,
        asset_path: &Path,
        fragments: &Vec<std::path::PathBuf>,
        output_path: &Path,
        signer: &dyn Signer,
    ) -> Result<()> {
        match get_supported_file_extension(asset_path) {
            Some(ext) => {
                if !is_bmff_format(&ext) {
                    return Err(Error::UnsupportedType);
                }
            }
            None => return Err(Error::UnsupportedType),
        }

        let mut validation_log = OneShotStatusTracker::default();
        let jumbf = self.to_jumbf(signer)?;

        // use temp store so mulitple calls will work (the Store is not finalized this way)
        let mut temp_store = Store::from_jumbf(&jumbf, &mut validation_log)?;

        let jumbf_bytes = temp_store.start_save_bmff_fragmented(
            asset_path,
            fragments,
            output_path,
            signer.reserve_size(),
        )?;

        let pc = temp_store.provenance_claim().ok_or(Error::ClaimEncoding)?;
        let sig = temp_store.sign_claim(pc, signer, signer.reserve_size())?;
        let sig_placeholder = Store::sign_claim_placeholder(pc, signer.reserve_size());

        let output_filename = asset_path.file_name().ok_or(Error::NotFound)?;
        let dest_path = output_path.join(output_filename);

        match temp_store.finish_save(jumbf_bytes, &dest_path, sig, &sig_placeholder) {
            Ok(_) => Ok(()),
            Err(e) => Err(e),
        }
    }

    /// Embed the claims store as jumbf into a stream. Updates XMP with provenance record.
    /// When called, the stream should contain an asset matching format.
    /// on return, the stream will contain the new manifest signed with signer
    /// This directly modifies the asset in stream, backup stream first if you need to preserve it.
    /// This can also handle remote signing if direct_cose_handling() is true.
    #[allow(unused_variables)]
    #[async_generic(async_signature(
        &mut self,
        format: &str,
        input_stream: &mut dyn CAIRead,
        output_stream: &mut dyn CAIReadWrite,
        signer: &dyn AsyncSigner,
    ))]
    pub fn save_to_stream(
        &mut self,
        format: &str,
        input_stream: &mut dyn CAIRead,
        output_stream: &mut dyn CAIReadWrite,
        signer: &dyn Signer,
    ) -> Result<Vec<u8>> {
        let dynamic_assertions = signer.dynamic_assertions();
        let da_uris = self.add_dynamic_assertion_placeholders(&dynamic_assertions)?;

        let intermediate_output: Vec<u8> = Vec::new();
        let mut intermediate_stream = Cursor::new(intermediate_output);

        #[allow(unused_mut)] // Not mutable in the non-async case.
        let mut jumbf_bytes = self.start_save_stream(
            format,
            input_stream,
            &mut intermediate_stream,
            signer.reserve_size(),
        )?;

        // Now add the dynamic assertions and update the JUMBF.
        if _sync {
            if !dynamic_assertions.is_empty() {
                self.write_dynamic_assertions(&dynamic_assertions, &da_uris)?;
            }
        } else {
            if !dynamic_assertions.is_empty()
                && self
                    .write_dynamic_assertions_async(&dynamic_assertions, &da_uris)
                    .await?
            {
                let pc = self.provenance_claim().ok_or(Error::ClaimEncoding)?;
                match pc.remote_manifest() {
                    RemoteManifest::NoRemote | RemoteManifest::EmbedWithRemote(_) => {
                        jumbf_bytes = self.to_jumbf_internal(signer.reserve_size())?;

                        intermediate_stream.rewind()?;
                        save_jumbf_to_stream(
                            format,
                            &mut intermediate_stream,
                            output_stream,
                            &jumbf_bytes,
                        )?;
                    }
                    _ => (),
                };
            }
        }

        let pc = self.provenance_claim().ok_or(Error::ClaimEncoding)?;
        let sig = if _sync {
            self.sign_claim(pc, signer, signer.reserve_size())
        } else {
            self.sign_claim_async(pc, signer, signer.reserve_size())
                .await
        }?;
        let sig_placeholder = Store::sign_claim_placeholder(pc, signer.reserve_size());

        intermediate_stream.rewind()?;
        match self.finish_save_stream(
            jumbf_bytes,
            format,
            &mut intermediate_stream,
            output_stream,
            sig,
            &sig_placeholder,
        ) {
            Ok((s, m)) => {
                // save sig so store is up to date
                let pc_mut = self.provenance_claim_mut().ok_or(Error::ClaimEncoding)?;
                pc_mut.set_signature_val(s);

                Ok(m)
            }
            Err(e) => Err(e),
        }
    }

    /// This function is used to pre-generate a manifest as if it were added to input_stream. All values
    /// are complete including the hash bindings, except for the signature.  The signature is completed during
    /// the actual embedding using `embed_placed_manifest `.   The Signature box reserve_size is based on the size required by
    /// the Signer you plan to use.  This function is not needed when using Box Hash. This function is used
    /// in conjunction with `embed_placed_manifest`.  `embed_placed_manifest` will accept the manifest to sign and place
    /// in the output.
    pub fn get_placed_manifest(
        &mut self,
        reserve_size: usize,
        format: &str,
        input_stream: &mut dyn CAIRead,
    ) -> Result<Vec<u8>> {
        let intermediate_output: Vec<u8> = Vec::new();
        let mut intermediate_stream = Cursor::new(intermediate_output);

        self.start_save_stream(format, input_stream, &mut intermediate_stream, reserve_size)
    }

    /// Embed the manifest store into an asset. If a ManifestPatchCallback is present the caller
    /// is given an opportunity to adjust most assertions.  This function will not generate hash
    /// binding for the manifest.  It is assumed the user called get_box_hashed_embeddable_manifest
    /// hash or provided a box hash binding.  The input stream should reference the same content used
    /// in the 'get_placed_manifest_call'.  Changes to the following assertions are disallowed
    /// when using 'ManifestPatchCallback':  ["c2pa.hash.data",  "c2pa.hash.boxes",  "c2pa.hash.bmff",
    ///  "c2pa.actions",  "c2pa.ingredient"].  Also the set of assertions cannot be changed, only the
    /// content of allowed assertions can be modified.  
    /// 'format' shoould match the type of the input stream..
    /// Upon return, the output stream will contain the new manifest signed with signer
    /// This directly modifies the asset in stream, backup stream first if you need to preserve it.

    #[async_generic(
        async_signature(
            manifest_bytes: &[u8],
        format: &str,
        input_stream: &mut dyn CAIRead,
        output_stream: &mut dyn CAIReadWrite,
        signer: &dyn AsyncSigner,
        manifest_callbacks: &[Box<dyn ManifestPatchCallback>],
        ))]
    pub fn embed_placed_manifest(
        manifest_bytes: &[u8],
        format: &str,
        input_stream: &mut dyn CAIRead,
        output_stream: &mut dyn CAIReadWrite,
        signer: &dyn Signer,
        manifest_callbacks: &[Box<dyn ManifestPatchCallback>],
    ) -> Result<Vec<u8>> {
        // todo: Consider how we would add XMP for this case

        let disallowed_assertions = [
            labels::DATA_HASH,
            labels::BOX_HASH,
            labels::BMFF_HASH,
            labels::ACTIONS,
            labels::INGREDIENT,
        ];

        let mut validation_log = DetailedStatusTracker::default();
        let mut store = Store::from_jumbf(manifest_bytes, &mut validation_log)?;

        // todo: what kinds of validation can we do here since the file is not finailized;

        let pc_mut = store.provenance_claim_mut().ok_or(Error::ClaimEncoding)?;

        // save the current assertions set so that we can check them after callback;
        let claim_assertions = pc_mut.claim_assertion_store().clone();

        let manifest_bytes_updated = if !manifest_callbacks.is_empty() {
            let mut updated = manifest_bytes.to_vec();

            // callback to all patch functions
            for mpc in manifest_callbacks {
                updated = mpc.patch_manifest(&updated)?;
            }

            // make sure the size is correct
            if updated.len() != manifest_bytes.len() {
                return Err(Error::OtherError("patched manifest size incorrect".into()));
            }

            // make sure we can load the patched manifest
            let new_store = Store::from_jumbf(&updated, &mut validation_log)?;

            let new_pc = new_store.provenance_claim().ok_or(Error::ClaimEncoding)?;

            // make sure the claim has not changed
            if !vec_compare(&pc_mut.data()?, &new_pc.data()?) {
                return Err(Error::OtherError(
                    "patched manifest changed the Claim structure".into(),
                ));
            }

            // check that other manifests have not changed
            // check expected ingredients against those in the new updated store
            for i in pc_mut.ingredient_assertions() {
                let ingredient_assertion = Ingredient::from_assertion(i)?;

                // is this an ingredient
                if let Some(ref c2pa_manifest) = &ingredient_assertion.c2pa_manifest {
                    let label = Store::manifest_label_from_path(&c2pa_manifest.url());

                    if let Some(ingredient) = new_store.get_claim(&label) {
                        let alg = match c2pa_manifest.alg() {
                            Some(a) => a,
                            None => ingredient.alg().to_owned(),
                        };

                        // get the 1.1-1.2 box hash
                        let box_hash = new_store
                            .get_manifest_box_hashes(&ingredient.clone())
                            .manifest_box_hash;

                        // test for 1.1 hash then 1.0 version
                        if !vec_compare(&c2pa_manifest.hash(), &box_hash)
                            && !verify_by_alg(
                                &alg,
                                &c2pa_manifest.hash(),
                                &ingredient.data()?,
                                None,
                            )
                        {
                            log_item!(
                                c2pa_manifest.url(),
                                "ingredient hash incorrect",
                                "embed_placed_manifest"
                            )
                            .validation_status(validation_status::INGREDIENT_HASHEDURI_MISMATCH)
                            .failure(
                                &mut validation_log,
                                Error::HashMismatch(
                                    "ingredient hash does not match found ingredient".to_string(),
                                ),
                            )?;
                        }
                    }
                }
            }

            // check to make sure assertion changes are OK and nothing else changed.
            if claim_assertions.len() != new_pc.claim_assertion_store().len() {
                return Err(Error::OtherError(
                    "patched manifest assertion list has changed".into(),
                ));
            }

            // get the list of assertions that need patching
            for ca in claim_assertions {
                if let Some(updated_ca) = new_pc.get_claim_assertion(&ca.label_raw(), ca.instance())
                {
                    // if hashes are different then this assertion has changed so attempt fixup
                    if !vec_compare(ca.hash(), updated_ca.hash()) {
                        if disallowed_assertions
                            .iter()
                            .any(|&l| l == updated_ca.label_raw())
                        {
                            return Err(Error::OtherError(
                                "patched manifest changed a disallowed assertion".into(),
                            ));
                        }

                        // update original
                        pc_mut.update_assertion(
                            updated_ca.assertion().clone(),
                            |_: &ClaimAssertion| true,
                            |target_assertion: &ClaimAssertion, a: Assertion| {
                                if target_assertion.assertion().data().len() == a.data().len() {
                                    Ok(a)
                                } else {
                                    Err(Error::OtherError(
                                        "patched manifest assertion size differ in size".into(),
                                    ))
                                }
                            },
                        )?;
                    }
                } else {
                    return Err(Error::OtherError(
                        "patched manifest assertion list has changed".into(),
                    ));
                }
            }

            store.to_jumbf_internal(signer.reserve_size())?
        } else {
            manifest_bytes.to_vec()
        };

        // sign the updated manfiest
        let pc = store.provenance_claim().ok_or(Error::ClaimEncoding)?;
        let sig = if _sync {
            store.sign_claim(pc, signer, signer.reserve_size())?
        } else {
            store
                .sign_claim_async(pc, signer, signer.reserve_size())
                .await?
        };
        let sig_placeholder = Store::sign_claim_placeholder(pc, signer.reserve_size());

        match store.finish_save_stream(
            manifest_bytes_updated,
            format,
            input_stream,
            output_stream,
            sig,
            &sig_placeholder,
        ) {
            Ok((_, m)) => Ok(m),
            Err(e) => Err(e),
        }
    }

    /// Async RemoteSigner used to embed the claims store and  returns memory representation of the
    /// asset and manifest. Updates XMP with provenance record.
    /// When called, the stream should contain an asset matching format.
    /// Returns a tuple (output asset, manifest store) with a `Vec<u8>` containing the output asset and a `Vec<u8>` containing the insert manifest store.  (output asset, )
    pub(crate) async fn save_to_memory_remote_signed(
        &mut self,
        format: &str,
        asset: &[u8],
        remote_signer: &dyn crate::signer::RemoteSigner,
    ) -> Result<(Vec<u8>, Vec<u8>)> {
        let mut input_stream = Cursor::new(asset);
        let output_vec: Vec<u8> = Vec::new();
        let mut output_stream = Cursor::new(output_vec);

        let jumbf_bytes = self.start_save_stream(
            format,
            &mut input_stream,
            &mut output_stream,
            remote_signer.reserve_size(),
        )?;

        let pc = self.provenance_claim().ok_or(Error::ClaimEncoding)?;
        let sig = remote_signer.sign_remote(&pc.data()?).await?;
        let sig_placeholder = Store::sign_claim_placeholder(pc, remote_signer.reserve_size());

        match self.finish_save_to_memory(
            jumbf_bytes,
            format,
            &output_stream.into_inner(),
            sig,
            &sig_placeholder,
        ) {
            Ok((s, output_asset, output_jumbf)) => {
                // save sig so store is up to date
                let pc_mut = self.provenance_claim_mut().ok_or(Error::ClaimEncoding)?;
                pc_mut.set_signature_val(s);

                Ok((output_asset, output_jumbf))
            }
            Err(e) => Err(e),
        }
    }

    /// Embed the claims store as jumbf into an asset. Updates XMP with provenance record.
    #[cfg(feature = "file_io")]
    pub fn save_to_asset(
        &mut self,
        asset_path: &Path,
        signer: &dyn Signer,
        dest_path: &Path,
    ) -> Result<Vec<u8>> {
        // set up temp dir, contents auto deleted
        let td = tempfile::TempDir::new()?;
        let temp_path = td.path();
        let temp_file = temp_path.join(
            dest_path
                .file_name()
                .ok_or_else(|| Error::BadParam("invalid destination path".to_string()))?,
        );

        let jumbf_bytes = self.start_save(asset_path, &temp_file, signer.reserve_size())?;

        let pc = self.provenance_claim().ok_or(Error::ClaimEncoding)?;
        let sig = self.sign_claim(pc, signer, signer.reserve_size())?;
        let sig_placeholder = Store::sign_claim_placeholder(pc, signer.reserve_size());

        // get correct output path for remote manifest
        let output_path = match pc.remote_manifest() {
            RemoteManifest::NoRemote | RemoteManifest::EmbedWithRemote(_) => {
                temp_file.to_path_buf()
            }
            RemoteManifest::SideCar | RemoteManifest::Remote(_) => {
                temp_file.with_extension(MANIFEST_STORE_EXT)
            }
        };

        match self.finish_save(jumbf_bytes, &output_path, sig, &sig_placeholder) {
            Ok((s, m)) => {
                // save sig so store is up to date
                let pc_mut = self.provenance_claim_mut().ok_or(Error::ClaimEncoding)?;
                pc_mut.set_signature_val(s);

                // do we need to make a C2PA file in addition to standard embedded output
                if let RemoteManifest::EmbedWithRemote(_url) = pc_mut.remote_manifest() {
                    let c2pa = output_path.with_extension(MANIFEST_STORE_EXT);
                    std::fs::write(c2pa, &m)?;
                }

                // copy the correct files upon completion
                Store::copy_c2pa_to_output(&temp_file, dest_path, pc_mut.remote_manifest())?;

                Ok(m)
            }
            Err(e) => Err(e),
        }
    }

    /// Embed the claims store as jumbf into an asset using an async signer. Updates XMP with provenance record.
    #[cfg(feature = "file_io")]
    pub async fn save_to_asset_async(
        &mut self,
        asset_path: &Path,
        signer: &dyn AsyncSigner,
        dest_path: &Path,
    ) -> Result<Vec<u8>> {
        // set up temp dir, contents auto deleted
        let td = tempfile::TempDir::new()?;
        let temp_path = td.path();
        let temp_file = temp_path.join(
            dest_path
                .file_name()
                .ok_or_else(|| Error::BadParam("invalid destination path".to_string()))?,
        );

        let jumbf_bytes = self.start_save(asset_path, &temp_file, signer.reserve_size())?;

        let pc = self.provenance_claim().ok_or(Error::ClaimEncoding)?;
        let sig = self
            .sign_claim_async(pc, signer, signer.reserve_size())
            .await?;
        let sig_placeholder = Store::sign_claim_placeholder(pc, signer.reserve_size());

        // get correct output path for remote manifest
        let output_path = match pc.remote_manifest() {
            RemoteManifest::NoRemote | RemoteManifest::EmbedWithRemote(_) => {
                temp_file.to_path_buf()
            }
            RemoteManifest::SideCar | RemoteManifest::Remote(_) => {
                temp_file.with_extension(MANIFEST_STORE_EXT)
            }
        };

        match self.finish_save(jumbf_bytes, &output_path, sig, &sig_placeholder) {
            Ok((s, m)) => {
                // save sig so store is up to date
                let pc_mut = self.provenance_claim_mut().ok_or(Error::ClaimEncoding)?;
                pc_mut.set_signature_val(s);

                // do we need to make a C2PA file in addition to standard embedded output
                if let RemoteManifest::EmbedWithRemote(_url) = pc_mut.remote_manifest() {
                    let c2pa = output_path.with_extension(MANIFEST_STORE_EXT);
                    std::fs::write(c2pa, &m)?;
                }

                // copy the correct files upon completion
                Store::copy_c2pa_to_output(&temp_file, dest_path, pc_mut.remote_manifest())?;

                Ok(m)
            }
            Err(e) => Err(e),
        }
    }

    /// Embed the claims store as jumbf into an asset using an CoseSign box generated remotely. Updates XMP with provenance record.
    #[cfg(feature = "file_io")]
    pub async fn save_to_asset_remote_signed(
        &mut self,
        asset_path: &Path,
        remote_signer: &dyn crate::signer::RemoteSigner,
        dest_path: &Path,
    ) -> Result<Vec<u8>> {
        // set up temp dir, contents auto deleted
        let td = tempfile::TempDir::new()?;
        let temp_path = td.path();
        let temp_file = temp_path.join(
            dest_path
                .file_name()
                .ok_or_else(|| Error::BadParam("invalid destination path".to_string()))?,
        );

        let jumbf_bytes = self.start_save(asset_path, &temp_file, remote_signer.reserve_size())?;

        let pc = self.provenance_claim().ok_or(Error::ClaimEncoding)?;
        let sig = remote_signer.sign_remote(&pc.data()?).await?;

        let sig_placeholder = Store::sign_claim_placeholder(pc, remote_signer.reserve_size());

        // get correct output path for remote manifest
        let output_path = match pc.remote_manifest() {
            RemoteManifest::NoRemote | RemoteManifest::EmbedWithRemote(_) => {
                temp_file.to_path_buf()
            }
            RemoteManifest::SideCar | RemoteManifest::Remote(_) => {
                temp_file.with_extension(MANIFEST_STORE_EXT)
            }
        };

        match self.finish_save(jumbf_bytes, &output_path, sig, &sig_placeholder) {
            Ok((s, m)) => {
                // save sig so store is up to date
                let pc_mut = self.provenance_claim_mut().ok_or(Error::ClaimEncoding)?;
                pc_mut.set_signature_val(s);

                // do we need to make a C2PA file in addition to standard embedded output
                if let RemoteManifest::EmbedWithRemote(_url) = pc_mut.remote_manifest() {
                    let c2pa = output_path.with_extension(MANIFEST_STORE_EXT);
                    std::fs::write(c2pa, &m)?;
                }

                // copy the correct files upon completion
                Store::copy_c2pa_to_output(&temp_file, dest_path, pc_mut.remote_manifest())?;

                Ok(m)
            }
            Err(e) => Err(e),
        }
    }

    fn start_save_stream(
        &mut self,
        format: &str,
        input_stream: &mut dyn CAIRead,
        output_stream: &mut dyn CAIReadWrite,
        reserve_size: usize,
    ) -> Result<Vec<u8>> {
        let intermediate_output: Vec<u8> = Vec::new();
        let mut intermediate_stream = Cursor::new(intermediate_output);

        let pc = self.provenance_claim_mut().ok_or(Error::ClaimEncoding)?;

        // Add remote reference XMP if needed and strip out existing manifest
        // We don't need to strip manifests if we are replacing an existing one
        let (url, remove_manifests) = match pc.remote_manifest() {
            RemoteManifest::NoRemote => (None, false),
            RemoteManifest::SideCar => (None, true),
            RemoteManifest::Remote(url) => (Some(url), true),
            RemoteManifest::EmbedWithRemote(url) => (Some(url), false),
        };

        let io_handler = get_assetio_handler(format).ok_or(Error::UnsupportedType)?;

        // Do not assume the handler supports XMP or removing manifests unless we need it to
        if let Some(url) = url {
            let external_ref_writer = io_handler
                .remote_ref_writer_ref()
                .ok_or(Error::XmpNotSupported)?;

            if remove_manifests {
                let manifest_writer = io_handler
                    .get_writer(format)
                    .ok_or(Error::UnsupportedType)?;

                let tmp_output: Vec<u8> = Vec::new();
                let mut tmp_stream = Cursor::new(tmp_output);
                manifest_writer.remove_cai_store_from_stream(input_stream, &mut tmp_stream)?;

                // add external ref if possible
                tmp_stream.rewind()?;
                external_ref_writer.embed_reference_to_stream(
                    &mut tmp_stream,
                    &mut intermediate_stream,
                    RemoteRefEmbedType::Xmp(url),
                )?;
            } else {
                // add external ref if possible
                external_ref_writer.embed_reference_to_stream(
                    input_stream,
                    &mut intermediate_stream,
                    RemoteRefEmbedType::Xmp(url),
                )?;
            }
        } else if remove_manifests {
            let manifest_writer = io_handler
                .get_writer(format)
                .ok_or(Error::UnsupportedType)?;

            manifest_writer.remove_cai_store_from_stream(input_stream, &mut intermediate_stream)?;
        } else {
            // just clone stream
            input_stream.rewind()?;
            std::io::copy(input_stream, &mut intermediate_stream)?;
        }

        let is_bmff = is_bmff_format(format);

        let mut data;
        let jumbf_size;

        if is_bmff {
            // 2) Get hash ranges if needed, do not generate for update manifests
            if !pc.update_manifest() {
                intermediate_stream.rewind()?;
                let bmff_hash = Store::generate_bmff_data_hash_for_stream(
                    &mut intermediate_stream,
                    pc.alg(),
                    false,
                    false,
                )?;
                pc.add_assertion(&bmff_hash)?;
            }

            // 3) Generate in memory CAI jumbf block
            // and write preliminary jumbf store to file
            // source and dest the same so save_jumbf_to_file will use the same file since we have already cloned
            data = self.to_jumbf_internal(reserve_size)?;
            jumbf_size = data.len();
            // write the jumbf to the output stream if we are embedding the manifest
            if !remove_manifests {
                intermediate_stream.rewind()?;
                save_jumbf_to_stream(format, &mut intermediate_stream, output_stream, &data)?;
            } else {
                // just copy the asset to the output stream without an embedded manifest (may be stripping one out here)
                intermediate_stream.rewind()?;
                std::io::copy(&mut intermediate_stream, output_stream)?;
            }

            // generate actual hash values
            let pc = self.provenance_claim_mut().ok_or(Error::ClaimEncoding)?; // reborrow to change mutability

            if !pc.update_manifest() {
                let bmff_hashes = pc.bmff_hash_assertions();

                if !bmff_hashes.is_empty() {
                    let mut bmff_hash = BmffHash::from_assertion(bmff_hashes[0])?;
                    output_stream.rewind()?;
                    bmff_hash.gen_hash_from_stream(output_stream)?;
                    pc.update_bmff_hash(bmff_hash)?;
                }
            }
        } else {
            // we will not do automatic hashing if we detect a box hash present
            let mut needs_hashing = false;
            if pc.hash_assertions().is_empty() {
                // 2) Get hash ranges if needed, do not generate for update manifests
                let mut hash_ranges =
                    object_locations_from_stream(format, &mut intermediate_stream)?;
                let hashes: Vec<DataHash> = if pc.update_manifest() {
                    Vec::new()
                } else {
                    Store::generate_data_hashes_for_stream(
                        &mut intermediate_stream,
                        pc.alg(),
                        &mut hash_ranges,
                        false,
                    )?
                };

                // add the placeholder data hashes to provenance claim so that the required space is reserved
                for mut hash in hashes {
                    // add padding to account for possible cbor expansion of final DataHash
                    let padding: Vec<u8> = vec![0x0; 10];
                    hash.add_padding(padding);

                    pc.add_assertion(&hash)?;
                }
                needs_hashing = true;
            }

            // 3) Generate in memory CAI jumbf block
            data = self.to_jumbf_internal(reserve_size)?;
            jumbf_size = data.len();

            // write the jumbf to the output stream if we are embedding the manifest
            if !remove_manifests {
                intermediate_stream.rewind()?;
                save_jumbf_to_stream(format, &mut intermediate_stream, output_stream, &data)?;
            } else {
                // just copy the asset to the output stream without an embedded manifest (may be stripping one out here)
                intermediate_stream.rewind()?;
                std::io::copy(&mut intermediate_stream, output_stream)?;
            }

            // 4)  determine final object locations and patch the asset hashes with correct offset
            // replace the source with correct asset hashes so that the claim hash will be correct
            if needs_hashing {
                let pc = self.provenance_claim_mut().ok_or(Error::ClaimEncoding)?;

                // get the final hash ranges, but not for update manifests
                output_stream.rewind()?;
                let mut new_hash_ranges = object_locations_from_stream(format, output_stream)?;
                if !pc.update_manifest() {
                    let updated_hashes = Store::generate_data_hashes_for_stream(
                        output_stream,
                        pc.alg(),
                        &mut new_hash_ranges,
                        true,
                    )?;

                    // patch existing claim hash with updated data
                    for hash in updated_hashes {
                        pc.update_data_hash(hash)?;
                    }
                }
            }
        }

        // regenerate the jumbf because the cbor changed
        data = self.to_jumbf_internal(reserve_size)?;
        if jumbf_size != data.len() {
            return Err(Error::JumbfCreationError);
        }

        Ok(data) // return JUMBF data
    }

    fn finish_save_stream(
        &self,
        mut jumbf_bytes: Vec<u8>,
        format: &str,
        input_stream: &mut dyn CAIRead,
        output_stream: &mut dyn CAIReadWrite,
        sig: Vec<u8>,
        sig_placeholder: &[u8],
    ) -> Result<(Vec<u8>, Vec<u8>)> {
        if sig_placeholder.len() != sig.len() {
            return Err(Error::CoseSigboxTooSmall);
        }

        patch_bytes(&mut jumbf_bytes, sig_placeholder, &sig)
            .map_err(|_| Error::JumbfCreationError)?;

        // re-save to file
        let pc = self.provenance_claim().ok_or(Error::ClaimEncoding)?;
        match pc.remote_manifest() {
            RemoteManifest::NoRemote | RemoteManifest::EmbedWithRemote(_) => {
                save_jumbf_to_stream(format, input_stream, output_stream, &jumbf_bytes)?;
            }
            RemoteManifest::SideCar | RemoteManifest::Remote(_) => {
                // just copy the asset to the output stream without an embedded manifest (may be stripping one out here)
                std::io::copy(input_stream, output_stream)?;
            }
        }

        Ok((sig, jumbf_bytes))
    }

    fn finish_save_to_memory(
        &self,
        mut jumbf_bytes: Vec<u8>,
        format: &str,
        source_asset: &[u8],
        sig: Vec<u8>,
        sig_placeholder: &[u8],
    ) -> Result<(Vec<u8>, Vec<u8>, Vec<u8>)> {
        if sig_placeholder.len() != sig.len() {
            return Err(Error::CoseSigboxTooSmall);
        }

        patch_bytes(&mut jumbf_bytes, sig_placeholder, &sig)
            .map_err(|_| Error::JumbfCreationError)?;

        // return sig and output
        Ok((
            sig,
            save_jumbf_to_memory(format, source_asset, &jumbf_bytes)?,
            jumbf_bytes,
        ))
    }

    #[cfg(feature = "file_io")]
    fn start_save(
        &mut self,
        asset_path: &Path,
        dest_path: &Path,
        reserve_size: usize,
    ) -> Result<Vec<u8>> {
        // force generate external manifests for unknown types

        let ext = match get_supported_file_extension(dest_path) {
            Some(ext) => ext,
            None => {
                let pc = self.provenance_claim_mut().ok_or(Error::ClaimEncoding)?;
                pc.set_external_manifest(); // generate external manifests for unknown types
                MANIFEST_STORE_EXT.to_owned()
            }
        };

        // clone the source to working copy if requested
        if asset_path != dest_path {
            fs::copy(asset_path, dest_path).map_err(Error::IoError)?;
        }

        //  update file following the steps outlined in CAI spec

        // 1) Add DC provenance XMP
        let pc = self.provenance_claim().ok_or(Error::ClaimEncoding)?;
        let output_path = match pc.remote_manifest() {
            crate::claim::RemoteManifest::NoRemote => dest_path.to_path_buf(),
            crate::claim::RemoteManifest::SideCar => {
                // remove any previous c2pa manifest from the asset
                match remove_jumbf_from_file(dest_path) {
                    Ok(_) | Err(Error::UnsupportedType) => {
                        dest_path.with_extension(MANIFEST_STORE_EXT)
                    }
                    Err(e) => return Err(e),
                }
            }
            crate::claim::RemoteManifest::Remote(url) => {
                let d = dest_path.with_extension(MANIFEST_STORE_EXT);
                // remove any previous c2pa manifest from the asset
                remove_jumbf_from_file(dest_path)?;

                if let Some(h) = get_assetio_handler(&ext) {
                    if let Some(external_ref_writer) = h.remote_ref_writer_ref() {
                        external_ref_writer
                            .embed_reference(dest_path, RemoteRefEmbedType::Xmp(url))?;
                    } else {
                        return Err(Error::XmpNotSupported);
                    }
                } else {
                    return Err(Error::UnsupportedType);
                }

                d
            }
            crate::claim::RemoteManifest::EmbedWithRemote(url) => {
                if let Some(h) = get_assetio_handler(&ext) {
                    if let Some(external_ref_writer) = h.remote_ref_writer_ref() {
                        external_ref_writer
                            .embed_reference(dest_path, RemoteRefEmbedType::Xmp(url))?;
                    } else {
                        return Err(Error::XmpNotSupported);
                    }
                } else {
                    return Err(Error::UnsupportedType);
                }
                dest_path.to_path_buf()
            }
        };

        // get the provenance claim changing mutability
        let pc = self.provenance_claim_mut().ok_or(Error::ClaimEncoding)?;

        let is_bmff = is_bmff_format(&ext);

        let mut data;
        let jumbf_size;

        if is_bmff {
            // 2) Get hash ranges if needed, do not generate for update manifests
            if !pc.update_manifest() {
                let mut file = std::fs::File::open(asset_path)?;
                let bmff_hash =
                    Store::generate_bmff_data_hash_for_stream(&mut file, pc.alg(), false, false)?;
                pc.add_assertion(&bmff_hash)?;
            }

            // 3) Generate in memory CAI jumbf block
            // and write preliminary jumbf store to file
            // source and dest the same so save_jumbf_to_file will use the same file since we have already cloned
            data = self.to_jumbf_internal(reserve_size)?;
            jumbf_size = data.len();
            save_jumbf_to_file(&data, &output_path, Some(dest_path))?;

            // generate actual hash values
            let pc = self.provenance_claim_mut().ok_or(Error::ClaimEncoding)?; // reborrow to change mutability

            if !pc.update_manifest() {
                let bmff_hashes = pc.bmff_hash_assertions();

                if !bmff_hashes.is_empty() {
                    let mut bmff_hash = BmffHash::from_assertion(bmff_hashes[0])?;
                    bmff_hash.gen_hash(dest_path)?;
                    pc.update_bmff_hash(bmff_hash)?;
                }
            }
        } else {
            // we will not do automatic hashing if we detect a box hash present
            let mut needs_hashing = false;
            if pc.box_hash_assertions().is_empty() {
                // 2) Get hash ranges if needed, do not generate for update manifests
                let mut hash_ranges = object_locations(&output_path)?;
                let hashes: Vec<DataHash> = if pc.update_manifest() {
                    Vec::new()
                } else {
                    Store::generate_data_hashes(dest_path, pc.alg(), &mut hash_ranges, false)?
                };

                // add the placeholder data hashes to provenance claim so that the required space is reserved
                for mut hash in hashes {
                    // add padding to account for possible cbor expansion of final DataHash
                    let padding: Vec<u8> = vec![0x0; 10];
                    hash.add_padding(padding);

                    pc.add_assertion(&hash)?;
                }
                needs_hashing = true;
            }

            // 3) Generate in memory CAI jumbf block
            // and write preliminary jumbf store to file
            // source and dest the same so save_jumbf_to_file will use the same file since we have already cloned
            data = self.to_jumbf_internal(reserve_size)?;
            jumbf_size = data.len();
            save_jumbf_to_file(&data, &output_path, Some(&output_path))?;

            // 4)  determine final object locations and patch the asset hashes with correct offset
            // replace the source with correct asset hashes so that the claim hash will be correct
            // If box hash is present we don't do any other
            if needs_hashing {
                let pc = self.provenance_claim_mut().ok_or(Error::ClaimEncoding)?;

                // get the final hash ranges, but not for update manifests
                let mut new_hash_ranges = object_locations(&output_path)?;
                let updated_hashes = if pc.update_manifest() {
                    Vec::new()
                } else {
                    Store::generate_data_hashes(dest_path, pc.alg(), &mut new_hash_ranges, true)?
                };

                // patch existing claim hash with updated data
                for hash in updated_hashes {
                    pc.update_data_hash(hash)?;
                }
            }
        }

        // regenerate the jumbf because the cbor changed
        data = self.to_jumbf_internal(reserve_size)?;
        if jumbf_size != data.len() {
            return Err(Error::JumbfCreationError);
        }

        Ok(data) // return JUMBF data
    }

    #[cfg(feature = "file_io")]
    fn finish_save(
        &self,
        mut jumbf_bytes: Vec<u8>,
        output_path: &Path,
        sig: Vec<u8>,
        sig_placeholder: &[u8],
    ) -> Result<(Vec<u8>, Vec<u8>)> {
        if sig_placeholder.len() != sig.len() {
            return Err(Error::CoseSigboxTooSmall);
        }

        patch_bytes(&mut jumbf_bytes, sig_placeholder, &sig)
            .map_err(|_| Error::JumbfCreationError)?;

        // re-save to file
        save_jumbf_to_file(&jumbf_bytes, output_path, Some(output_path))?;

        Ok((sig, jumbf_bytes))
    }

    /// Verify Store from an existing asset
    /// asset_path: path to input asset
    /// validation_log: If present all found errors are logged and returned, otherwise first error causes exit and is returned  
    #[cfg(feature = "file_io")]
    pub fn verify_from_path(
        &mut self,
        asset_path: &'_ Path,
        validation_log: &mut impl StatusTracker,
    ) -> Result<()> {
        Store::verify_store(self, &mut ClaimAssetData::Path(asset_path), validation_log)
    }

    // verify from a buffer without file i/o
    pub fn verify_from_buffer(
        &mut self,
        buf: &[u8],
        asset_type: &str,
        validation_log: &mut impl StatusTracker,
    ) -> Result<()> {
        Store::verify_store(
            self,
            &mut ClaimAssetData::Bytes(buf, asset_type),
            validation_log,
        )
    }

    // verify from a buffer without file i/o
    #[async_generic()]
    pub fn verify_from_stream(
        &mut self,
        reader: &mut dyn CAIRead,
        asset_type: &str,
        validation_log: &mut impl StatusTracker,
    ) -> Result<()> {
        if _sync {
            Store::verify_store(
                self,
                &mut ClaimAssetData::Stream(reader, asset_type),
                validation_log,
            )
        } else {
            Store::verify_store_async(
                self,
                &mut ClaimAssetData::Stream(reader, asset_type),
                validation_log,
            )
            .await
        }
    }

    // fetch remote manifest if possible
    #[cfg(feature = "fetch_remote_manifests")]
    fn fetch_remote_manifest(url: &str) -> Result<Vec<u8>> {
        use conv::ValueFrom;
        use ureq::Error as uError;

        //const MANIFEST_CONTENT_TYPE: &str = "application/x-c2pa-manifest-store"; // todo verify once these are served
        const DEFAULT_MANIFEST_RESPONSE_SIZE: usize = 10 * 1024 * 1024; // 10 MB

        match ureq::get(url).call() {
            Ok(response) => {
                if response.status() == 200 {
                    let len = response
                        .header("Content-Length")
                        .and_then(|s| s.parse::<usize>().ok())
                        .unwrap_or(DEFAULT_MANIFEST_RESPONSE_SIZE); // todo figure out good max to accept

                    let mut response_bytes: Vec<u8> = Vec::with_capacity(len);

                    let len64 = u64::value_from(len)
                        .map_err(|_err| Error::BadParam("value out of range".to_string()))?;

                    response
                        .into_reader()
                        .take(len64)
                        .read_to_end(&mut response_bytes)
                        .map_err(|_err| {
                            Error::RemoteManifestFetch("error reading content stream".to_string())
                        })?;

                    Ok(response_bytes)
                } else {
                    Err(Error::RemoteManifestFetch(format!(
                        "fetch failed: code: {}, status: {}",
                        response.status(),
                        response.status_text()
                    )))
                }
            }
            Err(uError::Status(code, resp)) => Err(Error::RemoteManifestFetch(format!(
                "code: {}, response: {}",
                code,
                resp.status_text()
            ))),
            Err(uError::Transport(_)) => Err(Error::RemoteManifestFetch(url.to_string())),
        }
    }

    /// Handles remote manifests when file_io/fetch_remote_manifests feature is enabled
    fn handle_remote_manifest(ext_ref: &str) -> Result<Vec<u8>> {
        // verify provenance path is remote url
        if Store::is_valid_remote_url(ext_ref) {
            #[cfg(feature = "fetch_remote_manifests")]
            {
                if let Ok(true) = get_settings_value::<bool>("verify.remote_manifest_fetch") {
                    Store::fetch_remote_manifest(ext_ref)
                } else {
                    Err(Error::RemoteManifestUrl(ext_ref.to_owned()))
                }
            }
            #[cfg(not(feature = "fetch_remote_manifests"))]
            Err(Error::RemoteManifestUrl(ext_ref.to_owned()))
        } else {
            Err(Error::JumbfNotFound)
        }
    }

    /// Return Store from in memory asset
    fn load_cai_from_memory(
        asset_type: &str,
        data: &[u8],
        validation_log: &mut impl StatusTracker,
    ) -> Result<Store> {
        let mut input_stream = Cursor::new(data);
        Store::load_jumbf_from_stream(asset_type, &mut input_stream)
            .map(|manifest_bytes| Store::from_jumbf(&manifest_bytes, validation_log))?
    }

    /// load jumbf given a stream
    ///
    /// This handles, embedded and remote manifests
    ///
    /// asset_type -  mime type of the stream
    /// stream - a readable stream of an asset
    pub fn load_jumbf_from_stream(asset_type: &str, stream: &mut dyn CAIRead) -> Result<Vec<u8>> {
        match load_jumbf_from_stream(asset_type, stream) {
            Ok(manifest_bytes) => Ok(manifest_bytes),
            Err(Error::JumbfNotFound) => {
                stream.rewind()?;
                if let Some(ext_ref) =
                    crate::utils::xmp_inmemory_utils::XmpInfo::from_source(stream, asset_type)
                        .provenance
                {
                    Store::handle_remote_manifest(&ext_ref)
                } else {
                    Err(Error::JumbfNotFound)
                }
            }
            Err(e) => Err(e),
        }
    }

    /// load jumbf given a file path
    ///
    /// This handles, embedded, sidecar and remote manifests
    ///
    /// in_path -  path to source file
    /// validation_log - optional vec to contain addition info about the asset
    #[cfg(feature = "file_io")]
    pub fn load_jumbf_from_path(in_path: &Path) -> Result<Vec<u8>> {
        let external_manifest = in_path.with_extension(MANIFEST_STORE_EXT);
        let external_exists = external_manifest.exists();

        match load_jumbf_from_file(in_path) {
            Ok(manifest_bytes) => Ok(manifest_bytes),
            Err(Error::UnsupportedType) => {
                if external_exists {
                    std::fs::read(external_manifest).map_err(Error::IoError)
                } else {
                    Err(Error::UnsupportedType)
                }
            }
            Err(Error::JumbfNotFound) => {
                if external_exists {
                    std::fs::read(external_manifest).map_err(Error::IoError)
                } else {
                    // check for remote manifest
                    let mut asset_reader = std::fs::File::open(in_path)?;
                    let ext = get_file_extension(in_path).ok_or(Error::UnsupportedType)?;
                    if let Some(ext_ref) = crate::utils::xmp_inmemory_utils::XmpInfo::from_source(
                        &mut asset_reader,
                        &ext,
                    )
                    .provenance
                    {
                        Store::handle_remote_manifest(&ext_ref)
                    } else {
                        Err(Error::JumbfNotFound)
                    }
                }
            }
            Err(e) => Err(e),
        }
    }

    /// load a CAI store from  a file
    ///
    /// in_path -  path to source file
    /// validation_log - optional vec to contain addition info about the asset
    #[cfg(feature = "file_io")]
    fn load_cai_from_file(
        in_path: &Path,
        validation_log: &mut impl StatusTracker,
    ) -> Result<Store> {
        match Self::load_jumbf_from_path(in_path) {
            Ok(manifest_bytes) => {
                // load and validate with CAI toolkit
                Store::from_jumbf(&manifest_bytes, validation_log)
            }
            Err(e) => Err(e),
        }
    }

    /// Load Store from claims in an existing asset
    /// asset_path: path to input asset
    /// verify: determines whether to verify the contents of the provenance claim.  Must be set true to use validation_log
    /// validation_log: If present all found errors are logged and returned, otherwise first error causes exit and is returned  
    #[cfg(feature = "file_io")]
    pub fn load_from_asset(
        asset_path: &Path,
        verify: bool,
        validation_log: &mut impl StatusTracker,
    ) -> Result<Store> {
        // load jumbf if available
        Self::load_cai_from_file(asset_path, validation_log)
            .and_then(|mut store| {
                // verify the store
                if verify {
                    store.verify_from_path(asset_path, validation_log)?;
                }

                Ok(store)
            })
            .inspect_err(|e| {
                log_item!("asset", "error loading file", "load_from_asset")
                    .failure_no_throw(validation_log, e);
            })
    }

    pub fn get_store_from_memory(
        asset_type: &str,
        data: &[u8],
        validation_log: &mut impl StatusTracker,
    ) -> Result<Store> {
        // load jumbf if available
        Self::load_cai_from_memory(asset_type, data, validation_log).inspect_err(|e| {
            log_item!("asset", "error loading asset", "get_store_from_memory")
                .failure_no_throw(validation_log, e);
        })
    }

    /// Returns embedded remote manifest URL if available
    /// asset_type: extensions or mime type of the data
    /// data: byte array containing the asset
    pub fn get_remote_manifest_url(asset_type: &str, data: &[u8]) -> Option<String> {
        let mut buf_reader = Cursor::new(data);

        if let Some(ext_ref) =
            crate::utils::xmp_inmemory_utils::XmpInfo::from_source(&mut buf_reader, asset_type)
                .provenance
        {
            // make sure it parses
            let _u = url::Url::parse(&ext_ref).ok()?;
            Some(ext_ref)
        } else {
            None
        }
    }

    /// check the input url to see if it is a supported remotes URI
    pub fn is_valid_remote_url(url: &str) -> bool {
        match url::Url::parse(url) {
            Ok(u) => u.scheme() == "http" || u.scheme() == "https",
            Err(_) => false,
        }
    }

    /// Load Store from a in-memory asset
    /// asset_type: asset extension or mime type
    /// data: reference to bytes of the the file
    /// verify: if true will run verification checks when loading
    /// validation_log: If present all found errors are logged and returned, otherwise first error causes exit and is returned
    pub fn load_from_memory(
        asset_type: &str,
        data: &[u8],
        verify: bool,
        validation_log: &mut impl StatusTracker,
    ) -> Result<Store> {
        Store::get_store_from_memory(asset_type, data, validation_log).and_then(|store| {
            // verify the store
            if verify {
                // verify store and claims
                Store::verify_store(
                    &store,
                    &mut ClaimAssetData::Bytes(data, asset_type),
                    validation_log,
                )?;
            }

            Ok(store)
        })
    }

    /// Load Store from a in-memory asset asynchronously validating
    /// asset_type: asset extension or mime type
    /// data: reference to bytes of the file
    /// verify: if true will run verification checks when loading
    /// validation_log: If present all found errors are logged and returned, otherwise first error causes exit and is returned
    pub async fn load_from_memory_async(
        asset_type: &str,
        data: &[u8],
        verify: bool,
        validation_log: &mut impl StatusTracker,
    ) -> Result<Store> {
        let store = Store::get_store_from_memory(asset_type, data, validation_log)?;

        // verify the store
        if verify {
            // verify store and claims
            Store::verify_store_async(
                &store,
                &mut ClaimAssetData::Bytes(data, asset_type),
                validation_log,
            )
            .await?;
        }

        Ok(store)
    }

    /// Load Store from a init and fragments
    /// asset_type: asset extension or mime type
    /// init_segment: reader for the file containing the initialization segments
    /// fragments: list of paths to the fragments to verify
    /// verify: if true will run verification checks when loading, all fragments must verify for Ok status
    /// validation_log: If present all found errors are logged and returned, otherwise first error causes exit and is returned
    #[cfg(feature = "file_io")]
    pub fn load_from_file_and_fragments(
        asset_type: &str,
        init_segment: &mut dyn CAIRead,
        fragments: &Vec<PathBuf>,
        verify: bool,
        validation_log: &mut impl StatusTracker,
    ) -> Result<Store> {
        let mut init_seg_data = Vec::new();
        init_segment.read_to_end(&mut init_seg_data)?;

        Store::get_store_from_memory(asset_type, &init_seg_data, validation_log).and_then(|store| {
            // verify the store
            if verify {
                // verify store and claims
                Store::verify_store(
                    &store,
                    &mut ClaimAssetData::StreamFragments(init_segment, fragments, asset_type),
                    validation_log,
                )?;
            }

            Ok(store)
        })
    }

    /// Load Store from a in-memory asset
    /// asset_type: asset extension or mime type
    /// data: reference to bytes of the the file
    /// verify: if true will run verification checks when loading
    /// validation_log: If present all found errors are logged and returned, otherwise first error causes exit and is returned
    pub fn load_fragment_from_memory(
        asset_type: &str,
        init_segment: &[u8],
        fragment: &[u8],
        verify: bool,
        validation_log: &mut impl StatusTracker,
    ) -> Result<Store> {
        Store::get_store_from_memory(asset_type, init_segment, validation_log).and_then(|store| {
            // verify the store
            if verify {
                let mut init_segment_stream = Cursor::new(init_segment);
                let mut fragment_stream = Cursor::new(fragment);

                // verify store and claims
                Store::verify_store(
                    &store,
                    &mut ClaimAssetData::StreamFragment(
                        &mut init_segment_stream,
                        &mut fragment_stream,
                        asset_type,
                    ),
                    validation_log,
                )?;
            }

            Ok(store)
        })
    }

    /// Load Store from a in-memory asset asynchronously validating
    /// asset_type: asset extension or mime type
    /// init_segment: reference to bytes of the init segment
    /// fragment: reference to bytes of the fragment to validate
    /// verify: if true will run verification checks when loading
    /// validation_log: If present all found errors are logged and returned, otherwise first error causes exit and is returned
    pub async fn load_fragment_from_memory_async(
        asset_type: &str,
        init_segment: &[u8],
        fragment: &[u8],
        verify: bool,
        validation_log: &mut impl StatusTracker,
    ) -> Result<Store> {
        let store = Store::get_store_from_memory(asset_type, init_segment, validation_log)?;

        // verify the store
        if verify {
            let mut init_segment_stream = Cursor::new(init_segment);
            let mut fragment_stream = Cursor::new(fragment);

            // verify store and claims
            Store::verify_store_async(
                &store,
                &mut ClaimAssetData::StreamFragment(
                    &mut init_segment_stream,
                    &mut fragment_stream,
                    asset_type,
                ),
                validation_log,
            )
            .await?;
        }

        Ok(store)
    }

    /// Load Store from memory and add its content as a claim ingredient
    /// claim: claim to add an ingredient
    /// provenance_label: label of the provenance claim used as key into ingredient map
    /// data: jumbf data block
    pub fn load_ingredient_to_claim(
        claim: &mut Claim,
        provenance_label: &str,
        data: &[u8],
        redactions: Option<Vec<String>>,
    ) -> Result<Store> {
        let mut report = OneShotStatusTracker::default();
        let store = Store::from_jumbf(data, &mut report)?;

        // make sure the claims stores are compatible
        let pc = store.provenance_claim().ok_or(Error::OtherError(
            "ingredient missing provenace claim".into(),
        ))?;
        if claim.version() < pc.version() {
            return Err(Error::OtherError("ingredient verion too new".into()));
        }

        claim.add_ingredient_data(provenance_label, store.claims.clone(), redactions)?;
        Ok(store)
    }
}

impl std::fmt::Display for Store {
    fn fmt(&self, f: &mut std::fmt::Formatter<'_>) -> std::fmt::Result {
        let report = &ManifestStoreReport::from_store(self).unwrap_or_default();
        f.write_str(&format!("{}", &report))
    }
}

/// `InvalidClaimError` provides additional detail on error cases for [`Store::from_jumbf`].
#[derive(Debug, thiserror::Error)]
pub enum InvalidClaimError {
    /// The "c2pa" block was not found in the asset.
    #[error("\"c2pa\" block not found")]
    C2paBlockNotFound,

    #[error("\"c2pa\" multiple claim boxes found in manifest")]
    C2paMultipleClaimBoxes,

    /// The claim superbox was not found.
    #[error("claim superbox not found")]
    ClaimSuperboxNotFound,

    /// The claim description box was not found.
    #[error("claim description box not found")]
    ClaimDescriptionBoxNotFound,

    /// More than one claim description box was found.
    #[error("more than one claim description box was found for {label}")]
    DuplicateClaimBox { label: String },

    /// The expected data not found in claim box.
    #[error("claim cbor box not valid")]
    ClaimBoxData,

    /// The claim has a version that is newer than supported by this crate.
    #[error("claim version is too new, not supported")]
    ClaimVersionTooNew,

    /// The claim has a version does not match JUMBF box label.
    #[error("claim version does not match JUMBF box label")]
    ClaimBoxVersion,

    /// The claim description box could not be parsed.
    #[error("claim description box was invalid")]
    ClaimDescriptionBoxInvalid,

    /// The claim signature box was not found.
    #[error("claim signature box was not found")]
    ClaimSignatureBoxNotFound,

    /// The claim signature description box was not found.
    #[error("claim signature description box was not found")]
    ClaimSignatureDescriptionBoxNotFound,

    /// The claim signature description box was invalid.
    #[error("claim signature description box was invalid")]
    ClaimSignatureDescriptionBoxInvalid,

    /// The assertion store superbox was not found.
    #[error("assertion store superbox not found")]
    AssertionStoreSuperboxNotFound,

    /// The verifiable credentials store could not be read.
    #[error("the verifiable credentials store could not be read")]
    VerifiableCredentialStoreInvalid,

    /// The feature is not supported by version
    #[error("the manifest contained a feature not support by version")]
    VersionFailure,

    /// The assertion store does not contain the expected number of assertions.
    #[error(
        "unexpected number of assertions in assertion store (expected {expected}, found {found})"
    )]
    AssertionCountMismatch { expected: usize, found: usize },
}

#[cfg(test)]
#[cfg(feature = "file_io")]
pub mod tests {
    #![allow(clippy::expect_used)]
    #![allow(clippy::panic)]
    #![allow(clippy::unwrap_used)]

    use std::io::Write;

    use c2pa_crypto::{
        raw_signature::{RawSigner, RawSignerError},
        time_stamp::TimeStampProvider,
        SigningAlg,
    };
    use c2pa_status_tracker::StatusTracker;
    use memchr::memmem;
    use serde::Serialize;
    use sha2::{Digest, Sha256};
    use tempfile::tempdir;

    use super::*;
    use crate::{
        assertion::AssertionJson,
        assertions::{labels::BOX_HASH, Action, Actions, BoxHash, Uuid},
        claim::AssertionStoreJsonFormat,
        hashed_uri::HashedUri,
        jumbf_io::{get_assetio_handler_from_path, update_file_jumbf},
        utils::{
            hash_utils::Hasher,
            patch::patch_file,
            test::{
                create_test_claim, fixture_path, temp_dir_path, temp_fixture_path,
                write_jpeg_placeholder_file,
            },
            test_signer::{async_test_signer, test_signer},
        },
    };

    fn create_editing_claim(claim: &mut Claim) -> Result<&mut Claim> {
        let uuid_str = "deadbeefdeadbeefdeadbeefdeadbeef";

        // add a binary thumbnail assertion  ('deadbeefadbeadbe')
        let some_binary_data: Vec<u8> = vec![
            0x0d, 0x0e, 0x0a, 0x0d, 0x0b, 0x0e, 0x0e, 0x0f, 0x0a, 0x0d, 0x0b, 0x0e, 0x0a, 0x0d,
            0x0b, 0x0e,
        ];

        let uuid_assertion = Uuid::new("test uuid", uuid_str.to_string(), some_binary_data);

        claim.add_assertion(&uuid_assertion)?;

        Ok(claim)
    }

    fn create_capture_claim(claim: &mut Claim) -> Result<&mut Claim> {
        let actions = Actions::new().add_action(Action::new("c2pa.created"));

        claim.add_assertion(&actions)?;

        Ok(claim)
    }

    #[test]
    #[cfg(feature = "file_io")]
    fn test_jumbf_generation() {
        // test adding to actual image
        let ap = fixture_path("earth_apollo17.jpg");
        let temp_dir = tempdir().expect("temp dir");
        let op = temp_dir_path(&temp_dir, "test-image.jpg");

        // Create claims store.
        let mut store = Store::new();

        // Create a new claim.
        let claim1 = create_test_claim().unwrap();

        // Create a new claim.
        let mut claim2 = Claim::new("Photoshop", Some("Adobe"), 1);
        create_editing_claim(&mut claim2).unwrap();

        // Create a 3rd party claim
        let mut claim_capture = Claim::new("capture", Some("claim_capture"), 1);
        create_capture_claim(&mut claim_capture).unwrap();

        // Do we generate JUMBF?
        let signer = test_signer(SigningAlg::Ps256);

        // Test generate JUMBF
        // Get labels for label test
        let claim1_label = claim1.label().to_string();
        let capture = claim_capture.label().to_string();
        let claim2_label = claim2.label().to_string();

        // Move the claim to claims list. Note this is not real, the claims would have to be signed in between commits
        store.commit_claim(claim1).unwrap();
        store.save_to_asset(&ap, signer.as_ref(), &op).unwrap();
        store.commit_claim(claim_capture).unwrap();
        store.save_to_asset(&op, signer.as_ref(), &op).unwrap();
        store.commit_claim(claim2).unwrap();
        store.save_to_asset(&op, signer.as_ref(), &op).unwrap();

        // test finding claims by label
        let c1 = store.get_claim(&claim1_label);
        let c2 = store.get_claim(&capture);
        let c3 = store.get_claim(&claim2_label);
        assert_eq!(&claim1_label, c1.unwrap().label());
        assert_eq!(&capture, c2.unwrap().label());
        assert_eq!(claim2_label, c3.unwrap().label());

        // write to new file
        println!("Provenance: {}\n", store.provenance_path().unwrap());

        // read from new file
        let new_store =
            Store::load_from_asset(&op, true, &mut OneShotStatusTracker::default()).unwrap();

        // can  we get by the ingredient data back
        let _some_binary_data: Vec<u8> = vec![
            0x0d, 0x0e, 0x0a, 0x0d, 0x0b, 0x0e, 0x0e, 0x0f, 0x0a, 0x0d, 0x0b, 0x0e, 0x0a, 0x0d,
            0x0b, 0x0e,
        ];

        // dump store and compare to original
        for claim in new_store.claims() {
            let _restored_json = claim
                .to_json(AssertionStoreJsonFormat::OrderedList, false)
                .unwrap();
            let _orig_json = store
                .get_claim(claim.label())
                .unwrap()
                .to_json(AssertionStoreJsonFormat::OrderedList, false)
                .unwrap();

            // these better match
            //assert_eq!(orig_json, restored_json);
            //assert_eq!(claim.hash(), store.claims()[idx].hash());

            println!(
                "Claim: {} \n{}",
                claim.label(),
                claim
                    .to_json(AssertionStoreJsonFormat::OrderedListNoBinary, true)
                    .expect("could not restore from json")
            );

            for hashed_uri in claim.assertions() {
                let (label, instance) = Claim::assertion_label_from_link(&hashed_uri.url());
                claim.get_claim_assertion(&label, instance).unwrap();
            }
        }

        // test patch file - bytes should be same so error should not be detected
        let mut splice_point =
            patch_file(&op, "thumbnail".as_bytes(), "testme".as_bytes()).unwrap();

        let mut restore_point =
            patch_file(&op, "testme".as_bytes(), "thumbnail".as_bytes()).unwrap();

        assert_eq!(splice_point, restore_point);

        Store::load_from_asset(&op, true, &mut OneShotStatusTracker::default())
            .expect("Should still verify");

        // test patching jumbf - error should be detected

        splice_point = update_file_jumbf(&op, "thumbnail".as_bytes(), "testme".as_bytes()).unwrap();
        restore_point =
            update_file_jumbf(&op, "testme".as_bytes(), "thumbnail.v1".as_bytes()).unwrap();

        assert_eq!(splice_point, restore_point);

        Store::load_from_asset(&op, true, &mut OneShotStatusTracker::default())
            .expect_err("Should not verify");
    }

    #[test]
    #[cfg(feature = "file_io")]
    fn test_claim_v2_generation() {
        // test adding to actual image

        use crate::ClaimGeneratorInfo;
        let ap = fixture_path("earth_apollo17.jpg");
        let temp_dir = tempdir().expect("temp dir");
        let op = temp_dir_path(&temp_dir, "test-image.jpg");

        // Create claims store.
        let mut store = Store::new();

        // ClaimGeneratorInfo is mandatory in Claim V2
        let cgi = ClaimGeneratorInfo::new("claim_v2_unit_test");

        // Create a 3rd party claim
        let mut claim_capture = Claim::new("capture", Some("claim_capture"), 1);
        create_capture_claim(&mut claim_capture).unwrap();
        claim_capture.add_claim_generator_info(cgi.clone());

        // Create a new v2 claim.
        let mut claimv2 = Claim::new("Photoshop", Some("Adobe"), 2);
        // first assertion must be Actiion c2pa.opened, c2pa.created
        let action = Actions::new().add_action(Action::new("c2pa.opened"));
        claimv2.add_assertion(&action).unwrap();
        create_editing_claim(&mut claimv2).unwrap();
        claimv2.add_claim_generator_info(cgi);

        // Do we generate JUMBF?
        let signer = test_signer(SigningAlg::Ps256);

        // Test generate JUMBF
        // Get labels for label test
        let capture = claim_capture.label().to_string();
        let claim2_label = claimv2.label().to_string();

        // Move the claim to claims list. Note this is not real, the claims would have to be signed in between commits
        //store.commit_claim(claim1).unwrap();
        //store.save_to_asset(&ap, signer.as_ref(), &op).unwrap();
        store.commit_claim(claim_capture).unwrap();
        store.save_to_asset(&ap, signer.as_ref(), &op).unwrap();
        store.commit_claim(claimv2).unwrap();
        store.save_to_asset(&op, signer.as_ref(), &op).unwrap();

        // test finding claims by label
        //let c1 = store.get_claim(&claim1_label);
        let c2 = store.get_claim(&capture);
        let c3 = store.get_claim(&claim2_label);
        //assert_eq!(&claim1_label, c1.unwrap().label());
        assert_eq!(&capture, c2.unwrap().label());
        assert_eq!(claim2_label, c3.unwrap().label());

        // write to new file
        println!("Provenance: {}\n", store.provenance_path().unwrap());

        let mut report = DetailedStatusTracker::default();

        // read from new file
        let new_store = Store::load_from_asset(&op, true, &mut report).unwrap();

        let errors = report.take_errors();
        assert!(errors.is_empty());

        // dump store and compare to original
        for claim in new_store.claims() {
            let _restored_json = claim
                .to_json(AssertionStoreJsonFormat::OrderedList, false)
                .unwrap();
            let _orig_json = store
                .get_claim(claim.label())
                .unwrap()
                .to_json(AssertionStoreJsonFormat::OrderedList, false)
                .unwrap();

            // these better match
            //assert_eq!(orig_json, restored_json);
            //assert_eq!(claim.hash(), store.claims()[idx].hash());

            println!(
                "Claim: {} \n{}",
                claim.label(),
                claim
                    .to_json(AssertionStoreJsonFormat::OrderedListNoBinary, true)
                    .expect("could not restore from json")
            );

            for hashed_uri in claim.assertions() {
                let (label, instance) = Claim::assertion_label_from_link(&hashed_uri.url());
                claim.get_claim_assertion(&label, instance).unwrap();
            }
        }
    }

    #[test]
    #[cfg(feature = "file_io")]
    fn test_bad_claim_v2_generation() {
        // first assertion must be Actiion c2pa.opened, c2pa.created
        let action = Actions::new().add_action(Action::new("c2pa.opened"));

        let my_content = r#"{"my_tag": "some value I will replace"}"#;
        let my_label = "com.mycompany.myassertion";
        let user = crate::assertions::User::new(my_label, my_content);

        // test adding non opened or created assertion first
        let mut claimv2 = Claim::new("Photoshop", Some("Adobe"), 2);
        claimv2.add_assertion(&user).unwrap_err();

        // test adding mulitple opened or created
        let mut claimv2 = Claim::new("Photoshop", Some("Adobe"), 2);
        claimv2.add_assertion(&action).unwrap();
        claimv2.add_assertion(&action).unwrap_err();
    }

    #[test]
    #[cfg(feature = "file_io")]
    fn test_unknown_asset_type_generation() {
        // test adding to actual image
        let ap = fixture_path("unsupported_type.txt");
        let temp_dir = tempdir().expect("temp dir");
        let op = temp_dir_path(&temp_dir, "unsupported_type.txt");

        // Create claims store.
        let mut store = Store::new();

        // Create a new claim.
        let claim1 = create_test_claim().unwrap();

        // Create a new claim.
        let mut claim2 = Claim::new("Photoshop", Some("Adobe"), 1);
        create_editing_claim(&mut claim2).unwrap();

        // Create a 3rd party claim
        let mut claim_capture = Claim::new("capture", Some("claim_capture"), 1);
        create_capture_claim(&mut claim_capture).unwrap();

        // Do we generate JUMBF?
        let signer = test_signer(SigningAlg::Ps256);

        // Move the claim to claims list. Note this is not real, the claims would have to be signed in between commits
        store.commit_claim(claim1).unwrap();
        store.save_to_asset(&ap, signer.as_ref(), &op).unwrap();

        // read from new file
        let new_store =
            Store::load_from_asset(&op, true, &mut OneShotStatusTracker::default()).unwrap();

        // can  we get by the ingredient data back

        // dump store and compare to original
        for claim in new_store.claims() {
            let _restored_json = claim
                .to_json(AssertionStoreJsonFormat::OrderedList, false)
                .unwrap();
            let _orig_json = store
                .get_claim(claim.label())
                .unwrap()
                .to_json(AssertionStoreJsonFormat::OrderedList, false)
                .unwrap();

            println!(
                "Claim: {} \n{}",
                claim.label(),
                claim
                    .to_json(AssertionStoreJsonFormat::OrderedListNoBinary, true)
                    .expect("could not restore from json")
            );

            for hashed_uri in claim.assertions() {
                let (label, instance) = Claim::assertion_label_from_link(&hashed_uri.url());
                claim.get_claim_assertion(&label, instance).unwrap();
            }
        }
    }

    struct BadSigner {}

    impl Signer for BadSigner {
        fn sign(&self, _data: &[u8]) -> Result<Vec<u8>> {
            Ok(b"not a valid signature".to_vec())
        }

        fn alg(&self) -> SigningAlg {
            SigningAlg::Ps256
        }

        fn certs(&self) -> Result<Vec<Vec<u8>>> {
            Ok(Vec::new())
        }

        fn reserve_size(&self) -> usize {
            42
        }

        fn raw_signer(&self) -> Box<&dyn RawSigner> {
            Box::new(self)
        }
    }

    impl RawSigner for BadSigner {
        fn sign(&self, _data: &[u8]) -> std::result::Result<Vec<u8>, RawSignerError> {
            Ok(b"not a valid signature".to_vec())
        }

        fn alg(&self) -> SigningAlg {
            SigningAlg::Ps256
        }

        fn cert_chain(&self) -> std::result::Result<Vec<Vec<u8>>, RawSignerError> {
            Ok(Vec::new())
        }

        fn reserve_size(&self) -> usize {
            42
        }
    }

    impl TimeStampProvider for BadSigner {}

    #[test]
    #[cfg(feature = "file_io")]
    fn test_detects_unverifiable_signature() {
        // test adding to actual image
        let ap = fixture_path("earth_apollo17.jpg");
        let temp_dir = tempdir().expect("temp dir");
        let op = temp_dir_path(&temp_dir, "test-image-unverified.jpg");

        let mut store = Store::new();

        let claim = create_test_claim().unwrap();

        let signer = BadSigner {};

        // JUMBF generation should fail because this signature won't validate.
        store.commit_claim(claim).unwrap();

        // TO DO: This generates a log spew when running this test.
        // I don't have time to fix this right now.
        // [(date) ERROR c2pa::store] Signature that was just generated does not validate: CoseCbor

        store.save_to_asset(&ap, &signer, &op).unwrap_err();
    }

    #[test]
    #[cfg(feature = "file_io")]
    fn test_sign_with_expired_cert() {
        use c2pa_crypto::SigningAlg;

        use crate::create_signer;

        // test adding to actual image
        let ap = fixture_path("earth_apollo17.jpg");
        let temp_dir = tempdir().expect("temp dir");
        let op = temp_dir_path(&temp_dir, "test-image-expired-cert.jpg");

        let mut store = Store::new();

        let claim = create_test_claim().unwrap();

        let signcert_path = fixture_path("rsa-pss256_key-expired.pub");
        let pkey_path = fixture_path("rsa-pss256-expired.pem");
        let signer =
            create_signer::from_files(signcert_path, pkey_path, SigningAlg::Ps256, None).unwrap();

        store.commit_claim(claim).unwrap();

        let r = store.save_to_asset(&ap, &signer, &op);
        assert!(r.is_err());
        assert_eq!(
            r.err().unwrap().to_string(),
            "the certificate was not valid at time of signing"
        );
    }

    #[test]
    #[cfg(feature = "file_io")]
    fn test_jumbf_replacement_generation() {
        // Create claims store.
        let mut store = Store::new();

        // Create a new claim.
        let claim1 = create_test_claim().unwrap();
        store.commit_claim(claim1).unwrap();

        // do we generate JUMBF
        let jumbf_bytes = store.to_jumbf_internal(512).unwrap();
        assert!(!jumbf_bytes.is_empty());

        // test adding to actual image
        let ap = fixture_path("prerelease.jpg");
        let temp_dir = tempdir().expect("temp dir");
        let op = temp_dir_path(&temp_dir, "replacement_test.jpg");

        // grab jumbf from original
        let original_jumbf = load_jumbf_from_file(&ap).unwrap();

        // replace with new jumbf
        save_jumbf_to_file(&jumbf_bytes, &ap, Some(&op)).unwrap();

        let saved_jumbf = load_jumbf_from_file(&op).unwrap();

        // saved data should be the new data
        assert_eq!(&jumbf_bytes, &saved_jumbf);

        // original data should not be in file anymore check for first 1k
        let buf = fs::read(&op).unwrap();
        assert_eq!(memmem::find(&buf, &original_jumbf[0..1024]), None);
    }

    #[actix::test]
    async fn test_jumbf_generation_async() {
        let signer = async_test_signer(SigningAlg::Ps256);

        // test adding to actual image
        let ap = fixture_path("earth_apollo17.jpg");
        let temp_dir = tempdir().expect("temp dir");
        let op = temp_dir_path(&temp_dir, "test-async.jpg");

        // Create claims store.
        let mut store = Store::new();

        // Create a new claim.
        let claim1 = create_test_claim().unwrap();

        // Create a new claim.
        let mut claim2 = Claim::new("Photoshop", Some("Adobe"), 1);
        create_editing_claim(&mut claim2).unwrap();

        // Create a 3rd party claim
        let mut claim_capture = Claim::new("capture", Some("claim_capture"), 1);
        create_capture_claim(&mut claim_capture).unwrap();

        // Test generate JUMBF
        // Get labels for label test
        let claim1_label = claim1.label().to_string();
        let capture = claim_capture.label().to_string();
        let claim2_label = claim2.label().to_string();

        store.commit_claim(claim1).unwrap();
        store.save_to_asset_async(&ap, &signer, &op).await.unwrap();
        store.commit_claim(claim_capture).unwrap();
        store.save_to_asset_async(&ap, &signer, &op).await.unwrap();
        store.commit_claim(claim2).unwrap();
        store.save_to_asset_async(&ap, &signer, &op).await.unwrap();

        // test finding claims by label
        let c1 = store.get_claim(&claim1_label);
        let c2 = store.get_claim(&capture);
        let c3 = store.get_claim(&claim2_label);
        assert_eq!(&claim1_label, c1.unwrap().label());
        assert_eq!(&capture, c2.unwrap().label());
        assert_eq!(claim2_label, c3.unwrap().label());

        // Do we generate JUMBF
        let jumbf_bytes = store.to_jumbf_async(&signer).unwrap();
        assert!(!jumbf_bytes.is_empty());

        // write to new file
        println!("Provenance: {}\n", store.provenance_path().unwrap());

        // make sure we can read from new file
        let mut report = DetailedStatusTracker::default();
        let new_store = Store::load_from_asset(&op, false, &mut report).unwrap();
        Store::verify_store_async(
            &new_store,
            &mut ClaimAssetData::Path(op.as_path()),
            &mut report,
        )
        .await
        .unwrap();

        let errors = report.take_errors();
        assert!(errors.is_empty());
    }

    #[actix::test]
    async fn test_jumbf_generation_remote() {
        // test adding to actual image
        let ap = fixture_path("earth_apollo17.jpg");
        let temp_dir = tempdir().expect("temp dir");
        let op = temp_dir_path(&temp_dir, "test-async.jpg");

        // Create claims store.
        let mut store = Store::new();

        // Create a new claim.
        let claim1 = create_test_claim().unwrap();

        // create my remote signer to map the CoseSign1 data back into the asset
        let remote_signer = crate::utils::test::temp_remote_signer();

        store.commit_claim(claim1).unwrap();
        store
            .save_to_asset_remote_signed(&ap, remote_signer.as_ref(), &op)
            .await
            .unwrap();

        // make sure we can read from new file
        let mut report = DetailedStatusTracker::default();
        let new_store = Store::load_from_asset(&op, false, &mut report).unwrap();

        Store::verify_store_async(
            &new_store,
            &mut ClaimAssetData::Path(op.as_path()),
            &mut report,
        )
        .await
        .unwrap();

        let errors = report.take_errors();
        assert!(errors.is_empty());
    }

    #[test]
    #[cfg(feature = "file_io")]
    fn test_png_jumbf_generation() {
        // test adding to actual image
        let ap = fixture_path("libpng-test.png");
        let temp_dir = tempdir().expect("temp dir");
        let op = temp_dir_path(&temp_dir, "libpng-test-c2pa.png");

        // Create claims store.
        let mut store = Store::new();

        // Create a new claim.
        let claim1 = create_test_claim().unwrap();

        // Create a new claim.
        let mut claim2 = Claim::new("Photoshop", Some("Adobe"), 1);
        create_editing_claim(&mut claim2).unwrap();

        // Create a 3rd party claim
        let mut claim_capture = Claim::new("capture", Some("claim_capture"), 1);
        create_capture_claim(&mut claim_capture).unwrap();

        // Do we generate JUMBF?
        let signer = test_signer(SigningAlg::Ps256);

        // Move the claim to claims list. Note this is not real, the claims would have to be signed in between commits
        store.commit_claim(claim1).unwrap();
        store.save_to_asset(&ap, signer.as_ref(), &op).unwrap();
        store.commit_claim(claim_capture).unwrap();
        store.save_to_asset(&op, signer.as_ref(), &op).unwrap();
        store.commit_claim(claim2).unwrap();
        store.save_to_asset(&op, signer.as_ref(), &op).unwrap();

        // write to new file
        println!("Provenance: {}\n", store.provenance_path().unwrap());

        let mut report = DetailedStatusTracker::default();

        // read from new file
        let new_store = Store::load_from_asset(&op, true, &mut report).unwrap();

        // can  we get by the ingredient data back
        let _some_binary_data: Vec<u8> = vec![
            0x0d, 0x0e, 0x0a, 0x0d, 0x0b, 0x0e, 0x0e, 0x0f, 0x0a, 0x0d, 0x0b, 0x0e, 0x0a, 0x0d,
            0x0b, 0x0e,
        ];

        // dump store and compare to original
        for claim in new_store.claims() {
            let _restored_json = claim
                .to_json(AssertionStoreJsonFormat::OrderedList, false)
                .unwrap();
            let _orig_json = store
                .get_claim(claim.label())
                .unwrap()
                .to_json(AssertionStoreJsonFormat::OrderedList, false)
                .unwrap();

            println!(
                "Claim: {} \n{}",
                claim.label(),
                claim
                    .to_json(AssertionStoreJsonFormat::OrderedListNoBinary, true)
                    .expect("could not restore from json")
            );

            for hashed_uri in claim.assertions() {
                let (label, instance) = Claim::assertion_label_from_link(&hashed_uri.url());
                claim
                    .get_claim_assertion(&label, instance)
                    .expect("Should find assertion");
            }
        }
    }

    #[test]
    #[cfg(feature = "file_io")]
    fn test_get_data_boxes() {
        // Create a new claim.
        use crate::jumbf::labels::to_relative_uri;
        let claim1 = create_test_claim().unwrap();

        for (uri, db) in claim1.databoxes() {
            // test full path
            assert!(claim1.get_databox(uri).is_some());

            // test with relative path
            let rel_path = to_relative_uri(&uri.url());
            let rel_hr = HashedUri::new(rel_path, uri.alg(), &uri.hash());
            assert!(claim1.get_databox(&rel_hr).is_some());

            // test values
            assert_eq!(db, claim1.get_databox(uri).unwrap());
        }
    }

    /*  reenable this test once we place for large test files
        #[test]
        #[cfg(feature = "file_io")]
        fn test_arw_jumbf_generation() {
            let ap = fixture_path("sample1.arw");
            let temp_dir = tempdir().expect("temp dir");
            let op = temp_dir_path(&temp_dir, "ssample1.arw");

            // Create claims store.
            let mut store = Store::new();

            // Create a new claim.
            let claim1 = create_test_claim().unwrap();

            // Create a new claim.
            let mut claim2 = Claim::new("Photoshop", Some("Adobe"), 1);
            create_editing_claim(&mut claim2).unwrap();

            // Create a 3rd party claim
            let mut claim_capture = Claim::new("capture", Some("claim_capture"), 1);
            create_capture_claim(&mut claim_capture).unwrap();

            // Do we generate JUMBF?
            let signer = test_signer(SigningAlg::Ps256);

            // Move the claim to claims list. Note this is not real, the claims would have to be signed in between commmits
            store.commit_claim(claim1).unwrap();
            store.save_to_asset(&ap, signer.as_ref(), &op).unwrap();
            store.commit_claim(claim_capture).unwrap();
            store.save_to_asset(&op, signer.as_ref(), &op).unwrap();
            store.commit_claim(claim2).unwrap();
            store.save_to_asset(&op, signer.as_ref(), &op).unwrap();

            // write to new file
            println!("Provenance: {}\n", store.provenance_path().unwrap());

            let mut report = DetailedStatusTracker::default();

            // read from new file
            let new_store = Store::load_from_asset(&op, true, &mut report).unwrap();

            // can  we get by the ingredient data back
            let _some_binary_data: Vec<u8> = vec![
                0x0d, 0x0e, 0x0a, 0x0d, 0x0b, 0x0e, 0x0e, 0x0f, 0x0a, 0x0d, 0x0b, 0x0e, 0x0a, 0x0d,
                0x0b, 0x0e,
            ];

            // dump store and compare to original
            for claim in new_store.claims() {
                let _restored_json = claim
                    .to_json(AssertionStoreJsonFormat::OrderedList, false)
                    .unwrap();
                let _orig_json = store
                    .get_claim(claim.label())
                    .unwrap()
                    .to_json(AssertionStoreJsonFormat::OrderedList, false)
                    .unwrap();

                println!(
                    "Claim: {} \n{}",
                    claim.label(),
                    claim
                        .to_json(AssertionStoreJsonFormat::OrderedListNoBinary, true)
                        .expect("could not restore from json")
                );

                for hashed_uri in claim.assertions() {
                    let (label, instance) = Claim::assertion_label_from_link(&hashed_uri.url());
                    claim
                        .get_claim_assertion(&label, instance)
                        .expect("Should find assertion");
                }
            }
        }
        #[test]
        #[cfg(feature = "file_io")]
        fn test_nef_jumbf_generation() {
            let ap = fixture_path("sample1.nef");
            let temp_dir = tempdir().expect("temp dir");
            let op = temp_dir_path(&temp_dir, "ssample1.nef");

            // Create claims store.
            let mut store = Store::new();

            // Create a new claim.
            let claim1 = create_test_claim().unwrap();

            // Create a new claim.
            let mut claim2 = Claim::new("Photoshop", Some("Adobe"), 1);
            create_editing_claim(&mut claim2).unwrap();

            // Create a 3rd party claim
            let mut claim_capture = Claim::new("capture", Some("claim_capture"), 1);
            create_capture_claim(&mut claim_capture).unwrap();

            // Do we generate JUMBF?
            let signer = test_signer(SigningAlg::Ps256);

            // Move the claim to claims list. Note this is not real, the claims would have to be signed in between commmits
            store.commit_claim(claim1).unwrap();
            store.save_to_asset(&ap, signer.as_ref(), &op).unwrap();
            store.commit_claim(claim_capture).unwrap();
            store.save_to_asset(&op, signer.as_ref(), &op).unwrap();
            store.commit_claim(claim2).unwrap();
            store.save_to_asset(&op, signer.as_ref(), &op).unwrap();

            // write to new file
            println!("Provenance: {}\n", store.provenance_path().unwrap());

            let mut report = DetailedStatusTracker::default();

            // read from new file
            let new_store = Store::load_from_asset(&op, true, &mut report).unwrap();

            // can  we get by the ingredient data back
            let _some_binary_data: Vec<u8> = vec![
                0x0d, 0x0e, 0x0a, 0x0d, 0x0b, 0x0e, 0x0e, 0x0f, 0x0a, 0x0d, 0x0b, 0x0e, 0x0a, 0x0d,
                0x0b, 0x0e,
            ];

            // dump store and compare to original
            for claim in new_store.claims() {
                let _restored_json = claim
                    .to_json(AssertionStoreJsonFormat::OrderedList, false)
                    .unwrap();
                let _orig_json = store
                    .get_claim(claim.label())
                    .unwrap()
                    .to_json(AssertionStoreJsonFormat::OrderedList, false)
                    .unwrap();

                println!(
                    "Claim: {} \n{}",
                    claim.label(),
                    claim
                        .to_json(AssertionStoreJsonFormat::OrderedListNoBinary, true)
                        .expect("could not restore from json")
                );

                for hashed_uri in claim.assertions() {
                    let (label, instance) = Claim::assertion_label_from_link(&hashed_uri.url());
                    claim
                        .get_claim_assertion(&label, instance)
                        .expect("Should find assertion");
                }
            }
        }
    */
    #[test]
    #[cfg(feature = "file_io")]
    fn test_wav_jumbf_generation() {
        let ap = fixture_path("sample1.wav");
        let temp_dir = tempdir().expect("temp dir");
        let op = temp_dir_path(&temp_dir, "ssample1.wav");

        // Create claims store.
        let mut store = Store::new();

        // Create a new claim.
        let claim1 = create_test_claim().unwrap();

        // Create a new claim.
        let mut claim2 = Claim::new("Photoshop", Some("Adobe"), 1);
        create_editing_claim(&mut claim2).unwrap();

        // Create a 3rd party claim
        let mut claim_capture = Claim::new("capture", Some("claim_capture"), 1);
        create_capture_claim(&mut claim_capture).unwrap();

        // Do we generate JUMBF?
        let signer = test_signer(SigningAlg::Ps256);

        // Move the claim to claims list. Note this is not real, the claims would have to be signed in between commits
        store.commit_claim(claim1).unwrap();
        store.save_to_asset(&ap, signer.as_ref(), &op).unwrap();
        store.commit_claim(claim_capture).unwrap();
        store.save_to_asset(&op, signer.as_ref(), &op).unwrap();
        store.commit_claim(claim2).unwrap();
        store.save_to_asset(&op, signer.as_ref(), &op).unwrap();

        // write to new file
        println!("Provenance: {}\n", store.provenance_path().unwrap());

        let mut report = DetailedStatusTracker::default();

        // read from new file
        let new_store = Store::load_from_asset(&op, true, &mut report).unwrap();

        // can  we get by the ingredient data back
        let _some_binary_data: Vec<u8> = vec![
            0x0d, 0x0e, 0x0a, 0x0d, 0x0b, 0x0e, 0x0e, 0x0f, 0x0a, 0x0d, 0x0b, 0x0e, 0x0a, 0x0d,
            0x0b, 0x0e,
        ];

        // dump store and compare to original
        for claim in new_store.claims() {
            let _restored_json = claim
                .to_json(AssertionStoreJsonFormat::OrderedList, false)
                .unwrap();
            let _orig_json = store
                .get_claim(claim.label())
                .unwrap()
                .to_json(AssertionStoreJsonFormat::OrderedList, false)
                .unwrap();

            println!(
                "Claim: {} \n{}",
                claim.label(),
                claim
                    .to_json(AssertionStoreJsonFormat::OrderedListNoBinary, true)
                    .expect("could not restore from json")
            );

            for hashed_uri in claim.assertions() {
                let (label, instance) = Claim::assertion_label_from_link(&hashed_uri.url());
                claim
                    .get_claim_assertion(&label, instance)
                    .expect("Should find assertion");
            }
        }
    }

    #[test]
    #[cfg(feature = "file_io")]
    fn test_avi_jumbf_generation() {
        let ap = fixture_path("test.avi");
        let temp_dir = tempdir().expect("temp dir");
        let op = temp_dir_path(&temp_dir, "test.avi");

        // Create claims store.
        let mut store = Store::new();

        // Create a new claim.
        let claim1 = create_test_claim().unwrap();

        // Create a new claim.
        let mut claim2 = Claim::new("Photoshop", Some("Adobe"), 1);
        create_editing_claim(&mut claim2).unwrap();

        // Create a 3rd party claim
        let mut claim_capture = Claim::new("capture", Some("claim_capture"), 1);
        create_capture_claim(&mut claim_capture).unwrap();

        // Do we generate JUMBF?
        let signer = test_signer(SigningAlg::Ps256);

        // Move the claim to claims list. Note this is not real, the claims would have to be signed in between commits
        store.commit_claim(claim1).unwrap();
        store.save_to_asset(&ap, signer.as_ref(), &op).unwrap();
        store.commit_claim(claim_capture).unwrap();
        store.save_to_asset(&op, signer.as_ref(), &op).unwrap();
        store.commit_claim(claim2).unwrap();
        store.save_to_asset(&op, signer.as_ref(), &op).unwrap();

        // write to new file
        println!("Provenance: {}\n", store.provenance_path().unwrap());

        let mut report = DetailedStatusTracker::default();

        // read from new file
        let new_store = Store::load_from_asset(&op, true, &mut report).unwrap();

        // can  we get by the ingredient data back
        let _some_binary_data: Vec<u8> = vec![
            0x0d, 0x0e, 0x0a, 0x0d, 0x0b, 0x0e, 0x0e, 0x0f, 0x0a, 0x0d, 0x0b, 0x0e, 0x0a, 0x0d,
            0x0b, 0x0e,
        ];

        // dump store and compare to original
        for claim in new_store.claims() {
            let _restored_json = claim
                .to_json(AssertionStoreJsonFormat::OrderedList, false)
                .unwrap();
            let _orig_json = store
                .get_claim(claim.label())
                .unwrap()
                .to_json(AssertionStoreJsonFormat::OrderedList, false)
                .unwrap();

            println!(
                "Claim: {} \n{}",
                claim.label(),
                claim
                    .to_json(AssertionStoreJsonFormat::OrderedListNoBinary, true)
                    .expect("could not restore from json")
            );

            for hashed_uri in claim.assertions() {
                let (label, instance) = Claim::assertion_label_from_link(&hashed_uri.url());
                claim
                    .get_claim_assertion(&label, instance)
                    .expect("Should find assertion");
            }
        }
    }

    #[test]
    #[cfg(feature = "file_io")]
    fn test_webp_jumbf_generation() {
        let ap = fixture_path("sample1.webp");
        let temp_dir = tempdir().expect("temp dir");
        let op = temp_dir_path(&temp_dir, "sample1.webp");

        // Create claims store.
        let mut store = Store::new();

        // Create a new claim.
        let claim1 = create_test_claim().unwrap();

        // Create a new claim.
        let mut claim2 = Claim::new("Photoshop", Some("Adobe"), 1);
        create_editing_claim(&mut claim2).unwrap();

        // Create a 3rd party claim
        let mut claim_capture = Claim::new("capture", Some("claim_capture"), 1);
        create_capture_claim(&mut claim_capture).unwrap();

        // Do we generate JUMBF?
        let signer = test_signer(SigningAlg::Ps256);

        // Move the claim to claims list. Note this is not real, the claims would have to be signed in between commits
        store.commit_claim(claim1).unwrap();
        store.save_to_asset(&ap, signer.as_ref(), &op).unwrap();
        store.commit_claim(claim_capture).unwrap();
        store.save_to_asset(&op, signer.as_ref(), &op).unwrap();
        store.commit_claim(claim2).unwrap();
        store.save_to_asset(&op, signer.as_ref(), &op).unwrap();

        // write to new file
        println!("Provenance: {}\n", store.provenance_path().unwrap());

        let mut report = DetailedStatusTracker::default();

        // read from new file
        let new_store = Store::load_from_asset(&op, true, &mut report).unwrap();

        // can  we get by the ingredient data back
        let _some_binary_data: Vec<u8> = vec![
            0x0d, 0x0e, 0x0a, 0x0d, 0x0b, 0x0e, 0x0e, 0x0f, 0x0a, 0x0d, 0x0b, 0x0e, 0x0a, 0x0d,
            0x0b, 0x0e,
        ];

        // dump store and compare to original
        for claim in new_store.claims() {
            let _restored_json = claim
                .to_json(AssertionStoreJsonFormat::OrderedList, false)
                .unwrap();
            let _orig_json = store
                .get_claim(claim.label())
                .unwrap()
                .to_json(AssertionStoreJsonFormat::OrderedList, false)
                .unwrap();

            println!(
                "Claim: {} \n{}",
                claim.label(),
                claim
                    .to_json(AssertionStoreJsonFormat::OrderedListNoBinary, true)
                    .expect("could not restore from json")
            );

            for hashed_uri in claim.assertions() {
                let (label, instance) = Claim::assertion_label_from_link(&hashed_uri.url());
                claim
                    .get_claim_assertion(&label, instance)
                    .expect("Should find assertion");
            }
        }
    }

    #[test]
    #[cfg(feature = "file_io")]
    fn test_heic() {
        let ap = fixture_path("sample1.heic");
        let temp_dir = tempdir().expect("temp dir");
        let op = temp_dir_path(&temp_dir, "sample1.heic");

        // Create claims store.
        let mut store = Store::new();

        // Create a new claim.
        let claim1 = create_test_claim().unwrap();

        // Do we generate JUMBF?
        let signer = test_signer(SigningAlg::Ps256);

        // Move the claim to claims list. Note this is not real, the claims would have to be signed in between commits
        store.commit_claim(claim1).unwrap();
        store.save_to_asset(&ap, signer.as_ref(), &op).unwrap();

        let mut report = DetailedStatusTracker::default();

        // read from new file
        let new_store = Store::load_from_asset(&op, true, &mut report).unwrap();

        // dump store and compare to original
        for claim in new_store.claims() {
            println!(
                "Claim: {} \n{}",
                claim.label(),
                claim
                    .to_json(AssertionStoreJsonFormat::OrderedListNoBinary, true)
                    .expect("could not restore from json")
            );

            for hashed_uri in claim.assertions() {
                let (label, instance) = Claim::assertion_label_from_link(&hashed_uri.url());
                claim
                    .get_claim_assertion(&label, instance)
                    .expect("Should find assertion");
            }
        }
    }

    #[test]
    #[cfg(feature = "file_io")]
    fn test_avif() {
        let ap = fixture_path("sample1.avif");
        let temp_dir = tempdir().expect("temp dir");
        let op = temp_dir_path(&temp_dir, "sample1.avif");

        // Create claims store.
        let mut store = Store::new();

        // Create a new claim.
        let claim1 = create_test_claim().unwrap();

        // Do we generate JUMBF?
        let signer = test_signer(SigningAlg::Ps256);

        // Move the claim to claims list. Note this is not real, the claims would have to be signed in between commits
        store.commit_claim(claim1).unwrap();
        store.save_to_asset(&ap, signer.as_ref(), &op).unwrap();

        let mut report = DetailedStatusTracker::default();

        // read from new file
        let new_store = Store::load_from_asset(&op, true, &mut report).unwrap();

        // dump store and compare to original
        for claim in new_store.claims() {
            println!(
                "Claim: {} \n{}",
                claim.label(),
                claim
                    .to_json(AssertionStoreJsonFormat::OrderedListNoBinary, true)
                    .expect("could not restore from json")
            );

            for hashed_uri in claim.assertions() {
                let (label, instance) = Claim::assertion_label_from_link(&hashed_uri.url());
                claim
                    .get_claim_assertion(&label, instance)
                    .expect("Should find assertion");
            }
        }
    }

    #[test]
    #[cfg(feature = "file_io")]
    fn test_heif() {
        let ap = fixture_path("sample1.heif");
        let temp_dir = tempdir().expect("temp dir");
        let op = temp_dir_path(&temp_dir, "sample1.heif");

        // Create claims store.
        let mut store = Store::new();

        // Create a new claim.
        let claim1 = create_test_claim().unwrap();

        // Do we generate JUMBF?
        let signer = test_signer(SigningAlg::Ps256);

        // Move the claim to claims list. Note this is not real, the claims would have to be signed in between commits
        store.commit_claim(claim1).unwrap();
        store.save_to_asset(&ap, signer.as_ref(), &op).unwrap();

        let mut report = DetailedStatusTracker::default();

        // read from new file
        let new_store = Store::load_from_asset(&op, true, &mut report).unwrap();

        // dump store and compare to original
        for claim in new_store.claims() {
            println!(
                "Claim: {} \n{}",
                claim.label(),
                claim
                    .to_json(AssertionStoreJsonFormat::OrderedListNoBinary, true)
                    .expect("could not restore from json")
            );

            for hashed_uri in claim.assertions() {
                let (label, instance) = Claim::assertion_label_from_link(&hashed_uri.url());
                claim
                    .get_claim_assertion(&label, instance)
                    .expect("Should find assertion");
            }
        }
    }

    /*  todo: disable until we can generate a valid file with no xmp
    #[test]
    fn test_manifest_no_xmp() {
        let ap = fixture_path("CAICAI_NO_XMP.jpg");
        assert!(Store::load_from_asset(&ap, true, None).is_ok());
    }
    */

    #[test]
    fn test_manifest_bad_sig() {
        let ap = fixture_path("CE-sig-CA.jpg");
        assert!(Store::load_from_asset(&ap, true, &mut OneShotStatusTracker::default()).is_err());
    }

    #[test]
    fn test_unsupported_type_without_external_manifest() {
        let ap = fixture_path("Purple Square.psd");
        let mut report = DetailedStatusTracker::default();
        let result = Store::load_from_asset(&ap, true, &mut report);
        assert!(matches!(result, Err(Error::UnsupportedType)));
        println!("Error report for {}: {:?}", ap.display(), report);
        assert!(!report.logged_items().is_empty());

        assert!(report.has_error(Error::UnsupportedType));
    }

    #[test]
    fn test_bad_jumbf() {
        // test bad jumbf
        let ap = fixture_path("prerelease.jpg");
        let mut report = DetailedStatusTracker::default();
        let _r = Store::load_from_asset(&ap, true, &mut report);

        // error report
        println!("Error report for {}: {:?}", ap.display(), report);
        assert!(!report.logged_items().is_empty());

        assert!(report.has_error(Error::PrereleaseError));
    }

    #[test]
    fn test_detect_byte_change() {
        // test bad jumbf
        let ap = fixture_path("XCA.jpg");
        let mut report = DetailedStatusTracker::default();
        Store::load_from_asset(&ap, true, &mut report).unwrap();

        // error report
        println!("Error report for {}: {:?}", ap.display(), report);
        assert!(!report.logged_items().is_empty());

        assert!(report.has_status(validation_status::ASSERTION_DATAHASH_MISMATCH));
    }

    #[test]
    #[cfg(feature = "file_io")]
    fn test_file_not_found() {
        let ap = fixture_path("this_does_not_exist.jpg");
        let mut report = DetailedStatusTracker::default();
        let _result = Store::load_from_asset(&ap, true, &mut report);

        println!(
            "Error report for {}: {:?}",
            ap.display(),
            report.logged_items()
        );
        assert!(!report.logged_items().is_empty());
        let errors = report.take_errors();
        assert!(errors[0].err_val.as_ref().unwrap().starts_with("IoError"));
    }

    #[test]
    fn test_old_manifest() {
        let ap = fixture_path("prerelease.jpg");
        let mut report = DetailedStatusTracker::default();
        let _r = Store::load_from_asset(&ap, true, &mut report);

        println!(
            "Error report for {}: {:?}",
            ap.display(),
            report.logged_items()
        );
        assert!(!report.logged_items().is_empty());
        let errors = report.take_errors();
        assert!(errors[0]
            .err_val
            .as_ref()
            .unwrap()
            .starts_with("Prerelease"));
    }

    #[test]
    #[cfg(feature = "file_io")]
    fn test_verifiable_credentials() {
        use crate::utils::test::create_test_store;

        let signer = test_signer(SigningAlg::Ps256);

        // test adding to actual image
        let ap = fixture_path("earth_apollo17.jpg");
        let temp_dir = tempdir().expect("temp dir");
        let op = temp_dir_path(&temp_dir, "earth_apollo17.jpg");

        // get default store with default claim
        let mut store = create_test_store().unwrap();

        // save to output
        store
            .save_to_asset(ap.as_path(), signer.as_ref(), op.as_path())
            .unwrap();

        // read back in
        let restored_store =
            Store::load_from_asset(op.as_path(), true, &mut OneShotStatusTracker::default())
                .unwrap();

        let pc = restored_store.provenance_claim().unwrap();

        let vc = pc.get_verifiable_credentials();

        assert!(!vc.is_empty());
        match &vc[0] {
            AssertionData::Json(s) => {
                assert!(s.contains("did:nppa:eb1bb9934d9896a374c384521410c7f14"))
            }
            _ => panic!("expected JSON assertion data"),
        }
    }

    #[test]
    #[cfg(feature = "file_io")]
    fn test_data_box_creation() {
        use crate::utils::test::create_test_store;

        let signer = test_signer(SigningAlg::Ps256);

        // test adding to actual image
        let ap = fixture_path("earth_apollo17.jpg");
        let temp_dir = tempdir().expect("temp dir");
        let op = temp_dir_path(&temp_dir, "earth_apollo17.jpg");

        // get default store with default claim
        let mut store = create_test_store().unwrap();

        // save to output
        store
            .save_to_asset(ap.as_path(), signer.as_ref(), op.as_path())
            .unwrap();

        // read back in
        let restored_store =
            Store::load_from_asset(op.as_path(), true, &mut OneShotStatusTracker::default())
                .unwrap();

        let pc = restored_store.provenance_claim().unwrap();

        let databoxes = pc.databoxes();

        assert!(!databoxes.is_empty());

        for (uri, db) in databoxes {
            println!(
                "URI: {}, data: {}",
                uri.url(),
                String::from_utf8_lossy(&db.data)
            );
        }
    }

    /// copies a fixture, replaces some bytes and returns a validation report
    fn patch_and_report(
        fixture_name: &str,
        search_bytes: &[u8],
        replace_bytes: &[u8],
    ) -> impl StatusTracker {
        let temp_dir = tempdir().expect("temp dir");
        let path = temp_fixture_path(&temp_dir, fixture_name);
        patch_file(&path, search_bytes, replace_bytes).expect("patch_file");
        let mut report = DetailedStatusTracker::default();
        let _r = Store::load_from_asset(&path, true, &mut report); // errs are in report
        println!("report: {report:?}");
        report
    }

    #[test]
    #[cfg(feature = "file_io")]
    fn test_update_manifest() {
        use crate::{hashed_uri::HashedUri, utils::test::create_test_store};

        let signer = test_signer(SigningAlg::Ps256);

        // test adding to actual image
        let ap = fixture_path("earth_apollo17.jpg");
        let temp_dir = tempdir().expect("temp dir");
        let op = temp_dir_path(&temp_dir, "update_manifest.jpg");

        // get default store with default claim
        let mut store = create_test_store().unwrap();

        // save to output
        store
            .save_to_asset(ap.as_path(), signer.as_ref(), op.as_path())
            .unwrap();

        let mut report = OneShotStatusTracker::default();
        // read back in
        let mut restored_store = Store::load_from_asset(op.as_path(), true, &mut report).unwrap();

        let pc = restored_store.provenance_claim().unwrap();

        // should be a regular manifest
        assert!(!pc.update_manifest());

        // create a new update manifest
        let mut claim = Claim::new("adobe unit test", Some("update_manfifest"), 1);

        // must contain an ingredient
        let parent_hashed_uri = HashedUri::new(
            restored_store.provenance_path().unwrap(),
            Some(pc.alg().to_string()),
            &pc.hash(),
        );

        let ingredient = Ingredient::new(
            "update_manifest.jpg",
            "image/jpeg",
            "xmp.iid:7b57930e-2f23-47fc-affe-0400d70b738d",
            Some("xmp.did:87d51599-286e-43b2-9478-88c79f49c347"),
        )
        .set_parent()
        .set_c2pa_manifest_from_hashed_uri(Some(parent_hashed_uri));

        claim.add_assertion(&ingredient).unwrap();

        restored_store.commit_update_manifest(claim).unwrap();
        restored_store
            .save_to_asset(op.as_path(), signer.as_ref(), op.as_path())
            .unwrap();

        // read back in store with update manifest
        let um_store = Store::load_from_asset(op.as_path(), true, &mut report).unwrap();

        let um = um_store.provenance_claim().unwrap();

        // should be an update manifest
        assert!(um.update_manifest());
    }

    #[test]
    fn test_claim_decoding() {
        // modify a required field label in the claim - causes failure to read claim from cbor
        let report = patch_and_report("C.jpg", b"claim_generator", b"claim_generatur");
        assert!(!report.logged_items().is_empty());
        assert!(report.logged_items()[0]
            .err_val
            .as_ref()
            .unwrap()
            .starts_with("ClaimDecoding"))
    }

    #[test]
    fn test_claim_modified() {
        // replace the title that is inside the claim data - should cause signature to not match
        let report = patch_and_report("C.jpg", b"C.jpg", b"X.jpg");
        assert!(!report.logged_items().is_empty());
        assert!(report.has_error(Error::TimeStampError(
            c2pa_crypto::time_stamp::TimeStampError::InvalidData
        )));
        assert!(report.has_status(validation_status::TIMESTAMP_MISMATCH));
    }

    #[test]
    fn test_assertion_hash_mismatch() {
        // modifies content of an action assertion - causes an assertion hashuri mismatch
        let mut report = patch_and_report("CA.jpg", b"brightnesscontrast", b"brightnesscontraxx");
        let first_error = report.filter_errors().next().cloned().unwrap();

        assert_eq!(
            first_error.validation_status.as_deref(),
            Some(validation_status::ASSERTION_HASHEDURI_MISMATCH)
        );
    }

    #[test]
    fn test_claim_missing() {
        // patch jumbf url from c2pa_manifest field in an ingredient to cause claim_missing
        // note this includes hex for Jumbf blocks, so may need some manual tweaking
        const SEARCH_BYTES: &[u8] =
            b"c2pa_manifest\xA3\x63url\x78\x4aself#jumbf=/c2pa/contentauth:urn:uuid:";
        const REPLACE_BYTES: &[u8] =
            b"c2pa_manifest\xA3\x63url\x78\x4aself#jumbf=/c2pa/contentauth:urn:uuix:";
        let mut report = patch_and_report("CIE-sig-CA.jpg", SEARCH_BYTES, REPLACE_BYTES);
        let errors: Vec<c2pa_status_tracker::LogItem> = report.filter_errors().cloned().collect();
        assert_eq!(
            errors[0].validation_status.as_deref(),
            Some(validation_status::ASSERTION_HASHEDURI_MISMATCH)
        );
        assert_eq!(
            errors[1].validation_status.as_deref(),
            Some(validation_status::CLAIM_MISSING)
        );
    }

    #[test]
    fn test_display() {
        let ap = fixture_path("CA.jpg");
        let mut report = DetailedStatusTracker::default();
        let store = Store::load_from_asset(&ap, true, &mut report).expect("load_from_asset");
        let _errors = report.take_errors();

        println!("store = {store}");
    }

    #[test]
    fn test_legacy_ingredient_hash() {
        // test 1.0 ingredient hash
        let ap = fixture_path("legacy_ingredient_hash.jpg");
        let mut report = DetailedStatusTracker::default();
        let store = Store::load_from_asset(&ap, true, &mut report).expect("load_from_asset");
        println!("store = {store}");
    }

    #[test]
    fn test_bmff_legacy() {
        // test 1.0 bmff hash
        let ap = fixture_path("legacy.mp4");
        let mut report = DetailedStatusTracker::default();
        let store = Store::load_from_asset(&ap, true, &mut report).expect("load_from_asset");
        println!("store = {store}");
    }

    /*
           #[test]
           fn test_bmff_fragments() {
               let init_stream_path = fixture_path("dashinit.mp4");
               let segment_stream_path = fixture_path("dash1.m4s");

               let init_stream = std::fs::read(init_stream_path).unwrap();
               let segment_stream = std::fs::read(segment_stream_path).unwrap();

               let mut report = DetailedStatusTracker::default();
               let store = Store::load_fragment_from_memory(
                   "mp4",
                   &init_stream,
                   &segment_stream,
                   true,
                   &mut report,
               )
               .expect("load_from_asset");
               println!("store = {store}");
           }
    */

    #[test]
    fn test_bmff_jumbf_generation() {
        // test adding to actual image
        let ap = fixture_path("video1.mp4");
        let temp_dir = tempdir().expect("temp dir");
        let op = temp_dir_path(&temp_dir, "video1.mp4");

        // Create claims store.
        let mut store = Store::new();

        // Create a new claim.
        let claim1 = create_test_claim().unwrap();

        let signer = test_signer(SigningAlg::Ps256);

        // Move the claim to claims list.
        store.commit_claim(claim1).unwrap();
        store.save_to_asset(&ap, signer.as_ref(), &op).unwrap();

        let mut report = DetailedStatusTracker::default();

        // can we read back in
        let new_store = Store::load_from_asset(&op, true, &mut report).unwrap();

        let errors = report.take_errors();

        assert!(errors.is_empty());

        println!("store = {new_store}");
    }

    #[test]
    fn test_bmff_jumbf_stream_generation() {
        // test adding to actual image
        let ap = fixture_path("video1.mp4");
        let mut input_stream = std::fs::File::open(ap).unwrap();

        // Create claims store.
        let mut store = Store::new();

        // Create a new claim.
        let claim1 = create_test_claim().unwrap();

        let signer = test_signer(SigningAlg::Ps256);

        let result: Vec<u8> = Vec::new();
        let mut output_stream = Cursor::new(result);

        // Move the claim to claims list.
        store.commit_claim(claim1).unwrap();

        store
            .save_to_stream(
                "mp4",
                &mut input_stream,
                &mut output_stream,
                signer.as_ref(),
            )
            .unwrap();

        let mut report = DetailedStatusTracker::default();

        let output_data = output_stream.into_inner();

        // can we read back in
        let _new_store = Store::load_from_memory("mp4", &output_data, true, &mut report).unwrap();

        let errors = report.take_errors();

        assert!(errors.is_empty());
    }

    #[test]
    #[cfg(feature = "file_io")]
    fn test_removed_jumbf() {
        // test adding to actual image
        let ap = fixture_path("no_manifest.jpg");

        let mut report = DetailedStatusTracker::default();

        // can we read back in
        let _store = Store::load_from_asset(&ap, true, &mut report);

        assert!(report.has_error(Error::JumbfNotFound));
    }

    #[test]
    fn test_external_manifest_sidecar() {
        // test adding to actual image
        let ap = fixture_path("libpng-test.png");
        let temp_dir = tempdir().expect("temp dir");
        let op = temp_dir_path(&temp_dir, "libpng-test-c2pa.png");

        let sidecar = op.with_extension(MANIFEST_STORE_EXT);

        // Create claims store.
        let mut store = Store::new();

        // Create a new claim.
        let mut claim = create_test_claim().unwrap();

        // set claim for side car generation
        claim.set_external_manifest();

        // Do we generate JUMBF?
        let signer = test_signer(SigningAlg::Ps256);

        store.commit_claim(claim).unwrap();

        let saved_manifest = store.save_to_asset(&ap, signer.as_ref(), &op).unwrap();

        assert!(sidecar.exists());

        // load external manifest
        let loaded_manifest = std::fs::read(sidecar).unwrap();

        // compare returned to external
        assert_eq!(saved_manifest, loaded_manifest);

        // test auto loading of sidecar with validation
        let mut validation_log = OneShotStatusTracker::default();
        Store::load_from_asset(&op, true, &mut validation_log).unwrap();
    }

    // generalize test for multipe file types
    fn external_manifest_test(file_name: &str) {
        // test adding to actual image
        let ap = fixture_path(file_name);
        let extension = ap.extension().unwrap().to_str().unwrap();
        let temp_dir = tempdir().expect("temp dir");
        let mut op = temp_dir_path(&temp_dir, file_name);
        op.set_extension(extension);

        let sidecar = op.with_extension(MANIFEST_STORE_EXT);

        // Create claims store.
        let mut store = Store::new();

        // Create a new claim.
        let mut claim = create_test_claim().unwrap();

        // Do we generate JUMBF?
        let signer = test_signer(SigningAlg::Ps256);

        // start with base url
        let fp = format!("file:/{}", sidecar.to_str().unwrap());
        let url = url::Url::parse(&fp).unwrap();

        let url_string: String = url.into();

        // set claim for side car with remote manifest embedding generation
        claim.set_remote_manifest(url_string.clone()).unwrap();

        store.commit_claim(claim).unwrap();

        let saved_manifest = store.save_to_asset(&ap, signer.as_ref(), &op).unwrap();

        assert!(sidecar.exists());

        // load external manifest
        let loaded_manifest = std::fs::read(sidecar).unwrap();

        // compare returned to external
        assert_eq!(saved_manifest, loaded_manifest);

        // load the jumbf back into a store
        let mut asset_reader = std::fs::File::open(op.clone()).unwrap();
        let ext_ref =
            crate::utils::xmp_inmemory_utils::XmpInfo::from_source(&mut asset_reader, extension)
                .provenance
                .unwrap();

        assert_eq!(ext_ref, url_string);

        // make sure it validates
        let mut validation_log = OneShotStatusTracker::default();
        Store::load_from_asset(&op, true, &mut validation_log).unwrap();
    }

    #[test]
    fn test_external_manifest_embedded_png() {
        external_manifest_test("libpng-test.png");
    }

    #[test]
    fn test_external_manifest_embedded_tiff() {
        external_manifest_test("TUSCANY.TIF");
    }

    #[test]
    fn test_external_manifest_embedded_webp() {
        external_manifest_test("sample1.webp");
    }

    #[test]
    fn test_user_guid_external_manifest_embedded() {
        // test adding to actual image
        let ap = fixture_path("libpng-test.png");
        let temp_dir = tempdir().expect("temp dir");
        let op = temp_dir_path(&temp_dir, "libpng-test-c2pa.png");

        let sidecar = op.with_extension(MANIFEST_STORE_EXT);

        // Create claims store.
        let mut store = Store::new();

        // Create a new claim.
        let mut claim = create_test_claim().unwrap();

        // Do we generate JUMBF?
        let signer = test_signer(SigningAlg::Ps256);

        // start with base url
        let fp = format!("file:/{}", sidecar.to_str().unwrap());
        let url = url::Url::parse(&fp).unwrap();

        let url_string: String = url.into();

        // set claim for side car with remote manifest embedding generation
        claim.set_embed_remote_manifest(url_string.clone()).unwrap();

        store.commit_claim(claim).unwrap();

        let saved_manifest = store.save_to_asset(&ap, signer.as_ref(), &op).unwrap();

        assert!(sidecar.exists());

        // load external manifest
        let loaded_manifest = std::fs::read(sidecar).unwrap();

        // compare returned to external
        assert_eq!(saved_manifest, loaded_manifest);

        let mut asset_reader = std::fs::File::open(op.clone()).unwrap();
        let ext_ref =
            crate::utils::xmp_inmemory_utils::XmpInfo::from_source(&mut asset_reader, "png")
                .provenance
                .unwrap();

        assert_eq!(ext_ref, url_string);

        // make sure it validates
        let mut validation_log = OneShotStatusTracker::default();
        Store::load_from_asset(&op, true, &mut validation_log).unwrap();
    }

    #[test]
    fn test_external_manifest_from_memory() {
        // test adding to actual image
        let ap = fixture_path("libpng-test.png");
        let temp_dir = tempdir().expect("temp dir");
        let op = temp_dir_path(&temp_dir, "libpng-test-c2pa.png");

        let sidecar = op.with_extension(MANIFEST_STORE_EXT);

        // Create claims store.
        let mut store = Store::new();

        // Create a new claim.
        let mut claim = create_test_claim().unwrap();

        // Do we generate JUMBF?
        let signer = test_signer(SigningAlg::Ps256);

        // start with base url
        let fp = format!("file:/{}", sidecar.to_str().unwrap());
        let url = url::Url::parse(&fp).unwrap();

        let url_string: String = url.into();

        // set claim for side car with remote manifest embedding generation
        claim.set_remote_manifest(url_string).unwrap();

        store.commit_claim(claim).unwrap();

        let saved_manifest = store.save_to_asset(&ap, signer.as_ref(), &op).unwrap();

        // delete the sidecar so we can test for url only rea
        // std::fs::remove_file(sidecar);

        assert!(sidecar.exists());

        // load external manifest
        let loaded_manifest = std::fs::read(sidecar).unwrap();

        // compare returned to external
        assert_eq!(saved_manifest, loaded_manifest);

        // Load the exported file into a buffer
        let file_buffer = std::fs::read(&op).unwrap();

        let mut validation_log = OneShotStatusTracker::default();
        let result = Store::load_from_memory("png", &file_buffer, true, &mut validation_log);

        assert!(result.is_err());

        // We should get a `JumbfNotFound` error since the external reference points to a file URL, not a remote URL
        match result {
            Ok(_store) => panic!("did not expect to have a store"),
            Err(e) => match e {
                Error::JumbfNotFound => {}
                e => panic!("unexpected error: {e}"),
            },
        }
    }

    #[actix::test]
    async fn test_jumbf_generation_stream() {
        let file_buffer = include_bytes!("../tests/fixtures/earth_apollo17.jpg").to_vec();
        // convert buffer to cursor with Read/Write/Seek capability
        let mut buf_io = Cursor::new(file_buffer);

        // Create claims store.
        let mut store = Store::new();

        // Create a new claim.
        let claim1 = create_test_claim().unwrap();

        let signer = test_signer(SigningAlg::Ps256);

        store.commit_claim(claim1).unwrap();

        let mut result: Vec<u8> = Vec::new();
        let mut result_stream = Cursor::new(result);

        store
            .save_to_stream("jpeg", &mut buf_io, &mut result_stream, signer.as_ref())
            .unwrap();

        // convert our cursor back into a buffer
        result = result_stream.into_inner();

        // make sure we can read from new file
        let mut report = DetailedStatusTracker::default();
        let new_store = Store::load_from_memory("jpeg", &result, false, &mut report).unwrap();

        Store::verify_store_async(
            &new_store,
            &mut ClaimAssetData::Bytes(&result, "jpg"),
            &mut report,
        )
        .await
        .unwrap();

        let errors = report.take_errors();
        assert!(errors.is_empty());
        // std::fs::write("target/test.jpg", result).unwrap();
    }

    #[test]
    #[cfg(feature = "file_io")]
    fn test_tiff_jumbf_generation() {
        // test adding to actual image
        let ap = fixture_path("TUSCANY.TIF");
        let temp_dir = tempdir().expect("temp dir");
        let op = temp_dir_path(&temp_dir, "TUSCANY-OUTPUT.TIF");

        // Create claims store.
        let mut store = Store::new();

        // Create a new claim.
        let claim1 = create_test_claim().unwrap();

        // Create a new claim.
        let mut claim2 = Claim::new("Photoshop", Some("Adobe"), 1);
        create_editing_claim(&mut claim2).unwrap();

        // Create a 3rd party claim
        let mut claim_capture = Claim::new("capture", Some("claim_capture"), 1);
        create_capture_claim(&mut claim_capture).unwrap();

        // Do we generate JUMBF?
        let signer = test_signer(SigningAlg::Ps256);

        // Move the claim to claims list. Note this is not real, the claims would have to be signed in between commits
        store.commit_claim(claim1).unwrap();
        store.save_to_asset(&ap, signer.as_ref(), &op).unwrap();
        store.commit_claim(claim_capture).unwrap();
        store.save_to_asset(&op, signer.as_ref(), &op).unwrap();
        store.commit_claim(claim2).unwrap();
        store.save_to_asset(&op, signer.as_ref(), &op).unwrap();

        println!("Provenance: {}\n", store.provenance_path().unwrap());

        let mut report = DetailedStatusTracker::default();

        // read from new file
        let new_store = Store::load_from_asset(&op, true, &mut report).unwrap();

        let errors = report.take_errors();
        assert!(errors.is_empty());

        // dump store and compare to original
        for claim in new_store.claims() {
            let _restored_json = claim
                .to_json(AssertionStoreJsonFormat::OrderedList, false)
                .unwrap();
            let _orig_json = store
                .get_claim(claim.label())
                .unwrap()
                .to_json(AssertionStoreJsonFormat::OrderedList, false)
                .unwrap();

            println!(
                "Claim: {} \n{}",
                claim.label(),
                claim
                    .to_json(AssertionStoreJsonFormat::OrderedListNoBinary, true)
                    .expect("could not restore from json")
            );

            for hashed_uri in claim.assertions() {
                let (label, instance) = Claim::assertion_label_from_link(&hashed_uri.url());
                claim
                    .get_claim_assertion(&label, instance)
                    .expect("Should find assertion");
            }
        }
    }

    #[actix::test]
    #[cfg(feature = "file_io")]
    async fn test_boxhash_embeddable_manifest_async() {
        // test adding to actual image
        let ap = fixture_path("boxhash.jpg");
        let box_hash_path = fixture_path("boxhash.json");

        // Create claims store.
        let mut store = Store::new();

        // Create a new claim.
        let mut claim = create_test_claim().unwrap();

        // add box hash for CA.jpg
        let box_hash_data = std::fs::read(box_hash_path).unwrap();
        let assertion = Assertion::from_data_json(BOX_HASH, &box_hash_data).unwrap();
        let box_hash = BoxHash::from_json_assertion(&assertion).unwrap();
        claim.add_assertion(&box_hash).unwrap();

        store.commit_claim(claim).unwrap();

        // Do we generate JUMBF?
        let signer = async_test_signer(SigningAlg::Ps256);

        // get the embeddable manifest
        let em = store
            .get_box_hashed_embeddable_manifest_async(&signer)
            .await
            .unwrap();

        // get composed version for embedding to JPEG
        let cm = Store::get_composed_manifest(&em, "jpg").unwrap();

        // insert manifest into output asset
        let jpeg_io = get_assetio_handler_from_path(&ap).unwrap();
        let ol = jpeg_io.get_object_locations(&ap).unwrap();

        let cai_loc = ol
            .iter()
            .find(|o| o.htype == HashBlockObjectType::Cai)
            .unwrap();

        // remove any existing manifest
        jpeg_io.read_cai_store(&ap).unwrap();

        // build new asset in memory inserting new manifest
        let outbuf = Vec::new();
        let mut out_stream = Cursor::new(outbuf);
        let mut input_file = std::fs::File::open(&ap).unwrap();

        // write before
        let mut before = vec![0u8; cai_loc.offset];
        input_file.read_exact(before.as_mut_slice()).unwrap();
        out_stream.write_all(&before).unwrap();

        // write composed bytes
        out_stream.write_all(&cm).unwrap();

        // write bytes after
        let mut after_buf = Vec::new();
        input_file.read_to_end(&mut after_buf).unwrap();
        out_stream.write_all(&after_buf).unwrap();

        // save to output file
        let temp_dir = tempfile::tempdir().unwrap();
        let output = temp_dir_path(&temp_dir, "boxhash-out.jpg");
        let mut output_file = std::fs::OpenOptions::new()
            .read(true)
            .write(true)
            .create(true)
            .truncate(true)
            .open(&output)
            .unwrap();
        output_file.write_all(&out_stream.into_inner()).unwrap();

        let mut report = DetailedStatusTracker::default();
        let new_store = Store::load_from_asset(&output, false, &mut report).unwrap();

        Store::verify_store_async(&new_store, &mut ClaimAssetData::Path(&output), &mut report)
            .await
            .unwrap();

        let errors = report.take_errors();
        assert!(errors.is_empty());
    }

    #[test]
    #[cfg(feature = "file_io")]
    fn test_boxhash_embeddable_manifest() {
        // test adding to actual image
        let ap = fixture_path("boxhash.jpg");
        let box_hash_path = fixture_path("boxhash.json");

        // Create claims store.
        let mut store = Store::new();

        // Create a new claim.
        let mut claim = create_test_claim().unwrap();

        // add box hash for CA.jpg
        let box_hash_data = std::fs::read(box_hash_path).unwrap();
        let assertion = Assertion::from_data_json(BOX_HASH, &box_hash_data).unwrap();
        let box_hash = BoxHash::from_json_assertion(&assertion).unwrap();
        claim.add_assertion(&box_hash).unwrap();

        store.commit_claim(claim).unwrap();

        // Do we generate JUMBF?
        let signer = test_signer(SigningAlg::Ps256);

        // get the embeddable manifest
        let em = store
            .get_box_hashed_embeddable_manifest(signer.as_ref())
            .unwrap();

        // get composed version for embedding to JPEG
        let cm = Store::get_composed_manifest(&em, "jpg").unwrap();

        // insert manifest into output asset
        let jpeg_io = get_assetio_handler_from_path(&ap).unwrap();
        let ol = jpeg_io.get_object_locations(&ap).unwrap();

        let cai_loc = ol
            .iter()
            .find(|o| o.htype == HashBlockObjectType::Cai)
            .unwrap();

        // remove any existing manifest
        jpeg_io.read_cai_store(&ap).unwrap();

        // build new asset in memory inserting new manifest
        let outbuf = Vec::new();
        let mut out_stream = Cursor::new(outbuf);
        let mut input_file = std::fs::File::open(&ap).unwrap();

        // write before
        let mut before = vec![0u8; cai_loc.offset];
        input_file.read_exact(before.as_mut_slice()).unwrap();
        out_stream.write_all(&before).unwrap();

        // write composed bytes
        out_stream.write_all(&cm).unwrap();

        // write bytes after
        let mut after_buf = Vec::new();
        input_file.read_to_end(&mut after_buf).unwrap();
        out_stream.write_all(&after_buf).unwrap();

        // save to output file
        let temp_dir = tempfile::tempdir().unwrap();
        let output = temp_dir_path(&temp_dir, "boxhash-out.jpg");
        let mut output_file = std::fs::OpenOptions::new()
            .read(true)
            .write(true)
            .create(true)
            .truncate(true)
            .open(&output)
            .unwrap();
        output_file.write_all(&out_stream.into_inner()).unwrap();

        let mut report = DetailedStatusTracker::default();
        let _new_store = Store::load_from_asset(&output, true, &mut report).unwrap();

        let errors = report.take_errors();
        assert!(errors.is_empty());
    }

    #[actix::test]
    #[cfg(feature = "file_io")]
    async fn test_datahash_embeddable_manifest_async() {
        // test adding to actual image
        use std::io::SeekFrom;

        let ap = fixture_path("cloud.jpg");

        // Do we generate JUMBF?
        let signer = async_test_signer(SigningAlg::Ps256);

        // Create claims store.
        let mut store = Store::new();

        // Create a new claim.
        let claim = create_test_claim().unwrap();

        store.commit_claim(claim).unwrap();

        // get a placeholder the manifest
        let placeholder = store
            .get_data_hashed_manifest_placeholder(signer.reserve_size(), "jpeg")
            .unwrap();

        let temp_dir = tempfile::tempdir().unwrap();
        let output = temp_dir_path(&temp_dir, "boxhash-out.jpg");
        let mut output_file = std::fs::OpenOptions::new()
            .read(true)
            .write(true)
            .create(true)
            .truncate(true)
            .open(&output)
            .unwrap();

        // write a jpeg file with a placeholder for the manifest (returns offset of the placeholder)
        let offset =
            write_jpeg_placeholder_file(&placeholder, &ap, &mut output_file, None).unwrap();

        // build manifest to insert in the hole

        // create an hash exclusion for the manifest
        let exclusion = HashRange::new(offset, placeholder.len());
        let exclusions = vec![exclusion];

        let mut dh = DataHash::new("source_hash", "sha256");
        dh.exclusions = Some(exclusions);

        // get the embeddable manifest, letting API do the hashing
        output_file.rewind().unwrap();
        let cm = store
            .get_data_hashed_embeddable_manifest_async(&dh, &signer, "jpeg", Some(&mut output_file))
            .await
            .unwrap();

        // path in new composed manifest
        output_file.seek(SeekFrom::Start(offset as u64)).unwrap();
        output_file.write_all(&cm).unwrap();

        let mut report = DetailedStatusTracker::default();
        let new_store = Store::load_from_asset(&output, false, &mut report).unwrap();

        Store::verify_store_async(&new_store, &mut ClaimAssetData::Path(&output), &mut report)
            .await
            .unwrap();

        let errors = report.take_errors();
        assert!(errors.is_empty());
    }

    #[test]
    #[cfg(feature = "file_io")]
    fn test_datahash_embeddable_manifest() {
        // test adding to actual image

        use std::io::SeekFrom;
        let ap = fixture_path("cloud.jpg");

        // Do we generate JUMBF?
        let signer = test_signer(SigningAlg::Ps256);

        // Create claims store.
        let mut store = Store::new();

        // Create a new claim.
        let claim = create_test_claim().unwrap();

        store.commit_claim(claim).unwrap();

        // get a placeholder the manifest
        let placeholder = store
            .get_data_hashed_manifest_placeholder(Signer::reserve_size(&signer), "jpeg")
            .unwrap();

        let temp_dir = tempfile::tempdir().unwrap();
        let output = temp_dir_path(&temp_dir, "boxhash-out.jpg");
        let mut output_file = std::fs::OpenOptions::new()
            .read(true)
            .write(true)
            .create(true)
            .truncate(true)
            .open(&output)
            .unwrap();

        // write a jpeg file with a placeholder for the manifest (returns offset of the placeholder)
        let offset =
            write_jpeg_placeholder_file(&placeholder, &ap, &mut output_file, None).unwrap();

        // build manifest to insert in the hole

        // create an hash exclusion for the manifest
        let exclusion = HashRange::new(offset, placeholder.len());
        let exclusions = vec![exclusion];

        let mut dh = DataHash::new("source_hash", "sha256");
        dh.exclusions = Some(exclusions);

        // get the embeddable manifest, letting API do the hashing
        output_file.rewind().unwrap();
        let cm = store
            .get_data_hashed_embeddable_manifest(
                &dh,
                signer.as_ref(),
                "jpeg",
                Some(&mut output_file),
            )
            .unwrap();

        // path in new composed manifest
        output_file.seek(SeekFrom::Start(offset as u64)).unwrap();
        output_file.write_all(&cm).unwrap();

        let mut report = DetailedStatusTracker::default();
        let _new_store = Store::load_from_asset(&output, true, &mut report).unwrap();

        let errors = report.take_errors();
        assert!(errors.is_empty());
    }

    #[test]
    #[cfg(feature = "file_io")]
    fn test_datahash_embeddable_manifest_user_hashed() {
        // test adding to actual image

        use std::io::SeekFrom;
        let ap = fixture_path("cloud.jpg");

        let mut hasher = Hasher::SHA256(Sha256::new());

        // Do we generate JUMBF?
        let signer = test_signer(SigningAlg::Ps256);

        // Create claims store.
        let mut store = Store::new();

        // Create a new claim.
        let claim = create_test_claim().unwrap();

        store.commit_claim(claim).unwrap();

        // get a placeholder for the manifest
        let placeholder = store
            .get_data_hashed_manifest_placeholder(Signer::reserve_size(&signer), "jpeg")
            .unwrap();

        let temp_dir = tempfile::tempdir().unwrap();
        let output = temp_dir_path(&temp_dir, "boxhash-out.jpg");
        let mut output_file = std::fs::OpenOptions::new()
            .read(true)
            .write(true)
            .create(true)
            .truncate(true)
            .open(&output)
            .unwrap();

        // write a jpeg file with a placeholder for the manifest (returns offset of the placeholder)
        let offset =
            write_jpeg_placeholder_file(&placeholder, &ap, &mut output_file, Some(&mut hasher))
                .unwrap();

        // create target data hash
        // create an hash exclusion for the manifest
        let exclusion = HashRange::new(offset, placeholder.len());
        let exclusions = vec![exclusion];

        //input_file.rewind().unwrap();
        let mut dh = DataHash::new("source_hash", "sha256");
        dh.hash = Hasher::finalize(hasher);
        dh.exclusions = Some(exclusions);

        // get the embeddable manifest, using user hashing
        let cm = store
            .get_data_hashed_embeddable_manifest(&dh, signer.as_ref(), "jpeg", None)
            .unwrap();

        // path in new composed manifest
        output_file.seek(SeekFrom::Start(offset as u64)).unwrap();
        output_file.write_all(&cm).unwrap();

        let mut report = DetailedStatusTracker::default();
        let _new_store = Store::load_from_asset(&output, true, &mut report).unwrap();

        let errors = report.take_errors();
        assert!(errors.is_empty());
    }

    struct PlacedCallback {
        path: String,
    }

    impl ManifestPatchCallback for PlacedCallback {
        fn patch_manifest(&self, manifest_store: &[u8]) -> Result<Vec<u8>> {
            use ::jumbf::parser::SuperBox;

            if let Ok((_raw, sb)) = SuperBox::from_slice(manifest_store) {
                let components: Vec<&str> = self.path.trim_start_matches('/').split('/').collect();

                let mut current_box = &sb;
                for component in components[1..].iter() {
                    if let Some(next_box) = current_box.find_by_label(component) {
                        if let Some(box_name) = next_box.desc.label {
                            // find box I am looking for
                            if box_name == "com.mycompany.myassertion" {
                                if let Some(db) = next_box.data_box() {
                                    let data_offset = db.offset_within_superbox(&sb).unwrap();
                                    let replace_bytes =
                                        r#"{"my_tag": "some value was replaced!!"}"#.to_string();

                                    // I'm not checking here but data len must be same len as replacement bytes.
                                    let mut new_manifest_store = manifest_store.to_vec();
                                    new_manifest_store.splice(
                                        data_offset..data_offset + replace_bytes.len(),
                                        replace_bytes.as_bytes().iter().cloned(),
                                    );

                                    return Ok(new_manifest_store);
                                }
                            }
                        }
                        current_box = next_box;
                    } else {
                        break;
                    }
                }
                Err(Error::NotFound)
            } else {
                Err(Error::JumbfParseError(JumbfParseError::InvalidJumbBox))
            }
        }
    }

    #[test]
    #[cfg(feature = "file_io")]
    fn test_placed_manifest() {
        use crate::jumbf::labels::to_normalized_uri;

        let signer = test_signer(SigningAlg::Ps256);

        // test adding to actual image
        let ap = fixture_path("C.jpg");
        let temp_dir = tempdir().expect("temp dir");
        let op = temp_dir_path(&temp_dir, "C-placed.jpg");

        // Create claims store.
        let mut store = Store::new();

        // Create a new claim.
        let mut claim = create_test_claim().unwrap();

        // add test assertion assertion with data I will replace
        let my_content = r#"{"my_tag": "some value I will replace"}"#;
        let my_label = "com.mycompany.myassertion";
        let user = crate::assertions::User::new(my_label, my_content);
        let my_assertion = claim.add_assertion(&user).unwrap();

        store.commit_claim(claim).unwrap();

        // get the embeddable manifest
        let mut input_stream = std::fs::File::open(ap).unwrap();
        let placed_manifest = store
            .get_placed_manifest(Signer::reserve_size(&signer), "jpg", &mut input_stream)
            .unwrap();

        // insert manifest into output asset
        let mut output_stream = std::fs::OpenOptions::new()
            .read(true)
            .write(true)
            .create(true)
            .truncate(true)
            .open(&op)
            .unwrap();
        input_stream.rewind().unwrap();

        // my manifest callback handler
        // set some data needed by callback to do what it needs to
        // for this example lets tell it which jumbf box we can to change
        let my_assertion_path = to_normalized_uri(&jumbf::labels::to_absolute_uri(
            &store.provenance_label().unwrap(),
            &my_assertion.url(),
        ));
        let my_callback = PlacedCallback {
            path: my_assertion_path,
        };

        let callbacks: Vec<Box<dyn ManifestPatchCallback>> = vec![Box::new(my_callback)];

        // add manifest back into data
        Store::embed_placed_manifest(
            &placed_manifest,
            "jpg",
            &mut input_stream,
            &mut output_stream,
            signer.as_ref(),
            &callbacks,
        )
        .unwrap();

        let mut report = DetailedStatusTracker::default();
        let _new_store = Store::load_from_asset(&op, true, &mut report).unwrap();

        let errors = report.take_errors();
        assert!(errors.is_empty());
    }

    #[actix::test]
    #[cfg(feature = "openssl_sign")]
    async fn test_dynamic_assertions() {
        use async_trait::async_trait;
        use c2pa_crypto::raw_signature::AsyncRawSigner;

        #[derive(Serialize)]
        struct TestAssertion {
            my_tag: String,
        }

        #[derive(Debug)]
        struct TestDynamicAssertion {}

        #[cfg_attr(target_arch = "wasm32", async_trait(?Send))]
        #[cfg_attr(not(target_arch = "wasm32"), async_trait)]
        impl DynamicAssertion for TestDynamicAssertion {
            fn label(&self) -> String {
                "com.mycompany.myassertion".to_string()
            }

            fn reserve_size(&self) -> usize {
                let assertion = TestAssertion {
                    my_tag: "some value I will replace".to_string(),
                };
                serde_cbor::to_vec(&assertion).unwrap().len()
            }

            async fn content(
                &self,
                _label: &str,
                _size: Option<usize>,
                _claim: &PreliminaryClaim,
            ) -> Result<Vec<u8>> {
                let assertion = TestAssertion {
                    my_tag: "some value I will replace".to_string(),
                };
                Ok(serde_cbor::to_vec(&assertion).unwrap())
            }
        }

        /// This is an async signer wrapped around a local temp signer,
        /// that implements the dynamic assertion trait.
        struct DynamicSigner(Box<dyn AsyncSigner>);

        impl DynamicSigner {
            fn new() -> Self {
                Self(async_test_signer(SigningAlg::Ps256))
            }
        }

        #[async_trait::async_trait]
        impl crate::AsyncSigner for DynamicSigner {
            async fn sign(&self, data: Vec<u8>) -> crate::error::Result<Vec<u8>> {
                self.0.sign(data).await
            }

            fn alg(&self) -> SigningAlg {
                self.0.alg()
            }

            fn certs(&self) -> crate::Result<Vec<Vec<u8>>> {
                self.0.certs()
            }

            fn reserve_size(&self) -> usize {
                self.0.reserve_size()
            }

            fn time_authority_url(&self) -> Option<String> {
                self.0.time_authority_url()
            }

            async fn ocsp_val(&self) -> Option<Vec<u8>> {
                self.0.ocsp_val().await
            }

            // Returns our dynamic assertion here.
            fn dynamic_assertions(&self) -> Vec<Box<dyn crate::DynamicAssertion>> {
                vec![Box::new(TestDynamicAssertion {})]
            }

            fn async_raw_signer(&self) -> Box<&dyn AsyncRawSigner> {
                self.0.async_raw_signer()
            }
        }

        let file_buffer = include_bytes!("../tests/fixtures/earth_apollo17.jpg").to_vec();
        // convert buffer to cursor with Read/Write/Seek capability
        let mut buf_io = Cursor::new(file_buffer);

        // Create claims store.
        let mut store = Store::new();

        // Create a new claim.
        let claim1 = create_test_claim().unwrap();

        let signer = DynamicSigner::new();

        store.commit_claim(claim1).unwrap();

        let mut result: Vec<u8> = Vec::new();
        let mut result_stream = Cursor::new(result);

        store
            .save_to_stream_async("jpeg", &mut buf_io, &mut result_stream, &signer)
            .await
            .unwrap();

        // convert our cursor back into a buffer
        result = result_stream.into_inner();

        // make sure we can read from new file
        let mut report = DetailedStatusTracker::default();
        let new_store = Store::load_from_memory("jpeg", &result, false, &mut report).unwrap();

        println!("new_store: {}", new_store);

        Store::verify_store_async(
            &new_store,
            &mut ClaimAssetData::Bytes(&result, "jpg"),
            &mut report,
        )
        .await
        .unwrap();

        let errors = report.take_errors();
        assert!(errors.is_empty());
        // std::fs::write("target/test.jpg", result).unwrap();
    }

    #[test]
    #[cfg(feature = "file_io")]
    fn test_fragmented_jumbf_generation() {
        // test adding to actual image

        let tempdir = tempdir().expect("temp dir");
        let output_path = tempdir.into_path();

        // search folders for init segments
        for init in glob::glob(
            fixture_path("bunny/**/BigBuckBunny_2s_init.mp4")
                .to_str()
                .unwrap(),
        )
        .unwrap()
        {
            match init {
                Ok(p) => {
                    let mut fragments = Vec::new();
                    let init_dir = p.parent().unwrap();
                    let seg_glob = init_dir.join("BigBuckBunny_2s*.m4s"); // segment match pattern

                    // grab the fragments that go with this init segment
                    for seg in glob::glob(seg_glob.to_str().unwrap()).unwrap().flatten() {
                        fragments.push(seg);
                    }

                    // Create claims store.
                    let mut store = Store::new();

                    // Create a new claim.
                    let claim = create_test_claim().unwrap();
                    store.commit_claim(claim).unwrap();

                    // Do we generate JUMBF?
                    let signer = test_signer(SigningAlg::Ps256);

                    // add manifest based on
                    let new_output_path = output_path.join(init_dir.file_name().unwrap());
                    store
                        .save_to_bmff_fragmented(
                            p.as_path(),
                            &fragments,
                            new_output_path.as_path(),
                            signer.as_ref(),
                        )
                        .unwrap();

                    // verify the fragments
                    let output_init = new_output_path.join(p.file_name().unwrap());
                    let init_stream = std::fs::read(output_init).unwrap();

                    for entry in &fragments {
                        let file_path = new_output_path.join(entry.file_name().unwrap());

                        let mut validation_log = DetailedStatusTracker::default();

                        let fragment_stream = std::fs::read(&file_path).unwrap();
                        let _manifest = Store::load_fragment_from_memory(
                            "mp4",
                            &init_stream,
                            &fragment_stream,
                            true,
                            &mut validation_log,
                        )
                        .unwrap();

                        let errors = validation_log.take_errors();
                        assert!(errors.is_empty());
                    }

                    // test verifying all at once
                    let mut output_fragments = Vec::new();
                    for entry in &fragments {
                        output_fragments.push(new_output_path.join(entry.file_name().unwrap()));
                    }

                    let mut reader = Cursor::new(init_stream);
                    let mut validation_log = DetailedStatusTracker::default();
                    let _manifest = Store::load_from_file_and_fragments(
                        "mp4",
                        &mut reader,
                        &output_fragments,
                        true,
                        &mut validation_log,
                    )
                    .unwrap();

                    let errors = validation_log.take_errors();
                    assert!(errors.is_empty());
                }
                Err(_) => panic!("test misconfigures"),
            }
        }
    }
}<|MERGE_RESOLUTION|>--- conflicted
+++ resolved
@@ -505,17 +505,18 @@
     ) -> Result<Vec<u8>> {
         let claim_bytes = claim.data()?;
 
+        let tss = if claim.version() > 1 {
+            TimeStampStorage::V2_sigTst2_CTT
+        } else {
+            TimeStampStorage::V1_sigTst
+        };
+
         let result = if _sync {
             if signer.direct_cose_handling() {
                 // Let the signer do all the COSE processing and return the structured COSE data.
                 return signer.sign(&claim_bytes); // do not verify remote signers (we never did)
             } else {
-<<<<<<< HEAD
-                cose_sign(signer, &claim_bytes, box_size, claim.version())
-=======
-                // TEMPORARY: Assume V1 until we plumb things through further.
-                cose_sign(signer, &claim_bytes, box_size, TimeStampStorage::V1_sigTst)
->>>>>>> 79e6014c
+                cose_sign(signer, &claim_bytes, box_size, tss)
             }
         } else {
             if signer.direct_cose_handling() {
@@ -523,12 +524,7 @@
                 return signer.sign(claim_bytes.clone()).await;
             // do not verify remote signers (we never did)
             } else {
-<<<<<<< HEAD
-                cose_sign_async(signer, &claim_bytes, box_size, claim.version()).await
-=======
-                // TEMPORARY: Assume V1 until we plumb things through further.
-                cose_sign_async(signer, &claim_bytes, box_size, TimeStampStorage::V1_sigTst).await
->>>>>>> 79e6014c
+                cose_sign_async(signer, &claim_bytes, box_size, tss).await
             }
         };
         match result {
