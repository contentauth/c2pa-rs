--- conflicted
+++ resolved
@@ -71,12 +71,7 @@
     },
     log_item,
     manifest_store_report::ManifestStoreReport,
-<<<<<<< HEAD
-    settings::{builder::OcspFetch, get_settings_value},
-=======
-    salt::DefaultSalt,
     settings::{builder::OcspFetch, Settings},
->>>>>>> 2ffde3d1
     status_tracker::{ErrorBehavior, StatusTracker},
     utils::{
         hash_utils::HashRange,
