--- conflicted
+++ resolved
@@ -470,9 +470,7 @@
         placeholder
     }
 
-<<<<<<< HEAD
     /// Return certificate chain for the provenance claim
-    #[cfg(feature = "v1_api")]
     pub(crate) fn get_provenance_cert_chain(&self) -> Result<String> {
         let claim = self.provenance_claim().ok_or(Error::ProvenanceMissing)?;
 
@@ -538,8 +536,6 @@
         Ok(timestamp_assertion)
     }
 
-=======
->>>>>>> aae8b058
     /// Return OCSP info if available
     // Currently only called from manifest_store behind a feature flag but this is allowable
     // anywhere so allow dead code here for future uses to compile
@@ -5395,14 +5391,6 @@
             .starts_with("Prerelease"));
     }
 
-<<<<<<< HEAD
-            /*
-            // sample of adding timestamp assertion
-            // lets add a timestamp for old manifest
-            let timestamp_assertion = store.get_timestamp_assertion(&[pc.label()], "http://timestamp.digicert.com").unwrap();
-            claim.add_assertion(&timestamp_assertion).unwrap();
-            */
-=======
     #[test]
     fn test_verifiable_credentials() {
         use crate::utils::test::create_test_store_v1;
@@ -5410,7 +5398,6 @@
             create_test_streams("earth_apollo17.jpg");
 
         let signer = test_signer(SigningAlg::Ps256);
->>>>>>> aae8b058
 
         // get default store with default claim
         let mut store = create_test_store_v1().unwrap();
@@ -6217,16 +6204,6 @@
 
         let signer = test_signer(SigningAlg::Ps256);
 
-<<<<<<< HEAD
-        #[test]
-        fn test_legacy_ingredient_hash() {
-            // test 1.0 ingredient hash
-            let ap = fixture_path("legacy_ingredient_hash.jpg");
-            let mut report = StatusTracker::default();
-            let store = Store::load_from_asset(&ap, true, &mut report).expect("load_from_asset");
-            println!("store = {store}");
-        }
-=======
         // Create test streams from fixture
         let (format, mut input_stream, mut output_stream) =
             create_test_streams("earth_apollo17.jpg");
@@ -6282,7 +6259,6 @@
         );
 
         let validation_results = ValidationResults::from_store(&restored_store, &report);
->>>>>>> aae8b058
 
         let ingredient = Ingredient::new_v3(Relationship::ParentOf)
             .set_active_manifests_and_signature_from_hashed_uri(
