--- conflicted
+++ resolved
@@ -691,18 +691,6 @@
             output.read_exact(&mut iloc_header)?;
 
             // get offset size (high nibble)
-<<<<<<< HEAD
-            let offset_size: u8 = (iloc_header[0] & 0xF0) >> 4;
-
-            // get length size (low nibble)
-            let length_size: u8 = iloc_header[0] & 0x0F;
-
-            // get box offset size (high nibble)
-            let base_offset_size: u8 = (iloc_header[1] & 0xF0) >> 4;
-
-            // get index size (low nibble)
-            let index_size: u8 = iloc_header[1] & 0x0F;
-=======
             let offset_size: u8 = (iloc_header[0] & 0xf0) >> 4;
 
             // get length size (low nibble)
@@ -713,7 +701,6 @@
 
             // get index size (low nibble)
             let index_size: u8 = iloc_header[1] & 0x0f;
->>>>>>> c3eb198d
 
             // get item count
             let item_count = match version {
@@ -745,11 +732,7 @@
                     output.read_exact(&mut cm_bytes)?;
 
                     // lower nibble of 2nd byte
-<<<<<<< HEAD
-                    cm_bytes[1] & 0x0F
-=======
                     cm_bytes[1] & 0x0f
->>>>>>> c3eb198d
                 } else {
                     0
                 };
