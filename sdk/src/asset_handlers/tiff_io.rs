--- conflicted
+++ resolved
@@ -1717,39 +1717,19 @@
     }
 
     #[test]
-<<<<<<< HEAD
-    fn test_read_write_manifest_stream() {
-=======
     fn test_write_xmp() {
->>>>>>> 5e37c4ae
         let data = "some data";
 
         let source = crate::utils::test::fixture_path("TUSCANY.TIF");
 
-<<<<<<< HEAD
-        let mut source = std::fs::File::open(source).unwrap();
-        let mut dest = std::io::Cursor::new(Vec::new()); //std::fs::File::create(&output).unwrap();
-=======
         let temp_dir = tempdir().unwrap();
         let output = temp_dir_path(&temp_dir, "test.tif");
 
         std::fs::copy(source, &output).unwrap();
->>>>>>> 5e37c4ae
 
         let tiff_io = TiffIO {};
 
         // save data to tiff
-<<<<<<< HEAD
-        tiff_io
-            .write_cai(&mut source, &mut dest, data.as_bytes())
-            .unwrap();
-
-        dest.set_position(0);
-        // read data back
-        let loaded = tiff_io.read_cai(&mut dest).unwrap();
-
-        assert_eq!(&loaded, data.as_bytes());
-=======
         let eh = tiff_io.remote_ref_writer_ref().unwrap();
         eh.embed_reference(&output, RemoteRefEmbedType::Xmp(data.to_string()))
             .unwrap();
@@ -1760,7 +1740,6 @@
         let loaded = crate::utils::xmp_inmemory_utils::extract_provenance(&xmp).unwrap();
 
         assert_eq!(&loaded, data);
->>>>>>> 5e37c4ae
     }
 
     #[test]
