// Copyright 2022 Adobe. All rights reserved.
// This file is licensed to you under the Apache License,
// Version 2.0 (http://www.apache.org/licenses/LICENSE-2.0)
// or the MIT license (http://opensource.org/licenses/MIT),
// at your option.

// Unless required by applicable law or agreed to in writing,
// this software is distributed on an "AS IS" BASIS, WITHOUT
// WARRANTIES OR REPRESENTATIONS OF ANY KIND, either express or
// implied. See the LICENSE-MIT and LICENSE-APACHE files for the
// specific language governing permissions and limitations under
// each license.

use std::{
    fs::File,
    io::{Cursor, Read, Seek, SeekFrom},
    ops::RangeInclusive,
    path::Path,
};

//use conv::ValueFrom;
use log::warn;
// multihash versions
use multibase::{decode, encode};
use multihash::{wrap, Code, Multihash, Sha2_256, Sha2_512, Sha3_256, Sha3_384, Sha3_512};
use range_set::RangeSet;
use serde::{Deserialize, Serialize};
// direct sha functions
use sha2::{Digest, Sha256, Sha384, Sha512};

use crate::{Error, Result};

const MAX_HASH_BUF: usize = 256 * 1024 * 1024; // cap memory usage to 256MB

#[derive(Clone, Serialize, Deserialize, Debug, PartialEq, Eq)]
pub struct Exclusion {
    start: usize,
    length: usize,
<<<<<<< HEAD
    #[serde(skip)]
    bmff_offset: Option<u64>, // optional offset position to include in BMFF_V2 hashes in BE format
=======

    #[serde(skip)]
    bmff_offset: Option<u64>, // optional tracking of offset positions to include in BMFF_V2 hashes in BE format
>>>>>>> 95c1f883
}

impl Exclusion {
    pub fn new(start: usize, length: usize) -> Self {
        Exclusion {
            start,
            length,
            bmff_offset: None,
        }
    }

    /// update the start value
    #[allow(dead_code)]
    pub fn set_start(&mut self, start: usize) {
        self.start = start;
    }

    /// return start as usize
    pub fn start(&self) -> usize {
        self.start
    }

    /// return length as usize
    pub fn length(&self) -> usize {
        self.length
    }

    // set offset for BMFF_V2 to be hashed in addition to data
    pub fn set_bmff_offset(&mut self, offset: u64) {
        self.bmff_offset = Some(offset);
    }

    // get option offset for BMFF_V2 hash
    pub fn bmff_offset(&self) -> Option<u64> {
        self.bmff_offset
    }
}

/// Compare two byte vectors return true if match, false otherwise
pub fn vec_compare(va: &[u8], vb: &[u8]) -> bool {
    (va.len() == vb.len()) &&  // zip stops at the shortest
     va.iter()
       .zip(vb)
       .all(|(a,b)| a == b)
}

/// Generate hash of type hash_type for supplied data array.  The
/// hash_type are those specified in the multihash specification.  Currently
/// we only support Sha2-256/512 or Sha2-256/512.
/// Returns hash or None if incomptible type
pub fn hash_by_type(hash_type: u8, data: &[u8]) -> Option<Multihash> {
    match hash_type {
        0x12 => Some(Sha2_256::digest(data)),
        0x13 => Some(Sha2_512::digest(data)),
        0x14 => Some(Sha3_512::digest(data)),
        0x15 => Some(Sha3_384::digest(data)),
        0x16 => Some(Sha3_256::digest(data)),
        _ => None,
    }
}

#[derive(Clone)]
enum Hasher {
    SHA256(Sha256),
    SHA384(Sha384),
    SHA512(Sha512),
}

impl Hasher {
    // update hash value with new data
    fn update(&mut self, data: &[u8]) {
        use Hasher::*;
        // update the hash
        match self {
            SHA256(ref mut d) => d.update(data),
            SHA384(ref mut d) => d.update(data),
            SHA512(ref mut d) => d.update(data),
        }
    }

    // comsume hasher and return the final digest
    fn finalize(hasher_enum: Hasher) -> Vec<u8> {
        use Hasher::*;
        // return the hash
        match hasher_enum {
            SHA256(d) => d.finalize().to_vec(),
            SHA384(d) => d.finalize().to_vec(),
            SHA512(d) => d.finalize().to_vec(),
        }
    }
}

// Return hash bytes for desired hashing algorithm.
pub fn hash_by_alg(alg: &str, data: &[u8], exclusions: Option<Vec<Exclusion>>) -> Vec<u8> {
    let mut reader = Cursor::new(data);

    hash_stream_by_alg(alg, &mut reader, exclusions).unwrap_or(Vec::new())
}

// Return hash bytes for asset using desired hashing algorithm.
pub fn hash_asset_by_alg(
    alg: &str,
    asset_path: &Path,
    exclusions: Option<Vec<Exclusion>>,
) -> Result<Vec<u8>> {
    let mut file = File::open(asset_path)?;
    hash_stream_by_alg(alg, &mut file, exclusions)
}

// Return hash bytes for stream using desired hashing algorithm.
pub fn hash_stream_by_alg<R>(
    alg: &str,
    data: &mut R,
    exclusions: Option<Vec<Exclusion>>,
) -> Result<Vec<u8>>
where
    R: Read + Seek + ?Sized,
{
    let mut bmff_v2_starts: Vec<u64> = Vec::new();

    use Hasher::*;
    let mut hasher_enum = match alg {
        "sha256" => SHA256(Sha256::new()),
        "sha384" => SHA384(Sha384::new()),
        "sha512" => SHA512(Sha512::new()),
        _ => {
            warn!(
                "Unsupported hashing algorithm: {}, substituting sha256",
                alg
            );
            SHA256(Sha256::new())
        }
    };

    let data_len = data.seek(SeekFrom::End(0))?;
    data.rewind()?;

    let ranges = match exclusions {
        Some(mut e) if !e.is_empty() => {
            // hash data skipping excluded regions
            // sort the exclusions
            e.sort_by_key(|a| a.start());

            // verify structure of blocks
            let num_blocks = e.len();
            let exclusion_end = e[num_blocks - 1].start() + e[num_blocks - 1].length();
            let data_end = data_len - 1;

            // if not enough range we will just calc to the end
            if data_len < exclusion_end as u64 {
                return Err(Error::BadParam(
                    "The exclusion range exceed the data length".to_string(),
                ));
            }

            //build final ranges
            let mut ranges_vec: Vec<RangeInclusive<u64>> = Vec::new();
            let mut ranges = RangeSet::<[RangeInclusive<u64>; 1]>::from(0..=data_end);
            for exclusion in e {
                let end = (exclusion.start() + exclusion.length() - 1) as u64;
                let exclusion_start = exclusion.start() as u64;
                ranges.remove_range(exclusion_start..=end);

                // add new BMFF V2 offset as a new range to be included so that we can
                // pause to add the offset hash
                if let Some(offset) = exclusion.bmff_offset() {
                    ranges_vec.push(RangeInclusive::new(offset, offset));
                    bmff_v2_starts.push(offset);
                }
            }

            // merge standard ranges and BMFF V2 ranges into single list
            if !bmff_v2_starts.is_empty() {
                // add regularly included ranges
                for r in ranges.into_smallvec() {
                    ranges_vec.push(r);
                }

                // sort by start position
                ranges_vec.sort_by(|a, b| {
                    let a_start = a.start();
                    let b_start = b.start();
                    a_start.cmp(b_start)
                });

                ranges_vec
            } else {
                for r in ranges.into_smallvec() {
                    ranges_vec.push(r);
                }
                ranges_vec
            }
        }
        _ => {
            let mut ranges_vec: Vec<RangeInclusive<u64>> = Vec::new();
            let data_end = data_len - 1;
            ranges_vec.push(RangeInclusive::new(0_u64, data_end));

            ranges_vec
        }
    };

    if cfg!(feature = "no_interleaved_io") || cfg!(target_arch = "wasm32") {
        // hash the data for ranges
        for r in ranges {
            let start = r.start();
            let end = r.end();
            let mut chunk_left = end - start + 1;

            // move to start of range
            data.seek(SeekFrom::Start(*start))?;

            // check to see if this range is an BMFF V2 offset to include in the hash
            if bmff_v2_starts.contains(start) && (end - start) == 0 {
                hasher_enum.update(&start.to_be_bytes());
            }

            loop {
                let mut chunk = vec![0u8; std::cmp::min(chunk_left as usize, MAX_HASH_BUF)];

                data.read_exact(&mut chunk)?;

                hasher_enum.update(&chunk);

                chunk_left -= chunk.len() as u64;
                if chunk_left == 0 {
                    break;
                }
            }
        }
    } else {
        // hash the data for ranges
        for r in ranges {
            let start = r.start();
            let end = r.end();
            let mut chunk_left = end - start + 1;

            // move to start of range
            data.seek(SeekFrom::Start(*start))?;

            // check to see if this range is an BMFF V2 offset to include in the hash
            if bmff_v2_starts.contains(start) && (end - start) == 0 {
                hasher_enum.update(&start.to_be_bytes());
            }

            let mut chunk = vec![0u8; std::cmp::min(chunk_left as usize, MAX_HASH_BUF)];
            data.read_exact(&mut chunk)?;

            loop {
                let (tx, rx) = std::sync::mpsc::channel();

                chunk_left -= chunk.len() as u64;

                std::thread::spawn(move || {
                    hasher_enum.update(&chunk);
                    tx.send(hasher_enum).unwrap_or_default();
                });

                // are we done
                if chunk_left == 0 {
                    hasher_enum = match rx.recv() {
                        Ok(hasher) => hasher,
                        Err(_) => return Err(Error::ThreadReceiveError),
                    };
                    break;
                }

                // read next chunk while we wait for hash
                let mut next_chunk = vec![0u8; std::cmp::min(chunk_left as usize, MAX_HASH_BUF)];
                data.read_exact(&mut next_chunk)?;

                hasher_enum = match rx.recv() {
                    Ok(hasher) => hasher,
                    Err(_) => return Err(Error::ThreadReceiveError),
                };

                chunk = next_chunk;
            }
        }
    }

    // return the hash
    Ok(Hasher::finalize(hasher_enum))
}

// verify the hash using the specified algorithm
pub fn verify_by_alg(
    alg: &str,
    hash: &[u8],
    data: &[u8],
    exclusions: Option<Vec<Exclusion>>,
) -> bool {
    // hash with the same algorithm as target
    let data_hash = hash_by_alg(alg, data, exclusions);
    vec_compare(hash, &data_hash)
}

// verify the hash using the specified alogrithm
pub fn verify_asset_by_alg(
    alg: &str,
    hash: &[u8],
    asset_path: &Path,
    exclusions: Option<Vec<Exclusion>>,
) -> bool {
    // hash with the same algorithm as target
    if let Ok(data_hash) = hash_asset_by_alg(alg, asset_path, exclusions) {
        vec_compare(hash, &data_hash)
    } else {
        false
    }
}
/// Return a multihash (Sha256) of array of bytes
#[allow(dead_code)]
pub fn hash256(data: &[u8]) -> String {
    let mh = Sha2_256::digest(data);
    let digest = mh.digest();
    let wrapped: Multihash = wrap(Code::Sha2_256, digest);

    // Return Base-64 encoded hash.
    encode(multibase::Base::Base64, wrapped.as_bytes())
}

/// Verify muiltihash against input data.  True if match,
/// false if no match or unsupported.  The hash value should be
/// be multibase encoded string.
pub fn verify_hash(hash: &str, data: &[u8]) -> bool {
    match decode(hash) {
        Ok((_code, mh)) => {
            if mh.len() < 2 {
                return false;
            }

            // multihash lead bytes
            let hash_type = mh[0]; // hash type
            let _hash_len = mh[1]; // hash data length

            // hash with the same algorithm as target
            if let Some(data_hash) = hash_by_type(hash_type, data) {
                vec_compare(data_hash.digest(), &mh.as_slice()[2..])
            } else {
                false
            }
        }
        Err(_) => false,
    }
}

// Fast implementation for Blake3 hashing that can handle large assets
pub fn blake3_from_asset(path: &Path) -> Result<String> {
    let mut data = File::open(path)?;
    data.rewind()?;
    let data_len = data.seek(SeekFrom::End(0))?;
    data.rewind()?;

    let mut hasher = blake3::Hasher::new();

    let mut chunk_left = data_len;

    if cfg!(feature = "no_interleaved_io") {
        loop {
            let mut chunk = vec![0u8; std::cmp::min(chunk_left as usize, MAX_HASH_BUF)];

            data.read_exact(&mut chunk)?;

            hasher.update(&chunk);

            chunk_left -= chunk.len() as u64;
            if chunk_left == 0 {
                break;
            }
        }
    } else {
        let mut chunk = vec![0u8; std::cmp::min(chunk_left as usize, MAX_HASH_BUF)];
        data.read_exact(&mut chunk)?;

        loop {
            let (tx, rx) = std::sync::mpsc::channel();

            chunk_left -= chunk.len() as u64;

            std::thread::spawn(move || {
                hasher.update(&chunk);
                tx.send(hasher).unwrap_or_default();
            });

            // are we done
            if chunk_left == 0 {
                hasher = match rx.recv() {
                    Ok(hasher) => hasher,
                    Err(_) => return Err(Error::ThreadReceiveError),
                };
                break;
            }

            // read next chunk while we wait for hash
            let mut next_chunk = vec![0u8; std::cmp::min(chunk_left as usize, MAX_HASH_BUF)];
            data.read_exact(&mut next_chunk)?;

            hasher = match rx.recv() {
                Ok(hasher) => hasher,
                Err(_) => return Err(Error::ThreadReceiveError),
            };

            chunk = next_chunk;
        }
    }

    let hash = hasher.finalize();

    Ok(hash.to_hex().as_str().to_owned())
}

/// Return the hash of data in the same hash format in_hash
pub fn hash_as_source(in_hash: &str, data: &[u8]) -> Option<String> {
    match decode(in_hash) {
        Ok((code, mh)) => {
            if mh.len() < 2 {
                return None;
            }

            // multihash lead bytes
            let hash_type = mh[0]; // hash type

            // hash with the same algorithm as target
            match hash_by_type(hash_type, data) {
                Some(hash) => {
                    let digest = hash.digest();

                    let wrapped = match hash_type {
                        0x12 => wrap(Code::Sha2_256, digest),
                        0x13 => wrap(Code::Sha2_512, digest),
                        0x14 => wrap(Code::Sha3_512, digest),
                        0x15 => wrap(Code::Sha3_384, digest),
                        0x16 => wrap(Code::Sha3_256, digest),
                        _ => return None,
                    };

                    // Return encoded hash.
                    Some(encode(code, wrapped.as_bytes()))
                }
                None => None,
            }
        }
        Err(_) => None,
    }
}<|MERGE_RESOLUTION|>--- conflicted
+++ resolved
@@ -36,14 +36,9 @@
 pub struct Exclusion {
     start: usize,
     length: usize,
-<<<<<<< HEAD
-    #[serde(skip)]
-    bmff_offset: Option<u64>, // optional offset position to include in BMFF_V2 hashes in BE format
-=======
 
     #[serde(skip)]
     bmff_offset: Option<u64>, // optional tracking of offset positions to include in BMFF_V2 hashes in BE format
->>>>>>> 95c1f883
 }
 
 impl Exclusion {
