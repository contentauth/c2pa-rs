--- conflicted
+++ resolved
@@ -99,12 +99,7 @@
 /// * `builder.thumbnail.ignore_errors`
 ///
 /// Read [make_thumbnail_from_stream] for more information.
-<<<<<<< HEAD
-#[cfg(feature = "file_io")]
-#[cfg(feature = "v1_api")]
-=======
 #[cfg(all(feature = "file_io", feature = "add_thumbnails", feature = "v1_api"))]
->>>>>>> 82c6a70d
 pub fn make_thumbnail_bytes_from_path(
     path: &std::path::Path,
 ) -> Result<Option<(ThumbnailFormat, Vec<u8>)>> {
@@ -492,12 +487,7 @@
     }
 
     #[test]
-<<<<<<< HEAD
-    #[cfg(feature = "v1_api")]
-    #[cfg(feature = "file_io")]
-=======
     #[cfg(all(feature = "file_io", feature = "v1_api", feature = "add_thumbnails"))]
->>>>>>> 82c6a70d
     fn test_make_thumbnail_bytes_from_path() {
         use std::path::Path;
 
