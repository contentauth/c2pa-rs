--- conflicted
+++ resolved
@@ -34,11 +34,8 @@
 use crate::signer::RemoteSigner;
 use crate::{
     assertions::{
-<<<<<<< HEAD
-        labels, Action, Actions, Ingredient, ReviewRating, SchemaDotOrg, Thumbnail, User,
-=======
         labels, Action, Actions, Ingredient, Relationship, ReviewRating, SchemaDotOrg, Thumbnail,
->>>>>>> 4e72211b
+        User,
     },
     asset_io::CAIReadWrite,
     claim::Claim,
