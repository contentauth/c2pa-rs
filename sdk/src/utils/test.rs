// Copyright 2022 Adobe. All rights reserved.
// This file is licensed to you under the Apache License,
// Version 2.0 (http://www.apache.org/licenses/LICENSE-2.0)
// or the MIT license (http://opensource.org/licenses/MIT),
// at your option.

// Unless required by applicable law or agreed to in writing,
// this software is distributed on an "AS IS" BASIS, WITHOUT
// WARRANTIES OR REPRESENTATIONS OF ANY KIND, either express or
// implied. See the LICENSE-MIT and LICENSE-APACHE files for thema
// specific language governing permissions and limitations under
// each license.

#![allow(clippy::unwrap_used)]

#[cfg(feature = "file_io")]
use std::path::Path;
use std::{
    collections::HashMap,
    io::{Cursor, Read, Write},
    path::PathBuf,
};

use env_logger;
use once_cell::sync::Lazy;
use tempfile::TempDir;

use crate::{
    assertions::{
        labels, Action, Actions, DigitalSourceType, EmbeddedData, Ingredient, Relationship,
        ReviewRating, SchemaDotOrg, Thumbnail, User,
    },
    asset_io::CAIReadWrite,
    claim::Claim,
    crypto::{cose::CertificateTrustPolicy, raw_signature::SigningAlg},
    hash_utils::Hasher,
    jumbf_io::get_assetio_handler,
    resource_store::UriOrResource,
<<<<<<< HEAD
=======
    salt::DefaultSalt,
    settings::Settings,
>>>>>>> 2ffde3d1
    store::Store,
    utils::{io_utils::tempdirectory, mime::extension_to_mime},
    AsyncSigner, ClaimGeneratorInfo, Result,
};

pub const TEST_SMALL_JPEG: &str = "earth_apollo17.jpg";

pub const TEST_WEBP: &str = "mars.webp";

pub const TEST_USER_ASSERTION: &str = "test_label";

/// File extension for external manifest sidecar files
pub const MANIFEST_STORE_EXT: &str = "c2pa";

pub const TEST_VC: &str = r#"{
    "@context": [
    "https://www.w3.org/2018/credentials/v1",
    "http://schema.org"
    ],
    "type": [
    "VerifiableCredential",
    "NPPACredential"
    ],
    "issuer": "https://nppa.org/",
    "credentialSubject": {
        "id": "did:nppa:eb1bb9934d9896a374c384521410c7f14",
        "name": "Bob Ross",
        "memberOf": "https://nppa.org/"
    },
    "proof": {
        "type": "RsaSignature2018",
        "created": "2021-06-18T21:19:10Z",
        "proofPurpose": "assertionMethod",
        "verificationMethod":
        "did:nppa:eb1bb9934d9896a374c384521410c7f14#_Qq0UL2Fq651Q0Fjd6TvnYE-faHiOpRlPVQcY_-tA4A",
        "jws": "eyJhbGciOiJQUzI1NiIsImI2NCI6ZmFsc2UsImNyaXQiOlsiYjY0Il19DJBMvvFAIC00nSGB6Tn0XKbbF9XrsaJZREWvR2aONYTQQxnyXirtXnlewJMBBn2h9hfcGZrvnC1b6PgWmukzFJ1IiH1dWgnDIS81BH-IxXnPkbuYDeySorc4QU9MJxdVkY5EL4HYbcIfwKj6X4LBQ2_ZHZIu1jdqLcRZqHcsDF5KKylKc1THn5VRWy5WhYg_gBnyWny8E6Qkrze53MR7OuAmmNJ1m1nN8SxDrG6a08L78J0-Fbas5OjAQz3c17GY8mVuDPOBIOVjMEghBlgl3nOi1ysxbRGhHLEK4s0KKbeRogZdgt1DkQxDFxxn41QWDw_mmMCjs9qxg0zcZzqEJw"
    }
}"#;

// Macro that both defines constants and registers fixtures
macro_rules! define_fixtures {
    ($base_path:expr, $($name:ident => ($file:expr, $format:expr)),* $(,)?) => {
        // Define the constants
        $(
            pub const $name: &str = $file;
        )*

        // Create the registry mapping filenames to data and format
        static EMBEDDED_FIXTURES: Lazy<HashMap<&'static str, (&'static [u8], &'static str)>> = Lazy::new(|| {
            let mut map = HashMap::new();
            $(
                // Convert to &[u8] slice to avoid fixed-size array type issues
                let bytes: &'static [u8] = include_bytes!(concat!("../../tests/fixtures/", $file));
                map.insert($file, (bytes, $format));
            )*
            map
        });

        // Add a registry access function
        pub fn get_registry() -> &'static HashMap<&'static str, (&'static [u8], &'static str)> {
            &EMBEDDED_FIXTURES
        }
    };
}

// Register your fixtures with the macro
// Use with base path parameter
define_fixtures!(
    "../../tests/fixtures/",
    SMALL_JPEG => ("earth_apollo17.jpg", "image/jpeg"),
    C_JPEG => ("C.jpg", "image/jpeg"),
    CA_JPEG => ("CA.jpg", "image/jpeg"),
    XCA_JPEG => ("XCA.jpg", "image/jpeg"),
    SAMPLE_PNG => ("libpng-test.png", "image/png"),
    SAMPLE_WAV => ("sample1.wav", "audio/wav"),
    SAMPLE_WEBP => ("sample1.webp", "image/webp"),
    SAMPLE_TIFF => ("TUSCANY.TIF", "image/tiff"),
    SAMPLE_AVI => ("test.avi", "video/avi"),
    SAMPLE_AVIF => ("sample1.avif", "image/avif"),
    SAMPLE_HEIC => ("sample1.heic", "image/heic"),
    SAMPLE_HEIF => ("sample1.heif", "image/heif"),
    SAMPLE_MP4 => ("video1.mp4", "video/mp4"),
    LEGACY_MP4 => ("legacy.mp4", "video/mp4"),
    LEGACY_INGREDIENT_HASH => ("legacy_ingredient_hash.jpg", "image/jpeg"),
    NO_MANIFEST => ("no_manifest.jpg", "image/jpeg"),
    NO_ALG => ("no_alg.jpg", "image/jpeg"),
    SAMPLE_BAD_SIGNATURE => ("CIE-sig-CA.jpg", "image/jpeg"),
    SAMPLE_PSD => ("Purple Square.psd", "image/vnd.adobe.photoshop"),
    TEST_TEXT_PLAIN => ("unsupported_type.txt", "text/plain"),
    PRE_RELEASE => ("prerelease.jpg", "image/jpeg"),

    // Add more as needed
);

pub fn setup_logger() {
    static INIT: std::sync::Once = std::sync::Once::new();
    INIT.call_once(|| {
        let _ = env_logger::builder().is_test(true).try_init();
    });
}

/// Create new C2PA compatible UUID
pub(crate) fn gen_c2pa_uuid() -> String {
    let guid = uuid::Uuid::new_v4();
    guid.hyphenated()
        .encode_lower(&mut uuid::Uuid::encode_buffer())
        .to_owned()
}

// Returns a non-changing C2PA compatible UUID for testing
pub(crate) fn static_test_v1_uuid() -> &'static str {
    const TEST_GUID: &str = "urn:uuid:f75ddc48-cdc8-4723-bcfe-77a8d68a5920";
    TEST_GUID
}

/// Creates a minimal valid claim for testing (v2)
///
/// This claim has just enough information to be valid, including a
/// claim_generator_info and a c2pa.created action assertion.
pub fn create_min_test_claim() -> Result<Claim> {
    let mut claim = Claim::new("contentauth unit test", Some("contentauth"), 2);

    let mut cg_info = ClaimGeneratorInfo::new("test app");
    cg_info.version = Some("2.3.4".to_string());
    claim.add_claim_generator_info(cg_info);

    let created_action = Action::new("c2pa.created").set_source_type(DigitalSourceType::Empty);
    let actions = Actions::new().add_action(created_action);

    claim.add_assertion(&actions)?;

    Ok(claim)
}

/// Creates a claim for testing (v2)
pub fn create_test_claim() -> Result<Claim> {
    let mut claim = Claim::new("contentauth unit test", Some("contentauth"), 2);

    // Add an icon for the claim_generator
    let icon = EmbeddedData::new(labels::ICON, "image/jpeg", vec![0xde, 0xad, 0xbe, 0xef]);
    let icon_ref = claim.add_assertion(&icon)?;

    let mut cg_info = ClaimGeneratorInfo::new("test app");
    cg_info.version = Some("2.3.4".to_string());
    cg_info.icon = Some(UriOrResource::HashedUri(icon_ref));
    cg_info.insert("something", "else");

    claim.add_claim_generator_info(cg_info);

    // Create a thumbnail for the claim
    let claim_thumbnail = EmbeddedData::new(
        labels::CLAIM_THUMBNAIL,
        "image/jpeg",
        vec![0xde, 0xad, 0xbe, 0xef],
    );
    let _claim_thumbnail_ref = claim.add_assertion(&claim_thumbnail)?;

    // Create and add a thumbnail for an ingredient
    let ingredient_thumbnail = EmbeddedData::new(
        labels::INGREDIENT_THUMBNAIL,
        "image/jpeg",
        vec![0xde, 0xad, 0xbe, 0xef],
    );
    let ingredient_thumbnail_ref = claim.add_assertion(&ingredient_thumbnail)?;

    // create a new v3 ingredient and add the thumbnail reference
    let ingredient = Ingredient::new_v3(Relationship::ComponentOf)
        .set_title("image_1.jpg")
        .set_format("image/jpeg")
        .set_thumbnail(Some(&ingredient_thumbnail_ref));
    let ingredient_ref = claim.add_assertion(&ingredient)?;

    // create a second v3 ingredient and add the thumbnail reference
    let ingredient2 = Ingredient::new_v3(Relationship::ComponentOf)
        .set_title("image_2.jpg")
        .set_format("image/png")
        .set_thumbnail(Some(&ingredient_thumbnail_ref));
    let ingredient_ref2 = claim.add_assertion(&ingredient2)?;

    let created_action = Action::new("c2pa.created").set_source_type(DigitalSourceType::Empty);

    let placed_action = Action::new("c2pa.placed")
        .set_parameter("ingredients", vec![ingredient_ref, ingredient_ref2])?;

    // Add assertions.
    let actions = Actions::new()
        .add_action(created_action)
        .add_action(placed_action);

    claim.add_assertion(&actions)?;

    Ok(claim)
}

/// creates a claim for testing (v1)
pub fn create_test_claim_v1() -> Result<Claim> {
    let mut claim = Claim::new("adobe unit test", Some("adobe"), 1);

    // add some data boxes
    let _db_uri = claim.add_databox("text/plain", "this is a test".as_bytes().to_vec(), None)?;
    let _db_uri_1 =
        claim.add_databox("text/plain", "this is more text".as_bytes().to_vec(), None)?;

    // add VC entry
    let _hu = claim.add_verifiable_credential(TEST_VC)?;

    // Add assertions.
    let actions = Actions::new()
        .add_action(Action::new("c2pa.created"))
        .add_action(
            Action::new("c2pa.cropped")
                .set_parameter(
                    "name".to_owned(),
                    r#"{"left": 0, "right": 2000, "top": 1000, "bottom": 4000}"#,
                )
                .unwrap(),
        )
        .add_action(
            Action::new("c2pa.filtered")
                .set_parameter("name".to_owned(), "gaussian blur")?
                .set_when("2015-06-26T16:43:23+0200"),
        );
    // add a binary thumbnail assertion  ('deadbeefadbeadbe')
    let some_binary_data: Vec<u8> = vec![
        0x0d, 0x0e, 0x0a, 0x0d, 0x0b, 0x0e, 0x0e, 0x0f, 0x0a, 0x0d, 0x0b, 0x0e, 0x0a, 0x0d, 0x0b,
        0x0e,
    ];

    let user_assertion_data = r#"{
        "test_label": "test_value"
    }"#;

    // create a schema.org claim
    let cr = r#"{
        "@context": "https://schema.org",
        "@type": "ClaimReview",
        "claimReviewed": "The world is flat",
        "reviewRating": {
            "@type": "Rating",
            "ratingValue": "1",
            "bestRating": "5",
            "worstRating": "1",
            "alternateName": "False"
        }
    }"#;
    let claim_review = SchemaDotOrg::from_json_str(cr)?;
    let thumbnail_claim = Thumbnail::new(labels::JPEG_CLAIM_THUMBNAIL, some_binary_data.clone());
    let thumbnail_ingred = Thumbnail::new(labels::JPEG_INGREDIENT_THUMBNAIL, some_binary_data);
    let user_assertion = User::new(TEST_USER_ASSERTION, user_assertion_data);

    claim.add_assertion(&actions)?;
    claim.add_assertion(&claim_review)?;
    claim.add_assertion(&thumbnail_claim)?;
    claim.add_assertion(&user_assertion)?;

    let thumb_uri = claim.add_assertion(&thumbnail_ingred)?;

    let review = ReviewRating::new(
        "a 3rd party plugin was used",
        Some("actions.unknownActionsPerformed".to_string()),
        1,
    );

    let ingredient = Ingredient::new(
        "image 1.jpg",
        "image/jpeg",
        "xmp.iid:7b57930e-2f23-47fc-affe-0400d70b738d",
        Some("xmp.did:87d51599-286e-43b2-9478-88c79f49c347"),
    )
    .set_thumbnail(Some(&thumb_uri))
    //.set_manifest_data(&data_path)
    .add_review(review);

    let ingredient2 = Ingredient::new(
        "image 2.png",
        "image/png",
        "xmp.iid:7b57930e-2f23-47fc-affe-0400d70b738c",
        Some("xmp.did:87d51599-286e-43b2-9478-88c79f49c346"),
    )
    .set_thumbnail(Some(&thumb_uri));

    claim.add_assertion(&ingredient)?;
    claim.add_assertion(&ingredient2)?;

    Ok(claim)
}

/// Creates a store with an unsigned claim for testing
pub fn create_test_store() -> Result<Store> {
    // Create claims store.
    let mut store = Store::with_settings(&Settings::default());

    let claim = create_test_claim()?;
    store.commit_claim(claim).unwrap();
    Ok(store)
}

/// Creates a store with an unsigned v1 claim for testing
pub fn create_test_store_v1() -> Result<Store> {
    // Create claims store.
    let mut store = Store::with_settings(&Settings::default());

    let claim = create_test_claim_v1()?;
    store.commit_claim(claim).unwrap();
    Ok(store)
}

/// returns a path to a file in the fixtures folder
pub fn fixture_path(file_name: &str) -> PathBuf {
    // File paths are relative to directory specified in dir argument.
    // This assumes `wasmtime --dir .`
    #[cfg(target_os = "wasi")]
    let mut path = PathBuf::from("/");
    #[cfg(not(target_os = "wasi"))]
    let mut path = PathBuf::from(env!("CARGO_MANIFEST_DIR"));
    path.push("tests/fixtures");
    path.push(file_name);
    path
}

/// Create in-memory test streams from a fixture file
#[allow(clippy::expect_used)]
pub fn create_test_streams(
    fixture_name: &str,
) -> (
    &'static str,
    std::io::Cursor<Vec<u8>>,
    std::io::Cursor<Vec<u8>>,
) {
    // Try to use embedded fixture first
    if let Some(fixture) = get_registry().get(fixture_name) {
        // Access tuple elements directly by position
        let data = fixture.0;
        let format = fixture.1;

        let input_cursor = std::io::Cursor::new(data.to_vec());
        let output_cursor = std::io::Cursor::new(Vec::new());

        return (format, input_cursor, output_cursor);
    }

    #[cfg(feature = "file_io")]
    {
        // Fallback to file-based fixture if not embedded
        let input_path = fixture_path(fixture_name);
        let input_data = std::fs::read(&input_path).expect("could not read input file");

        // Determine format from input file extension
        let format = input_path
            .extension()
            .and_then(|ext| ext.to_str())
            .and_then(extension_to_mime)
            .unwrap_or("application/octet-stream");

        let input_cursor = std::io::Cursor::new(input_data);
        let output_cursor = std::io::Cursor::new(Vec::new());

        (format, input_cursor, output_cursor)
    }
    #[cfg(not(feature = "file_io"))]
    {
        panic!(
            "Fixture '{}' not found in embedded registry and file I/O is disabled",
            fixture_name
        );
    }
}

/// Setup for file-based tests that need actual file I/O operations
pub struct TestFileSetup {
    pub temp_dir: TempDir,
    pub input_path: PathBuf,
    pub output_path: PathBuf,
    pub format: String,
}

impl TestFileSetup {
    /// Create a new test file setup from a fixture file
    #[allow(clippy::expect_used)]
    pub fn new(fixture_name: &str) -> Self {
        let input_path = fixture_path(fixture_name);
        let extension = input_path
            .extension()
            .and_then(|ext| ext.to_str())
            .unwrap_or("bin");

        let format = extension_to_mime(extension)
            .unwrap_or("application/octet-stream")
            .to_string();
        let temp_dir = tempdirectory().expect("create temp dir");

        // Create output path with same extension as input
        let mut output_path = temp_dir.path().join(fixture_name);
        output_path.set_extension(extension);

        Self {
            temp_dir,
            input_path,
            output_path,
            format,
        }
    }

    /// Get the path to the temporary directory
    pub fn temp_dir_path(&self) -> &std::path::Path {
        self.temp_dir.path()
    }

    /// Create a path within the temporary directory
    pub fn temp_path(&self, filename: &str) -> PathBuf {
        self.temp_dir.path().join(filename)
    }

    /// Get a sidecar path for the output file (with .c2pa extension)
    pub fn sidecar_path(&self) -> PathBuf {
        self.output_path.with_extension(MANIFEST_STORE_EXT)
    }

    /// Create a file:// URL for the sidecar file
    pub fn sidecar_url(&self) -> String {
        let path_buf = self.sidecar_path(); // Store PathBuf in a variable to extend its lifetime
        let path_str = path_buf.to_str().unwrap();
        // Convert backslashes to forward slashes on Windows
        let path_str = path_str.replace('\\', "/");

        // Check if the path already starts with a slash and handle accordingly
        if path_str.starts_with('/') {
            format!("file://{path_str}")
        } else {
            format!("file:///{path_str}")
        }
    }

    /// Get the file extension of the input file
    pub fn extension(&self) -> &str {
        self.input_path
            .extension()
            .and_then(|ext| ext.to_str())
            .unwrap_or("bin")
    }

    /// Create an input file stream for reading
    #[allow(clippy::expect_used)]
    pub fn input_stream(&self) -> std::fs::File {
        std::fs::File::open(&self.input_path).expect("open input file")
    }

    /// Create an output file stream for writing
    #[allow(clippy::expect_used)]
    pub fn output_stream(&self) -> std::fs::File {
        std::fs::OpenOptions::new()
            .create(true)
            .truncate(true)
            .read(true)
            .write(true)
            .open(&self.output_path)
            .expect("create output file")
    }

    /// Create format and streams tuple like create_test_streams
    /// Returns (format, input_stream, output_stream)
    pub fn create_streams(&self) -> (&str, std::fs::File, std::fs::File) {
        (&self.format, self.input_stream(), self.output_stream())
    }
}

/// Run a test that requires file I/O operations
///
/// This helper manages the temporary directory lifecycle and provides
/// the test function with file paths for input and output operations.
pub fn run_file_test<F>(fixture_name: &str, test_fn: F)
where
    F: FnOnce(&TestFileSetup),
{
    let setup = TestFileSetup::new(fixture_name);
    test_fn(&setup);
    // TestFileSetup automatically cleans up temp_dir when dropped
}

/// returns a path to a file in the temp_dir folder
// note, you must pass TempDir from the caller's context
pub fn temp_dir_path(temp_dir: &TempDir, file_name: &str) -> PathBuf {
    temp_dir.path().join(file_name)
}

// copies a fixture to a temp file and returns path to copy
pub fn temp_fixture_path(temp_dir: &TempDir, file_name: &str) -> PathBuf {
    let fixture_src = fixture_path(file_name);
    let fixture_copy = temp_dir_path(temp_dir, file_name);
    std::fs::copy(fixture_src, &fixture_copy).unwrap();
    fixture_copy
}

/// Create a [`Signer`] instance that can be used for testing purposes.
///
/// This is a suitable default for use when you need a [`Signer`], but
/// don't care what the format is.
///
/// # Returns
///
/// Returns a boxed [`Signer`] instance.
///
/// # Panics
///
/// Can panic if the certs cannot be read. (This function should only
/// be used as part of testing infrastructure.)
#[cfg(feature = "file_io")]
pub fn temp_signer_file() -> Box<dyn crate::Signer> {
    #![allow(clippy::expect_used)]
    let mut sign_cert_path = fixture_path("certs");
    sign_cert_path.push("ps256");
    sign_cert_path.set_extension("pub");

    let mut pem_key_path = fixture_path("certs");
    pem_key_path.push("ps256");
    pem_key_path.set_extension("pem");

    crate::create_signer::from_files(&sign_cert_path, &pem_key_path, SigningAlg::Ps256, None)
        .expect("get_temp_signer")
}

/// Create a [`CertificateTrustPolicy`] instance that has the test certificate bundles included.
///
/// [`CertificateTrustPolicy`]: crate::crypto::cose::CertificateTrustPolicy
pub fn test_certificate_acceptance_policy() -> CertificateTrustPolicy {
    let mut ctp = CertificateTrustPolicy::default();
    ctp.add_trust_anchors(include_bytes!(
        "../../tests/fixtures/certs/trust/test_cert_root_bundle.pem"
    ))
    .unwrap();
    ctp
}

#[cfg(feature = "file_io")]
pub fn write_jpeg_placeholder_file(
    placeholder: &[u8],
    input: &Path,
    output_file: &mut dyn CAIReadWrite,
    hasher: Option<&mut Hasher>,
) -> Result<usize> {
    let mut f = std::fs::File::open(input).unwrap();
    write_jpeg_placeholder_stream(placeholder, "jpeg", &mut f, output_file, hasher)
}

/// Utility to create a test file with a placeholder for a manifest
pub fn write_jpeg_placeholder_stream<R>(
    placeholder: &[u8],
    format: &str,
    input: &mut R,
    output_file: &mut dyn CAIReadWrite,
    mut hasher: Option<&mut Hasher>,
) -> Result<usize>
where
    R: Read + std::io::Seek + Send,
{
    let jpeg_io = get_assetio_handler(format).unwrap();
    let box_mapper = jpeg_io.asset_box_hash_ref().unwrap();
    let boxes = box_mapper.get_box_map(input).unwrap();
    let sof = boxes.iter().find(|b| b.names[0] == "SOF0").unwrap();

    // build new asset with hole for new manifest
    let outbuf = Vec::new();
    let mut out_stream = Cursor::new(outbuf);
    input.rewind().unwrap();

    // write before
    let box_len: usize = sof.range_start.try_into()?;
    let mut before = vec![0u8; box_len];
    input.read_exact(before.as_mut_slice()).unwrap();
    if let Some(hasher) = hasher.as_deref_mut() {
        hasher.update(&before);
    }
    out_stream.write_all(&before).unwrap();

    // write placeholder
    out_stream.write_all(placeholder).unwrap();

    // write bytes after
    let mut after_buf = Vec::new();
    input.read_to_end(&mut after_buf).unwrap();
    if let Some(hasher) = hasher {
        hasher.update(&after_buf);
    }
    out_stream.write_all(&after_buf).unwrap();

    // save to output file
    output_file.write_all(&out_stream.into_inner()).unwrap();

    Ok(box_len)
}

pub(crate) struct TestGoodSigner {}

impl crate::Signer for TestGoodSigner {
    fn sign(&self, _data: &[u8]) -> Result<Vec<u8>> {
        Ok(b"not a valid signature".to_vec())
    }

    fn alg(&self) -> SigningAlg {
        SigningAlg::Ps256
    }

    fn certs(&self) -> Result<Vec<Vec<u8>>> {
        Ok(Vec::new())
    }

    fn reserve_size(&self) -> usize {
        1024
    }

    fn send_timestamp_request(&self, _message: &[u8]) -> Option<crate::error::Result<Vec<u8>>> {
        Some(Ok(Vec::new()))
    }
}

pub(crate) struct AsyncTestGoodSigner {}

#[cfg_attr(target_arch = "wasm32", async_trait::async_trait(?Send))]
#[cfg_attr(not(target_arch = "wasm32"), async_trait::async_trait)]
impl AsyncSigner for AsyncTestGoodSigner {
    async fn sign(&self, _data: Vec<u8>) -> Result<Vec<u8>> {
        Ok(b"not a valid signature".to_vec())
    }

    fn alg(&self) -> SigningAlg {
        SigningAlg::Ps256
    }

    fn certs(&self) -> Result<Vec<Vec<u8>>> {
        Ok(Vec::new())
    }

    fn reserve_size(&self) -> usize {
        1024
    }

    async fn send_timestamp_request(
        &self,
        _message: &[u8],
    ) -> Option<crate::error::Result<Vec<u8>>> {
        Some(Ok(Vec::new()))
    }
}

#[test]
fn test_create_test_store() {
    #[allow(clippy::expect_used)]
    let store = create_test_store().expect("create test store");

    assert_eq!(store.claims().len(), 1);
}<|MERGE_RESOLUTION|>--- conflicted
+++ resolved
@@ -36,11 +36,7 @@
     hash_utils::Hasher,
     jumbf_io::get_assetio_handler,
     resource_store::UriOrResource,
-<<<<<<< HEAD
-=======
-    salt::DefaultSalt,
     settings::Settings,
->>>>>>> 2ffde3d1
     store::Store,
     utils::{io_utils::tempdirectory, mime::extension_to_mime},
     AsyncSigner, ClaimGeneratorInfo, Result,
