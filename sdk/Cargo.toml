[package]
name = "c2pa"
version = "0.40.0"
description = "Rust SDK for C2PA (Coalition for Content Provenance and Authenticity) implementors"
authors = [
    "Maurice Fisher <mfisher@adobe.com>",
    "Gavin Peacock <gpeacock@adobe.com>",
    "Eric Scouten <scouten@adobe.com>",
    "Leonard Rosenthol <lrosenth@adobe.com>",
    "Dave Kozma <dkozma@adobe.com>",
    "Dylan Ross <dyross@adobe.com>"
]
license = "MIT OR Apache-2.0"
documentation = "https://docs.rs/c2pa"
homepage = "https://contentauthenticity.org"
repository = "https://github.com/contentauth/c2pa-rs"
readme = "../README.md"
keywords = ["xmp", "metadata"]
categories = ["api-bindings"]
edition = "2021"
rust-version = "1.81.0"
exclude = ["tests/fixtures"]

[package.metadata.docs.rs]
all-features = true
rustdoc-args = ["--cfg", "docsrs"]

[features]
default = ["v1_api"]
add_thumbnails = ["image"]
file_io = ["openssl_sign"]
serialize_thumbnails = []
no_interleaved_io = ["file_io"]
fetch_remote_manifests = []
openssl = ["dep:openssl", "c2pa-crypto/openssl"]
openssl_sign = ["openssl", "c2pa-crypto/openssl"]
json_schema = ["dep:schemars", "c2pa-crypto/json_schema"]
pdf = ["dep:lopdf"]
v1_api = []
unstable_api = []

# The diagnostics feature is unsupported and might be removed.
# It enables some low-overhead timing features used in our development cycle.
diagnostics = []

[[example]]
name = "client"
required-features = ["file_io"]

[[example]]
name = "show"
required-features = ["file_io"]

[[example]]
name = "v2show"
required-features = ["unstable_api"]

[[example]]
name = "v2api"
required-features = ["unstable_api"]

[lib]
crate-type = ["lib"]

[dependencies]
asn1-rs = "0.6.2"
async-generic = "1.1"
async-recursion = "1.1.1"
async-trait = { version = "0.1.77" }
atree = "0.5.2"
bcder = "0.7.3"
bytes = "1.7.2"
byteorder = { version = "1.4.3", default-features = false }
byteordered = "0.6.0"
c2pa-crypto = { path = "../internal/crypto", version = "0.2.0" }
c2pa-status-tracker = { path = "../internal/status-tracker", version = "0.2.0" }
chrono = { version = "0.4.39", default-features = false, features = [
    "serde",
    "wasmbind",
] }
ciborium = "0.2.2"
config = { version = "0.14.0", default-features = false, features = [
    "json",
    "json5",
    "toml",
    "ron",
    "ini",
] }
conv = "0.3.3"
coset = "0.3.1"
extfmt = "0.1.1"
ed25519-dalek = "2.1.1"
fast-xml = "0.23.1"
hex = "0.4.3"
# Version 1.13.0 doesn't compile under Rust < 1.75, pinning to 1.12.0
id3 = "=1.14.0"
img-parts = "0.3.0"
jfifdump = "0.5.1"
log = "0.4.8"
lopdf = { version = "0.31.0", optional = true }
lazy_static = "1.4.0"
memchr = "2.7.4"
mp4 = "0.14.0"
pem = "3.0.2"
png_pong = "0.9.1"
rand = "0.8.5"
rand_chacha = "0.3.1"
range-set = "0.0.11"
rasn-ocsp = "0.18.0"
rasn-pkix = "0.18.0"
rasn = "0.18.0"
riff = "2.0.0"
schemars = { version = "0.8.21", optional = true }
serde = { version = "1.0.197", features = ["derive"] }
serde_bytes = "0.11.5"
serde_cbor = "0.11.1"
serde_derive = "1.0.197"
serde_json = { version = "1.0.117", features = ["preserve_order"] }
serde_with = "3.11.0"
serde-transcode = "1.1.1"
sha1 = "0.10.6"
sha2 = "0.10.6"
tempfile = "3.10.1"
thiserror = "2.0.6"
treeline = "0.1.0"
url = "2.5.3"
uuid = { version = "1.10.0", features = ["serde", "v4", "js"] }
x509-parser = "0.16.0"
x509-certificate = "0.21.0"
zip = { version = "2.2.1", default-features = false }

[target.'cfg(not(target_arch = "wasm32"))'.dependencies]
ureq = "2.4.0"
image = { version = "0.24.7", default-features = false, features = [
    "jpeg",
    "png",
], optional = true }
instant = "0.1.12"
openssl = { version = "0.10.61", features = ["vendored"], optional = true }

[target.'cfg(target_arch = "wasm32")'.dependencies]
console_log = { version = "1.0.0", features = ["color"] }
getrandom = { version = "0.2.7", features = ["js"] }
# We need to use the `inaccurate` flag here to ensure usage of the JavaScript Date API
# to handle certificate timestamp checking correctly.
instant = { version = "0.1.12", features = ["wasm-bindgen", "inaccurate"] }
js-sys = "0.3.58"
rand_core = "0.9.0-alpha.2"
rsa = { version = "0.9.6", features = ["sha2"] }
serde-wasm-bindgen = "0.5.0"
spki = "0.7.3"
wasm-bindgen = "0.2.83"
wasm-bindgen-futures = "0.4.31"
web-sys = { version = "0.3.58", features = [
    "Crypto",
    "SubtleCrypto",
    "CryptoKey",
    "Window",
    "WorkerGlobalScope",
] }

[dev-dependencies]
anyhow = "1.0.40"
<<<<<<< HEAD
mockall = "0.11.2"
c2pa = { path = ".", default-features = false, features = [
=======
mockall = "0.13.1"
c2pa = { path = ".", features = [
>>>>>>> 8005133e
    "unstable_api",
] } # allow integration tests to use the new API
glob = "0.3.1"
jumbf = "0.4.0"

[target.'cfg(target_arch = "wasm32")'.dev-dependencies]
wasm-bindgen-test = "0.3.31"

[target.'cfg(not(target_arch = "wasm32"))'.dev-dependencies]
actix = "0.13.1"
tokio = { version = "1.36.0", features = ["full"] }<|MERGE_RESOLUTION|>--- conflicted
+++ resolved
@@ -161,13 +161,8 @@
 
 [dev-dependencies]
 anyhow = "1.0.40"
-<<<<<<< HEAD
-mockall = "0.11.2"
+mockall = "0.13.1"
 c2pa = { path = ".", default-features = false, features = [
-=======
-mockall = "0.13.1"
-c2pa = { path = ".", features = [
->>>>>>> 8005133e
     "unstable_api",
 ] } # allow integration tests to use the new API
 glob = "0.3.1"
