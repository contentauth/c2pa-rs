[package]
name = "c2pa"

version.workspace = true

description = "Rust SDK for C2PA (Coalition for Content Provenance and Authenticity) implementors"
authors = [
    "Maurice Fisher <mfisher@adobe.com>",
    "Gavin Peacock <gpeacock@adobe.com>",
    "Eric Scouten <scouten@adobe.com>",
    "Leonard Rosenthol <lrosenth@adobe.com>",
    "Dave Kozma <dkozma@adobe.com>",
    "Dylan Ross <dyross@adobe.com>",
]
license = "MIT OR Apache-2.0"
documentation = "https://docs.rs/c2pa"
homepage = "https://contentauthenticity.org"
repository = "https://github.com/contentauth/c2pa-rs"
readme = "../README.md"
keywords = ["xmp", "metadata"]
categories = ["api-bindings"]
edition = "2021"
rust-version = "1.86.0"
exclude = ["tests/fixtures"]

[package.metadata.docs.rs]
all-features = true
rustdoc-args = ["--cfg", "docsrs"]

[features]
# The reason we use `ureq` instead of `reqwest_blocking` is because the blocking version
# of reqwest creates a new tokio runtime. A lot of our tests create their own tokio runtime
# but do not call the async versions of our API. Thus, we use ureq, which has a complete
# blocking implementation, no runtimes included.
# TODO: make our async tests always use the async API so we don't need ureq + reqwest
#       https://github.com/contentauth/c2pa-rs/issues/1364
default = ["openssl", "http_reqwest", "http_ureq", "http_wasi", "http_wstd"]
add_thumbnails = ["image"]
file_io = []
serialize_thumbnails = []
no_interleaved_io = ["file_io"]
fetch_remote_manifests = []
json_schema = ["dep:schemars"]
openssl = [
    "dep:openssl",
]
pdf = ["dep:lopdf"]
rust_native_crypto = [
    "dep:const-oid",
    "dep:ecdsa",
    "dep:der",
    "dep:num-bigint-dig",
    "dep:p256",
    "dep:p384",
    "dep:p521",
    "dep:pkcs1",
    "dep:rsa",
    "dep:spki",
]
<<<<<<< HEAD
v1_api = []
=======
>>>>>>> 7ed068e2
# Enable `reqwest` sync http resolver, not supported on WASM/WASI.
http_reqwest_blocking = ["dep:reqwest", "reqwest/blocking"]
# Enable `ureq` sync http resolver, not supported on WASM/WASI.
http_ureq = ["dep:ureq"]
# Enable `wasi` sync http resolver, only supported on WASI.
http_wasi = ["dep:wasi"]
# Enable `wstd` async http resolver, only supported on WASI.
http_wstd = ["dep:wstd"]
# Enable `reqwest` async http resolver, not supported on WASI.
http_reqwest = ["dep:reqwest"]
<<<<<<< HEAD

# TODO: feature flag http resolvers depending on features implemented
#       (not expecting to plumb through everything in this change)
reqwest = []
reqwest_blocking = []
ureq = []
curl = []
=======
>>>>>>> 7ed068e2

# The diagnostics feature is unsupported and might be removed.
# It enables some low-overhead timing features used in our development cycle.
diagnostics = []

[lints.rust]
unexpected_cfgs = { level = "warn", check-cfg = ['cfg(test)'] }
# Workaround for https://github.com/est31/cargo-udeps/issues/293.

[[example]]
name = "cawg_identity"
required-features = ["file_io"]

[[example]]
name = "client"
required-features = ["file_io"]

[[example]]
name = "show"
required-features = ["file_io"]

[[example]]
name = "v2show"

[[example]]
name = "v2api"

[[example]]
name = "fragmented_bmff"
required-features = ["file_io"]

[lib]
crate-type = ["lib"]

[dependencies]
asn1-rs = "0.6.2"
async-generic = "1.1"
async-recursion = "1.1.1"
async-trait = "0.1.78"
atree = "0.5.2"
base64 = "0.22.1"
bcder = "0.7.3"
bytes = "1.7.2"
byteorder = { version = "1.4.3", default-features = false }
byteordered = "0.6.0"
chrono = { version = "0.4.39", default-features = false, features = ["serde"] }
ciborium = "0.2.2"
toml = "0.8.23"
config = { version = "0.14.0", default-features = false, features = [
    "json",
    "json5",
    "toml",
    "ron",
    "ini",
] }
const-hex = "1.14"
const-oid = { version = "0.9.6", optional = true }
coset = "0.3.8"
extfmt = "0.1.1"
der = { version = "0.7.9", optional = true }
ecdsa = { version = "0.16.9", features = ["digest", "sha2"], optional = true }
ed25519-dalek = { version = "2.1.1", features = [
    "alloc",
    "digest",
    "pem",
    "pkcs8",
    "rand_core",
] }
env_logger = "0.10.0"
hex = "0.4.3"
hex-literal = "0.4.1" # Might be only a dev dependency
http = "1.3.1" # TODO: this can eventually be optional
id3 = "=1.16.1"
img-parts = "0.3.2"
iref = { version = "3.2.2", features = ["serde"] }
jfifdump = "0.6.0"
log = "0.4.8"
lopdf = { version = "0.31.0", optional = true }
lazy_static = "1.4.0"
memchr = "2.7.4"
mp4 = "0.14.0"
nom = "7.1.3"
non-empty-string = { version = "=0.2.4", features = ["serde"] }
nonempty-collections = { version = "0.3.1", features = ["serde"] }
num-bigint-dig = { version = "0.8.4", optional = true }
p256 = { version = "0.13.2", optional = true }
p384 = { version = "0.13.0", optional = true }
p521 = { version = "0.13.3", features = [
    "pkcs8",
    "digest",
    "ecdsa",
], optional = true }
pem = "3.0.2"
pkcs1 = { version = "0.7.5", optional = true }
pkcs8 = "0.10.2"
png_pong = "0.9.1"
quick-xml = "0.37.1"
rand = "0.8.5"
rand_chacha = "0.3.1"
range-set = "0.0.11"
rasn = "0.26.0"
rasn-cms = "0.26.0"
rasn-ocsp = "0.26.0"
rasn-pkix = "0.26.0"
regex = "1.11"
riff = "2.0.0"
rsa = { version = "0.9.7", features = ["pem", "sha2", "std"], optional = true }
schemars = { version = "0.8.21", features = ["url"], optional = true }
serde = { version = "1.0.197", features = ["derive"] }
serde_bytes = "0.11.14"
serde_cbor = "0.11.1"
serde_derive = "1.0.197"
serde_json = { version = "1.0.117", features = ["preserve_order"] }
serde_with = "3.11.0"
serde-transcode = "1.1.1"
sha1 = "0.10.6"
spki = { version = "0.7.3", optional = true }
static-iref = "3.0"
tempfile = "=3.15.0"
thiserror = "2.0.8"
url = "2.5.3"
uuid = { version = "1.18.0", features = ["serde", "v4"] }
web-time = "1.1"
x509-certificate = "0.24.0"
x509-parser = "0.16.0"
zeroize = { version = "1.8", features = ["zeroize_derive"] }
zip = { version = "3.0.0", default-features = false }

[target.'cfg(not(target_os = "wasi"))'.dependencies]
reqwest = { version = "0.12.23", default-features = false, features = [
    # These are some of the defaults in `reqwest`.
    "http2",
    "system-proxy",
    "rustls-tls"
], optional = true }

[target.'cfg(not(target_arch = "wasm32"))'.dependencies]
openssl = { version = "0.10.72", features = ["vendored"], optional = true }
ureq = { version = "3.1.0", default-features = false, features = [
    "rustls"
], optional = true }

[target.'cfg(target_os = "wasi")'.dependencies]
wasi = { version = "0.14.3", optional = true }
wstd = { version = "0.5.4", optional = true }

# `wstd` is required for testing, but optional as a normal dependency.
[target.'cfg(target_os = "wasi")'.dev-dependencies]
wstd = "0.5.4"

# Use the asm feature of sha2 on aarch64 for better performance. This nearly
# halves hashing time for large assets (> 50gb mp4, for example).
#
# Note: This feature has been removed in later versions of sha2.
# If upgrading, ensure sha2 has implemented equivalent optimizations for aarch64.
#
# See: https://github.com/RustCrypto/hashes/pull/542 and
# https://github.com/RustCrypto/hashes/tree/master/sha2#backends (which hasn't been released yet).
[target.'cfg(target_arch = "aarch64")'.dependencies]
sha2 = { version = "0.10.6", features = ["asm"] }
[target.'cfg(not(target_arch = "aarch64"))'.dependencies]
sha2 = "0.10.6"

# This list matches the `rust_native_crypto` feature since they are not optional on WASM.
[target.'cfg(target_arch = "wasm32")'.dependencies]
const-oid = "0.9.6"
der = "0.7.9"
ecdsa = { version = "0.16.9", features = ["digest", "sha2"] }
num-bigint-dig = "0.8.4"
p256 = "0.13.2"
p384 = "0.13.0"
p521 = { version = "0.13.3", features = [
    "pkcs8",
    "digest",
    "ecdsa",
] }
pkcs1 = "0.7.5"
rsa = { version = "0.9.6", features = ["sha2"] }
spki = "0.7.3"

[target.'cfg(target_env = "p2")'.dependencies]
tempfile = { version = "3.15", features = ["nightly"] }

[target.'cfg(any(target_os = "wasi", not(target_arch = "wasm32")))'.dependencies]
image = { version = "0.25.6", default-features = false, features = [
    # TODO: eventually define feature flags for the asset handlers and match them
    #       up here.
    "png",
    "jpeg",
    "gif",
    "webp",
    "tiff",
    # "bmp",
    # "ico",
    # "avif",
    # TODO: AVIF requires the dav1d crate which causes some complications compiling
    # "avif-native"
], optional = true }

[target.'cfg(any(not(target_arch = "wasm32"), target_os = "wasi"))'.dependencies.chrono]
version = "0.4.39"
default-features = false
features = ["now"]

[target.'cfg(all(target_arch = "wasm32", not(target_os = "wasi")))'.dependencies]
chrono = { version = "0.4.39", default-features = false, features = [
    "serde",
    "wasmbind",
] }
console_log = { version = "1.0.0", features = ["color"] }
js-sys = "0.3.58"
ring = { version = "0.17.13", features = ["wasm32_unknown_unknown_js"] }
serde-wasm-bindgen = "0.6.5"
uuid = { version = "1.18.0", features = ["serde", "v4", "js"] }
wasm-bindgen = "0.2.95"
wasm-bindgen-futures = "0.4.31"
web-sys = { version = "0.3.58", features = [
    "console",
    "Crypto",
    "SubtleCrypto",
    "CryptoKey",
    "Window",
    "WorkerGlobalScope",
] }

[target.'cfg(target_os = "windows")'.dependencies]
windows-core = "0.61.2" # Override yanked version used in chrono and other crates.

[dev-dependencies]
anyhow = "1.0.97"
glob = "0.3.1"
hex-literal = "0.4.1"
jumbf = "0.4.0"
c2pa_macros = { path = "../macros" }
mockall = "0.13.1"
once_cell = "1.17.2"

[target.'cfg(all(target_arch = "wasm32", not(target_os = "wasi")))'.dev-dependencies]
wasm-bindgen-test = "0.3.45"

[target.'cfg(not(target_arch = "wasm32"))'.dev-dependencies]
httpmock = "0.7.0"
tokio = { version = "1.44.2", features = ["full"] }
criterion = { package = "codspeed-criterion-compat", version = "3.0.5" }

# WASM/WASI doesn't support default criterion features.
# https://github.com/bheisler/criterion.rs/blob/4c19e913b84e6a7e4a8470cb0f766796886ed891/book/src/user_guide/wasi.md
[target.'cfg(target_arch = "wasm32")'.dev-dependencies]
criterion = { package = "codspeed-criterion-compat", version = "3.0.5", default-features = false }

[[bench]]
name = "sign"
harness = false

[[bench]]
name = "read"
harness = false


[package.metadata.cargo-udeps.ignore]
normal = ["windows-core"]<|MERGE_RESOLUTION|>--- conflicted
+++ resolved
@@ -57,10 +57,6 @@
     "dep:rsa",
     "dep:spki",
 ]
-<<<<<<< HEAD
-v1_api = []
-=======
->>>>>>> 7ed068e2
 # Enable `reqwest` sync http resolver, not supported on WASM/WASI.
 http_reqwest_blocking = ["dep:reqwest", "reqwest/blocking"]
 # Enable `ureq` sync http resolver, not supported on WASM/WASI.
@@ -71,7 +67,6 @@
 http_wstd = ["dep:wstd"]
 # Enable `reqwest` async http resolver, not supported on WASI.
 http_reqwest = ["dep:reqwest"]
-<<<<<<< HEAD
 
 # TODO: feature flag http resolvers depending on features implemented
 #       (not expecting to plumb through everything in this change)
@@ -79,8 +74,6 @@
 reqwest_blocking = []
 ureq = []
 curl = []
-=======
->>>>>>> 7ed068e2
 
 # The diagnostics feature is unsupported and might be removed.
 # It enables some low-overhead timing features used in our development cycle.
