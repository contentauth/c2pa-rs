[package]
name = "c2pa"
version = "0.33.1"
description = "Rust SDK for C2PA (Coalition for Content Provenance and Authenticity) implementors"
authors = [
	"Maurice Fisher <mfisher@adobe.com>",
	"Gavin Peacock <gpeacock@adobe.com>",
	"Eric Scouten <scouten@adobe.com>",
	"Leonard Rosenthol <lrosenth@adobe.com>",
	"Dave Kozma <dkozma@adobe.com>",
]
license = "MIT OR Apache-2.0"
documentation = "https://docs.rs/c2pa"
homepage = "https://contentauthenticity.org"
repository = "https://github.com/contentauth/c2pa-rs"
readme = "../README.md"
keywords = ["xmp", "metadata"]
categories = ["api-bindings"]
edition = "2021"
rust-version = "1.74.0"
exclude = ["tests/fixtures"]

[package.metadata.docs.rs]
all-features = true
rustdoc-args = ["--cfg", "docsrs"]

[features]
default = ["v1_api"]
add_thumbnails = ["image"]
psxxx_ocsp_stapling_experimental = []
file_io = ["openssl_sign"]
serialize_thumbnails = []
no_interleaved_io = ["file_io"]
fetch_remote_manifests = []
openssl_sign = ["openssl"]
json_schema = ["dep:schemars"]
pdf = ["dep:lopdf"]
v1_api = []
unstable_api = []
openssl_ffi_mutex = []

# The diagnostics feature is unsupported and might be removed.
# It enables some low-overhead timing features used in our development cycle.
diagnostics = []

[[example]]
name = "client"
required-features = ["file_io"]

[[example]]
name = "show"
required-features = ["file_io"]

[[example]]
name = "v2show"
required-features = ["unstable_api"]

[[example]]
name = "v2api"
required-features = ["unstable_api"]


[lib]
crate-type = ["lib"]

[dependencies]
asn1-rs = "0.5.2"
async-generic = "1.1"
async-trait = { version = "0.1.77" }
atree = "0.5.2"
base64 = "0.21.2"
bcder = "0.7.3"
bytes = "1.4.0"
byteorder = { version = "1.4.3", default-features = false }
byteordered = "0.6.0"
chrono = { version = "0.4.27", default-features = false, features = [
	"serde",
	"wasmbind",
] }
ciborium = "0.2.0"
config = { version = "0.14.0", default-features = false, features = [
	"json",
	"json5",
	"toml",
	"ron",
	"ini",
] }
conv = "0.3.3"
coset = "0.3.1"
extfmt = "0.1.1"
fast-xml = "0.23.1"
hex = "0.4.3"
# Version 1.13.0 doesn't compile under Rust < 1.75, pinning to 1.12.0
id3 = "=1.12.0"
img-parts = "0.3.0"
jfifdump = "0.5.1"
log = "0.4.8"
lopdf = { version = "0.31.0", optional = true }
lazy_static = "1.4.0"
memchr = "2.7.4"
multibase = "0.9.0"
multihash = "0.11.4"
mp4 = "0.13.0"
pem = "3.0.2"
png_pong = "0.9.1"
rand = "0.8.5"
rand_chacha = "0.3.1"
range-set = "0.0.11"
rasn-ocsp = "0.12.5"
rasn-pkix = "0.12.5"
rasn = "0.12.5"
riff = "1.0.1"
schemars = { version = "0.8.21", optional = true }
serde = { version = "1.0.197", features = ["derive"] }
serde_bytes = "0.11.5"
serde_cbor = "0.11.1"
serde_derive = "1.0.197"
serde_json = { version = "1.0.117", features = ["preserve_order"] }
serde_with = "3.4.0"
serde-transcode = "1.1.1"
sha2 = "0.10.2"
tempfile = "3.10.1"
thiserror = "1.0.61"
treeline = "0.1.0"
<<<<<<< HEAD
url = "2.2.2, <2.5.1"                                                    # Can't use 2.5.1 or newer until new license is reviewed.
uuid = { version = "1.3.1", features = ["serde", "v4", "wasm-bindgen"] }
x509-parser = "0.15.1"
x509-certificate = "0.19.0"
zip = { version = "2.1.3", default-features = false }
=======
url = "2.2.2, <2.5.1"                                               # Can't use 2.5.1 or newer until new license is reviewed.
uuid = { version = "1.7.0", features = ["serde", "v4", "js"] }
x509-parser = "0.15.1"
x509-certificate = "0.21.0"
zip = { version = "0.6.6", default-features = false }
>>>>>>> 6ff06419

[target.'cfg(not(target_arch = "wasm32"))'.dependencies]
ureq = "2.4.0"
image = { version = "0.24.7", default-features = false, features = [
	"jpeg",
	"png",
], optional = true }
instant = "0.1.12"
openssl = { version = "0.10.61", features = ["vendored"], optional = true }

[target.'cfg(target_arch = "wasm32")'.dependencies]
console_log = { version = "1.0.0", features = ["color"] }
ed25519-dalek = "2.1.1"
getrandom = { version = "0.2.7", features = ["js"] }
# We need to use the `inaccurate` flag here to ensure usage of the JavaScript Date API
# to handle certificate timestamp checking correctly.
instant = { version = "0.1.12", features = ["wasm-bindgen", "inaccurate"] }
js-sys = "0.3.58"
rsa = "0.6.1"
serde-wasm-bindgen = "0.5.0"
spki = "0.6.0"
wasm-bindgen = "0.2.83"
wasm-bindgen-futures = "0.4.31"
web-sys = { version = "0.3.58", features = [
	"Crypto",
	"SubtleCrypto",
	"CryptoKey",
	"Window",
	"WorkerGlobalScope",
] }

[dev-dependencies]
anyhow = "1.0.40"
mockall = "0.11.2"
c2pa = { path = ".", features = [
	"unstable_api",
] } # allow integration tests to use the new API
jumbf = "0.4.0"


[target.'cfg(target_arch = "wasm32")'.dev-dependencies]
wasm-bindgen-test = "0.3.31"

[target.'cfg(not(target_arch = "wasm32"))'.dev-dependencies]
actix = "0.13.1"
ed25519-dalek = "2.1.1"
tokio = { version = "1.36.0", features = ["full"] }<|MERGE_RESOLUTION|>--- conflicted
+++ resolved
@@ -122,19 +122,11 @@
 tempfile = "3.10.1"
 thiserror = "1.0.61"
 treeline = "0.1.0"
-<<<<<<< HEAD
-url = "2.2.2, <2.5.1"                                                    # Can't use 2.5.1 or newer until new license is reviewed.
-uuid = { version = "1.3.1", features = ["serde", "v4", "wasm-bindgen"] }
-x509-parser = "0.15.1"
-x509-certificate = "0.19.0"
-zip = { version = "2.1.3", default-features = false }
-=======
 url = "2.2.2, <2.5.1"                                               # Can't use 2.5.1 or newer until new license is reviewed.
 uuid = { version = "1.7.0", features = ["serde", "v4", "js"] }
 x509-parser = "0.15.1"
 x509-certificate = "0.21.0"
 zip = { version = "0.6.6", default-features = false }
->>>>>>> 6ff06419
 
 [target.'cfg(not(target_arch = "wasm32"))'.dependencies]
 ureq = "2.4.0"
