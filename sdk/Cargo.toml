--- conflicted
+++ resolved
@@ -77,12 +77,8 @@
 extfmt = "0.1.1"
 fast-xml = "0.23.1"
 hex = "0.4.3"
-<<<<<<< HEAD
-id3 = "1.13.0"
-=======
 # Version 1.13.0 doesn't compile under Rust < 1.75, pinning to 1.12.0
 id3 = "=1.12.0"
->>>>>>> adafc0c8
 img-parts = "0.3.0"
 jfifdump = "0.5.1"
 log = "0.4.8"
