[package]
name = "c2pa"

version.workspace = true

description = "Rust SDK for C2PA (Coalition for Content Provenance and Authenticity) implementors"
authors = [
    "Maurice Fisher <mfisher@adobe.com>",
    "Gavin Peacock <gpeacock@adobe.com>",
    "Eric Scouten <scouten@adobe.com>",
    "Leonard Rosenthol <lrosenth@adobe.com>",
    "Dave Kozma <dkozma@adobe.com>",
    "Dylan Ross <dyross@adobe.com>",
]
license = "MIT OR Apache-2.0"
documentation = "https://docs.rs/c2pa"
homepage = "https://contentauthenticity.org"
repository = "https://github.com/contentauth/c2pa-rs"
readme = "../README.md"
keywords = ["xmp", "metadata"]
categories = ["api-bindings"]
edition = "2021"
rust-version = "1.86.0"
exclude = ["tests/fixtures"]

[package.metadata.docs.rs]
all-features = true
rustdoc-args = ["--cfg", "docsrs"]

[features]
# The reason we use `ureq` instead of `reqwest_blocking` is because the blocking version
# of reqwest creates a new tokio runtime. A lot of our tests create their own tokio runtime
# but do not call the async versions of our API. Thus, we use ureq, which has a complete
# blocking implementation, no runtimes included.
# TODO: make our async tests always use the async API so we don't need ureq + reqwest
#       https://github.com/contentauth/c2pa-rs/issues/1364
default = ["openssl", "http_reqwest", "http_ureq", "http_wasi", "http_wstd"]
add_thumbnails = ["image"]
file_io = []
serialize_thumbnails = []
no_interleaved_io = ["file_io"]
fetch_remote_manifests = []
json_schema = ["dep:schemars"]
openssl = [
    "dep:openssl",
]
pdf = ["dep:lopdf"]
rust_native_crypto = [
    "dep:const-oid",
    "dep:ecdsa",
    "dep:der",
    "dep:num-bigint-dig",
    "dep:p256",
    "dep:p384",
    "dep:p521",
    "dep:pkcs1",
    "dep:rsa",
    "dep:spki",
]
# Enable `reqwest` sync http resolver, not supported on WASM/WASI.
http_reqwest_blocking = ["dep:reqwest", "reqwest/blocking"]
# Enable `ureq` sync http resolver, not supported on WASM/WASI.
http_ureq = ["dep:ureq"]
# Enable `wasi` sync http resolver, only supported on WASI.
http_wasi = ["dep:wasi"]
# Enable `wstd` async http resolver, only supported on WASI.
http_wstd = ["dep:wstd"]
# Enable `reqwest` async http resolver, not supported on WASI.
http_reqwest = ["dep:reqwest"]

# The diagnostics feature is unsupported and might be removed.
# It enables some low-overhead timing features used in our development cycle.
diagnostics = []

[lints.rust]
unexpected_cfgs = { level = "warn", check-cfg = ['cfg(test)'] }
# Workaround for https://github.com/est31/cargo-udeps/issues/293.

[[example]]
name = "cawg_identity"
required-features = ["file_io"]

[[example]]
name = "client"
required-features = ["file_io"]

[[example]]
name = "show"
required-features = ["file_io"]

[[example]]
name = "v2show"

[[example]]
name = "v2api"

[[example]]
name = "fragmented_bmff"
required-features = ["file_io"]

[lib]
crate-type = ["lib"]

[dependencies]
asn1-rs = "0.6.2"
async-generic = "1.1"
async-recursion = "1.1.1"
async-trait = "0.1.78"
atree = "0.5.2"
base64 = "0.22.1"
bcder = "0.7.3"
bytes = "1.7.2"
byteorder = { version = "1.4.3", default-features = false }
byteordered = "0.6.0"
chrono = { version = "0.4.39", default-features = false, features = ["serde"] }
ciborium = "0.2.2"
toml = "0.8.23"
config = { version = "0.14.0", default-features = false, features = [
    "json",
    "json5",
    "toml",
    "ron",
    "ini",
] }
const-hex = "1.14"
const-oid = { version = "0.9.6", optional = true }
coset = "0.3.8"
extfmt = "0.1.1"
der = { version = "0.7.9", optional = true }
ecdsa = { version = "0.16.9", features = ["digest", "sha2"], optional = true }
ed25519-dalek = { version = "2.1.1", features = [
    "alloc",
    "digest",
    "pem",
    "pkcs8",
    "rand_core",
] }
env_logger = "0.10.0"
hex = "0.4.3"
hex-literal = "0.4.1" # Might be only a dev dependency
http = "1.3.1"
id3 = "=1.16.1"
img-parts = "0.3.2"
iref = { version = "3.2.2", features = ["serde"] }
jfifdump = "0.6.0"
log = "0.4.8"
lopdf = { version = "0.31.0", optional = true }
lazy_static = "1.4.0"
memchr = "2.7.4"
mp4 = "0.14.0"
nom = "7.1.3"
non-empty-string = { version = "=0.2.4", features = ["serde"] }
nonempty-collections = { version = "0.3.1", features = ["serde"] }
num-bigint-dig = { version = "0.8.4", optional = true }
p256 = { version = "0.13.2", optional = true }
p384 = { version = "0.13.0", optional = true }
p521 = { version = "0.13.3", features = [
    "pkcs8",
    "digest",
    "ecdsa",
], optional = true }
pem = "3.0.2"
pkcs1 = { version = "0.7.5", optional = true }
pkcs8 = "0.10.2"
png_pong = "0.9.1"
quick-xml = "0.37.1"
rand = "0.8.5"
rand_chacha = "0.3.1"
range-set = "0.0.11"
rasn = "0.26.0"
rasn-cms = "0.26.0"
rasn-ocsp = "0.26.0"
rasn-pkix = "0.26.0"
regex = "1.11"
riff = "2.0.0"
rsa = { version = "0.9.7", features = ["pem", "sha2", "std"], optional = true }
schemars = { version = "0.8.21", optional = true }
serde = { version = "1.0.197", features = ["derive"] }
serde_bytes = "0.11.14"
serde_cbor = "0.11.1"
serde_derive = "1.0.197"
serde_json = { version = "1.0.117", features = ["preserve_order"] }
serde_with = "3.11.0"
serde-transcode = "1.1.1"
sha1 = "0.10.6"
spki = { version = "0.7.3", optional = true }
static-iref = "3.0"
tempfile = "=3.15.0"
thiserror = "2.0.8"
url = "2.5.3"
uuid = { version = "1.18.0", features = ["serde", "v4"] }
web-time = "1.1"
x509-certificate = "0.24.0"
x509-parser = "0.16.0"
zeroize = { version = "1.8", features = ["zeroize_derive"] }
zip = { version = "3.0.0", default-features = false }

<<<<<<< HEAD
[target.'cfg(not(target_os = "wasi"))'.dependencies]
reqwest = { version = "0.12.23", default-features = false, features = [
    # These are some of the defaults in `reqwest`.
    "http2",
    "system-proxy",
    "rustls-tls"
], optional = true }

[target.'cfg(not(target_arch = "wasm32"))'.dependencies]
openssl = { version = "0.10.72", features = ["vendored"], optional = true }
ureq = { version = "3.1.0", default-features = false, features = [
    "rustls"
], optional = true }

[target.'cfg(target_os = "wasi")'.dependencies]
wasi = { version = "0.14.3", optional = true }
wstd = { version = "0.5.4", optional = true }

# `wstd` is required for testing, but optional as a normal dependency.
[target.'cfg(target_os = "wasi")'.dev-dependencies]
wstd = "0.5.4"

# Use the asm feature of sha2 on aarch64 for better performance. This nearly
=======
# Use the asm feature of sha2 on aarch64 macOS for better performance. This nearly
>>>>>>> b8ab40ba
# halves hashing time for large assets (> 50gb mp4, for example).
#
# Note: This feature has been removed in later versions of sha2.
# If upgrading, ensure sha2 has implemented equivalent optimizations for aarch64.
#
# See: https://github.com/RustCrypto/hashes/pull/542 and
# https://github.com/RustCrypto/hashes/tree/master/sha2#backends (which hasn't been released yet).
sha2 = "0.10.6"
# Apply the "asm" feature only for macOS on AArch64.
[target.'cfg(all(target_arch = "aarch64", target_os = "macos"))'.dependencies]
sha2 = { version = "0.10.6", features = ["asm"] }

# This list matches the `rust_native_crypto` feature since they are not optional on WASM.
[target.'cfg(target_arch = "wasm32")'.dependencies]
const-oid = "0.9.6"
der = "0.7.9"
ecdsa = { version = "0.16.9", features = ["digest", "sha2"] }
num-bigint-dig = "0.8.4"
p256 = "0.13.2"
p384 = "0.13.0"
p521 = { version = "0.13.3", features = [
    "pkcs8",
    "digest",
    "ecdsa",
] }
pkcs1 = "0.7.5"
rsa = { version = "0.9.6", features = ["sha2"] }
spki = "0.7.3"

[target.'cfg(target_env = "p2")'.dependencies]
tempfile = { version = "3.15", features = ["nightly"] }

[target.'cfg(any(target_os = "wasi", not(target_arch = "wasm32")))'.dependencies]
image = { version = "0.25.6", default-features = false, features = [
    # TODO: eventually define feature flags for the asset handlers and match them
    #       up here.
    "png",
    "jpeg",
    "gif",
    "webp",
    "tiff",
    # "bmp",
    # "ico",
    # "avif",
    # TODO: AVIF requires the dav1d crate which causes some complications compiling
    # "avif-native"
], optional = true }

[target.'cfg(any(not(target_arch = "wasm32"), target_os = "wasi"))'.dependencies.chrono]
version = "0.4.39"
default-features = false
features = ["now"]

[target.'cfg(all(target_arch = "wasm32", not(target_os = "wasi")))'.dependencies]
chrono = { version = "0.4.39", default-features = false, features = [
    "serde",
    "wasmbind",
] }
console_log = { version = "1.0.0", features = ["color"] }
js-sys = "0.3.58"
ring = { version = "0.17.13", features = ["wasm32_unknown_unknown_js"] }
serde-wasm-bindgen = "0.6.5"
uuid = { version = "1.18.0", features = ["serde", "v4", "js"] }
wasm-bindgen = "0.2.95"
wasm-bindgen-futures = "0.4.31"
web-sys = { version = "0.3.58", features = [
    "console",
    "Crypto",
    "SubtleCrypto",
    "CryptoKey",
    "Window",
    "WorkerGlobalScope",
] }

[target.'cfg(target_os = "windows")'.dependencies]
windows-core = "0.61.2" # Override yanked version used in chrono and other crates.

[dev-dependencies]
anyhow = "1.0.97"
glob = "0.3.1"
hex-literal = "0.4.1"
jumbf = "0.4.0"
c2pa_macros = { path = "../macros" }
mockall = "0.13.1"
once_cell = "1.17.2"

[target.'cfg(all(target_arch = "wasm32", not(target_os = "wasi")))'.dev-dependencies]
wasm-bindgen-test = "0.3.45"

[target.'cfg(not(target_arch = "wasm32"))'.dev-dependencies]
httpmock = "0.7.0"
tokio = { version = "1.44.2", features = ["full"] }
criterion = { package = "codspeed-criterion-compat", version = "3.0.5" }

# WASM/WASI doesn't support default criterion features.
# https://github.com/bheisler/criterion.rs/blob/4c19e913b84e6a7e4a8470cb0f766796886ed891/book/src/user_guide/wasi.md
[target.'cfg(target_arch = "wasm32")'.dev-dependencies]
criterion = { package = "codspeed-criterion-compat", version = "3.0.5", default-features = false }

[[bench]]
name = "sign"
harness = false

[[bench]]
name = "read"
harness = false


[package.metadata.cargo-udeps.ignore]
normal = ["windows-core"]<|MERGE_RESOLUTION|>--- conflicted
+++ resolved
@@ -195,7 +195,6 @@
 zeroize = { version = "1.8", features = ["zeroize_derive"] }
 zip = { version = "3.0.0", default-features = false }
 
-<<<<<<< HEAD
 [target.'cfg(not(target_os = "wasi"))'.dependencies]
 reqwest = { version = "0.12.23", default-features = false, features = [
     # These are some of the defaults in `reqwest`.
@@ -218,10 +217,7 @@
 [target.'cfg(target_os = "wasi")'.dev-dependencies]
 wstd = "0.5.4"
 
-# Use the asm feature of sha2 on aarch64 for better performance. This nearly
-=======
 # Use the asm feature of sha2 on aarch64 macOS for better performance. This nearly
->>>>>>> b8ab40ba
 # halves hashing time for large assets (> 50gb mp4, for example).
 #
 # Note: This feature has been removed in later versions of sha2.
