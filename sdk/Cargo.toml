[package]
name = "c2pa"
version = "0.42.0"
description = "Rust SDK for C2PA (Coalition for Content Provenance and Authenticity) implementors"
authors = [
    "Maurice Fisher <mfisher@adobe.com>",
    "Gavin Peacock <gpeacock@adobe.com>",
    "Eric Scouten <scouten@adobe.com>",
    "Leonard Rosenthol <lrosenth@adobe.com>",
    "Dave Kozma <dkozma@adobe.com>",
    "Dylan Ross <dyross@adobe.com>"
]
license = "MIT OR Apache-2.0"
documentation = "https://docs.rs/c2pa"
homepage = "https://contentauthenticity.org"
repository = "https://github.com/contentauth/c2pa-rs"
readme = "../README.md"
keywords = ["xmp", "metadata"]
categories = ["api-bindings"]
edition = "2021"
rust-version = "1.82.0"
exclude = ["tests/fixtures"]

[package.metadata.docs.rs]
all-features = true
rustdoc-args = ["--cfg", "docsrs"]

[features]
add_thumbnails = ["image"]
file_io = ["openssl_sign"]
serialize_thumbnails = []
no_interleaved_io = ["file_io"]
fetch_remote_manifests = []
openssl = []
openssl_sign = ["openssl"]
json_schema = ["dep:schemars", "c2pa-crypto/json_schema"]
pdf = ["dep:lopdf"]
v1_api = []

# The diagnostics feature is unsupported and might be removed.
# It enables some low-overhead timing features used in our development cycle.
diagnostics = []

[lints.rust]
unexpected_cfgs = { level = "warn", check-cfg = ['cfg(test)'] }
# Workaround for https://github.com/est31/cargo-udeps/issues/293.

[[example]]
name = "client"
required-features = ["file_io"]

[[example]]
name = "show"
required-features = ["file_io"]

[[example]]
name = "v2show"

[[example]]
name = "v2api"

[lib]
crate-type = ["lib"]

[dependencies]
asn1-rs = "0.6.2"
async-generic = "1.1"
async-recursion = "1.1.1"
async-trait = { version = "0.1.77" }
atree = "0.5.2"
bcder = "0.7.3"
bytes = "1.7.2"
byteorder = { version = "1.4.3", default-features = false }
byteordered = "0.6.0"
c2pa-crypto = { path = "../internal/crypto", version = "0.4.0" }
c2pa-status-tracker = { path = "../internal/status-tracker", version = "0.3.0" }
chrono = { version = "0.4.39", default-features = false, features = [
    "serde",
    "wasmbind",
] }
ciborium = "0.2.2"
config = { version = "0.14.0", default-features = false, features = [
    "json",
    "json5",
    "toml",
    "ron",
    "ini",
] }
conv = "0.3.3"
coset = "0.3.1"
extfmt = "0.1.1"
ed25519-dalek = "2.1.1"
quick-xml = "0.37.1"
hex = "0.4.3"
# Version 1.13.0 doesn't compile under Rust < 1.75, pinning to 1.12.0
id3 = "=1.14.0"
img-parts = "0.3.2"
jfifdump = "0.6.0"
log = "0.4.8"
lopdf = { version = "0.31.0", optional = true }
lazy_static = "1.4.0"
memchr = "2.7.4"
mp4 = "0.14.0"
pem = "3.0.2"
png_pong = "0.9.1"
rand = "0.8.5"
rand_chacha = "0.3.1"
range-set = "0.0.11"
rasn-ocsp = "0.22.0"
rasn-pkix = "0.22.0"
rasn = "0.22.0"
riff = "2.0.0"
schemars = { version = "0.8.21", optional = true }
serde = { version = "1.0.197", features = ["derive"] }
serde_bytes = "0.11.5"
serde_cbor = "0.11.1"
serde_derive = "1.0.197"
serde_json = { version = "1.0.117", features = ["preserve_order"] }
serde_with = "3.11.0"
serde-transcode = "1.1.1"
sha1 = "0.10.6"
sha2 = "0.10.6"
tempfile = "3.10.1"
thiserror = "2.0.8"
treeline = "0.1.0"
url = "2.5.3"
uuid = { version = "1.10.0", features = ["serde", "v4", "js"] }
x509-parser = "0.16.0"
x509-certificate = "0.21.0"
zip = { version = "2.2.1", default-features = false }

[target.'cfg(not(target_arch = "wasm32"))'.dependencies]
ureq = "2.4.0"
image = { version = "0.24.7", default-features = false, features = [
    "jpeg",
    "png",
], optional = true }

[target.'cfg(target_arch = "wasm32")'.dependencies]
console_log = { version = "1.0.0", features = ["color"] }
getrandom = { version = "0.2.7", features = ["js"] }
js-sys = "0.3.58"
rand_core = "0.9.0-alpha.2"
rsa = { version = "0.9.6", features = ["sha2"] }
serde-wasm-bindgen = "0.6.5"
spki = "0.7.3"
wasm-bindgen = "0.2.83"
wasm-bindgen-futures = "0.4.31"
web-sys = { version = "0.3.58", features = [
    "Crypto",
    "SubtleCrypto",
    "CryptoKey",
    "Window",
    "WorkerGlobalScope",
] }

[dev-dependencies]
anyhow = "1.0.40"
<<<<<<< HEAD
mockall = "0.13.1"
c2pa = { path = ".", default-features = false } # allow integration tests to use the new API
=======
c2pa = { path = ".", default-features = false, features = [
    "unstable_api",
] } # allow integration tests to use the new API
>>>>>>> 00263a14
glob = "0.3.1"
hex-literal = "0.4.1"
jumbf = "0.4.0"
mockall = "0.13.1"

[target.'cfg(target_arch = "wasm32")'.dev-dependencies]
wasm-bindgen-test = "0.3.31"

[target.'cfg(not(target_arch = "wasm32"))'.dev-dependencies]
actix = "0.13.1"
tokio = { version = "1.36.0", features = ["full"] }<|MERGE_RESOLUTION|>--- conflicted
+++ resolved
@@ -156,14 +156,7 @@
 
 [dev-dependencies]
 anyhow = "1.0.40"
-<<<<<<< HEAD
-mockall = "0.13.1"
-c2pa = { path = ".", default-features = false } # allow integration tests to use the new API
-=======
-c2pa = { path = ".", default-features = false, features = [
-    "unstable_api",
-] } # allow integration tests to use the new API
->>>>>>> 00263a14
+c2pa = { path = ".", default-features = false }
 glob = "0.3.1"
 hex-literal = "0.4.1"
 jumbf = "0.4.0"
