--- conflicted
+++ resolved
@@ -109,17 +109,10 @@
 rand = "0.8.5"
 rand_chacha = "0.3.1"
 range-set = "0.0.11"
-<<<<<<< HEAD
 rasn-ocsp = "0.17.2"
 rasn-pkix = "0.17.2"
 rasn = "0.17.2"
-riff = "1.0.1"
-=======
-rasn-ocsp = "0.12.5"
-rasn-pkix = "0.12.5"
-rasn = "0.12.5"
 riff = "2.0.0"
->>>>>>> e7287944
 schemars = { version = "0.8.21", optional = true }
 serde = { version = "1.0.197", features = ["derive"] }
 serde_bytes = "0.11.5"
