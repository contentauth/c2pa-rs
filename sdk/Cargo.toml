[package]
name = "c2pa"
<<<<<<< HEAD
version = { workspace = true }
=======
version = "0.49.4"
>>>>>>> 839c5153
description = "Rust SDK for C2PA (Coalition for Content Provenance and Authenticity) implementors"
authors = [
    "Maurice Fisher <mfisher@adobe.com>",
    "Gavin Peacock <gpeacock@adobe.com>",
    "Eric Scouten <scouten@adobe.com>",
    "Leonard Rosenthol <lrosenth@adobe.com>",
    "Dave Kozma <dkozma@adobe.com>",
    "Dylan Ross <dyross@adobe.com>"
]
license = "MIT OR Apache-2.0"
documentation = "https://docs.rs/c2pa"
homepage = "https://contentauthenticity.org"
repository = "https://github.com/contentauth/c2pa-rs"
readme = "../README.md"
keywords = ["xmp", "metadata"]
categories = ["api-bindings"]
edition = "2021"
rust-version = "1.82.0"
exclude = ["tests/fixtures"]

[package.metadata.docs.rs]
all-features = true
rustdoc-args = ["--cfg", "docsrs"]

[features]
add_thumbnails = ["image"]
file_io = []
serialize_thumbnails = []
no_interleaved_io = ["file_io"]
fetch_remote_manifests = ["dep:wasi"]
json_schema = ["dep:schemars", "c2pa-crypto/json_schema"]
rust_native_crypto = ["c2pa-crypto/rust_native_crypto"]
pdf = ["dep:lopdf"]
v1_api = []

# The diagnostics feature is unsupported and might be removed.
# It enables some low-overhead timing features used in our development cycle.
diagnostics = []

[lints.rust]
unexpected_cfgs = { level = "warn", check-cfg = ['cfg(test)'] }
# Workaround for https://github.com/est31/cargo-udeps/issues/293.

[[example]]
name = "client"
required-features = ["file_io"]

[[example]]
name = "show"
required-features = ["file_io"]

[[example]]
name = "v2show"

[[example]]
name = "v2api"

[lib]
crate-type = ["lib"]

[dependencies]
asn1-rs = "0.6.2"
async-generic = "1.1"
async-recursion = "1.1.1"
async-trait = { version = "0.1.77" }
atree = "0.5.2"
bcder = "0.7.3"
bytes = "1.7.2"
byteorder = { version = "1.4.3", default-features = false }
byteordered = "0.6.0"
c2pa-crypto = { path = "../internal/crypto", version = "0.8.2" }
c2pa-status-tracker = { path = "../internal/status-tracker", version = "0.6.2" }
chrono = { version = "0.4.39", default-features = false, features = ["serde"] }
ciborium = "0.2.2"
config = { version = "0.14.0", default-features = false, features = [
    "json",
    "json5",
    "toml",
    "ron",
    "ini",
] }
conv = "0.3.3"
coset = "0.3.8"
extfmt = "0.1.1"
ed25519-dalek = "2.1.1"
quick-xml = "0.37.1"
hex = "0.4.3"
id3 = "=1.16.1"
img-parts = "0.3.2"
jfifdump = "0.6.0"
log = "0.4.8"
lopdf = { version = "0.31.0", optional = true }
lazy_static = "1.4.0"
memchr = "2.7.4"
mp4 = "0.14.0"
pem = "3.0.2"
png_pong = "0.9.1"
rand = "0.8.5"
rand_chacha = "0.3.1"
range-set = "0.0.11"
rasn-ocsp = "0.22.0"
rasn-pkix = "0.22.0"
rasn = "0.22.0"
riff = "2.0.0"
schemars = { version = "0.8.21", optional = true }
serde = { version = "1.0.197", features = ["derive"] }
serde_bytes = "0.11.5"
serde_cbor = "0.11.1"
serde_derive = "1.0.197"
serde_json = { version = "1.0.117", features = ["preserve_order"] }
serde_with = "3.11.0"
serde-transcode = "1.1.1"
sha1 = "0.10.6"
sha2 = "0.10.6"
tempfile = "=3.15.0"
thiserror = "2.0.8"
treeline = "0.1.0"
url = "2.5.3"
uuid = { version = "=1.12.0", features = ["serde", "v4"] }
x509-parser = "0.16.0"
zip = { version = "2.4.1", default-features = false }

[target.'cfg(target_arch = "wasm32")'.dependencies]
rsa = { version = "0.9.6", features = ["sha2"] }
spki = "0.7.3"

[target.'cfg(target_env = "p2")'.dependencies]
tempfile = { version = "3.15", features = ["nightly"] }

[target.'cfg(not(target_arch = "wasm32"))'.dependencies]
ureq = "2.4.0"

[target.'cfg(any(target_os = "wasi", not(target_arch = "wasm32")))'.dependencies]
image = { version = "0.24.7", default-features = false, features = [
    "jpeg",
    "png",
], optional = true }

[target.'cfg(target_os = "wasi")'.dependencies]
getrandom = "0.2.7"
wasi = {version = "0.14", optional = true}

[target.'cfg(all(target_arch = "wasm32",not(target_os = "wasi")))'.dependencies]
chrono = { version = "0.4.39", default-features = false, features = [
	"serde",
	"wasmbind",
] }
console_log = { version = "1.0.0", features = ["color"] }
getrandom = { version = "0.2.7", features = ["js"] }
js-sys = "0.3.58"
rand_core = "0.9.0-alpha.2"
serde-wasm-bindgen = "0.6.5"
uuid = { version = "1.10.0", features = ["serde", "v4", "js"] }
wasm-bindgen = "0.2.83"
wasm-bindgen-futures = "0.4.31"
web-sys = { version = "0.3.58", features = [
    "Crypto",
    "SubtleCrypto",
    "CryptoKey",
    "Window",
    "WorkerGlobalScope",
] }

[dev-dependencies]
anyhow = "1.0.40"
glob = "0.3.1"
hex-literal = "0.4.1"
jumbf = "0.4.0"
mockall = "0.13.1"

[target.'cfg(all(target_arch = "wasm32",not(target_os = "wasi")))'.dev-dependencies]
wasm-bindgen-test = "0.3.45"

[target.'cfg(not(target_arch = "wasm32"))'.dev-dependencies]
actix = "0.13.1"
tokio = { version = "1.44.2", features = ["full"] }

[target.'cfg(target_os = "wasi")'.dev-dependencies]
wstd = "0.5"<|MERGE_RESOLUTION|>--- conflicted
+++ resolved
@@ -1,10 +1,6 @@
 [package]
 name = "c2pa"
-<<<<<<< HEAD
 version = { workspace = true }
-=======
-version = "0.49.4"
->>>>>>> 839c5153
 description = "Rust SDK for C2PA (Coalition for Content Provenance and Authenticity) implementors"
 authors = [
     "Maurice Fisher <mfisher@adobe.com>",
