--- conflicted
+++ resolved
@@ -38,12 +38,7 @@
 add_thumbnails = ["image"]
 file_io = []
 serialize_thumbnails = []
-<<<<<<< HEAD
-no_interleaved_io = ["file_io"]
 fetch_remote_manifests = []
-=======
-fetch_remote_manifests = ["dep:wasi"]
->>>>>>> db61811d
 json_schema = ["dep:schemars"]
 openssl = [
     "dep:openssl",
