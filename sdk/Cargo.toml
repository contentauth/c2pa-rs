[package]
name = "c2pa"
version = "0.7.2"
description = "Rust SDK for C2PA (Coalition for Content Provenance and Authenticity) implementors"
authors = ["Maurice Fisher <mfisher@adobe.com>", "Gavin Peacock <gpeacock@adobe.com>", "Eric Scouten <scouten@adobe.com>", "Leonard Rosenthol <lrosenth@adobe.com>", "Dave Kozma <dkozma@adobe.com>"]
license = "MIT OR Apache-2.0"
documentation = "https://docs.rs/c2pa"
readme = "../README.md"
keywords = ["xmp", "metadata"]
categories = ["api-bindings"]
edition = "2018"
rust-version = "1.58.0"
exclude = ["tests/fixtures"]

[package.metadata.docs.rs]
all-features = true
rustdoc-args = ["--cfg", "docsrs"]

[features]
async_signer = ["async-trait"]
bmff = []  # Work in progress support for BMFF-based containers
file_io = ["openssl"]
serialize_thumbnails = []
xmp_write = ["xmp_toolkit"]

# The diagnostics feature is unsupported and might be removed.
# It enables some low-overhead timing features used in our development cycle.
diagnostics = []

[lib]
crate-type = ["cdylib", "rlib"]

[dependencies]
async-trait = { version = "0.1.48", optional = true }
atree = "0.5.2"
base64 = "0.13.0"
bcder = "0.6.0"
blake3 = "1.0.0"  
bytes = "1.1.0"
byteorder = "1.3.4"
chrono = { version = "0.4.19", features = ["wasmbind"] }
ciborium = "0.2.0"
conv = "0.3.3"
coset = "0.3.1"
extfmt = "0.1.1"
hex = "0.4.3"
image = "0.23.10"
img-parts = "0.2.3"
log = "0.4.8"
multibase = "0.9.0"
multihash = "0.11.4"
nom = "6.0"
png_pong = "0.8.2"
quick-xml = "0.20.0"
range-set = "0.0.9"
serde = { version = "1.0", features = ["derive"] }
serde_bytes = "0.11.5"
serde_cbor = "0.11.1"
serde_derive = "1.0.127"
serde_json = "1.0.66"
serde-transcode = "1.1.1"
tempfile = "3.1.0"
thiserror = ">= 1.0.20, < 1.0.32"
time = ">= 0.2.23"
twoway = "0.2.1"
uuid = { version = "0.8.1", features = ["serde", "v4", "wasm-bindgen"] }
x509-parser = "0.11.0"
x509-certificate = "0.12.0"

[target.'cfg(not(target_arch = "wasm32"))'.dependencies]
ring = "0.16.20"
url = "2.2.2"
ureq = "2.4.0"
instant = "0.1.0"
openssl = { version = "0.10.31", features = ["vendored"], optional = true }
<<<<<<< HEAD
sha2 = "0.9.5"
xmp_toolkit = { version = "0.5.0", optional = true }
=======
xmp_toolkit = { version = "0.5.1", optional = true }
>>>>>>> c59dc838

[target.'cfg(target_arch = "wasm32")'.dependencies]
console_log = { version = "0.2", features = ["color"] }
getrandom = { version = "0.2.7", features = ["js"] }
# We need to use the `inaccurate` flag here to ensure usage of the JavaScript Date API
# to handle certificate timestamp checking correctly.
instant = { version = "0.1.12", features = ["wasm-bindgen", "inaccurate"] }
js-sys = "0.3.58"
rand = "0.8.5"
rsa = "0.6.1"
serde-wasm-bindgen = "0.4.3"
spki = "0.6.0"
# 0.10.x needed for a compatibility with rsa::PaddingScheme
sha2 = "0.10.2"
wasm-bindgen = "0.2.81"
wasm-bindgen-futures = "0.4.31"
web-sys = { version = "0.3.58", features = ["Crypto", "SubtleCrypto", "CryptoKey", "Window", "WorkerGlobalScope"] }

[dev-dependencies]
anyhow = "1.0.40"

[target.'cfg(target_arch = "wasm32")'.dev-dependencies]
wasm-bindgen-test = "0.3.31"<|MERGE_RESOLUTION|>--- conflicted
+++ resolved
@@ -73,12 +73,8 @@
 ureq = "2.4.0"
 instant = "0.1.0"
 openssl = { version = "0.10.31", features = ["vendored"], optional = true }
-<<<<<<< HEAD
 sha2 = "0.9.5"
-xmp_toolkit = { version = "0.5.0", optional = true }
-=======
 xmp_toolkit = { version = "0.5.1", optional = true }
->>>>>>> c59dc838
 
 [target.'cfg(target_arch = "wasm32")'.dependencies]
 console_log = { version = "0.2", features = ["color"] }
