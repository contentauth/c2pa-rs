[package]
name = "c2pa"

version.workspace = true

description = "Rust SDK for C2PA (Coalition for Content Provenance and Authenticity) implementors"
authors = [
    "Maurice Fisher <mfisher@adobe.com>",
    "Gavin Peacock <gpeacock@adobe.com>",
    "Eric Scouten <scouten@adobe.com>",
    "Leonard Rosenthol <lrosenth@adobe.com>",
    "Dave Kozma <dkozma@adobe.com>",
    "Dylan Ross <dyross@adobe.com>",
]
license = "MIT OR Apache-2.0"
documentation = "https://docs.rs/c2pa"
homepage = "https://contentauthenticity.org"
repository = "https://github.com/contentauth/c2pa-rs"
readme = "../README.md"
keywords = ["xmp", "metadata"]
categories = ["api-bindings"]
edition = "2021"
rust-version = "1.88.0"
exclude = ["tests/fixtures"]

[package.metadata.docs.rs]
all-features = true
rustdoc-args = ["--cfg", "docsrs"]

[features]
default = ["openssl", "default_http"]
add_thumbnails = ["image"]
file_io = []
fetch_remote_manifests = ["dep:wasi"]
json_schema = ["dep:schemars"]
openssl = [
    "dep:openssl",
]
pdf = ["dep:lopdf"]
rust_native_crypto = [
    "dep:const-oid",
    "dep:ecdsa",
    "dep:der",
    "dep:num-bigint-dig",
    "dep:p256",
    "dep:p384",
    "dep:p521",
    "dep:pkcs1",
    "dep:rsa",
    "dep:spki",
]
# TODO: make our async tests always use the async API so we don't need ureq + reqwest
#       see https://github.com/contentauth/c2pa-rs/issues/1364
# Enables default http features for sync and async http resolvers.
default_http = ["http_reqwest", "http_ureq", "http_wasi", "http_wstd"]
# Enable `reqwest` sync http resolver, not supported on WASM/WASI.
http_reqwest_blocking = ["dep:reqwest", "reqwest/blocking"]
# Enable `ureq` sync http resolver, not supported on WASM/WASI.
http_ureq = ["dep:ureq"]
# Enable `wasi` sync http resolver, only supported on WASI.
http_wasi = ["dep:wasi"]
# Enable `wstd` async http resolver, only supported on WASI.
http_wstd = ["dep:wstd"]
# Enable `reqwest` async http resolver, not supported on WASI.
http_reqwest = ["dep:reqwest"]

# The diagnostics feature is unsupported and might be removed.
# It enables some low-overhead timing features used in our development cycle.
diagnostics = []

[lints.rust]
unexpected_cfgs = { level = "warn", check-cfg = ['cfg(test)'] }
# Workaround for https://github.com/est31/cargo-udeps/issues/293.

[[example]]
name = "cawg_identity"
required-features = ["file_io"]

[[example]]
name = "client"
required-features = ["file_io"]

[[example]]
name = "show"
required-features = ["file_io"]

[[example]]
name = "v2show"

[[example]]
name = "api"

[[example]]
name = "fragmented_bmff"
required-features = ["file_io"]

[lib]
crate-type = ["lib"]

[dependencies]
asn1-rs = "0.6.2"
async-generic = "1.1"
async-recursion = "1.1.1"
async-trait = "0.1.78"
atree = "0.5.2"
base64 = "0.22.1"
bcder = "0.7.3"
bytes = "1.7.2"
byteorder = { version = "1.4.3", default-features = false }
byteordered = "0.6.0"
chrono = { version = "0.4.39", default-features = false, features = ["serde"] }
ciborium = "0.2.2"
toml = "0.8.23"
config = { version = "0.14.0", default-features = false, features = [
    "json",
    "json5",
    "toml",
    "ron",
    "ini",
] }
const-hex = "1.14"
const-oid = { version = "0.9.6", optional = true }
coset = "0.3.8"
extfmt = "0.1.1"
der = { version = "0.7.9", optional = true }
ecdsa = { version = "0.16.9", features = ["digest", "sha2"], optional = true }
ed25519-dalek = { version = "2.1.1", features = [
    "alloc",
    "digest",
    "pem",
    "pkcs8",
    "rand_core",
] }
env_logger = "0.10.0"
hex = "0.4.3"
<<<<<<< HEAD
hex-literal = "0.4.1" # Might be only a dev dependency
http = "1.3.1"
=======
hex-literal = "1.0.0" # Might be only a dev dependency
>>>>>>> 7b2ab41b
id3 = "=1.16.1"
img-parts = "0.3.2"
iref = { version = "3.2.2", features = ["serde"] }
jfifdump = "0.6.0"
log = "0.4.8"
lopdf = { version = "0.31.0", optional = true }
lazy_static = "1.4.0"
memchr = "2.7.6"
mp4 = "0.14.0"
nom = "7.1.3"
non-empty-string = { version = "=0.2.4", features = ["serde"] }
nonempty-collections = { version = "0.3.1", features = ["serde"] }
num-bigint-dig = { version = "0.8.4", optional = true }
p256 = { version = "0.13.2", optional = true }
p384 = { version = "0.13.0", optional = true }
p521 = { version = "0.13.3", features = [
    "pkcs8",
    "digest",
    "ecdsa",
], optional = true }
pem = "3.0.6"
pkcs1 = { version = "0.7.5", optional = true }
pkcs8 = "0.10.2"
png_pong = "0.9.1"
quick-xml = "0.37.1"
rand = "0.8.5"
rand_chacha = "0.3.1"
range-set = "0.0.11"
rasn = "0.26.0"
rasn-cms = "0.26.0"
rasn-ocsp = "0.26.0"
rasn-pkix = "0.26.0"
regex = "1.11"
riff = "2.0.0"
rsa = { version = "0.9.7", features = ["pem", "sha2", "std"], optional = true }
schemars = { version = "1.0.4", optional = true }
serde = { version = "1.0.225", features = ["derive"] }
serde_bytes = "0.11.14"
serde_cbor = "0.11.1"
serde_derive = "1.0.197"
serde_json = { version = "1.0.117", features = ["preserve_order"] }
serde_with = "3.15.1"
serde-transcode = "1.1.1"
sha1 = "0.10.6"
spki = { version = "0.7.3", optional = true }
static-iref = "3.0"
tempfile = "=3.15.0"
thiserror = "2.0.8"
url = "2.5.3"
uuid = { version = "1.18.0", features = ["serde", "v4"] }
web-time = "1.1"
x509-certificate = "0.24.0"
x509-parser = "0.16.0"
zeroize = { version = "1.8", features = ["zeroize_derive"] }
zip = { version = "3.0.0", default-features = false }

# Use the asm feature of sha2 on aarch64 macOS for better performance. This nearly
# halves hashing time for large assets (> 50gb mp4, for example).
#
# Note: This feature has been removed in later versions of sha2.
# If upgrading, ensure sha2 has implemented equivalent optimizations for aarch64.
#
# See: https://github.com/RustCrypto/hashes/pull/542 and
# https://github.com/RustCrypto/hashes/tree/master/sha2#backends (which hasn't been released yet).
sha2 = "0.10.6"
# Apply the "asm" feature only for macOS on AArch64.
[target.'cfg(all(target_arch = "aarch64", target_os = "macos"))'.dependencies]
sha2 = { version = "0.10.6", features = ["asm"] }

[target.'cfg(not(target_os = "wasi"))'.dependencies]
reqwest = { version = "0.12.23", default-features = false, features = [
    # These are some of the defaults in `reqwest`.
    "http2",
    "system-proxy",
    "rustls-tls"
], optional = true }

[target.'cfg(not(target_arch = "wasm32"))'.dependencies]
openssl = { version = "0.10.72", features = ["vendored"], optional = true }
ureq = { version = "3.1.0", default-features = false, features = [
    "rustls"
], optional = true }

[target.'cfg(target_os = "wasi")'.dependencies]
wasi = { version = "0.14.3", optional = true }
wstd = { version = "0.5.4", optional = true }

# `wstd` is required for testing, but optional as a normal dependency.
[target.'cfg(target_os = "wasi")'.dev-dependencies]
wstd = "0.5.4"

# This list matches the `rust_native_crypto` feature since they are not optional on WASM.
[target.'cfg(target_arch = "wasm32")'.dependencies]
const-oid = "0.9.6"
der = "0.7.9"
ecdsa = { version = "0.16.9", features = ["digest", "sha2"] }
num-bigint-dig = "0.8.4"
p256 = "0.13.2"
p384 = "0.13.0"
p521 = { version = "0.13.3", features = [
    "pkcs8",
    "digest",
    "ecdsa",
] }
pkcs1 = "0.7.5"
rsa = { version = "0.9.6", features = ["sha2"] }
spki = "0.7.3"

[target.'cfg(target_env = "p2")'.dependencies]
tempfile = { version = "3.15", features = ["nightly"] }

[target.'cfg(any(target_os = "wasi", not(target_arch = "wasm32")))'.dependencies]
image = { version = "0.25.6", default-features = false, features = [
    # TODO: eventually define feature flags for the asset handlers and match them
    #       up here.
    "png",
    "jpeg",
    "gif",
    "webp",
    "tiff",
    # "bmp",
    # "ico",
    # "avif",
    # TODO: AVIF requires the dav1d crate which causes some complications compiling
    # "avif-native"
], optional = true }

[target.'cfg(any(not(target_arch = "wasm32"), target_os = "wasi"))'.dependencies.chrono]
version = "0.4.39"
default-features = false
features = ["now"]

[target.'cfg(all(target_arch = "wasm32", not(target_os = "wasi")))'.dependencies]
chrono = { version = "0.4.39", default-features = false, features = [
    "serde",
    "wasmbind",
] }
console_log = { version = "1.0.0", features = ["color"] }
js-sys = "0.3.58"
ring = { version = "0.17.13", features = ["wasm32_unknown_unknown_js"] }
serde-wasm-bindgen = "0.6.5"
uuid = { version = "1.18.0", features = ["serde", "v4", "js"] }
wasm-bindgen = "0.2.95"
wasm-bindgen-futures = "0.4.31"
web-sys = { version = "0.3.58", features = [
    "console",
    "Crypto",
    "SubtleCrypto",
    "CryptoKey",
    "Window",
    "WorkerGlobalScope",
] }

[target.'cfg(target_os = "windows")'.dependencies]
windows-core = "0.61.2" # Override yanked version used in chrono and other crates.

[dev-dependencies]
anyhow = "1.0.97"
glob = "0.3.1"
hex-literal = "1.0.0"
jumbf = "0.4.0"
c2pa_macros = { path = "../macros" }
mockall = "0.13.1"
once_cell = "1.17.2"

[target.'cfg(all(target_arch = "wasm32", not(target_os = "wasi")))'.dev-dependencies]
wasm-bindgen-test = "0.3.45"

[target.'cfg(not(target_arch = "wasm32"))'.dev-dependencies]
httpmock = "0.8.2"
tokio = { version = "1.44.2", features = ["full"] }
criterion = { package = "codspeed-criterion-compat", version = "3.0.5" }

# WASM/WASI doesn't support default criterion features.
# https://github.com/bheisler/criterion.rs/blob/4c19e913b84e6a7e4a8470cb0f766796886ed891/book/src/user_guide/wasi.md
[target.'cfg(target_arch = "wasm32")'.dev-dependencies]
criterion = { package = "codspeed-criterion-compat", version = "3.0.5", default-features = false }

[[bench]]
name = "sign"
harness = false

[[bench]]
name = "read"
harness = false


[package.metadata.cargo-udeps.ignore]
normal = ["windows-core"]<|MERGE_RESOLUTION|>--- conflicted
+++ resolved
@@ -133,12 +133,7 @@
 ] }
 env_logger = "0.10.0"
 hex = "0.4.3"
-<<<<<<< HEAD
-hex-literal = "0.4.1" # Might be only a dev dependency
-http = "1.3.1"
-=======
 hex-literal = "1.0.0" # Might be only a dev dependency
->>>>>>> 7b2ab41b
 id3 = "=1.16.1"
 img-parts = "0.3.2"
 iref = { version = "3.2.2", features = ["serde"] }
