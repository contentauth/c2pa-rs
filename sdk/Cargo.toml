[package]
name = "c2pa"
version = "0.7.0"
description = "Rust SDK for C2PA (Coalition for Content Provenance and Authenticity) implementors"
authors = ["Maurice Fisher <mfisher@adobe.com>", "Gavin Peacock <gpeacock@adobe.com>", "Eric Scouten <scouten@adobe.com>", "Leonard Rosenthol <lrosenth@adobe.com>", "Dave Kozma <dkozma@adobe.com>"]
license = "MIT OR Apache-2.0"
documentation = "https://docs.rs/c2pa"
readme = "../README.md"
keywords = ["xmp", "metadata"]
categories = ["api-bindings"]
edition = "2018"
rust-version = "1.58.0"
exclude = ["tests/fixtures"]

[features]
<<<<<<< HEAD
async_signer = ["async-trait", "file_io"]
=======
async_signer = ["async-trait"]
bmff = []  # Work in progress support for BMFF-based containers
>>>>>>> 64f6ee5f
file_io = ["openssl"]
serialize_thumbnails = []
xmp_write = ["xmp_toolkit"]

# The diagnostics feature is unsupported and might be removed.
# It enables some low-overhead timing features used in our development cycle.
diagnostics = []

[lib]
crate-type = ["cdylib", "rlib"]

[dependencies]
async-trait = { version = "0.1.48", optional = true }
atree = "0.5.2"
base64 = "0.13.0"
bcder = "0.6.0"
blake3 = "1.0.0"  
bytes = "1.1.0"
byteorder = "1.3.4"
chrono = { version = "0.4.19", features = ["wasmbind"] }
ciborium = "0.2.0"
conv = "0.3.3"
coset = "0.3.1"
extfmt = "0.1.1"
hex = "0.4.3"
image = "0.23.10"
img-parts = "0.2.3"
log = "0.4.8"
multibase = "0.9.0"
multihash = "0.11.4"
nom = "6.0"
png_pong = "0.8.2"
quick-xml = "0.20.0"
range-set = "0.0.9"
serde = { version = "1.0", features = ["derive"] }
serde_bytes = "0.11.5"
serde_cbor = "0.11.1"
serde_derive = "1.0.127"
serde_json = "1.0.66"
serde-transcode = "1.1.1"
sha2 = "0.9.5"
tempfile = "3.1.0"
thiserror = ">= 1.0.20, < 1.0.32"
time = ">= 0.2.23"
twoway = "0.2.1"
uuid = { version = "0.8.1", features = ["serde", "v4", "wasm-bindgen"] }
x509-parser = "0.11.0"
x509-certificate = "0.12.0"

[target.'cfg(not(target_arch = "wasm32"))'.dependencies]
ring = "0.16.20"
url = "2.2.2"
ureq = "2.4.0"
instant = "0.1.0"
openssl = { version = "0.10.31", features = ["vendored"], optional = true }
xmp_toolkit = { version = "0.3.4", optional = true }

[target.'cfg(target_arch = "wasm32")'.dependencies]
console_log = { version = "0.2", features = ["color"] }
getrandom = { version = "0.2.2", features = ["js"] }
# We need to use the `inaccurate` flag here to ensure usage of the JavaScript Date API
# to handle certificate timestamp checking correctly.
instant = { version = "0.1.0", features = ["wasm-bindgen", "inaccurate"] }
js-sys = "0.3.54"
serde-wasm-bindgen = "0.4.1"
wasm-bindgen = "0.2.77"
wasm-bindgen-futures = "0.4.27"
web-sys = { version = "0.3.54", features = ["Crypto", "SubtleCrypto", "CryptoKey", "Window", "WorkerGlobalScope"] }

[dev-dependencies]
anyhow = "1.0.40"

[target.'cfg(target_arch = "wasm32")'.dev-dependencies]
wasm-bindgen-test = "0.3.0"

[target.'cfg(not(target_arch = "wasm32"))'.dev-dependencies]
actix = "0.11.0"<|MERGE_RESOLUTION|>--- conflicted
+++ resolved
@@ -13,12 +13,7 @@
 exclude = ["tests/fixtures"]
 
 [features]
-<<<<<<< HEAD
 async_signer = ["async-trait", "file_io"]
-=======
-async_signer = ["async-trait"]
-bmff = []  # Work in progress support for BMFF-based containers
->>>>>>> 64f6ee5f
 file_io = ["openssl"]
 serialize_thumbnails = []
 xmp_write = ["xmp_toolkit"]
