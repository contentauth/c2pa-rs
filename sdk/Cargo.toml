[package]
name = "c2pa"

version.workspace = true

description = "Rust SDK for C2PA (Coalition for Content Provenance and Authenticity) implementors"
authors = [
    "Maurice Fisher <mfisher@adobe.com>",
    "Gavin Peacock <gpeacock@adobe.com>",
    "Eric Scouten <scouten@adobe.com>",
    "Leonard Rosenthol <lrosenth@adobe.com>",
    "Dave Kozma <dkozma@adobe.com>",
    "Dylan Ross <dyross@adobe.com>",
]
license = "MIT OR Apache-2.0"
documentation = "https://docs.rs/c2pa"
homepage = "https://contentauthenticity.org"
repository = "https://github.com/contentauth/c2pa-rs"
readme = "../README.md"
keywords = ["xmp", "metadata"]
categories = ["api-bindings"]
edition = "2021"
rust-version = "1.86.0"
exclude = ["tests/fixtures"]

[package.metadata.docs.rs]
<<<<<<< HEAD
# Build with all features, but not with openssl and rust_native_crypto simulatenously.
features = [
    "openssl",
    "add_thumbnails",
    "file_io",
    "serialize_thumbnails",
    "no_interleaved_io",
    "fetch_remote_manifests",
    "json_schema",
    "pdf",
    "diagnostics",
]
=======
all-features = true
>>>>>>> e4ae2481
rustdoc-args = ["--cfg", "docsrs"]

[features]
default = ["openssl"]
add_thumbnails = ["image"]
file_io = []
serialize_thumbnails = []
no_interleaved_io = ["file_io"]
fetch_remote_manifests = ["dep:wasi"]
json_schema = ["dep:schemars"]
openssl = ["dep:openssl"]
pdf = ["dep:lopdf"]
rust_native_crypto = [
    "dep:const-oid",
    "dep:ecdsa",
    "dep:der",
    "dep:num-bigint-dig",
    "dep:p256",
    "dep:p384",
    "dep:p521",
    "dep:pkcs1",
    "dep:rsa",
    "dep:spki",
]

# The diagnostics feature is unsupported and might be removed.
# It enables some low-overhead timing features used in our development cycle.
diagnostics = []

[lints.rust]
unexpected_cfgs = { level = "warn", check-cfg = ['cfg(test)'] }
# Workaround for https://github.com/est31/cargo-udeps/issues/293.

[[example]]
name = "cawg_identity"

[[example]]
name = "client"
required-features = ["file_io"]

[[example]]
name = "show"
required-features = ["file_io"]

[[example]]
name = "v2show"

[[example]]
name = "v2api"

[[example]]
name = "fragmented_bmff"
required-features = ["file_io"]

[lib]
crate-type = ["lib"]

[dependencies]
asn1-rs = "0.6.2"
async-generic = "1.1"
async-recursion = "1.1.1"
async-trait = "0.1.78"
atree = "0.5.2"
base64 = "0.22.1"
bcder = "0.7.3"
bytes = "1.7.2"
byteorder = { version = "1.4.3", default-features = false }
byteordered = "0.6.0"
chrono = { version = "0.4.39", default-features = false, features = ["serde"] }
ciborium = "0.2.2"
toml = "0.8.23"
config = { version = "0.14.0", default-features = false, features = [
    "json",
    "json5",
    "toml",
    "ron",
    "ini",
] }
const-hex = "1.14"
const-oid = { version = "0.9.6", optional = true }
conv = "0.3.3"
coset = "0.3.8"
extfmt = "0.1.1"
der = { version = "0.7.9", optional = true }
ecdsa = { version = "0.16.9", features = ["digest", "sha2"], optional = true }
ed25519-dalek = { version = "2.1.1", features = [
    "alloc",
    "digest",
    "pem",
    "pkcs8",
    "rand_core",
] }
env_logger = "0.10.0"
hex = "0.4.3"
hex-literal = "0.4.1" # Might be only a dev dependency
id3 = "=1.16.1"
img-parts = "0.3.2"
iref = { version = "3.2.2", features = ["serde"] }
jfifdump = "0.6.0"
log = "0.4.8"
lopdf = { version = "0.31.0", optional = true }
lazy_static = "1.4.0"
memchr = "2.7.4"
mp4 = "0.14.0"
nom = "7.1.3"
non-empty-string = { version = "=0.2.4", features = ["serde"] }
nonempty-collections = { version = "0.3.1", features = ["serde"] }
num-bigint-dig = { version = "0.8.4", optional = true }
p256 = { version = "0.13.2", optional = true }
p384 = { version = "0.13.0", optional = true }
p521 = { version = "0.13.3", features = [
    "pkcs8",
    "digest",
    "ecdsa",
], optional = true }
pem = "3.0.2"
pkcs1 = { version = "0.7.5", optional = true }
pkcs8 = "0.10.2"
png_pong = "0.9.1"
quick-xml = "0.37.1"
rand = "0.8.5"
rand_chacha = "0.3.1"
range-set = "0.0.11"
rasn = "0.26.0"
rasn-cms = "0.26.0"
rasn-ocsp = "0.26.0"
rasn-pkix = "0.26.0"
regex = "1.11"
riff = "2.0.0"
rsa = { version = "0.9.7", features = ["pem", "sha2", "std"], optional = true }
schemars = { version = "0.8.21", optional = true }
serde = { version = "1.0.197", features = ["derive"] }
serde_bytes = "0.11.14"
serde_cbor = "0.11.1"
serde_derive = "1.0.197"
serde_json = { version = "1.0.117", features = ["preserve_order"] }
serde_with = "3.11.0"
serde-transcode = "1.1.1"
sha1 = "0.10.6"
spki = { version = "0.7.3", optional = true }
static-iref = "3.0"
tempfile = "=3.15.0"
thiserror = "2.0.8"
treeline = "0.1.0"
url = "2.5.3"
uuid = { version = "1.18.0", features = ["serde", "v4"] }
web-time = "1.1"
x509-certificate = "0.24.0"
x509-parser = "0.16.0"
zeroize = { version = "1.8", features = ["zeroize_derive"] }
zip = { version = "3.0.0", default-features = false }

# Use the asm feature of sha2 on aarch64 for better performance. This nearly
# halves hashing time for large assets (> 50gb mp4, for example).
#
# Note: This feature has been removed in later versions of sha2.
# If upgrading, ensure sha2 has implemented equivalent optimizations for aarch64.
#
# See: https://github.com/RustCrypto/hashes/pull/542 and
# https://github.com/RustCrypto/hashes/tree/master/sha2#backends (which hasn't been released yet).
[target.'cfg(target_arch = "aarch64")'.dependencies]
sha2 = { version = "0.10.6", features = ["asm"] }
[target.'cfg(not(target_arch = "aarch64"))'.dependencies]
sha2 = "0.10.6"

# This list matches the `rust_native_crypto` feature since they are not optional on WASM.
[target.'cfg(target_arch = "wasm32")'.dependencies]
const-oid = "0.9.6"
der = "0.7.9"
ecdsa = { version = "0.16.9", features = ["digest", "sha2"] }
num-bigint-dig = "0.8.4"
p256 = "0.13.2"
p384 = "0.13.0"
p521 = { version = "0.13.3", features = [
    "pkcs8",
    "digest",
    "ecdsa",
] }
pkcs1 = "0.7.5"
rsa = { version = "0.9.6", features = ["sha2"] }
spki = "0.7.3"

[target.'cfg(target_env = "p2")'.dependencies]
tempfile = { version = "3.15", features = ["nightly"] }

[target.'cfg(not(target_arch = "wasm32"))'.dependencies]
openssl = { version = "0.10.72", features = ["vendored"], optional = true }
ureq = "3.0.12"
http = "1.3.1"
url = "2.5.3"

[target.'cfg(any(target_os = "wasi", not(target_arch = "wasm32")))'.dependencies]
image = { version = "0.25.6", default-features = false, features = [
    # TODO: eventually define feature flags for the asset handlers and match them
    #       up here.
    "png",
    "jpeg",
    "gif",
    "webp",
    "tiff",
    # "bmp",
    # "ico",
    # "avif",
    # TODO: AVIF requires the dav1d crate which causes some complications compiling
    # "avif-native"
], optional = true }

[target.'cfg(target_os = "wasi")'.dependencies]
wasi = { version = "0.14", optional = true }
wstd = "0.5"

[target.'cfg(any(not(target_arch = "wasm32"), target_os = "wasi"))'.dependencies.chrono]
version = "0.4.39"
default-features = false
features = ["now"]

[target.'cfg(all(target_arch = "wasm32", not(target_os = "wasi")))'.dependencies]
chrono = { version = "0.4.39", default-features = false, features = [
    "serde",
    "wasmbind",
] }
console_log = { version = "1.0.0", features = ["color"] }
js-sys = "0.3.58"
ring = { version = "0.17.13", features = ["wasm32_unknown_unknown_js"] }
serde-wasm-bindgen = "0.6.5"
uuid = { version = "1.18.0", features = ["serde", "v4", "js"] }
wasm-bindgen = "0.2.95"
wasm-bindgen-futures = "0.4.31"
web-sys = { version = "0.3.58", features = [
    "console",
    "Crypto",
    "SubtleCrypto",
    "CryptoKey",
    "Window",
    "WorkerGlobalScope",
] }

[target.'cfg(target_os = "windows")'.dependencies]
windows-core = "0.61.2" # Override yanked version used in chrono and other crates.

[target.'cfg(not(target_os = "wasi"))'.dependencies]
reqwest = { version = "0.12.8", default-features = false, features = [
    "rustls-tls",
] }

[dev-dependencies]
anyhow = "1.0.97"
glob = "0.3.1"
hex-literal = "0.4.1"
jumbf = "0.4.0"
c2pa_macros = { path = "../macros" }
mockall = "0.13.1"

[target.'cfg(all(target_arch = "wasm32", not(target_os = "wasi")))'.dev-dependencies]
wasm-bindgen-test = "0.3.45"

[target.'cfg(not(target_arch = "wasm32"))'.dev-dependencies]
httpmock = "0.7.0"
tokio = { version = "1.44.2", features = ["full"] }
criterion = { package = "codspeed-criterion-compat", version = "3.0.5" }

# WASM/WASI doesn't support default criterion features.
# https://github.com/bheisler/criterion.rs/blob/4c19e913b84e6a7e4a8470cb0f766796886ed891/book/src/user_guide/wasi.md
[target.'cfg(target_arch = "wasm32")'.dev-dependencies]
criterion = { package = "codspeed-criterion-compat", version = "3.0.5", default-features = false }

[[bench]]
name = "sign"
harness = false

[[bench]]
name = "read"
harness = false


[package.metadata.cargo-udeps.ignore]
normal = ["windows-core"]<|MERGE_RESOLUTION|>--- conflicted
+++ resolved
@@ -24,22 +24,7 @@
 exclude = ["tests/fixtures"]
 
 [package.metadata.docs.rs]
-<<<<<<< HEAD
-# Build with all features, but not with openssl and rust_native_crypto simulatenously.
-features = [
-    "openssl",
-    "add_thumbnails",
-    "file_io",
-    "serialize_thumbnails",
-    "no_interleaved_io",
-    "fetch_remote_manifests",
-    "json_schema",
-    "pdf",
-    "diagnostics",
-]
-=======
 all-features = true
->>>>>>> e4ae2481
 rustdoc-args = ["--cfg", "docsrs"]
 
 [features]
