--- conflicted
+++ resolved
@@ -64,12 +64,8 @@
 
 [dependencies]
 asn1-rs = "0.5.2"
-<<<<<<< HEAD
 async-generic = "0.1.2"
 async-recursion = "1.1.1"
-=======
-async-generic = "1.1"
->>>>>>> eaa83d00
 async-trait = { version = "0.1.77" }
 atree = "0.5.2"
 base64 = "0.21.2"
