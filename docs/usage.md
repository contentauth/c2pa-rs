# Using the Rust library

## Supported platforms

The C2PA Rust library has been tested on:

* Windows (Intel only)
* MacOS (Intel and Apple silicon)
* Ubuntu Linux (64-bit Intel and ARM v8)
* WebAssembly (Wasm); see [Building for WebAssembly](project-contributions.md#building-for-webassembly) for details.

## Requirements

The C2PA Rust library requires **Rust version 1.86.0** or newer.

To use the library, add this to your `Cargo.toml`:

```toml
[dependencies]
c2pa = "0.45.2"
```

To read or write a manifest file, add the `file_io` dependency to your `Cargo.toml`.

<!-- Check whether thumbnail generation has been removed -->

Add the `add_thumbnails` dependency to generate thumbnails for JPEG and PNG files. For example:

```
c2pa = { version = "0.45.2", features = ["file_io", "add_thumbnails"] }
```

## Features

The Rust library crate provides the following capabilities:

* `openssl` *(enabled by default)* - Enables the system `openssl` implementation for cryptography.
* `rust_native_crypto` - Enables the Rust native implementation for cryptography.
* `add_thumbnails` generates thumbnails automatically for JPEG and PNG files. (no longer included with `file_io`)
* `fetch_remote_manifests` enables the verification step to retrieve externally referenced manifest stores.  External manifests are only fetched if there is no embedded manifest store and no locally adjacent .c2pa manifest store file of the same name.
* `file_io` enables manifest generation, signing via OpenSSL, and embedding manifests in [supported file formats](supported-formats.md).
* `json_schema` is used by `make schema` to produce a JSON schema document that represents the `ManifestStore` data structures.
* `no_interleaved_io` forces fully-synchronous I/O; otherwise, the library uses threaded I/O for some operations to improve performance.
* `serialize_thumbnails` includes binary thumbnail data in the [Serde](https://serde.rs/) serialization output.
* `pdf` - Enable support for reading claims on PDF files.
* `http_ureq` *(enabled by default)* - Enables `ureq` for sync HTTP requests.
* `http_reqwest` *(enabled by default)* - Enables `reqwest` for async HTTP requests.
* `http_reqwest_blocking` - Enables the `blocking` feature of `reqwest` for sync HTTP requests.
* `http_wasi` *(enabled by default)* - Enables `wasi` for sync HTTP requests on WASI.
* `http_wstd` *(enabled by default)* - Enables `wstd` for async HTTP requests on WASI.
<<<<<<< HEAD

=======
>>>>>>> 7ed068e2


* the `v1_api` feature is no longer supported.

[!NOTE]
If both `rust_native_crypto` and `openssl` are enabled, it will default to `rust_native_crypto`.
It is recommended to disable default features when using `rust_native_crypto` as to avoid including `openssl` as a dependency.


### Resource references

A resource reference is a superset of a `HashedUri`, which the C2PA specification refers to as both `hashed-uri-map` and  `hashed-ext-uri-map`. In some cases either can be used.

A resource reference also adds local references to things like the file system or any abstracted storage. You can use the identifier field to distinguish from the URL field, but they are really the same. However, the specification will only allow for JUMBF and HTTP(S) references, so if the external identifier is not HTTP(S), it must be converted to a JUMBF reference before embedding into a manifest.

When defining a resource for the [ManifestStoreBuilder](https://docs.rs/c2pa/latest/c2pa/struct.Builder.html), existing resources in other manifests may be identified via JUMBF URLs. This allows a new manifest to inherit an existing thumbnail and is also used to reference parent ingredients. The API will generally do this resolution as needed, so you do not need to know about JUMBF URL references when creating a manifest.

The specification often requires adding a `HashedUri` to an assertion. Since the JUMBF URIs for a new manifest are not known when defining the manifest, this creates a "chicken and egg" scenario, resolved with local resource references. When constructing the JUMBF for a manifest, the library converts all local URI references into JUMBF references and corrects the the associated cross references.

URI schemes in a resource reference can have the following forms:
- `self#jumbf` - An internal JUMBF reference
- `file:///` - A local file reference
- `app://contentauth/` - A working store reference
- `http://` - Remote URI
- `https://` - Remote secure URI

Note that the `file:` and `app:` schemes are only used in the context of ManifestStoreBuilder and will never be in JUMBF data. This is proposal, currently there is no implementation for file or app schemes and we do not yet handle http/https schemes this way.

<!-- Is the above still true? "This is proposal, currently there is no implementation" -->

When `file_io` is enabled, the lack of a scheme will be interpreted as a `file:///` reference, otherwise as an `app:` reference.

### Source asset vs parent asset

The source asset isn't always the parent asset: The source asset is the asset that is hashed and signed. It can be the output from an editing application that has not preserved the manifest store from the parent. In that case, the application should have extracted a parent ingredient from the parent asset and added that to the manifest definition.

- Parent asset: with a manifest store.
- Parent ingredient: generated from that parent asset (hashed and validated)
- Source asset: may be a generated rendition after edits from the parent asset (manifest?)
- Signed output which will include the source asset, and the new manifest store with parent ingredient.

If there is no parent ingredient defined, and the source has a manifest store, the sdk will generate a parent ingredient from the parent.

### Remote URLs and embedding

The default operation of C2PA signing is to embed a C2PA manifest store into an asset. The library also returns the C2PA manifest store so that it can be written to a sidecar or uploaded to a remote service.
- The API supports embedding a remote URL reference into the asset.
- The remote URL is stored in different ways depending on the asset, but is often stored in XMP data.
- The remote URL must be added to the asset before signing so that it can be hashed along with the asset.
- Not all file formats support embedding remote URLs or embedding manifests stores.
- If you embed a manifest or a remote URL, a new asset will be created with the new data embedded.
- If you don't embed, then the original asset is unmodified and there is no need to write one out.
- The remote URL can be set with `builder.remote_url`.
- If embedding is not needed, set the `builder.no_embed` flag to `true`.


## Example code

The [sdk/examples](https://github.com/contentauth/c2pa-rs/tree/main/sdk/examples) directory contains some minimal example code.  The [client/client.rs](https://github.com/contentauth/c2pa-rs/blob/main/sdk/examples/client/client.rs) is the most instructive and provides and example of reading the contents of a manifest store, recursively displaying nested manifests.<|MERGE_RESOLUTION|>--- conflicted
+++ resolved
@@ -48,10 +48,6 @@
 * `http_reqwest_blocking` - Enables the `blocking` feature of `reqwest` for sync HTTP requests.
 * `http_wasi` *(enabled by default)* - Enables `wasi` for sync HTTP requests on WASI.
 * `http_wstd` *(enabled by default)* - Enables `wstd` for async HTTP requests on WASI.
-<<<<<<< HEAD
-
-=======
->>>>>>> 7ed068e2
 
 
 * the `v1_api` feature is no longer supported.
