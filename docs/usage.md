# Using the Rust library

## Supported platforms

The C2PA Rust library has been tested on:

* Windows (Intel only)
* MacOS (Intel and Apple silicon)
* Ubuntu Linux (64-bit Intel and ARM v8)
* WebAssembly (Wasm); see [Building for WebAssembly](project-contributions.md#building-for-webassembly) for details.

## Requirements

The C2PA Rust library requires **Rust version 1.86.0** or newer.

To use the library, add this to your `Cargo.toml`:

```toml
[dependencies]
c2pa = "0.45.2"
```

To read or write a manifest file, add the `file_io` dependency to your `Cargo.toml`.

<!-- Check whether thumbnail generation has been removed -->

Add the `add_thumbnails` dependency to generate thumbnails for JPEG and PNG files. For example:

```
c2pa = { version = "0.45.2", features = ["file_io", "add_thumbnails"] }
```

## Features

The following are a list of features that can be enabled or disabled:

<<<<<<< HEAD
- **openssl** *(enabled by default)*: Enables the system `openssl` implementation for cryptography.
- **rust_native_crypto**: Enables the Rust native implementation for cryptography.
- **add_thumbnails**: Adds the [`image`](https://github.com/image-rs/image) crate to enable auto-generated thumbnails, if possible and enabled in settings.
- **fetch_remote_manifests**: Fetches remote manifests over the network when no embedded manifest is present and that option is enabled in settings.
- **file_io**: Enables APIs that use filesystem I/O.
- **json_schema**: Adds the [`schemars`](https://github.com/GREsau/schemars) crate to derive JSON schemas for JSON-compatible structs.
- **pdf**: Enables basic PDF read support.
=======
* `openssl` *(enabled by default)* - Enables the system `openssl` implementation for cryptography.
* `rust_native_crypto` - Enables the Rust native implementation for cryptography.
* `add_thumbnails` generates thumbnails automatically for JPEG and PNG files. (no longer included with `file_io`)
* `fetch_remote_manifests` enables the verification step to retrieve externally referenced manifest stores.  External manifests are only fetched if there is no embedded manifest store and no locally adjacent .c2pa manifest store file of the same name.
* `file_io` enables manifest generation, signing via OpenSSL, and embedding manifests in [supported file formats](supported-formats.md).
* `json_schema` is used by `make schema` to produce a JSON schema document that represents the `ManifestStore` data structures.
* `pdf` - Enable support for reading claims on PDF files.
>>>>>>> e4bc1ea5

> [!NOTE]
> If both `rust_native_crypto` and `openssl` are enabled, it will default to `rust_native_crypto`.
> It is recommended to disable default features when using `rust_native_crypto` to avoid including `openssl` as a dependency.

> [!NOTE]
> The `v1_api` feature is no longer supported and its respective APIs have been removed.

> [!NOTE]
> The `serialize_thumbnails` feature is no longer supported, thumbnails can be serialized by accessing resources directly.

### Resource references

A resource reference is a superset of a `HashedUri`, which the C2PA specification refers to as both `hashed-uri-map` and  `hashed-ext-uri-map`. In some cases either can be used.

A resource reference also adds local references to things like the file system or any abstracted storage. You can use the identifier field to distinguish from the URL field, but they are really the same. However, the specification will only allow for JUMBF and HTTP(S) references, so if the external identifier is not HTTP(S), it must be converted to a JUMBF reference before embedding into a manifest.

When defining a resource for the [ManifestStoreBuilder](https://docs.rs/c2pa/latest/c2pa/struct.Builder.html), existing resources in other manifests may be identified via JUMBF URLs. This allows a new manifest to inherit an existing thumbnail and is also used to reference parent ingredients. The API will generally do this resolution as needed, so you do not need to know about JUMBF URL references when creating a manifest.

The specification often requires adding a `HashedUri` to an assertion. Since the JUMBF URIs for a new manifest are not known when defining the manifest, this creates a "chicken and egg" scenario, resolved with local resource references. When constructing the JUMBF for a manifest, the library converts all local URI references into JUMBF references and corrects the the associated cross references.

URI schemes in a resource reference can have the following forms:
- `self#jumbf` - An internal JUMBF reference
- `file:///` - A local file reference
- `app://contentauth/` - A working store reference
- `http://` - Remote URI
- `https://` - Remote secure URI

Note that the `file:` and `app:` schemes are only used in the context of ManifestStoreBuilder and will never be in JUMBF data. This is proposal, currently there is no implementation for file or app schemes and we do not yet handle http/https schemes this way.

<!-- Is the above still true? "This is proposal, currently there is no implementation" -->

When `file_io` is enabled, the lack of a scheme will be interpreted as a `file:///` reference, otherwise as an `app:` reference.

### Source asset vs parent asset

The source asset isn't always the parent asset: The source asset is the asset that is hashed and signed. It can be the output from an editing application that has not preserved the manifest store from the parent. In that case, the application should have extracted a parent ingredient from the parent asset and added that to the manifest definition.

- Parent asset: with a manifest store.
- Parent ingredient: generated from that parent asset (hashed and validated)
- Source asset: may be a generated rendition after edits from the parent asset (manifest?)
- Signed output which will include the source asset, and the new manifest store with parent ingredient.

If there is no parent ingredient defined, and the source has a manifest store, the sdk will generate a parent ingredient from the parent.

### Remote URLs and embedding

The default operation of C2PA signing is to embed a C2PA manifest store into an asset. The library also returns the C2PA manifest store so that it can be written to a sidecar or uploaded to a remote service.
- The API supports embedding a remote URL reference into the asset.
- The remote URL is stored in different ways depending on the asset, but is often stored in XMP data.
- The remote URL must be added to the asset before signing so that it can be hashed along with the asset.
- Not all file formats support embedding remote URLs or embedding manifests stores.
- If you embed a manifest or a remote URL, a new asset will be created with the new data embedded.
- If you don't embed, then the original asset is unmodified and there is no need to write one out.
- The remote URL can be set with `builder.remote_url`.
- If embedding is not needed, set the `builder.no_embed` flag to `true`.


## Example code

The [sdk/examples](https://github.com/contentauth/c2pa-rs/tree/main/sdk/examples) directory contains some minimal example code.  The [client/client.rs](https://github.com/contentauth/c2pa-rs/blob/main/sdk/examples/client/client.rs) is the most instructive and provides and example of reading the contents of a manifest store, recursively displaying nested manifests.<|MERGE_RESOLUTION|>--- conflicted
+++ resolved
@@ -34,15 +34,6 @@
 
 The following are a list of features that can be enabled or disabled:
 
-<<<<<<< HEAD
-- **openssl** *(enabled by default)*: Enables the system `openssl` implementation for cryptography.
-- **rust_native_crypto**: Enables the Rust native implementation for cryptography.
-- **add_thumbnails**: Adds the [`image`](https://github.com/image-rs/image) crate to enable auto-generated thumbnails, if possible and enabled in settings.
-- **fetch_remote_manifests**: Fetches remote manifests over the network when no embedded manifest is present and that option is enabled in settings.
-- **file_io**: Enables APIs that use filesystem I/O.
-- **json_schema**: Adds the [`schemars`](https://github.com/GREsau/schemars) crate to derive JSON schemas for JSON-compatible structs.
-- **pdf**: Enables basic PDF read support.
-=======
 * `openssl` *(enabled by default)* - Enables the system `openssl` implementation for cryptography.
 * `rust_native_crypto` - Enables the Rust native implementation for cryptography.
 * `add_thumbnails` generates thumbnails automatically for JPEG and PNG files. (no longer included with `file_io`)
@@ -50,7 +41,6 @@
 * `file_io` enables manifest generation, signing via OpenSSL, and embedding manifests in [supported file formats](supported-formats.md).
 * `json_schema` is used by `make schema` to produce a JSON schema document that represents the `ManifestStore` data structures.
 * `pdf` - Enable support for reading claims on PDF files.
->>>>>>> e4bc1ea5
 
 > [!NOTE]
 > If both `rust_native_crypto` and `openssl` are enabled, it will default to `rust_native_crypto`.
