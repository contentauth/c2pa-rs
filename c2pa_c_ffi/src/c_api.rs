// Copyright 2024 Adobe. All rights reserved.
// This file is licensed to you under the Apache License,
// Version 2.0 (http://www.apache.org/licenses/LICENSE-2.0)
// or the MIT license (http://opensource.org/licenses/MIT),
// at your option.

// Unless required by applicable law or agreed to in writing,
// this software is distributed on an "AS IS" BASIS, WITHOUT
// WARRANTIES OR REPRESENTATIONS OF ANY KIND, either express or
// implied. See the LICENSE-MIT and LICENSE-APACHE files for the
// specific language governing permissions and limitations under
// each license.

use std::{
    ffi::CString,
    os::raw::{c_char, c_int, c_uchar, c_void},
    ptr,
};

/// Validates that a buffer size is within safe bounds and doesn't cause integer overflow
/// when used with pointer arithmetic.
///
/// # Arguments
/// * `size` - Size to validate
/// * `ptr` - Pointer to validate against (for address space checks)
///
/// # Returns
/// * `true` if the size is safe to use
/// * `false` if the size would cause integer overflow
unsafe fn is_safe_buffer_size(size: usize, ptr: *const c_uchar) -> bool {
    // Combined checks for early return - improves branch prediction
    if size == 0 || size > isize::MAX as usize {
        return false;
    }

    // Check if the buffer would extend beyond address space to fail fast
    if !ptr.is_null() {
        let end_ptr = ptr.add(size);
        if end_ptr < ptr {
            return false; // Wrapped around
        }
    }

    true
}

/// Creates a safe slice from raw parts with bounds validation
///
/// # Arguments
/// * `ptr` - Pointer to the data
/// * `len` - Length of the data
/// * `param_name` - Name of the parameter for error reporting
///
/// # Returns
/// * `Ok(slice)` if the slice is safe to create
/// * `Err(Error)` if bounds validation fails
unsafe fn safe_slice_from_raw_parts(
    ptr: *const c_uchar,
    len: usize,
    param_name: &str,
) -> Result<&[u8], Error> {
    if ptr.is_null() {
        return Err(Error::NullParameter(param_name.to_string()));
    }

    if !is_safe_buffer_size(len, ptr) {
        return Err(Error::Other(format!(
<<<<<<< HEAD
            "Buffer size {len} is invalid for parameter '{param_name}'"
=======
            "Buffer size {len} is invalid for parameter '{param_name}'",
>>>>>>> 2fef92a9
        )));
    }

    Ok(std::slice::from_raw_parts(ptr, len))
}

// C has no namespace so we prefix things with C2PA to make them unique
#[allow(deprecated)]
use c2pa::settings::load_settings_from_str;
#[cfg(feature = "file_io")]
use c2pa::Ingredient;
use c2pa::{
    assertions::DataHash, identity::validator::CawgValidator, Builder as C2paBuilder,
    CallbackSigner, Reader as C2paReader, SigningAlg,
};
use scopeguard::guard;
use tokio::runtime::Runtime; // cawg validator requires async

#[cfg(feature = "file_io")]
use crate::json_api::{read_file, sign_file};
use crate::{c2pa_stream::C2paStream, error::Error, signer_info::SignerInfo};

// Work around limitations in cbindgen.
mod cbindgen_fix {
    #[repr(C)]
    #[allow(dead_code)]
    pub struct C2paBuilder;

    #[repr(C)]
    #[allow(dead_code)]
    pub struct C2paReader;
}

/// List of supported signing algorithms.
#[repr(C)]
pub enum C2paSigningAlg {
    Es256,
    Es384,
    Es512,
    Ps256,
    Ps384,
    Ps512,
    Ed25519,
}

impl From<C2paSigningAlg> for SigningAlg {
    fn from(alg: C2paSigningAlg) -> Self {
        match alg {
            C2paSigningAlg::Es256 => SigningAlg::Es256,
            C2paSigningAlg::Es384 => SigningAlg::Es384,
            C2paSigningAlg::Es512 => SigningAlg::Es512,
            C2paSigningAlg::Ps256 => SigningAlg::Ps256,
            C2paSigningAlg::Ps384 => SigningAlg::Ps384,
            C2paSigningAlg::Ps512 => SigningAlg::Ps512,
            C2paSigningAlg::Ed25519 => SigningAlg::Ed25519,
        }
    }
}

#[repr(C)]
pub struct C2paSigner {
    pub signer: Box<dyn c2pa::Signer>,
}

// Null check macro for C pointers.
#[macro_export]
macro_rules! null_check {
    (($ptr:expr), $transform:expr, $default:expr) => {
        if $ptr.is_null() {
            Error::set_last(Error::NullParameter(stringify!($ptr).to_string()));
            return $default;
        } else {
            $transform($ptr)
        }
    };
}

/// If the expression is null, set the last error and return null.
#[macro_export]
macro_rules! check_or_return_null {
    ($ptr : expr) => {
        null_check!(($ptr), |ptr| ptr, std::ptr::null_mut())
    };
}

/// If the expression is null, set the last error and return -1.
#[macro_export]
macro_rules! check_or_return_int {
    ($ptr : expr) => {
        null_check!(($ptr), |ptr| ptr, -1)
    };
}

/// If the expression is null, set the last error and return std::ptr::null_mut().
#[macro_export]
macro_rules! from_cstr_or_return_null {
    ($ptr : expr) => {
        null_check!(
            ($ptr),
            |ptr| { std::ffi::CStr::from_ptr(ptr).to_string_lossy().into_owned() },
            std::ptr::null_mut()
        )
    };
}

// Internal routine to convert a *const c_char to a rust String or return a -1 int error.
#[macro_export]
macro_rules! from_cstr_or_return_int {
    ($ptr : expr) => {
        null_check!(
            ($ptr),
            |ptr| { std::ffi::CStr::from_ptr(ptr).to_string_lossy().into_owned() },
            -1
        )
    };
}

// Internal routine to convert a *const c_char to Option<String>.
#[macro_export]
macro_rules! from_cstr_option {
    ($ptr : expr) => {
        if $ptr.is_null() {
            None
        } else {
            Some(
                std::ffi::CStr::from_ptr($ptr)
                    .to_string_lossy()
                    .into_owned(),
            )
        }
    };
}

// Internal routine to handle Result types, set errors on Err, and return default values
#[macro_export]
macro_rules! result_check {
    ($result:expr, $transform:expr, $default:expr) => {
        match $result {
            Ok(value) => $transform(value),
            Err(err) => {
                Error::from_c2pa_error(err).set_last();
                return $default;
            }
        }
    };
}

#[macro_export]
macro_rules! ok_or_return_null {
    ($result:expr, $transform:expr) => {
        result_check!($result, $transform, std::ptr::null_mut())
    };
}

#[macro_export]
macro_rules! ok_or_return_int {
    ($result:expr, $transform:expr) => {
        result_check!($result, $transform, -1)
    };
}

#[macro_export]
macro_rules! return_boxed {
    ($result:expr) => {
        ok_or_return_null!($result, |value| Box::into_raw(Box::new(value)))
    };
}

#[macro_export]
macro_rules! guard_boxed {
    ($ptr:expr) => {
        guard(Box::from_raw($ptr), |value| {
            let _ = Box::into_raw(value);
        })
    };
}

#[macro_export]
macro_rules! guard_boxed_int {
    ($ptr:expr) => {
        null_check!(
            ($ptr),
            |ptr| {
                guard(Box::from_raw(ptr), |value| {
                    let _ = Box::into_raw(value);
                })
            },
            -1
        )
    };
}

/// Defines a callback to read from a stream.
///
/// # Parameters
/// * context: A generic context value to used by the C code, often a file or stream reference.
pub type SignerCallback = unsafe extern "C" fn(
    context: *const (),
    data: *const c_uchar,
    len: usize,
    signed_bytes: *mut c_uchar,
    signed_len: usize,
) -> isize;

// Internal routine to return a rust String reference to C as *mut c_char.
// The returned value MUST be released by calling release_string
// and it is no longer valid after that call.
unsafe fn to_c_string(s: String) -> *mut c_char {
    match CString::new(s) {
        Ok(c_str) => c_str.into_raw(),
        Err(_) => std::ptr::null_mut(),
    }
}

/// Returns a version string for logging.
///
/// # Safety
/// The returned value MUST be released by calling release_string
/// and it is no longer valid after that call.
#[no_mangle]
pub unsafe extern "C" fn c2pa_version() -> *mut c_char {
    let version = format!(
        "{}/{} {}/{}",
        env!("CARGO_PKG_NAME"),
        env!("CARGO_PKG_VERSION"),
        c2pa::NAME,
        c2pa::VERSION
    );
    to_c_string(version)
}

/// Returns the last error message.
///
/// # Safety
/// The returned value MUST be released by calling release_string
/// and it is no longer valid after that call.
#[no_mangle]
pub unsafe extern "C" fn c2pa_error() -> *mut c_char {
    to_c_string(Error::last_message().unwrap_or_default())
}

/// Sets the last error message.
/// This is used by callbacks so they can set a return error message.
/// THe error should be in the form of "ErrorType: ErrorMessage".
/// If ErrorType is missing or invalid, it will be set to "Other".
/// and the message will include the original error string.
/// Can return -1 if the error string is NULL.
///
/// # Safety
/// Reads from NULL-terminated C strings.
#[no_mangle]
pub unsafe extern "C" fn c2pa_error_set_last(error_str: *const c_char) -> c_int {
    let error_str = from_cstr_or_return_int!(error_str);
    Error::set_last(Error::from(error_str));
    0
}

/// Load Settings from a string.
///
/// # Errors
/// Returns -1 if there were errors, otherwise returns 0.
/// The error string can be retrieved by calling c2pa_error.
///
/// # Safety
/// Reads from NULL-terminated C strings.
#[no_mangle]
pub unsafe extern "C" fn c2pa_load_settings(
    settings: *const c_char,
    format: *const c_char,
) -> c_int {
    let settings = from_cstr_or_return_int!(settings);
    let format = from_cstr_or_return_int!(format);
    #[allow(deprecated)]
    let result = load_settings_from_str(&settings, &format);
    ok_or_return_int!(result, |_| 0) // returns 0 on success
}

/// Returns a ManifestStore JSON string from a file path.
///
/// Any thumbnails or other binary resources will be written to data_dir if provided.
///
/// # Errors
/// Returns NULL if there were errors, otherwise returns a JSON string.
/// The error string can be retrieved by calling c2pa_error.
///
/// # Safety
/// Reads from NULL-terminated C strings.
/// The returned value MUST be released by calling release_string
/// and it is no longer valid after that call.
#[cfg(feature = "file_io")]
#[no_mangle]
pub unsafe extern "C" fn c2pa_read_file(
    path: *const c_char,
    data_dir: *const c_char,
) -> *mut c_char {
    let path = from_cstr_or_return_null!(path);
    let data_dir = from_cstr_option!(data_dir);

    let result = read_file(&path, data_dir);
    match result {
        Ok(json) => to_c_string(json),
        Err(err) => {
            err.set_last();
            std::ptr::null_mut()
        }
    }
}

/// Returns an Ingredient JSON string from a file path.
///
/// Any thumbnail or C2PA data will be written to data_dir if provided.
///
/// # Errors
/// Returns NULL if there were errors, otherwise returns a JSON string
/// containing the Ingredient.
/// The error string can be retrieved by calling c2pa_error.
///
/// # Safety
/// Reads from NULL-terminated C strings.
/// The returned value MUST be released by calling release_string
/// and it is no longer valid after that call.
#[cfg(feature = "file_io")]
#[no_mangle]
pub unsafe extern "C" fn c2pa_read_ingredient_file(
    path: *const c_char,
    data_dir: *const c_char,
) -> *mut c_char {
    let path = from_cstr_or_return_null!(path);
    let data_dir = from_cstr_or_return_null!(data_dir);
    let result = Ingredient::from_file_with_folder(path, data_dir).map_err(Error::from_c2pa_error);

    match result {
        Ok(ingredient) => to_c_string(ingredient.to_string()),
        Err(err) => {
            err.set_last();
            std::ptr::null_mut()
        }
    }
}

#[repr(C)]
/// Defines the configuration for a Signer.
///
/// The signer is created from the sign_cert and private_key fields.
/// an optional url to an RFC 3161 compliant time server will ensure the signature is timestamped.
pub struct C2paSignerInfo {
    /// The signing algorithm.
    pub alg: *const c_char,
    /// The public certificate chain in PEM format.
    pub sign_cert: *const c_char,
    /// The private key in PEM format.
    pub private_key: *const c_char,
    /// The timestamp authority URL or NULL.
    pub ta_url: *const c_char,
}

/// Add a signed manifest to the file at path with the given signer information.
///
/// # Errors
/// Returns an error field if there were errors.
///
/// # Safety
/// Reads from NULL-terminated C strings.
/// The returned value MUST be released by calling release_string
/// and it is no longer valid after that call.
#[cfg(feature = "file_io")]
#[no_mangle]
pub unsafe extern "C" fn c2pa_sign_file(
    source_path: *const c_char,
    dest_path: *const c_char,
    manifest: *const c_char,
    signer_info: &C2paSignerInfo,
    data_dir: *const c_char,
) -> *mut c_char {
    // Convert C pointers into Rust.
    let source_path = from_cstr_or_return_null!(source_path);
    let dest_path = from_cstr_or_return_null!(dest_path);
    let manifest = from_cstr_or_return_null!(manifest);
    let data_dir = from_cstr_option!(data_dir);

    let signer_info = SignerInfo {
        alg: from_cstr_or_return_null!(signer_info.alg),
        sign_cert: from_cstr_or_return_null!(signer_info.sign_cert).into_bytes(),
        private_key: from_cstr_or_return_null!(signer_info.private_key).into_bytes(),
        ta_url: from_cstr_option!(signer_info.ta_url),
    };
    // Read manifest from JSON and then sign and write it.
    let result = sign_file(&source_path, &dest_path, &manifest, &signer_info, data_dir);
    match result {
        Ok(_c2pa_data) => to_c_string("".to_string()),
        Err(err) => {
            err.set_last();
            std::ptr::null_mut()
        }
    }
}

/// Frees a string allocated by Rust.
///
/// Deprecated: for backward api compatibility only.
///
/// # Safety
/// Reads from NULL-terminated C strings.
/// The string must not have been modified in C.
/// The string can only be freed once and is invalid after this call.
#[no_mangle]
pub unsafe extern "C" fn c2pa_release_string(s: *mut c_char) {
    c2pa_string_free(s)
}

/// Frees a string allocated by Rust.
///
/// # Safety
/// Reads from NULL-terminated C strings.
/// The string must not have been modified in C.
/// The string can only be freed once and is invalid after this call.
#[no_mangle]
pub unsafe extern "C" fn c2pa_string_free(s: *mut c_char) {
    if !s.is_null() {
        drop(CString::from_raw(s));
    }
}

/// Frees an array of char* pointers created by Rust.
///
/// # Parameters
/// * ptr: pointer to the array of char* pointers.
/// * count: number of elements in the array.
///
/// # Safety
/// * The ptr passed into this function must point to memory that was allocated
///   by our library.
/// * The array and its strings must not have been modified in C.
/// * The array and its contents can only be freed once and is invalid after this call.
#[no_mangle]
pub unsafe extern "C" fn c2pa_free_string_array(ptr: *const *const c_char, count: usize) {
    if ptr.is_null() {
        return;
    }

    let mut_ptr = ptr as *mut *mut c_char;
    // Free each string directly using the pointer.
    for i in 0..count {
        c2pa_string_free(*mut_ptr.add(i));
    }

    // Free the array.
    Vec::from_raw_parts(mut_ptr, count, count);
}

// Run CAWG post-validation - this is async and requires a runtime.
fn post_validate(result: Result<C2paReader, c2pa::Error>) -> Result<C2paReader, c2pa::Error> {
    match result {
        Ok(mut reader) => {
            let runtime = match Runtime::new() {
                Ok(runtime) => runtime,
                Err(err) => return Err(c2pa::Error::OtherError(Box::new(err))),
            };
            match runtime.block_on(reader.post_validate_async(&CawgValidator {})) {
                Ok(_) => Ok(reader),
                Err(err) => Err(err),
            }
        }
        Err(err) => Err(err),
    }
}
/// Creates and verifies a C2paReader from an asset stream with the given format.
///
/// #Parameters
/// * format: pointer to a C string with the mime type or extension.
/// * stream: pointer to a C2paStream.
///
/// # Errors
/// Returns NULL if there were errors, otherwise returns a pointer to a ManifestStore.
/// The error string can be retrieved by calling c2pa_error.
///
/// # Safety
/// Reads from NULL-terminated C strings.
/// The returned value MUST be released by calling c2pa_reader_free
/// and it is no longer valid after that call.
///
/// # Example
/// ```c
/// auto result = c2pa_reader_from_stream("image/jpeg", stream);
/// if (result == NULL) {
///     let error = c2pa_error();
///     printf("Error: %s\n", error);
///     c2pa_string_free(error);
/// }
/// ```
#[no_mangle]
pub unsafe extern "C" fn c2pa_reader_from_stream(
    format: *const c_char,
    stream: *mut C2paStream,
) -> *mut C2paReader {
    let format = from_cstr_or_return_null!(format);

    let result = C2paReader::from_stream(&format, &mut (*stream));

    return_boxed!(post_validate(result))
}

/// Creates and verifies a C2paReader from a file path.
/// This allows a client to use Rust's file I/O to read the file
/// Parameters
/// * path: pointer to a C string with the file path in UTF-8.
///
/// # Errors
/// Returns NULL if there were errors, otherwise returns a pointer to a ManifestStore.
/// The error string can be retrieved by calling c2pa_error.
///
/// # Safety
/// Reads from NULL-terminated C strings.
/// The returned value MUST be released by calling c2pa_reader_free
/// and it is no longer valid after that call.
///
/// # Example
/// ```c
/// auto result = c2pa_reader_from_file("path/to/file.jpg");
/// if (result == NULL) {
///    let error = c2pa_error();
///   printf("Error: %s\n", error);
///   c2pa_string_free(error);
/// }
/// }
/// ```
#[cfg(feature = "file_io")]
#[no_mangle]
pub unsafe fn c2pa_reader_from_file(path: *const c_char) -> *mut C2paReader {
    let path = from_cstr_or_return_null!(path);
    let result = C2paReader::from_file(&path);
    return_boxed!(post_validate(result))
}

/// Creates and verifies a C2paReader from an asset stream with the given format and manifest data.
///
/// Parameters
/// * format: pointer to a C string with the mime type or extension.
/// * stream: pointer to a C2paStream.
/// * manifest_data: pointer to the manifest data bytes.
/// * manifest_size: size of the manifest data bytes.
///
/// # Errors
/// Returns NULL if there were errors, otherwise returns a pointer to a ManifestStore.
/// The error string can be retrieved by calling c2pa_error.
///
/// # Safety
/// Reads from NULL-terminated C strings.
/// The returned value MUST be released by calling c2pa_reader_free
/// and it is no longer valid after that call.
#[no_mangle]
pub unsafe extern "C" fn c2pa_reader_from_manifest_data_and_stream(
    format: *const c_char,
    stream: *mut C2paStream,
    manifest_data: *const c_uchar,
    manifest_size: usize,
) -> *mut C2paReader {
    check_or_return_null!(manifest_data);
    let format = from_cstr_or_return_null!(format);

    // Safe bounds validation for manifest data
    let manifest_bytes =
        match safe_slice_from_raw_parts(manifest_data, manifest_size, "manifest_data") {
            Ok(bytes) => bytes,
            Err(err) => {
                err.set_last();
                return std::ptr::null_mut();
            }
        };

    let result = C2paReader::from_manifest_data_and_stream(manifest_bytes, &format, &mut (*stream));
    return_boxed!(post_validate(result))
}

/// Frees a C2paReader allocated by Rust.
///
/// # Safety
/// The C2paReader can only be freed once and is invalid after this call.
#[no_mangle]
pub unsafe extern "C" fn c2pa_reader_free(reader_ptr: *mut C2paReader) {
    if !reader_ptr.is_null() {
        drop(Box::from_raw(reader_ptr));
    }
}

/// Returns a JSON string generated from a C2paReader.
///
/// # Safety
/// The returned value MUST be released by calling c2pa_string_free
/// and it is no longer valid after that call.
#[no_mangle]
pub unsafe extern "C" fn c2pa_reader_json(reader_ptr: *mut C2paReader) -> *mut c_char {
    check_or_return_null!(reader_ptr);
    let c2pa_reader = guard_boxed!(reader_ptr);

    to_c_string(c2pa_reader.json())
}

/// Returns a detailed JSON string generated from a C2paReader.
///
/// # Safety
/// The returned value MUST be released by calling c2pa_string_free
/// and it is no longer valid after that call.
#[no_mangle]
pub unsafe extern "C" fn c2pa_reader_detailed_json(reader_ptr: *mut C2paReader) -> *mut c_char {
    check_or_return_null!(reader_ptr);
    let c2pa_reader = guard_boxed!(reader_ptr);

    to_c_string(c2pa_reader.detailed_json())
}

/// Returns the certificate chain found in the active manifest from a C2paReader.
///
/// # Safety
/// The returned value MUST be released by calling c2pa_string_free
/// and it is no longer valid after that call.
#[no_mangle]
pub unsafe extern "C" fn c2pa_certs_from_reader(reader_ptr: *mut C2paReader) -> *mut c_char {
    check_or_return_null!(reader_ptr);
    let c2pa_reader = guard_boxed!(reader_ptr);
    if let Some(manifest) = c2pa_reader.active_manifest() {
        if let Some(si) = manifest.signature_info() {
            return to_c_string(si.cert_chain().to_string());
        }
    }
    std::ptr::null_mut()
}

/// Returns the remote url of the manifest if it was obtained remotely.
///
/// # Parameters
/// * reader_ptr: pointer to a C2paReader.
///
/// # Safety
/// reader_ptr must be a valid pointer to a C2paReader.
#[no_mangle]
pub unsafe extern "C" fn c2pa_reader_remote_url(reader_ptr: *mut C2paReader) -> *const c_char {
    check_or_return_null!(reader_ptr);
    let c2pa_reader = guard_boxed!(reader_ptr);

    match c2pa_reader.remote_url() {
        Some(url) => to_c_string(url.to_string()),
        None => ptr::null(),
    }
}

/// Returns if the reader was created from an embedded manifest.
///
/// # Parameters
/// * reader_ptr: pointer to a C2paReader.
///
/// # Safety
/// reader_ptr must be a valid pointer to a C2paReader.
#[no_mangle]
pub unsafe extern "C" fn c2pa_reader_is_embedded(reader_ptr: *mut C2paReader) -> bool {
    null_check!((reader_ptr), |ptr| ptr, false);
    let c2pa_reader = guard_boxed!(reader_ptr);

    c2pa_reader.is_embedded()
}

/// Writes a C2paReader resource to a stream given a URI.
///
/// The resource uri should match an identifier in the the manifest store.
///
/// # Parameters
/// * reader_ptr: pointer to a Reader.
/// * uri: pointer to a C string with the URI to identify the resource.
/// * stream: pointer to a writable C2paStream.
///
/// # Errors
/// Returns -1 if there were errors, otherwise returns size of stream written.
///
/// # Safety
/// Reads from NULL-terminated C strings.
///
/// # Example
/// ```c
/// auto result = c2pa_reader_resource_to_stream(store, "uri", stream);
/// if (result < 0) {
///     auto error = c2pa_error();
///     printf("Error: %s\n", error);
///     c2pa_string_free(error);
/// }
/// ```
#[no_mangle]
pub unsafe extern "C" fn c2pa_reader_resource_to_stream(
    reader_ptr: *mut C2paReader,
    uri: *const c_char,
    stream: *mut C2paStream,
) -> i64 {
    let uri = from_cstr_or_return_int!(uri);
    let reader = guard_boxed_int!(reader_ptr);
    let result = reader.resource_to_stream(&uri, &mut (*stream));
    ok_or_return_int!(result, |len| len as i64)
}

/// Returns an array of char* pointers to c2pa::Reader's supported mime types.
/// The caller is responsible for freeing the array.
///
/// # Parameters
/// * count: pointer to a usize to return the number of mime types.
///
/// # Safety
/// The returned value MUST be released by calling [c2pa_free_string_array].
/// The array and its contents are no longer valid after that call.
#[no_mangle]
pub unsafe extern "C" fn c2pa_reader_supported_mime_types(
    count: *mut usize,
) -> *const *const c_char {
    c2pa_mime_types_to_c_array(C2paReader::supported_mime_types(), count)
}

/// Creates a C2paBuilder from a JSON manifest definition string.
///
/// # Errors
/// Returns NULL if there were errors, otherwise returns a pointer to a Builder.
/// The error string can be retrieved by calling c2pa_error.
///
/// # Safety
/// Reads from NULL-terminated C strings.
/// The returned value MUST be released by calling c2pa_builder_free
/// and it is no longer valid after that call.
///
/// # Example
/// ```c
/// auto result = c2pa_builder_from_json(manifest_json);
/// if (result == NULL) {
///     auto error = c2pa_error();
///     printf("Error: %s\n", error);
///     c2pa_string_free(error);
/// }
/// ```
#[no_mangle]
pub unsafe extern "C" fn c2pa_builder_from_json(manifest_json: *const c_char) -> *mut C2paBuilder {
    let manifest_json = from_cstr_or_return_null!(manifest_json);
    let result = C2paBuilder::from_json(&manifest_json);
    return_boxed!(result)
}

/// Create a C2paBuilder from an archive stream.
///
/// # Errors
/// Returns NULL if there were errors, otherwise returns a pointer to a Builder.
/// The error string can be retrieved by calling c2pa_error.
///
/// # Safety
/// Reads from NULL-terminated C strings.
/// The returned value MUST be released by calling c2pa_builder_free
/// and it is no longer valid after that call.
///
/// # Example
/// ```c
/// auto result = c2pa_builder_from_archive(stream);
/// if (result == NULL) {
///     auto error = c2pa_error();
///     printf("Error: %s\n", error);
///     c2pa_string_free(error);
/// }
/// ```
#[no_mangle]
pub unsafe extern "C" fn c2pa_builder_from_archive(stream: *mut C2paStream) -> *mut C2paBuilder {
    return_boxed!(C2paBuilder::from_archive(&mut (*stream)))
}

/// Returns an array of char* pointers to the supported mime types.
/// The caller is responsible for freeing the array.
///
/// # Parameters
/// * count: pointer to a usize to return the number of mime types.
///
/// # Safety
/// The returned value MUST be released by calling [c2pa_free_string_array].
/// The array and its contents are no longer valid after that call.
#[no_mangle]
pub unsafe extern "C" fn c2pa_builder_supported_mime_types(
    count: *mut usize,
) -> *const *const c_char {
    c2pa_mime_types_to_c_array(C2paBuilder::supported_mime_types(), count)
}

/// Frees a C2paBuilder allocated by Rust.
///
/// # Safety
/// The C2paBuilder can only be freed once and is invalid after this call.
#[no_mangle]
pub unsafe extern "C" fn c2pa_builder_free(builder_ptr: *mut C2paBuilder) {
    if !builder_ptr.is_null() {
        drop(Box::from_raw(builder_ptr));
    }
}

/// Sets the no-embed flag on the Builder.
/// When set, the builder will not embed a C2PA manifest store into the asset when signing.
/// This is useful when creating cloud or sidecar manifests.
/// # Parameters
/// * builder_ptr: pointer to a Builder.
/// # Safety
/// builder_ptr must be a valid pointer to a Builder.
#[no_mangle]
#[allow(clippy::unused_unit)] // clippy doesn't like the () return type for null_check
pub unsafe extern "C" fn c2pa_builder_set_no_embed(builder_ptr: *mut C2paBuilder) {
    null_check!((builder_ptr), |ptr| ptr, ());
    let mut builder = guard_boxed!(builder_ptr);
    builder.set_no_embed(true);
}

/// Sets the remote URL on the Builder.
/// When set, the builder will embed a remote URL into the asset when signing.
/// This is useful when creating cloud based Manifests.
/// # Parameters
/// * builder_ptr: pointer to a Builder.
/// * remote_url: pointer to a C string with the remote URL.
/// # Errors
/// Returns -1 if there were errors, otherwise returns 0.
/// The error string can be retrieved by calling c2pa_error.
/// # Safety
/// Reads from NULL-terminated C strings.
#[no_mangle]
pub unsafe extern "C" fn c2pa_builder_set_remote_url(
    builder_ptr: *mut C2paBuilder,
    remote_url: *const c_char,
) -> c_int {
    let mut builder = guard_boxed_int!(builder_ptr);
    let remote_url = from_cstr_or_return_int!(remote_url);
    builder.set_remote_url(&remote_url);
    0 as c_int
}

/// ⚠️ **Deprecated Soon**
/// This method is planned to be deprecated in a future release.
/// Usage should be limited and temporary.
///
/// Sets the resource directory on the Builder.
/// When set, resources that are not found in memory will be searched for in the given directory.
/// # Parameters
/// * builder_ptr: pointer to a Builder.
/// * base_path: pointer to a C string with the resource directory.
/// # Errors
/// Returns -1 if there were errors, otherwise returns 0.
/// The error string can be retrieved by calling c2pa_error.
/// # Safety
/// Reads from NULL-terminated C strings.
#[no_mangle]
pub unsafe extern "C" fn c2pa_builder_set_base_path(
    builder_ptr: *mut C2paBuilder,
    base_path: *const c_char,
) -> c_int {
    let mut builder = guard_boxed_int!(builder_ptr);
    let base_path = from_cstr_or_return_int!(base_path);
    builder.set_base_path(&base_path);
    0 as c_int
}

/// Adds a resource to the C2paBuilder.
///
/// The resource uri should match an identifier in the manifest definition.
///
/// # Parameters
/// * builder_ptr: pointer to a Builder.
/// * uri: pointer to a C string with the URI to identify the resource.
/// * stream: pointer to a C2paStream.
/// # Errors
/// Returns -1 if there were errors, otherwise returns 0.
/// The error string can be retrieved by calling c2pa_error.
///
/// # Safety
/// Reads from NULL-terminated C strings
#[no_mangle]
pub unsafe extern "C" fn c2pa_builder_add_resource(
    builder_ptr: *mut C2paBuilder,
    uri: *const c_char,
    stream: *mut C2paStream,
) -> c_int {
    let mut builder = guard_boxed_int!(builder_ptr);
    let uri = from_cstr_or_return_int!(uri);
    let result = builder.add_resource(&uri, &mut (*stream));
    ok_or_return_int!(result, |_| 0) // returns 0 on success
}

/// Adds an ingredient to the C2paBuilder.
///
/// # Parameters
/// * builder_ptr: pointer to a Builder.
/// * ingredient_json: pointer to a C string with the JSON ingredient definition.
/// * format: pointer to a C string with the mime type or extension.
/// * source: pointer to a C2paStream.
///
/// # Errors
/// Returns -1 if there were errors, otherwise returns 0.
/// The error string can be retrieved by calling c2pa_error.
///
/// # Safety
/// Reads from NULL-terminated C strings.
#[no_mangle]
pub unsafe extern "C" fn c2pa_builder_add_ingredient_from_stream(
    builder_ptr: *mut C2paBuilder,
    ingredient_json: *const c_char,
    format: *const c_char,
    source: *mut C2paStream,
) -> c_int {
    check_or_return_int!(builder_ptr);
    check_or_return_int!(source);
    let mut builder = guard_boxed!(builder_ptr);
    let ingredient_json = from_cstr_or_return_int!(ingredient_json);
    let format = from_cstr_or_return_int!(format);
    let result = builder.add_ingredient_from_stream(&ingredient_json, &format, &mut (*source));
    ok_or_return_int!(result, |_| 0) // returns 0 on success
}

/// Adds an action to the manifest the Builder is constructing.
///
/// # Parameters
/// * builder_ptr: pointer to a Builder.
/// * action_json: JSON string containing the action data.
///
/// # Errors
/// Returns -1 if there were errors, otherwise returns 0.
/// The error string can be retrieved by calling [c2pa_error].
///
/// # Safety
/// Reads from NULL-terminated C strings.
///
/// # Example
/// ```C
/// const char* manifest_def = "{}";
/// C2paBuilder* builder = c2pa_builder_from_json(manifest_def);
///
/// const char* action_json = "{\n"
///     "    \"action\": \"com.example.test-action\",\n"
///     "    \"parameters\": {\n"
///     "        \"key1\": \"value1\",\n"
///     "        \"key2\": \"value2\"\n"
///     "    }\n"
/// "}";
///
/// int result = c2pa_builder_add_action(builder, action_json);
/// ```
///
/// This creates a manifest with an actions assertion
/// containing the added action (excerpt of the full manifest):
/// ```json
/// "assertions": [
///   {
///     "label": "c2pa.actions.v2",
///     "data": {
///       "actions": [
///         {
///           "action": "c2pa.created",
///           "digitalSourceType": "http://c2pa.org/digitalsourcetype/empty"
///         },
///         {
///           "action": "com.example.test-action",
///           "parameters": {
///             "key2": "value2",
///             "key1": "value1"
///           }
///         }
///       ],
///     }
///   }
/// ]
/// ```
#[no_mangle]
pub unsafe extern "C" fn c2pa_builder_add_action(
    builder_ptr: *mut C2paBuilder,
    action_json: *const c_char,
) -> c_int {
    let mut builder = guard_boxed_int!(builder_ptr);
    let action_json = from_cstr_or_return_int!(action_json);

    // Parse the JSON into a serde Value to use with the Builder
    let action_value: serde_json::Value = match serde_json::from_str(&action_json) {
        Ok(value) => value,
        Err(err) => {
            Error::from_c2pa_error(c2pa::Error::JsonError(err)).set_last();
            return -1;
        }
    };

    match builder.add_action(action_value) {
        Ok(_) => 0, // returns 0 on success
        Err(err) => {
            Error::from_c2pa_error(err).set_last();
            -1
        }
    }
}

/// Writes an Archive of the Builder to the destination stream.
///
/// # Parameters
/// * builder_ptr: pointer to a Builder.
/// * stream: pointer to a writable C2paStream.
///
/// # Errors
/// Returns -1 if there were errors, otherwise returns 0.
/// The error string can be retrieved by calling c2pa_error.
///
/// # Safety
/// Reads from NULL-terminated C strings.
///
/// # Example
/// ```c
/// auto result = c2pa_builder_to_archive(builder, stream);
/// if (result < 0) {
///     auto error = c2pa_error();
///     printf("Error: %s\n", error);
///     c2pa_string_free(error);
/// }
/// ```
#[no_mangle]
pub unsafe extern "C" fn c2pa_builder_to_archive(
    builder_ptr: *mut C2paBuilder,
    stream: *mut C2paStream,
) -> c_int {
    check_or_return_int!(builder_ptr);
    check_or_return_int!(stream);
    let mut builder = guard_boxed_int!(builder_ptr);
    let result = builder.to_archive(&mut (*stream));
    ok_or_return_int!(result, |_| 0) // returns 0 on success
}

/// Creates and writes signed manifest from the C2paBuilder to the destination stream.
///
/// # Parameters
/// * builder_ptr: pointer to a Builder.
/// * format: pointer to a C string with the mime type or extension.
/// * source: pointer to a C2paStream.
/// * dest: pointer to a writable C2paStream.
/// * signer: pointer to a C2paSigner.
/// * c2pa_bytes_ptr: pointer to a pointer to a c_uchar to return manifest_bytes (optional, can be NULL).
///
/// # Errors
/// Returns -1 if there were errors, otherwise returns the size of the c2pa data.
/// The error string can be retrieved by calling c2pa_error.
///
/// # Safety
/// Reads from NULL-terminated C strings
/// If manifest_bytes_ptr is not NULL, the returned value MUST be released by calling c2pa_manifest_bytes_free
/// and it is no longer valid after that call.
#[no_mangle]
pub unsafe extern "C" fn c2pa_builder_sign(
    builder_ptr: *mut C2paBuilder,
    format: *const c_char,
    source: *mut C2paStream,
    dest: *mut C2paStream,
    signer_ptr: *mut C2paSigner,
    manifest_bytes_ptr: *mut *const c_uchar,
) -> i64 {
    check_or_return_int!(builder_ptr);
    let format = from_cstr_or_return_int!(format);
    check_or_return_int!(source);
    check_or_return_int!(dest);
    check_or_return_int!(signer_ptr);
    check_or_return_int!(manifest_bytes_ptr);

    let mut builder = guard_boxed!(builder_ptr);
    let c2pa_signer = guard_boxed!(signer_ptr);

    let result = builder.sign(
        c2pa_signer.signer.as_ref(),
        &format,
        &mut *source,
        &mut *dest,
    );
    ok_or_return_int!(result, |manifest_bytes: Vec<u8>| {
        let len = manifest_bytes.len() as i64;
        if !manifest_bytes_ptr.is_null() {
            *manifest_bytes_ptr =
                Box::into_raw(manifest_bytes.into_boxed_slice()) as *const c_uchar;
        };
        len
    })
}

/// Frees a C2PA manifest returned by c2pa_builder_sign.
///
/// # Safety
/// The bytes can only be freed once and are invalid after this call.
#[no_mangle]
pub unsafe extern "C" fn c2pa_manifest_bytes_free(manifest_bytes_ptr: *const c_uchar) {
    if !manifest_bytes_ptr.is_null() {
        drop(Box::from_raw(manifest_bytes_ptr as *mut c_uchar));
    }
}

/// Creates a hashed placeholder from a Builder.
/// The placeholder is used to reserve size in an asset for later signing.
///
/// # Parameters
/// * builder_ptr: pointer to a Builder.
/// * reserved_size: the size required for a signature from the intended signer.
/// * format: pointer to a C string with the mime type or extension.
/// * manifest_bytes_ptr: pointer to a pointer to a c_uchar to return manifest_bytes.
///
/// # Errors
/// Returns -1 if there were errors, otherwise returns the size of the manifest_bytes.
/// The error string can be retrieved by calling c2pa_error.
///
/// # Safety
/// Reads from NULL-terminated C strings.
/// If manifest_bytes_ptr is not NULL, the returned value MUST be released by calling c2pa_manifest_bytes_free
/// and it is no longer valid after that call.
#[no_mangle]
pub unsafe extern "C" fn c2pa_builder_data_hashed_placeholder(
    builder_ptr: *mut C2paBuilder,
    reserved_size: usize,
    format: *const c_char,
    manifest_bytes_ptr: *mut *const c_uchar,
) -> i64 {
    check_or_return_int!(builder_ptr);
    check_or_return_int!(manifest_bytes_ptr);
    let mut builder = guard_boxed!(builder_ptr);
    let format = from_cstr_or_return_int!(format);
    let result = builder.data_hashed_placeholder(reserved_size, &format);
    ok_or_return_int!(result, |manifest_bytes: Vec<u8>| {
        let len = manifest_bytes.len() as i64;
        if !manifest_bytes_ptr.is_null() {
            *manifest_bytes_ptr =
                Box::into_raw(manifest_bytes.into_boxed_slice()) as *const c_uchar;
        };
        len
    })
}

/// Sign a Builder using the specified signer and data hash.
/// The data hash is a JSON string containing DataHash information for the asset.
/// This is a low-level method for advanced use cases where the caller handles embedding the manifest.
///
/// # Parameters
/// * builder_ptr: pointer to a Builder.
/// * signer: pointer to a C2paSigner.
/// * data_hash: pointer to a C string with the JSON data hash.
/// * format: pointer to a C string with the mime type or extension.
/// * asset: pointer to a C2paStream (may be NULL to use pre calculated hashes).
/// * manifest_bytes_ptr: pointer to a pointer to a c_uchar to return manifest_bytes (optional, can be NULL).
///
/// # Errors
/// Returns -1 if there were errors, otherwise returns the size of the manifest_bytes.
/// The error string can be retrieved by calling c2pa_error.
///
/// # Safety
/// Reads from NULL-terminated C strings.
/// If manifest_bytes_ptr is not NULL, the returned value MUST be released by calling c2pa_manifest_bytes_free
/// and it is no longer valid after that call.
#[no_mangle]
pub unsafe extern "C" fn c2pa_builder_sign_data_hashed_embeddable(
    builder_ptr: *mut C2paBuilder,
    signer_ptr: *mut C2paSigner,
    data_hash: *const c_char,
    format: *const c_char,
    asset: *mut C2paStream,
    manifest_bytes_ptr: *mut *const c_uchar,
) -> i64 {
    check_or_return_int!(builder_ptr);
    check_or_return_int!(signer_ptr);
    let data_hash_json = from_cstr_or_return_int!(data_hash);
    let format = from_cstr_or_return_int!(format);
    check_or_return_int!(manifest_bytes_ptr);

    let mut data_hash: DataHash = match serde_json::from_str(&data_hash_json) {
        Ok(data_hash) => data_hash,
        Err(err) => {
            Error::from_c2pa_error(c2pa::Error::JsonError(err)).set_last();
            return -1;
        }
    };
    if !asset.is_null() {
        // calc hashes from the asset stream
        match data_hash.gen_hash_from_stream(&mut *asset) {
            Ok(_) => {}
            Err(err) => {
                Error::from_c2pa_error(err).set_last();
                return -1;
            }
        }
    }

    let mut builder = guard_boxed!(builder_ptr);
    let c2pa_signer = guard_boxed!(signer_ptr);

    let result =
        builder.sign_data_hashed_embeddable(c2pa_signer.signer.as_ref(), &data_hash, &format);

    ok_or_return_int!(result, |manifest_bytes: Vec<u8>| {
        let len = manifest_bytes.len() as i64;
        if !manifest_bytes_ptr.is_null() {
            *manifest_bytes_ptr =
                Box::into_raw(manifest_bytes.into_boxed_slice()) as *const c_uchar;
        };
        len
    })
}

/// Convert a binary c2pa manifest into an embeddable version for the given format.
/// A raw manifest (in application/c2pa format) can be uploaded to the cloud but
/// it cannot be embedded directly into an asset without extra processing.
/// This method converts the raw manifest into an embeddable version that can be
/// embedded into an asset.
///
/// # Parameters
/// * format: pointer to a C string with the mime type or extension.
/// * manifest_bytes_ptr: pointer to a c_uchar with the raw manifest bytes.
/// * manifest_bytes_size: the size of the manifest_bytes.
/// * result_bytes_ptr: pointer to a pointer to a c_uchar to return the embeddable manifest bytes.
///
/// # Errors
/// Returns -1 if there were errors, otherwise returns the size of the result_bytes.
/// The error string can be retrieved by calling c2pa_error.
///
/// # Safety
/// Reads from NULL-terminated C strings.
/// The returned value MUST be released by calling c2pa_manifest_bytes_free
/// and it is no longer valid after that call.
#[no_mangle]
pub unsafe extern "C" fn c2pa_format_embeddable(
    format: *const c_char,
    manifest_bytes_ptr: *const c_uchar,
    manifest_bytes_size: usize,
    result_bytes_ptr: *mut *const c_uchar,
) -> i64 {
    let format = from_cstr_or_return_int!(format);
    check_or_return_int!(manifest_bytes_ptr);
    check_or_return_int!(result_bytes_ptr);

    // Safe bounds validation for manifest bytes
    let bytes = match safe_slice_from_raw_parts(
        manifest_bytes_ptr,
        manifest_bytes_size,
        "manifest_bytes_ptr",
    ) {
        Ok(bytes) => bytes,
        Err(err) => {
            err.set_last();
            return -1;
        }
    };

    let result = c2pa::Builder::composed_manifest(bytes, &format);
    ok_or_return_int!(result, |result_bytes: Vec<u8>| {
        let len = result_bytes.len() as i64;
        if !result_bytes_ptr.is_null() {
            *result_bytes_ptr = Box::into_raw(result_bytes.into_boxed_slice()) as *const c_uchar;
        };
        len
    })
}

/// Creates a C2paSigner from a callback and configuration.
///
/// # Parameters
/// * callback: a callback function to sign data.
/// * alg: the signing algorithm.
/// * certs: a pointer to a NULL-terminated string containing the certificate chain in PEM format.
/// * tsa_url: a pointer to a NULL-terminated string containing the RFC 3161 compliant timestamp authority URL.
///
/// # Errors
/// Returns NULL if there were errors, otherwise returns a pointer to a C2paSigner.
/// The error string can be retrieved by calling c2pa_error.
///
/// # Safety
/// Reads from NULL-terminated C strings.
/// The returned value MUST be released by calling c2pa_signer_free
/// and it is no longer valid after that call.
/// When binding through the C API to other languages, the callback must live long
/// enough, possibly being re-used and called multiple times. The callback is logically
/// owned by the host/caller.
///
/// # Example
/// ```c
/// auto result = c2pa_signer_create(callback, alg, certs, tsa_url);
/// if (result == NULL) {
///     auto error = c2pa_error();
///     printf("Error: %s\n", error);
///     c2pa_string_free(error);
/// }
/// ```
#[no_mangle]
pub unsafe extern "C" fn c2pa_signer_create(
    context: *const c_void,
    callback: SignerCallback,
    alg: C2paSigningAlg,
    certs: *const c_char,
    tsa_url: *const c_char,
) -> *mut C2paSigner {
    let certs = from_cstr_or_return_null!(certs);
    let tsa_url = from_cstr_option!(tsa_url);
    let context = context as *const ();

    // Create a callback that uses the provided C callback function
    // The callback ignores its context parameter and will use
    // the context set on the CallbackSigner closure
    let c_callback = move |context: *const (), data: &[u8]| {
        // we need to guess at a max signed size, the callback must verify this is big enough or fail.
        let signed_len_max = data.len() * 2;
        let mut signed_bytes: Vec<u8> = vec![0; signed_len_max];
        let signed_size = unsafe {
            (callback)(
                context,
                data.as_ptr(),
                data.len(),
                signed_bytes.as_mut_ptr(),
                signed_len_max,
            )
        };
        if signed_size < 0 {
            return Err(c2pa::Error::CoseSignature); // todo:: return errors from callback
        }
        signed_bytes.set_len(signed_size as usize);
        Ok(signed_bytes)
    };

    let mut signer = CallbackSigner::new(c_callback, alg.into(), certs).set_context(context);
    if let Some(tsa_url) = tsa_url.as_ref() {
        signer = signer.set_tsa_url(tsa_url);
    }
    Box::into_raw(Box::new(C2paSigner {
        signer: Box::new(signer),
    }))
}

/// Creates a C2paSigner from a SignerInfo.
/// The signer is created from the sign_cert and private_key fields.
/// an optional url to an RFC 3161 compliant time server will ensure the signature is timestamped.
///
/// # Parameters
/// * signer_info: pointer to a C2paSignerInfo.
/// # Errors
/// Returns NULL if there were errors, otherwise returns a pointer to a C2paSigner.
/// The error string can be retrieved by calling c2pa_error.
/// # Safety
/// Reads from NULL-terminated C strings.
/// The returned value MUST be released by calling c2pa_signer_free
/// and it is no longer valid after that call.
/// # Example
/// ```c
/// auto result = c2pa_signer_from_info(signer_info);
/// if (result == NULL) {
///     auto error = c2pa_error();
///     printf("Error: %s\n", error);
///     c2pa_string_free(error);
/// }
/// ```
#[no_mangle]
pub unsafe extern "C" fn c2pa_signer_from_info(signer_info: &C2paSignerInfo) -> *mut C2paSigner {
    let signer_info = SignerInfo {
        alg: from_cstr_or_return_null!(signer_info.alg),
        sign_cert: from_cstr_or_return_null!(signer_info.sign_cert).into_bytes(),
        private_key: from_cstr_or_return_null!(signer_info.private_key).into_bytes(),
        ta_url: from_cstr_option!(signer_info.ta_url),
    };

    let signer = signer_info.signer();
    match signer {
        Ok(signer) => Box::into_raw(Box::new(C2paSigner {
            signer: Box::new(signer),
        })),
        Err(err) => {
            err.set_last();
            std::ptr::null_mut()
        }
    }
}

/// Returns the size to reserve for the signature for this signer.
///
/// # Parameters
/// * signer_ptr: pointer to a C2paSigner.
///
/// # Errors
/// Returns -1 if there were errors, otherwise returns the size to reserve.
/// The error string can be retrieved by calling c2pa_error.
///
/// # Safety
/// The signer_ptr must be a valid pointer to a C2paSigner.
#[no_mangle]
pub unsafe extern "C" fn c2pa_signer_reserve_size(signer_ptr: *mut C2paSigner) -> i64 {
    check_or_return_int!(signer_ptr);
    let c2pa_signer = guard_boxed!(signer_ptr);
    c2pa_signer.signer.reserve_size() as i64
}

/// Frees a C2paSigner allocated by Rust.
///
/// # Safety
/// The C2paSigner can only be freed once and is invalid after this call.
#[no_mangle]
pub unsafe extern "C" fn c2pa_signer_free(signer_ptr: *const C2paSigner) {
    if !signer_ptr.is_null() {
        drop(Box::from_raw(signer_ptr as *mut C2paSigner));
    }
}

#[no_mangle]
/// Signs a byte array using the Ed25519 algorithm.
/// # Safety
/// The returned value MUST be freed by calling c2pa_signature_free
/// and it is no longer valid after that call.
pub unsafe extern "C" fn c2pa_ed25519_sign(
    bytes: *const c_uchar,
    len: usize,
    private_key: *const c_char,
) -> *const c_uchar {
    check_or_return_null!(bytes);
    let private_key = from_cstr_or_return_null!(private_key);

    // Safe bounds validation for input bytes
    let bytes = match safe_slice_from_raw_parts(bytes, len, "bytes") {
        Ok(bytes) => bytes,
        Err(err) => {
            err.set_last();
            return std::ptr::null();
        }
    };

    let result = CallbackSigner::ed25519_sign(bytes, private_key.as_bytes());
    match result {
        Ok(signed_bytes) => {
            let signed_bytes = signed_bytes.into_boxed_slice();
            let ptr = signed_bytes.as_ptr();
            std::mem::forget(signed_bytes);
            ptr
        }
        Err(_) => std::ptr::null(),
    }
}

#[no_mangle]
/// Frees a signature allocated by Rust.
/// # Safety
/// The signature can only be freed once and is invalid after this call.
pub unsafe extern "C" fn c2pa_signature_free(signature_ptr: *const u8) {
    if !signature_ptr.is_null() {
        drop(Box::from_raw(signature_ptr as *mut u8));
    }
}

/// Returns a [*const *const c_char] with the contents of of the provided [Vec<String>].
///
/// # Parameters
/// - `strs`: The vector of Rust strings to convert into [CString]s
/// - `count`: Will be set to the number of strings in the array.
///
/// # Safety
/// - The caller is responsible for eventually freeing each C string and the array itself to
///   avoid memory leaks [c2pa_free_string_array].
/// - The function uses `std::mem::forget` to intentionally leak the vector, transferring
///   ownership of the memory to the caller.
///
/// # Returns
/// - A pointer to the first element of an array of pointers to C strings (`*const *const c_char`).
///
/// # Note
/// This should be used internally. We don't want to support this as a public API.
unsafe fn c2pa_mime_types_to_c_array(strs: Vec<String>, count: *mut usize) -> *const *const c_char {
    // Even if the array is exposed as a `*const *const c_char` for read-only access,
    // the underlying memory must be allocated as `*mut *mut c_char` because freeing
    // or deallocating memory requires a mutable pointer. This ensures the caller can
    // safely release ownership of both the array and its strings.
    let mut mime_ptrs: Vec<*mut c_char> = strs.into_iter().map(|s| to_c_string(s)).collect();
    mime_ptrs.shrink_to_fit();

    // verify that the length and capacity of the vector are identitical, as we rely on this later
    // when de-allocating the memory associated to this vector.
    debug_assert_eq!(mime_ptrs.len(), mime_ptrs.capacity());

    *count = mime_ptrs.len();

    let ptr = mime_ptrs.as_ptr();
    std::mem::forget(mime_ptrs);

    ptr as *const *const c_char
}

#[cfg(test)]
mod tests {
    use std::{ffi::CString, panic::catch_unwind};

    use super::*;
    use crate::TestC2paStream;

    macro_rules! fixture_path {
        ($path:expr) => {
            concat!("../../sdk/tests/fixtures/", $path)
        };
    }

    #[test]
    fn test_ed25519_sign() {
        let bytes = b"test";
        let private_key = include_bytes!(fixture_path!("certs/ed25519.pem"));
        let private_key = CString::new(private_key).unwrap();
        let signature =
            unsafe { c2pa_ed25519_sign(bytes.as_ptr(), bytes.len(), private_key.as_ptr()) };
        assert!(!signature.is_null());
        unsafe { c2pa_signature_free(signature) };
    }

    #[test]
    fn test_c2pa_signer_from_info() {
        let certs = include_str!(fixture_path!("certs/ed25519.pub"));
        let private_key = include_bytes!(fixture_path!("certs/ed25519.pem"));
        let alg = CString::new("Ed25519").unwrap();
        let sign_cert = CString::new(certs).unwrap();
        let private_key = CString::new(private_key).unwrap();
        let signer_info = C2paSignerInfo {
            alg: alg.as_ptr(),
            sign_cert: sign_cert.as_ptr(),
            private_key: private_key.as_ptr(),
            ta_url: std::ptr::null(),
        };
        let signer = unsafe { c2pa_signer_from_info(&signer_info) };
        assert!(!signer.is_null());
        unsafe { c2pa_signer_free(signer) };
    }

    #[test]
    fn test_signer_from_info_bad_alg() {
        let alg = CString::new("BadAlg").unwrap();
        let sign_cert = CString::new("certs").unwrap();
        let private_key = CString::new("private_key").unwrap();
        let signer_info = C2paSignerInfo {
            alg: alg.as_ptr(),
            sign_cert: sign_cert.as_ptr(),
            private_key: private_key.as_ptr(),
            ta_url: std::ptr::null(),
        };
        let signer = unsafe { c2pa_signer_from_info(&signer_info) };
        assert!(signer.is_null());
        let error = unsafe { c2pa_error() };
        let error = unsafe { CString::from_raw(error) };
        assert_eq!(error.to_str().unwrap(), "Other: Invalid signing algorithm");
    }

    #[test]
    fn test_sign_with_info() {
        let source_image = include_bytes!(fixture_path!("IMG_0003.jpg"));
        let mut source_stream = TestC2paStream::from_bytes(source_image.to_vec());
        let dest_vec = Vec::new();
        let mut dest_stream = TestC2paStream::new(dest_vec).into_c_stream();
        let certs = include_str!(fixture_path!("certs/ed25519.pub"));
        let private_key = include_bytes!(fixture_path!("certs/ed25519.pem"));
        let alg = CString::new("Ed25519").unwrap();
        let sign_cert = CString::new(certs).unwrap();
        let private_key = CString::new(private_key).unwrap();
        let signer_info = C2paSignerInfo {
            alg: alg.as_ptr(),
            sign_cert: sign_cert.as_ptr(),
            private_key: private_key.as_ptr(),
            ta_url: std::ptr::null(),
        };
        let signer = unsafe { c2pa_signer_from_info(&signer_info) };

        assert!(!signer.is_null());
        let manifest_def = CString::new("{}").unwrap();
        let builder = unsafe { c2pa_builder_from_json(manifest_def.as_ptr()) };
        assert!(!builder.is_null());
        let format = CString::new("image/jpeg").unwrap();
        let mut manifest_bytes_ptr = std::ptr::null();
        let _ = unsafe {
            c2pa_builder_sign(
                builder,
                format.as_ptr(),
                &mut source_stream,
                &mut dest_stream,
                signer,
                &mut manifest_bytes_ptr,
            )
        };
        // let error = unsafe { c2pa_error() };
        // let error = unsafe { CString::from_raw(error) };
        // assert_eq!(error.to_str().unwrap(), "Other Invalid signing algorithm");
        // assert_eq!(result, 65485);
        TestC2paStream::drop_c_stream(source_stream);
        TestC2paStream::drop_c_stream(dest_stream);
        unsafe {
            c2pa_manifest_bytes_free(manifest_bytes_ptr);
        }
        unsafe { c2pa_builder_free(builder) };
        unsafe { c2pa_signer_free(signer) };
    }

    #[test]
    fn builder_add_actions_and_sign() {
        let source_image = include_bytes!(fixture_path!("IMG_0003.jpg"));
        let mut source_stream = TestC2paStream::from_bytes(source_image.to_vec());
        let dest_vec = Vec::new();
        let mut dest_stream = TestC2paStream::new(dest_vec).into_c_stream();
        let certs = include_str!(fixture_path!("certs/ed25519.pub"));
        let private_key = include_bytes!(fixture_path!("certs/ed25519.pem"));
        let alg = CString::new("Ed25519").unwrap();
        let sign_cert = CString::new(certs).unwrap();
        let private_key = CString::new(private_key).unwrap();
        let signer_info = C2paSignerInfo {
            alg: alg.as_ptr(),
            sign_cert: sign_cert.as_ptr(),
            private_key: private_key.as_ptr(),
            ta_url: std::ptr::null(),
        };
        let signer = unsafe { c2pa_signer_from_info(&signer_info) };

        assert!(!signer.is_null());
        let manifest_def = CString::new("{}").unwrap();
        let builder = unsafe { c2pa_builder_from_json(manifest_def.as_ptr()) };
        assert!(!builder.is_null());

        let action_json = CString::new(
            r#"{
            "action": "com.example.test-action",
            "parameters": {
                "key1": "value1",
                "key2": "value2"
            }
        }"#,
        )
        .unwrap();

        // multiple calls add multiple actions
        let result = unsafe { c2pa_builder_add_action(builder, action_json.as_ptr()) };
        assert_eq!(result, 0);

        let format = CString::new("image/jpeg").unwrap();
        let mut manifest_bytes_ptr = std::ptr::null();
        let _ = unsafe {
            c2pa_builder_sign(
                builder,
                format.as_ptr(),
                &mut source_stream,
                &mut dest_stream,
                signer,
                &mut manifest_bytes_ptr,
            )
        };

        // Verify we can read the signed data back
        let dest_test_stream = TestC2paStream::from_c_stream(dest_stream);
        let mut read_stream = dest_test_stream.into_c_stream();
        let format = CString::new("image/jpeg").unwrap();

        let reader = unsafe { c2pa_reader_from_stream(format.as_ptr(), &mut read_stream) };
        assert!(!reader.is_null());

        let json = unsafe { c2pa_reader_json(reader) };
        assert!(!json.is_null());
        let json_str = unsafe { CString::from_raw(json) };
        let json_content = json_str.to_str().unwrap();

        assert!(json_content.contains("manifest"));
        assert!(json_content.contains("com.example.test-action"));

        let certs = unsafe { c2pa_certs_from_reader(reader) };
        assert!(!certs.is_null());

        TestC2paStream::drop_c_stream(source_stream);
        TestC2paStream::drop_c_stream(read_stream);
        unsafe {
            c2pa_manifest_bytes_free(manifest_bytes_ptr);
            c2pa_builder_free(builder);
            c2pa_signer_free(signer);
            c2pa_reader_free(reader);
        }
    }

    #[test]
    fn test_c2pa_builder_no_embed_null() {
        let builder: *mut c2pa::Builder = std::ptr::null_mut();
        unsafe { c2pa_builder_set_no_embed(builder) };
    }

    #[test]
    fn test_c2pa_builder_set_remote_url_null() {
        let builder: *mut c2pa::Builder = std::ptr::null_mut();
        let remote_url = CString::new("https://example.com").unwrap();
        let result = unsafe { c2pa_builder_set_remote_url(builder, remote_url.as_ptr()) };
        assert_eq!(result, -1);
        let error = unsafe { c2pa_error() };
        let error = unsafe { CString::from_raw(error) };
        assert_eq!(error.to_str().unwrap(), "NullParameter: builder_ptr");
    }

    #[test]
    fn test_c2pa_builder_no_embed() {
        let manifest_def = CString::new("{}").unwrap();
        let builder = unsafe { c2pa_builder_from_json(manifest_def.as_ptr()) };
        assert!(!builder.is_null());
        unsafe { c2pa_builder_set_no_embed(builder) };
        unsafe { c2pa_builder_free(builder) };
    }

    #[test]
    fn test_c2pa_version() {
        let version = unsafe { c2pa_version() };
        assert!(!version.is_null());
        let version_str = unsafe { CString::from_raw(version) };
        assert!(!version_str.to_str().unwrap().is_empty());
    }

    #[test]
    fn test_c2pa_error_no_error() {
        let error = unsafe { c2pa_error() };
        assert!(!error.is_null());
        let error_str = unsafe { CString::from_raw(error) };
        assert_eq!(error_str.to_str().unwrap(), "");
    }

    #[test]
    fn test_c2pa_load_settings() {
        let settings = CString::new("{}").unwrap();
        let format = CString::new("json").unwrap();
        let result = unsafe { c2pa_load_settings(settings.as_ptr(), format.as_ptr()) };
        assert_eq!(result, 0);
    }

    #[test]
    #[cfg(feature = "file_io")]
    fn test_c2pa_read_file_null_path() {
        let data_dir = CString::new("/tmp").unwrap();
        let result = unsafe { c2pa_read_file(std::ptr::null(), data_dir.as_ptr()) };
        assert!(result.is_null());
        let error = unsafe { c2pa_error() };
        let error_str = unsafe { CString::from_raw(error) };
        assert_eq!(error_str.to_str().unwrap(), "NullParameter: path");
    }

    #[test]
    #[cfg(feature = "file_io")]
    fn test_c2pa_read_ingredient_file_null_path() {
        let data_dir = CString::new("/tmp").unwrap();
        let result = unsafe { c2pa_read_ingredient_file(std::ptr::null(), data_dir.as_ptr()) };
        assert!(result.is_null());
        let error = unsafe { c2pa_error() };
        let error_str = unsafe { CString::from_raw(error) };
        assert_eq!(error_str.to_str().unwrap(), "NullParameter: path");
    }

    #[test]
    #[cfg(feature = "file_io")]
    fn test_c2pa_sign_file_null_source_path() {
        let dest_path = CString::new("/tmp/output.jpg").unwrap();
        let manifest = CString::new("{}").unwrap();
        let signer_info = C2paSignerInfo {
            alg: std::ptr::null(),
            sign_cert: std::ptr::null(),
            private_key: std::ptr::null(),
            ta_url: std::ptr::null(),
        };
        let result = unsafe {
            c2pa_sign_file(
                std::ptr::null(),
                dest_path.as_ptr(),
                manifest.as_ptr(),
                &signer_info,
                std::ptr::null(),
            )
        };
        assert!(result.is_null());
        let error = unsafe { c2pa_error() };
        let error_str = unsafe { CString::from_raw(error) };
        assert_eq!(error_str.to_str().unwrap(), "NullParameter: source_path");
    }

    #[test]
    fn test_c2pa_reader_remote_url() {
        let mut stream = TestC2paStream::new(include_bytes!(fixture_path!("cloud.jpg")).to_vec())
            .into_c_stream();

        let format = CString::new("image/jpeg").unwrap();
        let result = unsafe { c2pa_reader_from_stream(format.as_ptr(), &mut stream) };
        assert!(!result.is_null());
        let remote_url = unsafe { c2pa_reader_remote_url(result) };
        assert!(!remote_url.is_null());
        let remote_url = unsafe { std::ffi::CStr::from_ptr(remote_url) };
        assert_eq!(remote_url, c"https://cai-manifests.adobe.com/manifests/adobe-urn-uuid-5f37e182-3687-462e-a7fb-573462780391");
        TestC2paStream::drop_c_stream(stream);
    }

    // cargo test test_reader_file_with_wrong_label -- --nocapture
    #[test]
    fn test_reader_file_with_wrong_label() {
        let mut stream = TestC2paStream::new(
            include_bytes!(fixture_path!("adobe-20220124-E-clm-CAICAI.jpg")).to_vec(),
        )
        .into_c_stream();

        let format = CString::new("image/jpeg").unwrap();
        let result: *mut C2paReader =
            unsafe { c2pa_reader_from_stream(format.as_ptr(), &mut stream) };
        assert!(!result.is_null());
        TestC2paStream::drop_c_stream(stream);
    }

    #[test]
    fn test_c2pa_reader_from_stream_null_format() {
        let mut stream = TestC2paStream::new(Vec::new()).into_c_stream();

        let result = unsafe { c2pa_reader_from_stream(std::ptr::null(), &mut stream) };
        assert!(result.is_null());
        let error = unsafe { c2pa_error() };
        let error_str = unsafe { CString::from_raw(error) };
        assert_eq!(error_str.to_str().unwrap(), "NullParameter: format");
        TestC2paStream::drop_c_stream(stream);
    }

    #[test]
    fn test_c2pa_reader_from_stream_cawg() {
        let source_image = include_bytes!(
            "../../sdk/src/identity/tests/fixtures/claim_aggregation/ica_validation/success.jpg"
        );
        let mut stream = TestC2paStream::from_bytes(source_image.to_vec());
        let format = CString::new("image/jpeg").unwrap();
        let reader = unsafe { c2pa_reader_from_stream(format.as_ptr(), &mut stream) };
        assert!(!reader.is_null());
        let json = unsafe { c2pa_reader_json(reader) };
        assert!(!json.is_null());
        let json_str = unsafe { CString::from_raw(json) };
        println!("json: {}", json_str.to_str().unwrap());
        assert!(json_str.to_str().unwrap().contains("Silly Cats 929"));
        assert!(json_str
            .to_str()
            .unwrap()
            .contains("cawg.ica.credential_valid"));
        TestC2paStream::drop_c_stream(stream);
    }

    #[test]
    fn test_c2pa_reader_json_null_reader() {
        let result = unsafe { c2pa_reader_json(std::ptr::null_mut()) };
        assert!(result.is_null());
        let error = unsafe { c2pa_error() };
        let error_str = unsafe { CString::from_raw(error) };
        assert_eq!(error_str.to_str().unwrap(), "NullParameter: reader_ptr");
    }

    #[test]
    fn test_c2pa_builder_add_resource_null_uri() {
        let manifest_def = CString::new("{}").unwrap();
        let builder = unsafe { c2pa_builder_from_json(manifest_def.as_ptr()) };
        assert!(!builder.is_null());
        let mut stream = TestC2paStream::new(Vec::new()).into_c_stream();
        let result = unsafe { c2pa_builder_add_resource(builder, std::ptr::null(), &mut stream) };
        assert_eq!(result, -1);
        let error = unsafe { c2pa_error() };
        let error_str = unsafe { CString::from_raw(error) };
        assert_eq!(error_str.to_str().unwrap(), "NullParameter: uri");
        TestC2paStream::drop_c_stream(stream);
        unsafe { c2pa_builder_free(builder) };
    }

    #[test]
    fn test_c2pa_builder_to_archive_null_stream() {
        let manifest_def = CString::new("{}").unwrap();
        let builder = unsafe { c2pa_builder_from_json(manifest_def.as_ptr()) };
        assert!(!builder.is_null());
        let result = unsafe { c2pa_builder_to_archive(builder, std::ptr::null_mut()) };
        assert_eq!(result, -1);
        let error = unsafe { c2pa_error() };
        let error_str = unsafe { CString::from_raw(error) };
        assert_eq!(error_str.to_str().unwrap(), "NullParameter: stream");
        unsafe { c2pa_builder_free(builder) };
    }

    #[test]
    fn test_c2pa_builder_read_supported_mime_types() {
        let mut count = 0;
        let mime_types = unsafe { c2pa_builder_supported_mime_types(&mut count) };
        assert!(!mime_types.is_null());
        assert_eq!(count, C2paBuilder::supported_mime_types().len());
        unsafe { c2pa_free_string_array(mime_types, count) };
    }

    #[test]
    fn test_c2pa_reader_read_supported_mime_types() {
        let mut count = 0;
        let mime_types = unsafe { c2pa_reader_supported_mime_types(&mut count) };
        assert!(!mime_types.is_null());
        assert_eq!(count, C2paReader::supported_mime_types().len());
        unsafe { c2pa_free_string_array(mime_types, count) };
    }

    #[test]
    fn test_c2pa_free_string_array_with_nullptr() {
        assert!(catch_unwind(|| {
            unsafe {
                c2pa_free_string_array(std::ptr::null_mut(), 0);
            }
        })
        .is_ok());
    }

    #[test]
    fn test_c2pa_free_string_array_with_count_1() {
        let strings = vec![CString::new("image/jpeg").unwrap()];
        let ptrs: Vec<*mut c_char> = strings.into_iter().map(|s| s.into_raw()).collect();
        let ptr = ptrs.as_ptr() as *const *const c_char;
        let count = ptrs.len();
        std::mem::forget(ptrs);

        // Assert the function doesn't panic
        assert!(catch_unwind(|| {
            unsafe {
                c2pa_free_string_array(ptr, count);
            }
        })
        .is_ok());
    }

    #[test]
    fn test_create_callback_signer() {
        extern "C" fn test_callback(
            _context: *const (),
            _data: *const c_uchar,
            _len: usize,
            _signed_bytes: *mut c_uchar,
            _signed_len: usize,
        ) -> isize {
            // Placeholder signer
            1
        }

        let certs = include_str!(fixture_path!("certs/ed25519.pub"));
        let certs_cstr = CString::new(certs).unwrap();

        let signer = unsafe {
            c2pa_signer_create(
                std::ptr::null(),
                test_callback,
                C2paSigningAlg::Ed25519,
                certs_cstr.as_ptr(),
                std::ptr::null(),
            )
        };

        // verify signer is not null (aka could be created)
        assert!(!signer.is_null());

        unsafe { c2pa_signer_free(signer) };
    }

    #[test]
    fn test_sign_with_callback_signer() {
        // Create an example callback that uses the Ed25519 signing function,
        // since we have it around. It is important a "real" callback returns -1 on error.
        extern "C" fn test_callback(
            _context: *const (),
            data: *const c_uchar,
            len: usize,
            signed_bytes: *mut c_uchar,
            signed_len: usize,
        ) -> isize {
            let private_key = include_bytes!(fixture_path!("certs/ed25519.pem"));
            let private_key_cstr = match CString::new(private_key) {
                Ok(s) => s,
                Err(_) => return -1,
            };

            let signature = unsafe { c2pa_ed25519_sign(data, len, private_key_cstr.as_ptr()) };

            // This should not happen, but in a real callback implementation we should check
            if signature.is_null() {
                return -1;
            }

            let signature_len = 64;
            if signed_len < signature_len {
                // This should not happen either, but in a real callback implementation we should check
                unsafe { c2pa_signature_free(signature) };
                return -1;
            }

            // Safe bounds validation for test callback
            let signature_slice =
                match unsafe { safe_slice_from_raw_parts(signature, signature_len, "signature") } {
                    Ok(slice) => slice,
                    Err(_) => {
                        unsafe { c2pa_signature_free(signature) };
                        return -1;
                    }
                };

            // Validate signed_bytes bounds
            if !unsafe { is_safe_buffer_size(signed_len, signed_bytes) } {
                unsafe { c2pa_signature_free(signature) };
                return -1;
            }

            let signed_slice = unsafe { std::slice::from_raw_parts_mut(signed_bytes, signed_len) };

            if signature_len <= signed_slice.len() {
                signed_slice[..signature_len].copy_from_slice(signature_slice);
            } else {
                unsafe { c2pa_signature_free(signature) };
                return -1;
            }

            unsafe { c2pa_signature_free(signature) };
            signature_len as isize
        }

        let source_image = include_bytes!(fixture_path!("IMG_0003.jpg"));
        let mut source_stream = TestC2paStream::from_bytes(source_image.to_vec());
        let dest_vec = Vec::new();
        let mut dest_stream = TestC2paStream::new(dest_vec).into_c_stream();

        let certs = include_str!(fixture_path!("certs/ed25519.pub"));
        let certs_cstr = CString::new(certs).unwrap();

        // Callback signer with a "real" callback that signs data
        let signer = unsafe {
            c2pa_signer_create(
                std::ptr::null(), // context
                test_callback,
                C2paSigningAlg::Ed25519,
                certs_cstr.as_ptr(),
                std::ptr::null(), // tsa_url
            )
        };

        assert!(!signer.is_null());

        let manifest_def = CString::new("{}").unwrap();
        let builder = unsafe { c2pa_builder_from_json(manifest_def.as_ptr()) };
        assert!(!builder.is_null());

        let format = CString::new("image/jpeg").unwrap();
        let mut manifest_bytes_ptr = std::ptr::null();

        // Data gets signed here using the callback
        let result = unsafe {
            c2pa_builder_sign(
                builder,
                format.as_ptr(),
                &mut source_stream,
                &mut dest_stream,
                signer,
                &mut manifest_bytes_ptr,
            )
        };
        assert!(result > 0);

        // Verify we can read the signed data back
        let dest_test_stream = TestC2paStream::from_c_stream(dest_stream);
        let mut read_stream = dest_test_stream.into_c_stream();
        let format = CString::new("image/jpeg").unwrap();

        let reader = unsafe { c2pa_reader_from_stream(format.as_ptr(), &mut read_stream) };
        assert!(!reader.is_null());

        let json = unsafe { c2pa_reader_json(reader) };
        assert!(!json.is_null());
        let json_str = unsafe { CString::from_raw(json) };
        let json_content = json_str.to_str().unwrap();

        assert!(json_content.contains("manifest"));

        TestC2paStream::drop_c_stream(source_stream);
        TestC2paStream::drop_c_stream(read_stream);
        unsafe {
            c2pa_manifest_bytes_free(manifest_bytes_ptr);
            c2pa_reader_free(reader);
        }
        unsafe { c2pa_builder_free(builder) };
        unsafe { c2pa_signer_free(signer) };
    }

    #[test]
    #[cfg(feature = "file_io")]
    fn test_reader_from_file_cawg_identity() {
        let settings = CString::new(include_bytes!(
            "../../cli/tests/fixtures/trust/cawg_test_settings.toml"
        ))
        .unwrap();
        let format = CString::new("toml").unwrap();
        let result = unsafe { c2pa_load_settings(settings.as_ptr(), format.as_ptr()) };
        assert_eq!(result, 0);

        let base = env!("CARGO_MANIFEST_DIR");
        let path =
            CString::new(format!("{base}/../sdk/tests/fixtures/C_with_CAWG_data.jpg")).unwrap();
        let reader = unsafe { c2pa_reader_from_file(path.as_ptr()) };
        if reader.is_null() {
            let error = unsafe { c2pa_error() };
            let error_str = unsafe { CString::from_raw(error) };
            panic!("Failed to create reader: {}", error_str.to_str().unwrap());
        }
        assert!(!reader.is_null());
        let json = unsafe { c2pa_reader_json(reader) };
        assert!(!json.is_null());
        let json_str = unsafe { CString::from_raw(json) };
        println!("JSON Report: {}", json_str.to_str().unwrap());
        let json_report = json_str.to_str().unwrap();
        assert!(json_report.contains("cawg.identity"));
        assert!(json_report.contains("cawg.identity.well-formed"));
    }
}<|MERGE_RESOLUTION|>--- conflicted
+++ resolved
@@ -65,11 +65,7 @@
 
     if !is_safe_buffer_size(len, ptr) {
         return Err(Error::Other(format!(
-<<<<<<< HEAD
-            "Buffer size {len} is invalid for parameter '{param_name}'"
-=======
             "Buffer size {len} is invalid for parameter '{param_name}'",
->>>>>>> 2fef92a9
         )));
     }
 
