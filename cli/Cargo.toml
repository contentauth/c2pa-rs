[package]
name = "c2patool"
default-run = "c2patool"
version = "0.19.1"
description = "Tool for displaying and creating C2PA manifests."
authors = [
    "Gavin Peacock <gpeacock@adobe.com>",
    "Maurice Fisher <mfisher@adobe.com>",
]
license = "MIT OR Apache-2.0"
documentation = "https://opensource.contentauthenticity.org/docs/c2patool"
readme = "README.md"
keywords = ["c2pa", "xmp", "metadata"]
edition = "2018"
homepage = "https://contentauthenticity.org"
repository = "https://github.com/contentauth/c2pa-rs/tree/main/cli"

[lints.rust]
unexpected_cfgs = { level = "warn", check-cfg = ['cfg(test)'] }
# Workaround for https://github.com/est31/cargo-udeps/issues/293.

[dependencies]
anyhow = "1.0"
atree = "0.5.2"
c2pa = { path = "../sdk", version = "0.58.0", features = [
<<<<<<< HEAD
    "fetch_remote_manifests",
    "file_io",
    "add_thumbnails",
    "pdf",
] }
clap = { version = "4.5.10", features = ["derive", "env"] }
=======
	"fetch_remote_manifests",
	"file_io",
	"add_thumbnails",
	"pdf"
]}
clap = { version = "4.5.10", features = ["derive", "env", "string"] }
>>>>>>> f9ef817d
env_logger = "0.11.7"
glob = "0.3.1"
log = "0.4"
serde = { version = "1.0", features = ["derive"] }
serde_derive = "1.0"
serde_json = "1.0"
toml = "0.8.23"
tempfile = "3.3"
treeline = "0.1.0"
pem = "3.0.3"
url = "2.5.0"
etcetera = "0.10.0"

[target.'cfg(not(target_os = "wasi"))'.dependencies]
reqwest = { version = "0.12.4", features = ["blocking"] }
tokio = { version = "1.44.2", features = ["rt", "rt-multi-thread"] }

[target.'cfg(target_os = "wasi")'.dependencies]
wasi = "0.14"
wstd = "0.5"

[dev-dependencies]
mockall = "0.13.0"

[target.'cfg(not(target_os = "wasi"))'.dev-dependencies]
assert_cmd = "2.0.14"
httpmock = "0.7.0"
predicates = "3.1"<|MERGE_RESOLUTION|>--- conflicted
+++ resolved
@@ -23,21 +23,12 @@
 anyhow = "1.0"
 atree = "0.5.2"
 c2pa = { path = "../sdk", version = "0.58.0", features = [
-<<<<<<< HEAD
     "fetch_remote_manifests",
     "file_io",
     "add_thumbnails",
     "pdf",
 ] }
-clap = { version = "4.5.10", features = ["derive", "env"] }
-=======
-	"fetch_remote_manifests",
-	"file_io",
-	"add_thumbnails",
-	"pdf"
-]}
 clap = { version = "4.5.10", features = ["derive", "env", "string"] }
->>>>>>> f9ef817d
 env_logger = "0.11.7"
 glob = "0.3.1"
 log = "0.4"
