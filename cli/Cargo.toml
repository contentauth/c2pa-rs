--- conflicted
+++ resolved
@@ -1,7 +1,7 @@
 [package]
 name = "c2patool"
 default-run = "c2patool"
-version = "0.16.6"
+version = "0.16.5"
 description = "Tool for displaying and creating C2PA manifests."
 authors = [
     "Gavin Peacock <gpeacock@adobe.com>",
@@ -28,12 +28,7 @@
 	"add_thumbnails",
 	"pdf"
 ] }
-<<<<<<< HEAD
-c2pa-crypto = { path = "../internal/crypto", version = "0.8.2" }
-=======
-cawg-identity = { path = "../cawg_identity", version = "0.14.0" }
 c2pa-crypto = { path = "../internal/crypto", version = "0.9.0" }
->>>>>>> 7cad42d8
 clap = { version = "4.5.10", features = ["derive", "env"] }
 env_logger = "0.11.7"
 glob = "0.3.1"
