# C2PA command line tool

C2PA Tool, `c2patool`, is a command line tool for working with C2PA [manifests](https://c2pa.org/specifications/specifications/1.4/specs/C2PA_Specification.html#_manifests) and media assets (audio, image or video files).

Use the tool on a file in one of the [supported formats](https://github.com/contentauth/c2pa-rs/blob/main/docs/supported-formats.md) to:

- Read a summary JSON report of C2PA manifests.
- Read a low-level report of C2PA manifest data.
- Add a C2PA manifest to the file.

For a simple example of calling c2patool from a Node.js server application, see the [c2patool-service-example](https://github.com/contentauth/c2patool-service-example) repository.

<div style={{display: 'none'}}>

**Additional documentation**:

- [Using C2PA Tool](./docs/usage.md)
- [Manifest definition file](./docs/manifest.md)
- [Using an X.509 certificate](./docs/x_509.md)
- [Release notes](./docs/release-notes.md)
- [Contributing to the project](./docs/project-contributions.md)

</div>

## Installation

To install a prebuilt binary of C2PA Tool:

1. Go to the [Releases page and filter for c2patool](https://github.com/contentauth/c2pa-rs/releases?q=c2patool). 
2. Under **Assets**, click on the archive file for your operating system:
   - MacOS: `c2patool-vx.y.z-universal-apple-darwin.zip`
   - Windows: `c2patool-vx.y.z-x86_64-pc-windows-msvc.zip`
   - Linux: `c2patool-vx.y.z-x86_64-unknown-linux-gnu.tar.gz`
<<<<<<< HEAD
1. Download and extract the archive file.
1. Copy the `c2patool` executable file to a location on your `PATH`.
1. You may need to take additional actions to run an executable from an unknown source; for example, on macOS see [If you want to open an app that hasn’t been notarized or is from an unidentified developer](https://support.apple.com/en-us/102445#openanyway).

Confirm that you can run the tool by entering a command such as:

=======
3. Download and extract the archive file.
4. Copy the `c2patool` executable file to a location on your `PATH`.
5. Confirm that you can run the tool by entering a command such as:
>>>>>>> e76e3407
```
c2patool -h
```

You may need to set execution permission for the tool on your system. 
For macOS, see [If you want to open an app that hasn’t been notarized or is from an unidentified developer](https://support.apple.com/en-us/102445#openanyway).

NOTE: You also may want to get some of the example files provided in the repository `sample` directory.   To do so, clone the repository with `git clone https://github.com/contentauth/c2pa-rs.git`.

### Installing from source

Instead of installing a prebuilt binary, you can [build the project from source](https://github.com/contentauth/c2pa-rs/blob/docs/no-c2patool-binstall/cli/docs/project-contributions.md#building-from-source).

### Upgrading

To display the version of C2PA Tool that you have, enter this command:

```
c2patool -V
```

The tool will display the version installed. Compare the version number displayed with the latest release version shown in the [repository releases page filtered for c2patool](https://github.com/contentauth/c2pa-rs/releases?q=c2patool).  If you don't have the latest version, simply reinstall to get the latest version.<|MERGE_RESOLUTION|>--- conflicted
+++ resolved
@@ -31,18 +31,9 @@
    - MacOS: `c2patool-vx.y.z-universal-apple-darwin.zip`
    - Windows: `c2patool-vx.y.z-x86_64-pc-windows-msvc.zip`
    - Linux: `c2patool-vx.y.z-x86_64-unknown-linux-gnu.tar.gz`
-<<<<<<< HEAD
-1. Download and extract the archive file.
-1. Copy the `c2patool` executable file to a location on your `PATH`.
-1. You may need to take additional actions to run an executable from an unknown source; for example, on macOS see [If you want to open an app that hasn’t been notarized or is from an unidentified developer](https://support.apple.com/en-us/102445#openanyway).
-
-Confirm that you can run the tool by entering a command such as:
-
-=======
 3. Download and extract the archive file.
 4. Copy the `c2patool` executable file to a location on your `PATH`.
 5. Confirm that you can run the tool by entering a command such as:
->>>>>>> e76e3407
 ```
 c2patool -h
 ```
