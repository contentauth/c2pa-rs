--- conflicted
+++ resolved
@@ -28,13 +28,9 @@
 
 use anyhow::{anyhow, bail, Context, Result};
 use c2pa::{
-<<<<<<< HEAD
-    definitions::ClaimGeneratorInfoDefinition, identity::validator::CawgValidator,
-    settings::Settings, Builder, Error, Ingredient, ManifestDefinition, Reader, Signer,
-=======
-    format_from_path, identity::validator::CawgValidator, settings::Settings, Builder,
-    ClaimGeneratorInfo, Error, Ingredient, ManifestDefinition, Reader, Signer,
->>>>>>> 1523d18f
+    definitions::ClaimGeneratorInfoDefinition, format_from_path,
+    identity::validator::CawgValidator, settings::Settings, Builder, Error, Ingredient,
+    ManifestDefinition, Reader, Signer,
 };
 use clap::{Parser, Subcommand};
 use etcetera::BaseStrategy;
