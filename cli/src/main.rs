// Copyright 2022 Adobe. All rights reserved.
// This file is licensed to you under the Apache License,
// Version 2.0 (http://www.apache.org/licenses/LICENSE-2.0)
// or the MIT license (http://opensource.org/licenses/MIT),
// at your option.
// Unless required by applicable law or agreed to in writing,
// this software is distributed on an "AS IS" BASIS, WITHOUT
// WARRANTIES OR REPRESENTATIONS OF ANY KIND, either express or
// implied. See the LICENSE-MIT and LICENSE-APACHE files for the
// specific language governing permissions and limitations under
// each license.

#![doc = include_str!("../README.md")]

/// Tool to display and create C2PA manifests.
///
/// A file path to an asset must be provided. If only the path
/// is given, this will generate a summary report of any claims
/// in that file. If a manifest definition JSON file is specified,
/// the claim will be added to any existing claims.
use std::{
<<<<<<< HEAD
    env,
    fs::{copy, create_dir_all, remove_dir_all, remove_file, File},
=======
    fs::{self, create_dir_all, remove_dir_all, remove_file, File},
>>>>>>> 157f247c
    io::Write,
    path::{Path, PathBuf},
    str::FromStr,
};

use anyhow::{anyhow, bail, Context, Result};
use c2pa::{
<<<<<<< HEAD
    format_from_path, identity::validator::CawgValidator, Builder, ClaimGeneratorInfo, Error,
=======
    identity::validator::CawgValidator, settings::Settings, Builder, ClaimGeneratorInfo, Error,
>>>>>>> 157f247c
    Ingredient, ManifestDefinition, Reader, Signer,
};
use clap::{Parser, Subcommand};
use etcetera::BaseStrategy;
use log::debug;
use serde::Deserialize;
use signer::SignConfig;
use tempfile::NamedTempFile;
#[cfg(not(target_os = "wasi"))]
use tokio::runtime::Runtime;
use url::Url;
#[cfg(target_os = "wasi")]
use wstd::runtime::block_on;

use crate::{
    callback_signer::{CallbackSigner, CallbackSignerConfig, ExternalProcessRunner},
    info::info,
};

mod info;
mod tree;

mod callback_signer;
mod signer;

/// Tool for displaying and creating C2PA manifests.
#[derive(Parser, Debug)]
#[command(author, version, about, long_about = None, arg_required_else_help(true))]
struct CliArgs {
    /// Path to manifest definition JSON file.
    #[clap(short, long, requires = "output")]
    manifest: Option<PathBuf>,

    /// Path to output file or folder.
    #[clap(short, long)]
    output: Option<PathBuf>,

    /// Path to a parent file.
    #[clap(short, long)]
    parent: Option<PathBuf>,

    /// Manifest definition passed as a JSON string.
    #[clap(short, long, conflicts_with = "manifest")]
    config: Option<String>,

    /// Display detailed C2PA-formatted manifest data.
    #[clap(short, long)]
    detailed: bool,

    /// Force overwrite of output if it already exists.
    #[clap(short, long)]
    force: bool,

    /// The path to an asset to examine or embed a manifest into.
    path: PathBuf,

    /// Embed remote URL manifest reference.
    #[clap(short, long)]
    remote: Option<String>,

    /// Generate a sidecar (.c2pa) manifest
    #[clap(short, long)]
    sidecar: bool,

    /// Write ingredient report and assets to a folder.
    #[clap(short, long)]
    ingredient: bool,

    /// Create a tree diagram of the manifest store.
    #[clap(long)]
    tree: bool,

    /// Extract certificate chain.
    #[clap(long = "certs")]
    cert_chain: bool,

    /// Do not perform validation of signature after signing.
    #[clap(long = "no_signing_verify")]
    no_signing_verify: bool,

    #[command(subcommand)]
    command: Option<Commands>,

    /// Show manifest size, XMP url and other stats.
    #[clap(long)]
    info: bool,

    /// Path to an executable that will sign the claim bytes.
    #[clap(long)]
    signer_path: Option<PathBuf>,

    /// To be used with the [callback_signer] argument. This value should at least: size of CoseSign1 CBOR +
    /// the size of certificate chain provided in the manifest definition's `sign_cert` field + the size of the
    /// signature of the Time Stamp Authority response. A typical size of CoseSign1 CBOR is in the 1-2K range. If
    /// the reserve size is too small an error will be returned during signing.
    /// For example:
    ///
    /// The reserve-size can be calculated like this if you aren't including a `tsa_url` key in
    /// your manifest description:
    ///
    ///     1024 + sign_cert.len()
    ///
    /// Or, if you are including a `tsa_url` in your manifest definition, you will calculate the
    /// reserve size like this:
    ///
    ///     1024 + sign_cert.len() + tsa_signature_response.len()
    ///
    /// Note:
    /// We'll default the `reserve-size` to a value of 20_000, if no value is provided. This
    /// will probably leave extra `0`s of unused space. Please specify a reserve-size if possible.
    #[clap(long, default_value("20000"))]
    reserve_size: usize,

    // TODO: ideally this would be called config, not to be confused with the other config arg
    /// Path to the config file.
    ///
    /// By default config files are read from `$XDG_CONFIG_HOME/c2pa/c2pa.toml`.
    #[clap(
        long,
        env = "C2PATOOL_SETTINGS",
        default_value = default_settings_path().into_os_string()
    )]
    settings: PathBuf,
}

fn default_settings_path() -> PathBuf {
    let strategy = etcetera::choose_base_strategy().unwrap();
    let mut path = strategy.config_dir();
    path.push("c2pa");
    path.push("c2pa.toml");
    path
}

#[derive(Clone, Debug)]
enum TrustResource {
    File(PathBuf),
    Url(Url),
}

fn parse_resource_string(s: &str) -> Result<TrustResource> {
    if let Ok(url) = s.parse::<Url>() {
        Ok(TrustResource::Url(url))
    } else {
        let p = PathBuf::from_str(s)?;

        Ok(TrustResource::File(p))
    }
}

// We only construct one per invocation, not worth shrinking this.
#[allow(clippy::large_enum_variant)]
#[derive(Debug, Subcommand)]
enum Commands {
    /// Sub-command to configure trust store options, "trust --help for more details"
    Trust {
        /// URL or path to file containing list of trust anchors in PEM format
        #[arg(long = "trust_anchors", env="C2PATOOL_TRUST_ANCHORS", value_parser = parse_resource_string)]
        trust_anchors: Option<TrustResource>,

        /// URL or path to file containing specific manifest signing certificates in PEM format to implicitly trust
        #[arg(long = "allowed_list", env="C2PATOOL_ALLOWED_LIST", value_parser = parse_resource_string)]
        allowed_list: Option<TrustResource>,

        /// URL or path to file containing configured EKUs in Oid dot notation
        #[arg(long = "trust_config", env="C2PATOOL_TRUST_CONFIG", value_parser = parse_resource_string)]
        trust_config: Option<TrustResource>,
    },
    /// Sub-command to add manifest to fragmented BMFF content
    ///
    /// The init path can be a glob to process entire directories of content, for example:
    ///
    /// c2patool -m test2.json -o /my_output_folder "/my_renditions/**/my_init.mp4" fragment --fragments_glob "myfile_abc*[0-9].m4s"
    ///
    /// NOTE: The glob patterns are quoted to prevent shell expansion.
    Fragment {
        /// Glob pattern to find the fragments of the asset. The path is automatically set to be the same as
        /// the init segment.
        ///
        /// The fragments_glob pattern should only match fragment file names not the full paths (e.g. "myfile_abc*[0-9].m4s"
        /// to match [myfile_abc1.m4s, myfile_abc2180.m4s, ...] )
        #[arg(long = "fragments_glob", verbatim_doc_comment)]
        fragments_glob: Option<PathBuf>,
    },
}

#[derive(Debug, Default, Deserialize)]
// Add fields that are not part of the standard Manifest
struct ManifestDef {
    #[serde(flatten)]
    manifest: ManifestDefinition,
    // allows adding ingredients with file paths
    ingredient_paths: Option<Vec<PathBuf>>,
}

// Convert certain errors to output messages.
fn special_errs(e: c2pa::Error) -> anyhow::Error {
    match e {
        Error::JumbfNotFound => anyhow!("No claim found"),
        Error::FileNotFound(name) => anyhow!("File not found: {}", name),
        Error::UnsupportedType => anyhow!("Unsupported file type"),
        Error::PrereleaseError => anyhow!("Prerelease claim found"),
        _ => e.into(),
    }
}

// Normalize extensions so we can compare them.
fn ext_normal(path: &Path) -> String {
    let ext = path
        .extension()
        .unwrap_or_default()
        .to_str()
        .unwrap_or_default()
        .to_lowercase();
    match ext.as_str() {
        "jpeg" => "jpg".to_string(),
        "tiff" => "tif".to_string(),
        _ => ext,
    }
}

// loads an ingredient, allowing for a folder or json ingredient
fn load_ingredient(path: &Path) -> Result<Ingredient> {
    // if the path is a folder, look for ingredient.json
    let mut path_buf = PathBuf::from(path);
    let path = if path.is_dir() {
        path_buf = path_buf.join("ingredient.json");
        path_buf.as_path()
    } else {
        path
    };
    if path.extension() == Some(std::ffi::OsStr::new("json")) {
        let json = std::fs::read_to_string(path)?;
        let mut ingredient: Ingredient = serde_json::from_slice(json.as_bytes())?;
        if let Some(base) = path.parent() {
            ingredient.resources_mut().set_base_path(base);
        }
        Ok(ingredient)
    } else {
        Ok(Ingredient::from_file(path)?)
    }
}

fn load_trust_resource(resource: &TrustResource) -> Result<String> {
    match resource {
        TrustResource::File(path) => {
            let data = std::fs::read_to_string(path)
                .with_context(|| format!("Failed to read trust resource from path: {path:?}"))?;

            Ok(data)
        }
        TrustResource::Url(url) => {
            #[cfg(not(target_os = "wasi"))]
            let data = reqwest::blocking::get(url.to_string())?
                .text()
                .with_context(|| format!("Failed to read trust resource from URL: {url}"))?;

            #[cfg(target_os = "wasi")]
            let data = blocking_get(&url.to_string())?;
            Ok(data)
        }
    }
}

#[cfg(target_os = "wasi")]
fn blocking_get(url: &str) -> Result<String> {
    use std::io::Read;

    use url::Url;
    use wasi::http::{
        outgoing_handler,
        types::{Fields, OutgoingRequest, Scheme},
    };

    let parsed_url =
        Url::parse(url).map_err(|e| Error::ResourceNotFound(format!("invalid URL: {}", e)))?;
    let path_with_query = parsed_url[url::Position::BeforeHost..].to_string();
    let request = OutgoingRequest::new(Fields::new());
    request.set_path_with_query(Some(&path_with_query)).unwrap();

    // Set the scheme based on the URL.
    let scheme = match parsed_url.scheme() {
        "http" => Scheme::Http,
        "https" => Scheme::Https,
        _ => return Err(anyhow!("unsupported URL scheme".to_string(),)),
    };

    request.set_scheme(Some(&scheme)).unwrap();

    match outgoing_handler::handle(request, None) {
        Ok(resp) => {
            resp.subscribe().block();

            let response = resp
                .get()
                .expect("HTTP request response missing")
                .expect("HTTP request response requested more than once")
                .expect("HTTP request failed");

            if response.status() == 200 {
                let raw_header = response.headers().get("Content-Length");
                if raw_header.first().map(|val| val.is_empty()).unwrap_or(true) {
                    return Err(anyhow!("url returned no content length".to_string()));
                }

                let str_parsed_header = match std::str::from_utf8(raw_header.first().unwrap()) {
                    Ok(s) => s,
                    Err(e) => {
                        return Err(anyhow!(format!(
                            "error parsing content length header: {}",
                            e
                        )))
                    }
                };

                let content_length: usize = match str_parsed_header.parse() {
                    Ok(s) => s,
                    Err(e) => {
                        return Err(anyhow!(format!(
                            "error parsing content length header: {}",
                            e
                        )))
                    }
                };

                let body = {
                    let mut buf = Vec::with_capacity(content_length);
                    let response_body = response
                        .consume()
                        .expect("failed to get incoming request body");
                    let mut stream = response_body
                        .stream()
                        .expect("failed to get response body stream");
                    stream
                        .read_to_end(&mut buf)
                        .expect("failed to read response body");
                    buf
                };

                let body_string = std::str::from_utf8(&body)
                    .map_err(|e| anyhow!(format!("invalid UTF-8: {}", e)))?;
                Ok(body_string.to_string())
            } else {
                Err(anyhow!(format!(
                    "fetch failed: code: {}",
                    response.status(),
                )))
            }
        }

        Err(e) => Err(anyhow!(e.to_string())),
    }
}

fn configure_sdk(args: &CliArgs) -> Result<()> {
    if args.settings.exists() {
        let settings = fs::read_to_string(&args.settings)?;
        Settings::from_toml(&settings)?
    }

    let mut enable_trust_checks = false;

    if let Some(Commands::Trust {
        trust_anchors,
        allowed_list,
        trust_config,
    }) = &args.command
    {
        if let Some(trust_list) = &trust_anchors {
            debug!("Using trust anchors from {trust_list:?}");

            let data = load_trust_resource(trust_list)?;
            Settings::from_toml(
                &toml::toml! {
                    [trust]
                    trust_anchors = data
                }
                .to_string(),
            )?;

            enable_trust_checks = true;
        }

        if let Some(allowed_list) = &allowed_list {
            debug!("Using allowed list from {allowed_list:?}");

            let data = load_trust_resource(allowed_list)?;
            Settings::from_toml(
                &toml::toml! {
                    [trust]
                    allowed_list = data
                }
                .to_string(),
            )?;

            enable_trust_checks = true;
        }

        if let Some(trust_config) = &trust_config {
            debug!("Using trust config from {trust_config:?}");

            let data = load_trust_resource(trust_config)?;
            Settings::from_toml(
                &toml::toml! {
                    [trust]
                    trust_config = data
                }
                .to_string(),
            )?;

            enable_trust_checks = true;
        }
    }

    // if any trust setting is provided enable the trust checks
    if enable_trust_checks {
        Settings::from_toml(
            &toml::toml! {
                [verify]
                verify_trust = true
            }
            .to_string(),
        )?;
    } else {
        Settings::from_toml(
            &toml::toml! {
                [verify]
                verify_trust = false
            }
            .to_string(),
        )?;
    }

    // enable or disable verification after signing
    {
        Settings::from_toml(
            &toml::toml! {
                [trust]
                verify_after_sign = (!args.no_signing_verify)
            }
            .to_string(),
        )?;
    }

    Ok(())
}

fn sign_fragmented(
    builder: &mut Builder,
    signer: &dyn Signer,
    init_pattern: &Path,
    frag_pattern: &PathBuf,
    output_path: &Path,
) -> Result<()> {
    // search folders for init segments
    let ip = init_pattern.to_str().ok_or(c2pa::Error::OtherError(
        "could not parse source pattern".into(),
    ))?;
    let inits = glob::glob(ip).context("could not process glob pattern")?;
    let mut count = 0;
    for init in inits {
        match init {
            Ok(p) => {
                let mut fragments = Vec::new();
                let init_dir = p.parent().context("init segment had no parent dir")?;
                let seg_glob = init_dir.join(frag_pattern); // segment match pattern

                // grab the fragments that go with this init segment
                let seg_glob_str = seg_glob.to_str().context("fragment path not valid")?;
                let seg_paths = glob::glob(seg_glob_str).context("fragment glob not valid")?;
                for seg in seg_paths {
                    match seg {
                        Ok(f) => fragments.push(f),
                        Err(_) => return Err(anyhow!("fragment path not valid")),
                    }
                }

                println!("Adding manifest to: {p:?}");
                let new_output_path =
                    output_path.join(init_dir.file_name().context("invalid file name")?);
                builder.sign_fragmented_files(signer, &p, &fragments, &new_output_path)?;

                count += 1;
            }
            Err(_) => bail!("bad path to init segment"),
        }
    }
    if count == 0 {
        println!("No files matching pattern: {ip}");
    }
    Ok(())
}

fn verify_fragmented(init_pattern: &Path, frag_pattern: &Path) -> Result<Vec<Reader>> {
    let mut readers = Vec::new();

    let ip = init_pattern
        .to_str()
        .context("could not parse source pattern")?;
    let inits = glob::glob(ip).context("could not process glob pattern")?;
    let mut count = 0;

    // search folders for init segments
    for init in inits {
        match init {
            Ok(p) => {
                let mut fragments = Vec::new();
                let init_dir = p.parent().context("init segment had no parent dir")?;
                let seg_glob = init_dir.join(frag_pattern); // segment match pattern

                // grab the fragments that go with this init segment
                let seg_glob_str = seg_glob.to_str().context("fragment path not valid")?;
                let seg_paths = glob::glob(seg_glob_str).context("fragment glob not valid")?;
                for seg in seg_paths {
                    match seg {
                        Ok(f) => fragments.push(f),
                        Err(_) => return Err(anyhow!("fragment path not valid")),
                    }
                }

                println!("Verifying manifest: {p:?}");
                let reader = Reader::from_fragmented_files(p, &fragments)?;
                if let Some(vs) = reader.validation_status() {
                    if let Some(e) = vs.iter().find(|v| !v.passed()) {
                        eprintln!("Error validating segments: {e:?}");
                        return Ok(readers);
                    }
                }

                readers.push(reader);

                count += 1;
            }
            Err(_) => bail!("bad path to init segment"),
        }
    }

    if count == 0 {
        println!("No files matching pattern: {ip}");
    }

    Ok(readers)
}

// run cawg validation if supported
fn validate_cawg(reader: &mut Reader) -> Result<()> {
    #[cfg(not(target_os = "wasi"))]
    {
        Runtime::new()?
            .block_on(reader.post_validate_async(&CawgValidator {}))
            .map_err(anyhow::Error::from)
    }
    #[cfg(target_os = "wasi")]
    {
        block_on(reader.post_validate_async(&CawgValidator {})).map_err(anyhow::Error::from)
    }
}

fn main() -> Result<()> {
    let args = CliArgs::parse();

    // set RUST_LOG=debug to get detailed debug logging
    if std::env::var("RUST_LOG").is_err() {
        std::env::set_var("RUST_LOG", "error");
    }
    env_logger::init();

    let path = &args.path;

    if args.info {
        return info(path);
    }

    if args.cert_chain {
        let reader = Reader::from_file(path).map_err(special_errs)?;
        // todo: add cawg certs here??
        if let Some(manifest) = reader.active_manifest() {
            if let Some(si) = manifest.signature_info() {
                println!("{}", si.cert_chain());
                // todo: add ocsp validation info
                return Ok(());
            }
        }
        bail!("No certificate chain found");
    }

    if args.tree {
        println!("{}", tree::tree(path)?);
        return Ok(());
    }

    let is_fragment = matches!(
        &args.command,
        Some(Commands::Fragment { fragments_glob: _ })
    );

    // configure the SDK
    configure_sdk(&args).context("Could not configure c2pa-rs")?;

    // Remove manifest needs to also remove XMP provenance
    // if args.remove_manifest {
    //     match args.output {
    //         Some(output) => {
    //             if output.exists() && !args.force {
    //                 bail!("Output already exists; use -f/force to force write");
    //             }
    //             if path != &output {
    //                 std::fs::copy(path, &output)?;
    //             }
    //             Manifest::remove_manifest(&output)?
    //         },
    //         None => {
    //             bail!("The -o/--output argument is required for this operation");
    //         }
    //     }
    //     return Ok(());
    // }

    // if we have a manifest config, process it
    if args.manifest.is_some() || args.config.is_some() {
        // read the json from file or config, and get base path if from file
        let (json, base_path) = match args.manifest.as_deref() {
            Some(manifest_path) => {
                let base_path = std::fs::canonicalize(manifest_path)?
                    .parent()
                    .map(|p| p.to_path_buf());
                (std::fs::read_to_string(manifest_path)?, base_path)
            }
            None => (
                args.config.unwrap_or_default(),
                std::env::current_dir().ok(),
            ),
        };

        // read the signing information from the manifest definition
        let mut sign_config = SignConfig::from_json(&json)?;

        // read the manifest information
        let manifest_def: ManifestDef = serde_json::from_slice(json.as_bytes())?;
        let mut builder = Builder::from_json(&json)?;
        let mut manifest = manifest_def.manifest;

        // add claim_tool generator so we know this was created using this tool
        let mut tool_generator = ClaimGeneratorInfo::new(env!("CARGO_PKG_NAME"));
        tool_generator.set_version(env!("CARGO_PKG_VERSION"));
        if !manifest.claim_generator_info.is_empty()
            || manifest.claim_generator_info[0].name == "c2pa-rs"
        {
            manifest.claim_generator_info = vec![tool_generator];
        } else {
            manifest.claim_generator_info.insert(1, tool_generator);
        }

        // set manifest base path before ingredients so ingredients can override it
        if let Some(base) = base_path.as_ref() {
            builder.base_path = Some(base.clone());
            sign_config.set_base_path(base);
        }

        // Add any ingredients specified as file paths
        if let Some(paths) = manifest_def.ingredient_paths {
            for mut path in paths {
                // ingredient paths are relative to the manifest path
                if let Some(base) = &base_path {
                    if !(path.is_absolute()) {
                        path = base.join(&path)
                    }
                }
                let ingredient = load_ingredient(&path)?;
                builder.add_ingredient(ingredient);
            }
        }

        if let Some(parent_path) = args.parent {
            let mut ingredient = load_ingredient(&parent_path)?;
            ingredient.set_is_parent();
            builder.add_ingredient(ingredient);
        }

        // If the source file has a manifest store, and no parent is specified treat the source as a parent.
        // note: This could be treated as an update manifest eventually since the image is the same
        let has_parent = builder.definition.ingredients.iter().any(|i| i.is_parent());
        if !has_parent && !is_fragment {
            let mut source_ingredient = Ingredient::from_file(&args.path)?;
            if source_ingredient.manifest_data().is_some() {
                source_ingredient.set_is_parent();
                builder.add_ingredient(source_ingredient);
            }
        }

        if let Some(remote) = args.remote {
            if args.sidecar {
                builder.set_no_embed(true);
                builder.set_remote_url(remote);
            } else {
                builder.set_remote_url(remote);
            }
        } else if args.sidecar {
            builder.set_no_embed(true);
        }

        let signer = if let Some(signer_process_name) = args.signer_path {
            let cb_config = CallbackSignerConfig::new(&sign_config, args.reserve_size)?;

            let process_runner = Box::new(ExternalProcessRunner::new(
                cb_config.clone(),
                signer_process_name,
            ));
            let signer = CallbackSigner::new(process_runner, cb_config);

            Box::new(signer)
        } else {
            sign_config.signer()?
        };

        if let Some(output) = args.output {
            // fragmented embedding
            if let Some(Commands::Fragment { fragments_glob }) = &args.command {
                if output.exists() && !output.is_dir() {
                    bail!("Output cannot point to existing file, must be a directory");
                }

                if let Some(fg) = &fragments_glob {
                    return sign_fragmented(&mut builder, signer.as_ref(), &args.path, fg, &output);
                } else {
                    bail!("fragments_glob must be set");
                }
            } else {
                if ext_normal(&output) != ext_normal(&args.path) {
                    bail!("Output type must match source type");
                }
                if output.exists() {
                    if args.force && output != args.path {
                        remove_file(&output)?;
                    } else if !args.force {
                        bail!("Output already exists; use -f/force to force write");
                    }
                }
                if output.file_name().is_none() {
                    bail!("Missing filename on output");
                }
                if output.extension().is_none() {
                    bail!("Missing extension output");
                }

                let manifest_data = if args.path != output {
                    builder
                        .sign_file(signer.as_ref(), &args.path, &output)
                        .context("embedding manifest")?
                } else {
                    let mut file = NamedTempFile::new()?;
                    let format = format_from_path(&args.path).unwrap();
                    let mut source = File::open(&args.path)?;
                    if builder.definition.title.is_none() {
                        if let Some(title) = output.file_name() {
                            builder.definition.title = Some(title.to_string_lossy().to_string());
                        }
                    }
                    let manifest_data =
                        builder.sign(signer.as_ref(), &format, &mut source, &mut file)?;

                    if !output.exists() {
                        // ensure the path to the file exists
                        if let Some(output_dir) = &output.parent() {
                            create_dir_all(output_dir)?;
                        }
                    }

                    match file.persist(&output) {
                        Ok(_) => {}
                        Err(e) => {
                            let file = e.file;
                            copy(file, &output)?;
                        }
                    }

                    manifest_data
                };

                if args.sidecar {
                    let sidecar = output.with_extension("c2pa");
                    let mut file = File::create(&sidecar)?;
                    file.write_all(&manifest_data)?;
                }

                // generate a report on the output file
                let mut reader = Reader::from_file(&output).map_err(special_errs)?;
                validate_cawg(&mut reader)?;
                if args.detailed {
                    println!("{reader:#?}");
                } else {
                    println!("{reader}")
                }
            }
        } else {
            bail!("Output path required with manifest definition")
        }
    } else if args.parent.is_some() || args.sidecar || args.remote.is_some() {
        bail!("Manifest definition required with these options or flags")
    } else if let Some(output) = args.output {
        if output.is_file() || output.extension().is_some() {
            bail!("Output must be a folder for this option.")
        }
        if output.exists() {
            if args.force {
                remove_dir_all(&output)?;
            } else {
                bail!("Output already exists; use -f/force to force write");
            }
        }
        create_dir_all(&output)?;
        if args.ingredient {
            let report = Ingredient::from_file_with_folder(&args.path, &output)
                .map_err(special_errs)?
                .to_string();
            File::create(output.join("ingredient.json"))?.write_all(&report.into_bytes())?;
            println!("Ingredient report written to the directory {:?}", &output);
        } else {
            let mut reader = Reader::from_file(&args.path).map_err(special_errs)?;
            validate_cawg(&mut reader)?;
            reader.to_folder(&output)?;
            let report = reader.to_string();
            if args.detailed {
                // for a detailed report first call the above to generate the thumbnails
                // then call this to add the detailed report
                let detailed = format!("{reader:#?}");
                File::create(output.join("detailed.json"))?.write_all(&detailed.into_bytes())?;
            }
            File::create(output.join("manifest_store.json"))?.write_all(&report.into_bytes())?;
            println!("Manifest report written to the directory {:?}", &output);
        }
    } else if args.ingredient {
        println!(
            "{}",
            Ingredient::from_file(&args.path).map_err(special_errs)?
        )
    } else if args.detailed {
        let mut reader = Reader::from_file(&args.path).map_err(special_errs)?;
        validate_cawg(&mut reader)?;
        println!("{reader:#?}");
    } else if let Some(Commands::Fragment {
        fragments_glob: Some(fg),
    }) = &args.command
    {
        let mut stores = verify_fragmented(&args.path, fg)?;
        if stores.len() == 1 {
            validate_cawg(&mut stores[0])?;
            println!("{}", stores[0]);
        } else {
            for store in &mut stores {
                validate_cawg(store)?;
            }
            println!("{} Init manifests validated", stores.len());
        }
    } else {
        let mut reader = Reader::from_file(&args.path).map_err(special_errs)?;
        validate_cawg(&mut reader)?;
        println!("{reader}");
    }

    Ok(())
}

#[cfg(test)]
pub mod tests {
    #![allow(clippy::unwrap_used)]

    use tempfile::TempDir;

    use super::*;

    const CONFIG: &str = r#"{
        "alg": "es256",
        "private_key": "es256_private.key",
        "sign_cert": "es256_certs.pem",
        "ta_url": "http://timestamp.digicert.com",
        "assertions": [
            {
                "label": "org.contentauth.test",
                "data": {"my_key": "whatever I want"}
            }
        ]
    }"#;

    fn tempdirectory() -> Result<TempDir> {
        #[cfg(target_os = "wasi")]
        return TempDir::new_in("/").map_err(Into::into);

        #[cfg(not(target_os = "wasi"))]
        return tempfile::tempdir().map_err(Into::into);
    }

    #[test]
    fn test_manifest_config() {
        const SOURCE_PATH: &str = "tests/fixtures/earth_apollo17.jpg";
        let tempdir = tempdirectory().unwrap();
        let output_path = tempdir.path().join("unit_out.jpg");
        let mut builder = Builder::from_json(CONFIG).expect("from_json");

        let signer = SignConfig::from_json(CONFIG)
            .unwrap()
            .set_base_path("sample")
            .signer()
            .expect("get_signer");

        let _result = builder
            .sign_file(signer.as_ref(), SOURCE_PATH, &output_path)
            .expect("embed");

        let ms = Reader::from_file(output_path)
            .expect("from_file")
            .to_string();
        println!("{ms}");
        //let ms = report_from_path(&OUTPUT_PATH, false).expect("report_from_path");
        assert!(ms.contains("my_key"));
    }
}<|MERGE_RESOLUTION|>--- conflicted
+++ resolved
@@ -19,12 +19,8 @@
 /// in that file. If a manifest definition JSON file is specified,
 /// the claim will be added to any existing claims.
 use std::{
-<<<<<<< HEAD
     env,
-    fs::{copy, create_dir_all, remove_dir_all, remove_file, File},
-=======
-    fs::{self, create_dir_all, remove_dir_all, remove_file, File},
->>>>>>> 157f247c
+    fs::{self, copy, create_dir_all, remove_dir_all, remove_file, File},
     io::Write,
     path::{Path, PathBuf},
     str::FromStr,
@@ -32,11 +28,7 @@
 
 use anyhow::{anyhow, bail, Context, Result};
 use c2pa::{
-<<<<<<< HEAD
-    format_from_path, identity::validator::CawgValidator, Builder, ClaimGeneratorInfo, Error,
-=======
-    identity::validator::CawgValidator, settings::Settings, Builder, ClaimGeneratorInfo, Error,
->>>>>>> 157f247c
+    format_from_path, identity::validator::CawgValidator, settings::Settings, Builder, ClaimGeneratorInfo, Error,
     Ingredient, ManifestDefinition, Reader, Signer,
 };
 use clap::{Parser, Subcommand};
