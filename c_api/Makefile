# Makefile to aid with local development and testing
# This is not required for automated builds

# Detect architecture
ARCH := $(shell uname -m)
# Detect OS
ifeq ($(OS),Windows_NT)
	PLATFORM := win
else
	UNAME := $(shell uname)
	ifeq ($(UNAME),Linux)
		PLATFORM := linux
	endif
	ifeq ($(UNAME),Darwin)
		PLATFORM := mac
	endif
endif

TARGET_DIR := ../target

<<<<<<< HEAD
CARGO_BUILD_FLAGS = --release -p c_api --no-default-features --features "rust_native_crypto, file_io"
=======
CARGO_BUILD_FLAGS = --release --no-default-features --features "rust_native_crypto, file_io"
>>>>>>> a7066588

# Helper function to create a zip file
define make_zip
	set -e; \
	echo "Reading version from $(1)/c2pa.h"; \
	if [ "$(PLATFORM)" = "win" ]; then \
		VERSION=$$(findstr "^// Version:" $(1)/c2pa.h | awk -F": " "{print \$$2}"); \
	else \
		VERSION=$$(grep '^// Version:' $(1)/c2pa.h | sed 's/^\/\/ Version: //'); \
	fi; \
	mkdir -p $(TARGET_DIR)/artifacts $(1)/include $(1)/lib; \
	cp $(1)/c2pa.h $(1)/include/; \
	cp $(1)/libc2pa_c.* $(1)/lib/; \
	(cd $(1) && zip -9 -r ../../artifacts/c2pa-v$${VERSION}-$(2).zip include lib); \
	echo "Zip file created: $(TARGET_DIR)/artifacts/c2pa-v$${VERSION}-$(2).zip"
endef

check-format:
	cargo +nightly fmt -- --check

clippy:
	cargo clippy -- -D warnings

test-local:
	cargo test

# Full local validation, build and test all features including wasm
# Run this before pushing a PR to pre-validate
test: check-format clippy test-local

fmt:
	cargo +nightly fmt

# These are for building the c2patool release bin on various platforms
release-win-x86_64:
	rustup update stable-msvc
	rustup target add x86_64-pc-windows-msvc
	cargo build --target=x86_64-pc-windows-msvc $(CARGO_BUILD_FLAGS)


release-win-aarch64:
	rustup update stable-msvc
	rustup target add aarch64-pc-windows-msvc
	cargo build --target=aarch64-pc-windows-msvc $(CARGO_BUILD_FLAGS)
#  powershell -ExecutionPolicy Bypass -File ../../setup-rust-openssl.ps1

release-mac-arm:
	rustup target add aarch64-apple-darwin
	MACOSX_DEPLOYMENT_TARGET=11.1 cargo build --target=aarch64-apple-darwin $(CARGO_BUILD_FLAGS)
	install_name_tool -id @rpath/libc2pa_c.dylib $(TARGET_DIR)/aarch64-apple-darwin/release/libc2pa_c.dylib

release-mac-x86:
	rustup target add x86_64-apple-darwin
	MACOSX_DEPLOYMENT_TARGET=10.15 cargo build --target=x86_64-apple-darwin $(CARGO_BUILD_FLAGS)
	install_name_tool -id @rpath/libc2pa_c.dylib $(TARGET_DIR)/x86_64-apple-darwin/release/libc2pa_c.dylib

release-mac-universal: release-mac-arm release-mac-x86
	rm -rf $(TARGET_DIR)/universal-apple-darwin
	mkdir -p $(TARGET_DIR)/universal-apple-darwin/release
	lipo -create -output $(TARGET_DIR)/universal-apple-darwin/release/libc2pa_c.dylib $(TARGET_DIR)/aarch64-apple-darwin/release/libc2pa_c.dylib ../target/x86_64-apple-darwin/release/libc2pa_c.dylib
	cp $(TARGET_DIR)/aarch64-apple-darwin/release/c2pa.h $(TARGET_DIR)/universal-apple-darwin/release/c2pa.h
	install_name_tool -id @rpath/libc2pa_c.dylib $(TARGET_DIR)/universal-apple-darwin/release/libc2pa_c.dylib
	dsymutil $(TARGET_DIR)/universal-apple-darwin/release/libc2pa_c.dylib

	cd $(TARGET_DIR)/universal-apple-darwin/release && \
		zip -r9 libc2pa_c.dylib.dSYM.zip libc2pa_c.dylib.dSYM && \
		rm -rf libc2pa_c.dylib.dSYM && \
		ls -l

	strip -x $(TARGET_DIR)/universal-apple-darwin/release/libc2pa_c.dylib
	@$(call make_zip,$(TARGET_DIR)/universal-apple-darwin/release,universal-apple-darwin)

	strip -x $(TARGET_DIR)/aarch64-apple-darwin/release/libc2pa_c.dylib
	@$(call make_zip,$(TARGET_DIR)/aarch64-apple-darwin/release,aarch64-apple-darwin)
	
	strip -x $(TARGET_DIR)/x86_64-apple-darwin/release/libc2pa_c.dylib
	@$(call make_zip,$(TARGET_DIR)/x86_64-apple-darwin/release,x86_64-apple-darwin)

release-linux-gnu-x86:
	rustup target add x86_64-unknown-linux-gnu
	cargo build --target=x86_64-unknown-linux-gnu  $(CARGO_BUILD_FLAGS)
	@$(call make_zip,$(TARGET_DIR)/x86_64-unknown-linux-gnu/release,x86_64-unknown-linux-gnu)

release-linux-gnu-arm:
	rustup target add aarch64-unknown-linux-gnu
	cargo build --target=aarch64-unknown-linux-gnu  $(CARGO_BUILD_FLAGS)
	@$(call make_zip,$(TARGET_DIR)/aarch64-unknown-linux-gnu/release,aarch64-unknown-linux-gnu)

# make release
# Builds and packages a zip for c_api for each platform
ifeq ($(PLATFORM), mac)
release: release-mac-universal
endif
ifeq ($(PLATFORM), win)
ifeq ($(ARCH), x86_64)
release: release-win
endif
ifeq ($(ARCH), aarch64)
echo "No release build for aarch64 on Windows"
endif
endif
ifeq ($(PLATFORM), linux)
ifeq ($(ARCH), x86_64)
release: release-linux-gnu-x86
endif
ifeq ($(ARCH), aarch64)
release: release-linux-gnu-arm
endif
endif<|MERGE_RESOLUTION|>--- conflicted
+++ resolved
@@ -18,11 +18,7 @@
 
 TARGET_DIR := ../target
 
-<<<<<<< HEAD
 CARGO_BUILD_FLAGS = --release -p c_api --no-default-features --features "rust_native_crypto, file_io"
-=======
-CARGO_BUILD_FLAGS = --release --no-default-features --features "rust_native_crypto, file_io"
->>>>>>> a7066588
 
 # Helper function to create a zip file
 define make_zip
