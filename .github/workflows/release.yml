name: Release-plz

permissions:
  pull-requests: write
  contents: write

on:
  push:
    branches:
      - main

jobs:
  release-plz:
    name: Release-plz
    runs-on: ubuntu-latest

    outputs:
      c2patool-release-tag: ${{ steps.sniff-c2patool-release-tag.outputs.tag }}

    steps:
      - name: Checkout repository
        uses: actions/checkout@v5
        with:
          fetch-depth: 0
          token: ${{ secrets.RELEASE_PLZ_TOKEN }}

      - name: Install Rust toolchain
        uses: dtolnay/rust-toolchain@stable

      - name: Run release-plz
        id: release-plz
        uses: MarcoIeni/release-plz-action@v0.5.118
        env:
          GITHUB_TOKEN: ${{ secrets.RELEASE_PLZ_TOKEN }}
          CARGO_REGISTRY_TOKEN: ${{ secrets.CRATES_IO_SECRET }}

      - name: Fetch newly created tags
        run: git fetch --tags

      - name: Debug release-plz outputs
        env:
          PR: ${{ steps.release-plz.outputs.pr }}
        run: |
          echo "=== Release-plz outputs ==="
          echo "RP output: $PR"
          echo "========================="

      - name: Force update of c2pa_c_ffi if only c2pa-rs is updated
        if: ${{ contains(steps.release-plz.outputs.pr, '"c2pa"') && !contains(steps.release-plz.outputs.pr, 'c2pa-c-ffi') }}
        env:
          PR: ${{ steps.release-plz.outputs.pr }}
        run: |
          # Ensure we're on a clean main branch
          git checkout main
          git pull origin main

          # Extract the new version of c2pa from the release PR output JSON
          NEW_VERSION=$(echo "$PR" | jq -r '.releases[] | select(.package_name == "c2pa") | .version')

          # Update the c2pa dependency version in c2pa_c_ffi/Cargo.toml
          sed -i.bak "s/\(c2pa = { path = \"..\/sdk\", version = \"\)[^\"]*\"/\1$NEW_VERSION\"/" c2pa_c_ffi/Cargo.toml
          rm c2pa_c_ffi/Cargo.toml.bak

          # Configure git and commit the changes
          git config user.name "CAI Open Source Builds"
          git config user.email "caiopensrc@adobe.com"
          git add c2pa_c_ffi/Cargo.toml
          git commit -m "fix: Update c2pa dependency to $NEW_VERSION"
          git push origin main

      - name: Force update of c2patool if only c2pa-rs is updated
        if: ${{ contains(steps.release-plz.outputs.pr, '"c2pa"') && !contains(steps.release-plz.outputs.pr, 'c2patool') }}
        env:
          PR: ${{ steps.release-plz.outputs.pr }}
        run: |
          # Ensure we're on a clean main branch
          git checkout main
          git pull origin main

          # Extract the new version of c2pa from the release PR output JSON
          NEW_VERSION=$(echo "$PR" | jq -r '.releases[] | select(.package_name == "c2pa") | .version')

          # Update the c2pa dependency version in cli/Cargo.toml
          sed -i.bak "s/\(c2pa = { path = \"..\/sdk\", version = \"\)[^\"]*\"/\1$NEW_VERSION\"/" cli/Cargo.toml
          rm cli/Cargo.toml.bak

          # Configure git and commit the changes
          git config user.name "CAI Open Source Builds"
          git config user.email "caiopensrc@adobe.com"
          git add cli/Cargo.toml
          git commit -m "fix: Update c2pa dependency to $NEW_VERSION"
          git push origin main

      - name: Clean up stale release-plz branches
        run: |
          git --no-pager branch --remote |\
            grep 'origin/release-plz-' |\
            sort -r |\
            tail -n +2 |\
            sed 's/origin\///' |\
            xargs -I {} git push origin --delete {}

      - name: Identify c2patool release
        id: sniff-c2patool-release-tag
        run: |
          echo "All tags on HEAD:"
          git tag --contains HEAD
          echo "Filtered c2patool tags:"
          git tag --contains HEAD | grep '^c2patool-' || echo "No c2patool tags found"
          echo tag=`git tag --contains HEAD | grep '^c2patool-'` >> "$GITHUB_OUTPUT" || true
<<<<<<< HEAD
          echo "Output tag: $(git tag --contains HEAD | grep '^c2patool-' || echo 'none')"
=======
>>>>>>> 17ad81b5

  publish-c2patool-binaries:
    name: Publish c2patool binaries
    runs-on: ${{ matrix.os }}
    needs: release-plz

    strategy:
      fail-fast: false
      matrix:
        os: [ macos-latest, ubuntu-latest, windows-latest ]
        rust_version: [ stable ]
        experimental: [ false ]
        include:
          - os: macos-latest
            artifact_name: c2patool_mac_universal.zip
            uploaded_asset_name: ${{ needs.release-plz.outputs.c2patool-release-tag }}-universal-apple-darwin.zip
            sbom_asset_name: ${{ needs.release-plz.outputs.c2patool-release-tag }}-universal-apple-darwin-sbom.json
          - os: ubuntu-latest
            artifact_name: c2patool_linux_intel.tar.gz
            uploaded_asset_name: ${{ needs.release-plz.outputs.c2patool-release-tag }}-x86_64-unknown-linux-gnu.tar.gz
            sbom_asset_name: ${{ needs.release-plz.outputs.c2patool-release-tag }}-x86_64-unknown-linux-gnu-sbom.json
          - os: windows-latest
            artifact_name: c2patool_win_intel.zip
            uploaded_asset_name: ${{ needs.release-plz.outputs.c2patool-release-tag }}-x86_64-pc-windows-msvc.zip
            sbom_asset_name: ${{ needs.release-plz.outputs.c2patool-release-tag }}-x86_64-pc-windows-msvc-sbom.json

    steps:
      - name: Checkout repository
        if: ${{ needs.release-plz.outputs.c2patool-release-tag }}
        uses: actions/checkout@v5

      - name: Install Rust toolchain
        if: ${{ needs.release-plz.outputs.c2patool-release-tag }}
        uses: dtolnay/rust-toolchain@master
        with:
          toolchain: ${{ matrix.rust_version }}
          components: llvm-tools-preview

      - name: Install cargo-sbom
        if: ${{ needs.release-plz.outputs.c2patool-release-tag }}
        uses: baptiste0928/cargo-install@v3
        with:
          crate: cargo-sbom
          version: '0.9.1'

      - name: Cache Rust dependencies
        if: ${{ needs.release-plz.outputs.c2patool-release-tag }}
        uses: Swatinem/rust-cache@v2

      - name: Run make release
        if: ${{ needs.release-plz.outputs.c2patool-release-tag }}
        run: cd cli && make release

      - name: Upload binary to GitHub
        if: ${{ needs.release-plz.outputs.c2patool-release-tag }}
        uses: svenstaro/upload-release-action@2.11.2
        with:
          repo_token: ${{ secrets.GITHUB_TOKEN }}
          file: target/${{ matrix.artifact_name }}
          asset_name: ${{ matrix.uploaded_asset_name }}
          tag: ${{ needs.release-plz.outputs.c2patool-release-tag }}
          overwrite: true

      - name: Generate SBOM
        if: ${{ needs.release-plz.outputs.c2patool-release-tag }}
        run: cd cli && cargo sbom > c2patool-sbom.json

      - name: Upload SBOM to Github
        if: ${{ needs.release-plz.outputs.c2patool-release-tag }}
        uses: svenstaro/upload-release-action@2.11.2
        with:
          repo_token: ${{ secrets.GITHUB_TOKEN }}
          file: cli/c2patool-sbom.json
          asset_name: ${{ matrix.sbom_asset_name }}
          tag: ${{ needs.release-plz.outputs.c2patool-release-tag }}
          overwrite: true<|MERGE_RESOLUTION|>--- conflicted
+++ resolved
@@ -108,10 +108,6 @@
           echo "Filtered c2patool tags:"
           git tag --contains HEAD | grep '^c2patool-' || echo "No c2patool tags found"
           echo tag=`git tag --contains HEAD | grep '^c2patool-'` >> "$GITHUB_OUTPUT" || true
-<<<<<<< HEAD
-          echo "Output tag: $(git tag --contains HEAD | grep '^c2patool-' || echo 'none')"
-=======
->>>>>>> 17ad81b5
 
   publish-c2patool-binaries:
     name: Publish c2patool binaries
