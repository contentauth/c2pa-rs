--- conflicted
+++ resolved
@@ -42,14 +42,10 @@
         id: get-features
         run: |
           FEATURES=$(cargo metadata --format-version=1 | jq -r '[.packages[] | select(.name=="c2pa") | .features | keys | map(select(. != "default")) | .[]] | unique | join(" ")')
-<<<<<<< HEAD
           echo --- features
           echo $FEATURES
           echo ---
           echo
-=======
-
->>>>>>> fca7422c
           RUST_NATIVE_FEATURES=$(echo $FEATURES | sed 's/openssl//g')
           OPENSSL_FEATURES=$(echo $FEATURES | sed 's/rust_native_crypto//g')
           echo "rust-native-features=$RUST_NATIVE_FEATURES" >> "$GITHUB_OUTPUT"
