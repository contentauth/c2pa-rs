--- conflicted
+++ resolved
@@ -311,7 +311,6 @@
         env:
           WASM_BINDGEN_TEST_TIMEOUT: 60
 
-<<<<<<< HEAD
   benchmarks:
     name: Run benchmarks on signing and reading
     if: |
@@ -321,19 +320,12 @@
       github.event.pull_request.user.login == 'dependabot[bot]' ||
       contains(github.event.pull_request.labels.*.name, 'benchmark')
 
-=======
-  tests-wasi:
-    name: Unit tests (WASI)
-    needs: get-features
-    if: contains(github.event.pull_request.labels.*.name, 'release') || contains(github.event.pull_request.labels.*.name, 'check-release')
->>>>>>> 363cf379
-    runs-on: ubuntu-latest
-
-    steps:
-      - name: Checkout repository
-        uses: actions/checkout@v4
-
-<<<<<<< HEAD
+    runs-on: ubuntu-latest
+
+    steps:
+      - name: Checkout repository
+        uses: actions/checkout@v4
+
       - name: Setup rust toolchain, cache and cargo-codspeed binary
         uses: moonrepo/setup-rust@v0
         with:
@@ -349,7 +341,17 @@
         with:
           run: cargo codspeed run
           token: ${{ secrets.CODSPEED_TOKEN }}
-=======
+
+  tests-wasi:
+    name: Unit tests (WASI)
+    needs: get-features
+    if: contains(github.event.pull_request.labels.*.name, 'release') || contains(github.event.pull_request.labels.*.name, 'check-release')
+    runs-on: ubuntu-latest
+
+    steps:
+      - name: Checkout repository
+        uses: actions/checkout@v4
+
         # nightly required for testing until this issue is resolved:
         # wasip2 target should not conditionally feature gate stdlib APIs rust-lang/rust#130323 https://github.com/rust-lang/rust/issues/130323
       - name: Install Rust toolchain
@@ -388,7 +390,6 @@
           FEATURES: ${{needs.get-features.outputs.rust-native-features}}
         run: |
           cargo +nightly-2025-08-25 test --target wasm32-wasip2 -p c2pa --features "$FEATURES" --no-default-features -- --no-capture
->>>>>>> 363cf379
 
   clippy_check:
     name: Clippy
