name: CI

on:
  workflow_dispatch:
  pull_request:
    types:
      - opened
      - reopened
      - synchronize
      - labeled
  push:
    branches:
      - main
  schedule:
    - cron: "0 18 * * 1,4,6" # 1800 UTC every Monday, Thursday, Saturday

jobs:
  get-features:
    name: Get features
    runs-on: ubuntu-latest
    outputs:
      rust-native-features: ${{ steps.get-features.outputs.rust-native-features }}
      openssl-features: ${{ steps.get-features.outputs.openssl-features }}
    steps:
      - name: Checkout repository
        uses: actions/checkout@v4

      - name: Install Rust toolchain
        uses: dtolnay/rust-toolchain@master
        with:
          toolchain: stable

      - name: Get all features
        id: get-features
        run: |
          FEATURES=$(cargo metadata --format-version=1 | jq -r '[.packages[] | select(.name=="c2pa") | .features | keys | map(select(. != "default")) | .[]] | unique | join(" ")')
          RUST_NATIVE_FEATURES=$(echo $FEATURES | sed 's/openssl//g')
          OPENSSL_FEATURES=$(echo $FEATURES | sed 's/rust_native_crypto//g')
          echo "rust-native-features=$RUST_NATIVE_FEATURES" >> "$GITHUB_OUTPUT"
          echo "openssl-features=$OPENSSL_FEATURES" >> "$GITHUB_OUTPUT"

  tests:
    name: Unit tests
    needs: get-features
    if: |
      github.event_name != 'pull_request' ||
      github.event.pull_request.author_association == 'COLLABORATOR' ||
      github.event.pull_request.author_association == 'MEMBER' ||
      github.event.pull_request.user.login == 'dependabot[bot]' ||
      contains(github.event.pull_request.labels.*.name, 'safe to test')

    runs-on: ${{ matrix.os }}

    strategy:
      fail-fast: false
      matrix:
        os: [windows-latest, macos-latest, ubuntu-latest]
        rust_version: [stable, 1.82.0]

    steps:
      - name: Checkout repository
        uses: actions/checkout@v4

      - name: Install Rust toolchain
        uses: dtolnay/rust-toolchain@master
        with:
          toolchain: ${{ matrix.rust_version }}
          components: llvm-tools-preview

      - name: Cache Rust dependencies
        uses: Swatinem/rust-cache@v2

      - name: Install cargo-llvm-cov
        uses: taiki-e/install-action@cargo-llvm-cov

      - name: Generate code coverage for rust_native_crypto
        env:
          RUST_BACKTRACE: "1"
          FEATURES: ${{needs.get-features.outputs.rust_native_crypto-features}}
        run: |
          cargo llvm-cov --lib --features "$FEATURES" --lcov --output-path lcov-rust_native_crypto.info

      - name: Generate code coverage for openssl
        env:
          RUST_BACKTRACE: "1"
          FEATURES: ${{needs.get-features.outputs.openssl-features}}
        run: |
          cargo llvm-cov --lib --features "$FEATURES" --lcov --output-path lcov-openssl.info

      # Tokens aren't available for PRs originating from forks,
      # so we don't attempt to upload code coverage in that case.
      - name: Upload code coverage results
        if: |
          github.event_name != 'pull_request' ||
          github.event.pull_request.author_association == 'COLLABORATOR' ||
          github.event.pull_request.author_association == 'MEMBER' ||
          github.event.pull_request.user.login == 'dependabot[bot]'
        uses: codecov/codecov-action@v5
        with:
          token: ${{ secrets.CODECOV_TOKEN }}
          fail_ci_if_error: true
          verbose: true
          files: ./lcov-openssl.info,./lcov-rust_native_crypto.info

  tests-cli:
    name: Unit tests (c2patool)
    needs: get-features
    if: |
      github.event_name != 'pull_request' ||
      github.event.pull_request.author_association == 'COLLABORATOR' ||
      github.event.pull_request.author_association == 'MEMBER' ||
      github.event.pull_request.user.login == 'dependabot[bot]' ||
      contains(github.event.pull_request.labels.*.name, 'safe to test')

    runs-on: ${{ matrix.os }}

    strategy:
      fail-fast: false
      matrix:
        os: [windows-latest, macos-latest, ubuntu-latest]
        rust_version: [stable]

    steps:
      - name: Checkout repository
        uses: actions/checkout@v4

      - name: Install Rust toolchain
        uses: dtolnay/rust-toolchain@master
        with:
          toolchain: ${{ matrix.rust_version }}
          components: llvm-tools-preview

      - name: Cache Rust dependencies
        uses: Swatinem/rust-cache@v2

      - name: Install cargo-llvm-cov
        uses: taiki-e/install-action@cargo-llvm-cov

      - name: Generate code coverage
        env:
          RUST_BACKTRACE: "1"
          FEATURES: ${{needs.get-features.outputs.openssl-features}}
        run: |
          cargo llvm-cov --bins --features "$FEATURES" --lcov --output-path lcov.info

      # Tokens aren't available for PRs originating from forks,
      # so we don't attempt to upload code coverage in that case.
      - name: Upload code coverage results
        if: |
          github.event_name != 'pull_request' ||
          github.event.pull_request.author_association == 'COLLABORATOR' ||
          github.event.pull_request.author_association == 'MEMBER' ||
          github.event.pull_request.user.login == 'dependabot[bot]'
        uses: codecov/codecov-action@v5
        with:
          token: ${{ secrets.CODECOV_TOKEN }}
          fail_ci_if_error: true
          verbose: true
          files: lcov-*.info

  doc-tests:
    name: Doc tests (requires nightly Rust)
    needs: get-features
    # TODO: Remove this once cargo-llvm-cov can run doc tests and generate
    # coverage. (This requires a bug fix that is only available in nightly Rust.)
    # Watch https://github.com/taiki-e/cargo-llvm-cov/issues/2
    # for progress.

    if: |
      github.event_name != 'pull_request' ||
      github.event.pull_request.author_association == 'COLLABORATOR' ||
      github.event.pull_request.author_association == 'MEMBER' ||
      github.event.pull_request.user.login == 'dependabot[bot]' ||
      contains(github.event.pull_request.labels.*.name, 'safe to test')

    runs-on: ${{ matrix.os }}

    strategy:
      fail-fast: false
      matrix:
        os: [windows-latest, macos-latest, ubuntu-latest]

    steps:
      - name: Checkout repository
        uses: actions/checkout@v4

      - name: Install Rust toolchain
        uses: dtolnay/rust-toolchain@stable
      # - name: Install Rust toolchain
      #   uses: dtolnay/rust-toolchain@nightly
      #   with:
      #     components: llvm-tools-preview

      - name: Cache Rust dependencies
        uses: Swatinem/rust-cache@v2

      - name: Install cargo-llvm-cov
        uses: taiki-e/install-action@cargo-llvm-cov

      # Disabling code coverage for doc tests due to a new bug in Rust nightly
      # as of 2025-01-08. Will investigate later to see if there's a repro case.
      # Meanwhile, simply run the tests so we know if there are any failing
      # doc tests.

      - name: Run doc tests (COVERAGE DISABLED)
        env:
          FEATURES: ${{needs.get-features.outputs.openssl-features}}
        run: |
          cargo test --workspace --features "$FEATURES" --doc

      # - name: Generate code coverage
      #   env:
      #     RUST_BACKTRACE: "1"
      #     FEATURES: ${{needs.get-features.outputs.openssl-features}}
      #   run: |
      #   cargo llvm-cov --workspace --features "$FEATURES" --lcov --doctests --output-path lcov.info

      # Tokens aren't available for PRs originating from forks,
      # so we don't attempt to upload code coverage in that case.
      # - name: Upload code coverage results
      #   if: |
      #     github.event_name != 'pull_request' ||
      #     github.event.pull_request.author_association == 'COLLABORATOR' ||
      #     github.event.pull_request.author_association == 'MEMBER' ||
      #     github.event.pull_request.user.login == 'dependabot[bot]'
      #   uses: codecov/codecov-action@v5
      #   with:
      #     token: ${{ secrets.CODECOV_TOKEN }}
      #     fail_ci_if_error: true
      #     verbose: true

  cargo-check:
    name: Default features build
    if: |
      github.event_name != 'pull_request' ||
      github.event.pull_request.author_association == 'COLLABORATOR' ||
      github.event.pull_request.author_association == 'MEMBER' ||
      github.event.pull_request.user.login == 'dependabot[bot]' ||
      contains(github.event.pull_request.labels.*.name, 'safe to test')

    runs-on: ubuntu-latest

    steps:
      - name: Checkout repository
        uses: actions/checkout@v4

      - name: Install Rust toolchain
        uses: dtolnay/rust-toolchain@stable

      - name: Cache Rust dependencies
        uses: Swatinem/rust-cache@v2

      - name: "`cargo check` with default features"
        run: cargo check

  tests-cross:
    name: Unit tests
    needs: get-features
    if: |
      github.event_name != 'pull_request' ||
      github.event.pull_request.author_association == 'COLLABORATOR' ||
      github.event.pull_request.author_association == 'MEMBER' ||
      github.event.pull_request.user.login == 'dependabot[bot]' ||
      contains(github.event.pull_request.labels.*.name, 'safe to test')

    runs-on: ubuntu-latest

    strategy:
      fail-fast: false
      matrix:
        target: [aarch64-unknown-linux-gnu]
        rust_version: [stable, 1.82.0]

    steps:
      - name: Checkout repository
        uses: actions/checkout@v4

      - name: Install Rust toolchain
        uses: dtolnay/rust-toolchain@master
        with:
          toolchain: ${{ matrix.rust_version }}
          targets: ${{ matrix.target }}

      - name: Install cross-compilation toolset
        run: cargo install cross

      - name: Cache Rust dependencies
        uses: Swatinem/rust-cache@v2

      # Note that we do not run code coverage because
      # it isn't readily accessible from cross-compilation
      # environment. (A PR to fix this would be welcomed!)

      - name: Run unit tests (cross build)
        env:
          FEATURES: ${{needs.get-features.outputs.openssl-features}}
        run: |
          cross test --all-targets --features "$FEATURES" --target ${{ matrix.target }}

  tests-wasm:
    name: Unit tests (Wasm)
    needs: get-features
    if: |
      github.event_name != 'pull_request' ||
      github.event.pull_request.author_association == 'COLLABORATOR' ||
      github.event.pull_request.author_association == 'MEMBER' ||
      github.event.pull_request.user.login == 'dependabot[bot]' ||
      contains(github.event.pull_request.labels.*.name, 'safe to test')

    runs-on: ubuntu-latest

    steps:
      - name: Checkout repository
        uses: actions/checkout@v4

      - name: Install Rust toolchain
        uses: dtolnay/rust-toolchain@stable

      - name: Install wasm-pack
        run: curl https://rustwasm.github.io/wasm-pack/installer/init.sh -sSf | sh

      - name: Run Wasm tests
<<<<<<< HEAD
        run: wasm-pack test --chrome --headless
=======
        run: wasm-pack test --chrome --headless --no-default-features --features rust_native_crypto
>>>>>>> c54ad62a
        working-directory: ./sdk

  tests-wasi:
    name: Unit tests (WASI)
    needs: get-features
    if: |
      github.event_name != 'pull_request' ||
      github.event.pull_request.author_association == 'COLLABORATOR' ||
      github.event.pull_request.author_association == 'MEMBER' ||
      github.event.pull_request.user.login == 'dependabot[bot]' ||
      contains(github.event.pull_request.labels.*.name, 'safe to test')

    runs-on: ubuntu-latest

    steps:
      - name: Checkout repository
        uses: actions/checkout@v4

        # nightly required for testing until this issue is resolved:
        # wasip2 target should not conditionally feature gate stdlib APIs rust-lang/rust#130323 https://github.com/rust-lang/rust/issues/130323
      - name: Install Rust toolchain
        uses: dtolnay/rust-toolchain@master
        with:
          toolchain: nightly-2025-05-14
          # Pinning to specific nightly build for now. More recent versions seem
          # be running doc tests that aren't intended for WASI.

      - name: Install wasmtime
        run: |
          curl https://wasmtime.dev/install.sh -sSf | bash
          echo "$HOME/.wasmtime/bin" >> $GITHUB_PATH

      - name: Install WASI SDK
        run: |
          if [ "${RUNNER_ARCH}" = "X64" ]; then
            ARCH="x86_64";
          else
            ARCH="${RUNNER_ARCH}";
          fi
          wget https://github.com/WebAssembly/wasi-sdk/releases/download/wasi-sdk-25/wasi-sdk-25.0-${ARCH}-${RUNNER_OS}.tar.gz
          tar xf wasi-sdk-25.0-${ARCH}-${RUNNER_OS}.tar.gz
          mv $(echo wasi-sdk-25.0-${ARCH}-${RUNNER_OS} | tr '[:upper:]' '[:lower:]') /opt/wasi-sdk

      - name: Add wasm32-wasip2 target
        run: rustup target add --toolchain nightly-2025-05-14 wasm32-wasip2

      - name: Cache Rust dependencies
        uses: Swatinem/rust-cache@v2

      - name: Run WASI tests (c2pa-rs)
        env:
          CARGO_TARGET_WASM32_WASIP2_RUNNER: "wasmtime -S cli -S http --dir ."
          CC: /opt/wasi-sdk/bin/clang
          WASI_SDK_PATH: /opt/wasi-sdk
          RUST_MIN_STACK: 16777216
<<<<<<< HEAD
        run: cargo +nightly-2025-05-14 test --target wasm32-wasip2 -p c2pa -p c2patool --all-features
=======
          FEATURES: ${{needs.get-features.outputs.rust-native-features}}
        run: |
          cargo +nightly-2025-05-14 test --target wasm32-wasip2 -p c2pa --features "$FEATURES" --no-default-features

      # - name: Run WASI tests (c2patool)
      #   env:
      #     CARGO_TARGET_WASM32_WASIP2_RUNNER: "wasmtime -S cli -S http --dir ."
      #     CC: /opt/wasi-sdk/bin/clang
      #     WASI_SDK_PATH: /opt/wasi-sdk
      #     RUST_MIN_STACK: 16777216
      #     FEATURES: ${{needs.get-features.outputs.rust-native-features}}
      #   run: |
      #     cargo +nightly-2025-05-14 test --target wasm32-wasip2 -p c2patool --features "$FEATURES" --no-default-features
>>>>>>> c54ad62a

  test-direct-minimal-versions:
    name: Unit tests with minimum versions of direct dependencies
    needs: get-features
    if: |
      github.event_name != 'pull_request' ||
      github.event.pull_request.author_association == 'COLLABORATOR' ||
      github.event.pull_request.author_association == 'MEMBER' ||
      github.event.pull_request.user.login == 'dependabot[bot]' ||
      contains(github.event.pull_request.labels.*.name, 'safe to test')

    runs-on: ${{ matrix.os }}

    strategy:
      fail-fast: false
      matrix:
        os: [windows-latest, macos-latest, ubuntu-latest]

    steps:
      - name: Checkout repository
        uses: actions/checkout@v4

      - name: Install Rust toolchain
        uses: dtolnay/rust-toolchain@master
        with:
          toolchain: nightly-2025-01-24
          # Pinning to specific nightly build for now. More recent versions
          # (not sure of start date) cause linker problems with OpenSSL native
          # code on Mac and Windows, but only when built with minimal dependencies.
          # Problem discovered on 2025-01-27.
          # TO DO: Investigate and file bugs if necessary against rust-lang.

      - name: Cache Rust dependencies
        uses: Swatinem/rust-cache@v2

      - name: Run tests
        env:
          FEATURES: ${{needs.get-features.outputs.openssl-features}}
        run: |
          cargo +nightly-2025-01-24 test -Z direct-minimal-versions --all-targets --features "$FEATURES"

  clippy_check:
    name: Clippy
    needs: get-features
    if: |
      github.event_name != 'pull_request' ||
      github.event.pull_request.author_association == 'COLLABORATOR' ||
      github.event.pull_request.author_association == 'MEMBER' ||
      github.event.pull_request.user.login == 'dependabot[bot]' ||
      contains(github.event.pull_request.labels.*.name, 'safe to test')

    runs-on: ubuntu-latest

    steps:
      - name: Checkout repository
        uses: actions/checkout@v4

      - name: Install Rust toolchain
        uses: dtolnay/rust-toolchain@stable
        with:
          components: clippy

      - name: Cache Rust dependencies
        uses: Swatinem/rust-cache@v2

      - name: Run Clippy
        env:
          FEATURES: ${{needs.get-features.outputs.openssl-features}}
        run: |
          cargo clippy --features "$FEATURES" --all-targets -- -Dwarnings

  cargo_fmt:
    name: Enforce Rust code format
    if: |
      github.event_name != 'pull_request' ||
      github.event.pull_request.author_association == 'COLLABORATOR' ||
      github.event.pull_request.author_association == 'MEMBER' ||
      github.event.pull_request.user.login == 'dependabot[bot]' ||
      contains(github.event.pull_request.labels.*.name, 'safe to test')

    runs-on: ubuntu-latest

    steps:
      - name: Checkout repository
        uses: actions/checkout@v4

      - name: Install nightly toolchain
        uses: dtolnay/rust-toolchain@nightly
        with:
          components: rustfmt

      - name: Check format
        run: cargo +nightly fmt --all -- --check

  docs_rs:
    name: Preflight docs.rs build
    needs: get-features
    if: |
      github.event_name != 'pull_request' ||
      github.event.pull_request.author_association == 'COLLABORATOR' ||
      github.event.pull_request.author_association == 'MEMBER' ||
      github.event.pull_request.user.login == 'dependabot[bot]' ||
      contains(github.event.pull_request.labels.*.name, 'safe to test')

    runs-on: ubuntu-latest

    steps:
      - name: Checkout repository
        uses: actions/checkout@v4

      - name: Install nightly Rust toolchain
        # Nightly is used here because the docs.rs build
        # uses nightly and we use doc_cfg features that are
        # not in stable Rust as of this writing (Rust 1.81).
        uses: dtolnay/rust-toolchain@nightly

      - name: Run cargo docs
        # This is intended to mimic the docs.rs build
        # environment. The goal is to fail PR validation
        # if the subsequent release would result in a failed
        # documentation build on docs.rs.
        run: cargo +nightly doc --workspace --features "$FEATURES" --no-deps
        env:
          FEATURES: ${{needs.get-features.outputs.openssl-features}}
          RUSTDOCFLAGS: --cfg docsrs
          DOCS_RS: 1

  cargo-deny:
    name: License / vulnerability audit
    if: |
      github.event_name != 'pull_request' ||
      github.event.pull_request.author_association == 'COLLABORATOR' ||
      github.event.pull_request.author_association == 'MEMBER' ||
      github.event.pull_request.user.login == 'dependabot[bot]' ||
      contains(github.event.pull_request.labels.*.name, 'safe to test')

    runs-on: ubuntu-latest

    strategy:
      fail-fast: false
      matrix:
        checks:
          - advisories
          - bans licenses sources

    # Prevent sudden announcement of a new advisory from failing CI:
    continue-on-error: ${{ matrix.checks == 'advisories' }}

    steps:
      - name: Checkout repository
        uses: actions/checkout@v4

      - name: Audit crate dependencies
        uses: EmbarkStudios/cargo-deny-action@v2
        with:
          command: check ${{ matrix.checks }}

  unused_deps:
    name: Check for unused dependencies
    needs: get-features
    if: |
      github.event_name != 'pull_request' ||
      github.event.pull_request.author_association == 'COLLABORATOR' ||
      github.event.pull_request.author_association == 'MEMBER' ||
      github.event.pull_request.user.login == 'dependabot[bot]' ||
      contains(github.event.pull_request.labels.*.name, 'safe to test')

    runs-on: ubuntu-latest

    permissions:
      contents: write

    steps:
      - name: Checkout repository
        uses: actions/checkout@v4

      - name: Install nightly Rust toolchain
        uses: dtolnay/rust-toolchain@nightly

      - name: Run cargo-udeps
        env:
          FEATURES: ${{needs.get-features.outputs.openssl-features}}
        run: |
          mv ./.github/temp-bin/cargo-udeps /home/runner/.cargo/bin/cargo-udeps
          cargo udeps --all-targets --features "$FEATURES"
          # NOTE: Using pre-built binary as a workaround for
          # https://github.com/aig787/cargo-udeps-action/issues/6.<|MERGE_RESOLUTION|>--- conflicted
+++ resolved
@@ -320,11 +320,7 @@
         run: curl https://rustwasm.github.io/wasm-pack/installer/init.sh -sSf | sh
 
       - name: Run Wasm tests
-<<<<<<< HEAD
-        run: wasm-pack test --chrome --headless
-=======
         run: wasm-pack test --chrome --headless --no-default-features --features rust_native_crypto
->>>>>>> c54ad62a
         working-directory: ./sdk
 
   tests-wasi:
@@ -380,9 +376,6 @@
           CC: /opt/wasi-sdk/bin/clang
           WASI_SDK_PATH: /opt/wasi-sdk
           RUST_MIN_STACK: 16777216
-<<<<<<< HEAD
-        run: cargo +nightly-2025-05-14 test --target wasm32-wasip2 -p c2pa -p c2patool --all-features
-=======
           FEATURES: ${{needs.get-features.outputs.rust-native-features}}
         run: |
           cargo +nightly-2025-05-14 test --target wasm32-wasip2 -p c2pa --features "$FEATURES" --no-default-features
@@ -396,7 +389,6 @@
       #     FEATURES: ${{needs.get-features.outputs.rust-native-features}}
       #   run: |
       #     cargo +nightly-2025-05-14 test --target wasm32-wasip2 -p c2patool --features "$FEATURES" --no-default-features
->>>>>>> c54ad62a
 
   test-direct-minimal-versions:
     name: Unit tests with minimum versions of direct dependencies
