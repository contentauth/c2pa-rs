[package]
name = "make_test_images"
<<<<<<< HEAD
version = "0.31.1-dev"
=======
version = "0.31.3"
>>>>>>> b5ce33ff
authors = ["Gavin Peacock <gpeacock@adobe.com>"]
license = "MIT OR Apache-2.0"
edition = "2021"
rust-version = "1.73.0"

[dependencies]
anyhow = "1.0.40"
blake3 = "1.5.0"
c2pa = { path = "../sdk", default-features = false, features = [
	"openssl",
	"xmp_write",
] }
env_logger = "0.10"
log = "0.4.8" 
image = { version = "0.24.7", default-features = false, features = [
	"jpeg",
	"png",
	"tiff",
	"webp",
	"avif"
] }
memchr = "2.7.1"
nom = "7.1.3"
regex = "1.5.6"
serde = "1.0.197"
serde_json = { version = "1.0.114", features = ["preserve_order"] }
tempfile = "3.9.0"
<|MERGE_RESOLUTION|>--- conflicted
+++ resolved
@@ -1,10 +1,6 @@
 [package]
 name = "make_test_images"
-<<<<<<< HEAD
-version = "0.31.1-dev"
-=======
-version = "0.31.3"
->>>>>>> b5ce33ff
+version = "0.31.3-dev"
 authors = ["Gavin Peacock <gpeacock@adobe.com>"]
 license = "MIT OR Apache-2.0"
 edition = "2021"
