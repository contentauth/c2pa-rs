[package]
name = "make_test_images"
version = "0.32.7"
authors = ["Gavin Peacock <gpeacock@adobe.com>"]
license = "MIT OR Apache-2.0"
edition = "2021"
rust-version = "1.74.0"

[dependencies]
anyhow = "1.0.40"
c2pa = { path = "../sdk", default-features = false, features = [
	"openssl",
	"unstable_api",
] }
env_logger = "0.11"
log = "0.4.8"
<<<<<<< HEAD
image = { version = "= 0.25.1", default-features = false, features = [
=======
image = { version = "0.25.2", default-features = false, features = [
>>>>>>> 0cc6e781
	"jpeg",
	"png",
] }
memchr = "2.7.1"
nom = "7.1.3"
regex = "1.5.6"
serde = "1.0.197"
serde_json = { version = "1.0.117", features = ["preserve_order"] }
tempfile = "3.10.1"<|MERGE_RESOLUTION|>--- conflicted
+++ resolved
@@ -14,11 +14,7 @@
 ] }
 env_logger = "0.11"
 log = "0.4.8"
-<<<<<<< HEAD
-image = { version = "= 0.25.1", default-features = false, features = [
-=======
 image = { version = "0.25.2", default-features = false, features = [
->>>>>>> 0cc6e781
 	"jpeg",
 	"png",
 ] }
