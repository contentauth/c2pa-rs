--- conflicted
+++ resolved
@@ -27,15 +27,6 @@
       - export_schema
       - make_test_images
       - sdk
-<<<<<<< HEAD
-
-  # Scope may be empty
-  # (NOTE: Disabled for now while we work around
-  # https://github.com/KeisukeYamashita/commitlint-rs/issues/355.)
-  # scope-empty:
-  #   level: ignore
-=======
->>>>>>> ca8e18b7
 
   # Subject line should exist
   subject-empty:
