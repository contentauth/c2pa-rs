# C2PA cryptography implementation

[![CI](https://github.com/contentauth/c2pa-rs/actions/workflows/ci.yml/badge.svg)](https://github.com/contentauth/c2pa-rs/actions/workflows/ci.yml) [![Latest Version](https://img.shields.io/crates/v/c2pa-crypto.svg)](https://crates.io/crates/c2pa-crypto) [![docs.rs](https://img.shields.io/docsrs/c2pa-crypto)](https://docs.rs/c2pa-crypto/) [![![codecov](https://codecov.io/gh/contentauth/c2pa-rs/branch/main/graph/badge.svg?token=YVHWI19EGN)](https://codecov.io/gh/contentauth/c2pa-rs)

This crate contains some of the internal cryptography implementation that is shared between the [c2pa crate](https://crates.io/crates/c2pa) and the [CAWG identity SDK crate](https://crates.io/crates/cawg-identity). It is not intended to be used directly in most cases.

## Crate features

This crate has two features, neither of which are enabled by default:

* `json_schema`: Used by c2pa-rs documentation code to generate JSON schema for types defined in this crate.
* `rust_native_crypto`: Where available, prefer Rust-native cryptography libraries for raw signature and validation implementations. (Experimental)

## Cryptographic library support

`c2pa-crypto` will use different cryptography libraries depending on which platform and feature flags are used:

### Signing

| C2PA `SigningAlg` | Default (*) | `feature = "rust_native_crypto"` (*) | WASM |
| --- | --- | --- | --- |
| `es256` | OpenSSL | OpenSSL | ❌ |
| `es384` | OpenSSL | OpenSSL | ❌ |
| `es512` | OpenSSL | OpenSSL | ❌ |
| `ed25519` | OpenSSL | `ed25519-dalek` | `ed25519-dalek` |
| `ps256` | OpenSSL | `rsa` | `rsa` |
| `ps384` | OpenSSL | `rsa` | `rsa` |
| `ps512` | OpenSSL | `rsa` | `rsa` |

(*) Applies to all supported platforms except WASM <br />
❌ = not supported

<<<<<<< HEAD
### Validation (synchronous)

| C2PA `SigningAlg` | Default (*) | `feature = "rust_native_crypto"` (*) | WASM |
| --- | --- | --- | --- |
| `es256` | OpenSSL | OpenSSL | `RustCrypto` |
| `es384` | OpenSSL | OpenSSL | `RustCrypto` |
| `es512` | OpenSSL | OpenSSL | `RustCrypto` |
| `ed25519` | OpenSSL | `RustCrypto` | `RustCrypto` |
| `ps256` | OpenSSL | `rsa` | `rsa` |
| `ps384` | OpenSSL | `rsa` | `rsa` |
| `ps512` | OpenSSL | `rsa` | `rsa` |

(*) Applies to all supported platforms except WASM <br />
❌ = not supported

### Validation (asynchronous)

| C2PA `SigningAlg` | Default (*) | `feature = "rust_native_crypto"` (*) | WASM |
| --- | --- | --- | --- |
| `es256` | OpenSSL | OpenSSL | WebCrypto |
| `es384` | OpenSSL | OpenSSL | WebCrypto |
| `es512` | OpenSSL | OpenSSL | WebCrypto |
| `ed25519` | OpenSSL | `ed25519-dalek` | `ed25519-dalek` |
| `ps256` | OpenSSL | `rsa` | `rsa` |
| `ps384` | OpenSSL | `rsa` | `rsa` |
| `ps512` | OpenSSL | `rsa` | `rsa` |
=======
### Validation

| C2PA `SigningAlg` | Default (*) | `feature = "rust_native_crypto"` (*) or WASM |
| --- | --- | --- |
| `es256` | OpenSSL | `p256` |
| `es384` | OpenSSL | `p384` |
| `es512` | OpenSSL | `p521` |
| `ed25519` | OpenSSL | `ed25519-dalek` |
| `ps256` | OpenSSL | `rsa` |
| `ps384` | OpenSSL | `rsa` |
| `ps512` | OpenSSL | `rsa` |
>>>>>>> ca5f8a77

(*) Applies to all supported platforms except WASM

### Contributions and feedback

We welcome contributions to this project. For information on contributing, providing feedback, and about ongoing work, see [Contributing](https://github.com/contentauth/c2pa-rs/blob/main/CONTRIBUTING.md). For additional information on nightly builds and testing, see [Contributing to the project](docs/project-contributions.md).

## License

The `c2pa-crypto` crate is distributed under the terms of both the [MIT license](https://github.com/contentauth/c2pa-rs/blob/main/LICENSE-MIT) and the [Apache License (Version 2.0)](https://github.com/contentauth/c2pa-rs/blob/main/LICENSE-APACHE).

Some components and dependent crates are licensed under different terms; please check their licenses for details.<|MERGE_RESOLUTION|>--- conflicted
+++ resolved
@@ -30,34 +30,6 @@
 (*) Applies to all supported platforms except WASM <br />
 ❌ = not supported
 
-<<<<<<< HEAD
-### Validation (synchronous)
-
-| C2PA `SigningAlg` | Default (*) | `feature = "rust_native_crypto"` (*) | WASM |
-| --- | --- | --- | --- |
-| `es256` | OpenSSL | OpenSSL | `RustCrypto` |
-| `es384` | OpenSSL | OpenSSL | `RustCrypto` |
-| `es512` | OpenSSL | OpenSSL | `RustCrypto` |
-| `ed25519` | OpenSSL | `RustCrypto` | `RustCrypto` |
-| `ps256` | OpenSSL | `rsa` | `rsa` |
-| `ps384` | OpenSSL | `rsa` | `rsa` |
-| `ps512` | OpenSSL | `rsa` | `rsa` |
-
-(*) Applies to all supported platforms except WASM <br />
-❌ = not supported
-
-### Validation (asynchronous)
-
-| C2PA `SigningAlg` | Default (*) | `feature = "rust_native_crypto"` (*) | WASM |
-| --- | --- | --- | --- |
-| `es256` | OpenSSL | OpenSSL | WebCrypto |
-| `es384` | OpenSSL | OpenSSL | WebCrypto |
-| `es512` | OpenSSL | OpenSSL | WebCrypto |
-| `ed25519` | OpenSSL | `ed25519-dalek` | `ed25519-dalek` |
-| `ps256` | OpenSSL | `rsa` | `rsa` |
-| `ps384` | OpenSSL | `rsa` | `rsa` |
-| `ps512` | OpenSSL | `rsa` | `rsa` |
-=======
 ### Validation
 
 | C2PA `SigningAlg` | Default (*) | `feature = "rust_native_crypto"` (*) or WASM |
@@ -69,7 +41,6 @@
 | `ps256` | OpenSSL | `rsa` |
 | `ps384` | OpenSSL | `rsa` |
 | `ps512` | OpenSSL | `rsa` |
->>>>>>> ca5f8a77
 
 (*) Applies to all supported platforms except WASM
 
