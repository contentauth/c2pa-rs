[package]
name = "c2pa-crypto"
version = "0.2.0"
description = "Cryptography internals for c2pa-rs crate"
authors = [
    "Maurice Fisher <mfisher@adobe.com>",
    "Gavin Peacock <gpeacock@adobe.com>",
    "Eric Scouten <scouten@adobe.com>",
    "Leonard Rosenthol <lrosenth@adobe.com>",
    "Dave Kozma <dkozma@adobe.com>",
    "Dylan Ross <dyross@adobe.com>"
]
license = "MIT OR Apache-2.0"
documentation = "https://docs.rs/c2pa-crypto"
homepage = "https://contentauthenticity.org"
repository = "https://github.com/contentauth/c2pa-rs"
readme = "README.md"
keywords = ["metadata"]
categories = ["api-bindings"]
edition = "2021"
rust-version = "1.81.0"
exclude = ["tests/fixtures"]

[package.metadata.docs.rs]
all-features = true
rustdoc-args = ["--cfg", "docsrs"]

[features]
json_schema = ["dep:schemars"]
openssl = ["dep:openssl"]

[dependencies]
asn1-rs = "0.6.2"
async-generic = "1.1"
async-trait = "0.1.77"
base64 = "0.22.1"
bcder = "0.7.3"
bytes = "1.7.2"
c2pa-status-tracker = { path = "../status-tracker", version = "0.2.0" }
ciborium = "0.2.2"
const-hex = "1.14"
coset = "0.3.1"
getrandom = { version = "0.2.7", features = ["js"] }
hex = "0.4.3"
nom = "7.1.3"
rand = "0.8.5"
rasn = "0.22.0"
rasn-ocsp = "0.22.0"
rasn-pkix = "0.22.0"
schemars = { version = "0.8.21", optional = true }
serde = { version = "1.0.197", features = ["derive"] }
serde_bytes = "0.11.5"
sha1 = "0.10.6"
sha2 = "0.10.6"
<<<<<<< HEAD
thiserror = "2.0.6"
web-time = "1.1"
=======
thiserror = "2.0.8"
>>>>>>> 259a212a
x509-certificate = "0.21.0"
x509-parser = "0.16.0"

[target.'cfg(not(target_arch = "wasm32"))'.dependencies]
openssl = { version = "0.10.61", features = ["vendored"], optional = true }
ureq = "2.4.0"
url = "2.5.3"

[package.metadata.cargo-udeps.ignore]
normal = ["openssl"] # TEMPORARY: Remove after openssl transition complete.

[dependencies.chrono]
version = "0.4.39"
default-features = false
features = ["wasmbind"]

[target.'cfg(not(target_arch = "wasm32"))'.dependencies.chrono]
version = "0.4.39"
default-features = false
features = ["now", "wasmbind"]

[target.'cfg(target_arch = "wasm32")'.dependencies]
async-trait = { version = "0.1.77" }
ecdsa = "0.16.9"
ed25519-dalek = { version = "2.1.1", features = ["alloc", "digest", "pem", "pkcs8"] }
p256 = "0.13.2"
p384 = "0.13.0"
rsa = { version = "0.9.6", features = ["sha2"] }
spki = "0.7.3"
wasm-bindgen = "0.2.83"
wasm-bindgen-futures = "0.4.31"
web-sys = { version = "0.3.58", features = [
    "console",
    "Crypto",
    "SubtleCrypto",
    "CryptoKey",
    "Window",
    "WorkerGlobalScope",
] }

[target.'cfg(all(target_arch = "wasm32", not(target_os = "wasi")))'.dependencies]
getrandom = { version = "0.2.7", features = ["js"] }
js-sys = "0.3.58"

[target.'cfg(not(target_arch = "wasm32"))'.dev-dependencies]
actix = "0.13.1"

[target.'cfg(target_arch = "wasm32")'.dev-dependencies]
wasm-bindgen-test = "0.3.31"<|MERGE_RESOLUTION|>--- conflicted
+++ resolved
@@ -52,12 +52,8 @@
 serde_bytes = "0.11.5"
 sha1 = "0.10.6"
 sha2 = "0.10.6"
-<<<<<<< HEAD
-thiserror = "2.0.6"
+thiserror = "2.0.8"
 web-time = "1.1"
-=======
-thiserror = "2.0.8"
->>>>>>> 259a212a
 x509-certificate = "0.21.0"
 x509-parser = "0.16.0"
 
