--- conflicted
+++ resolved
@@ -50,11 +50,7 @@
         return Some(validator);
     }
 
-<<<<<<< HEAD
-    let _ = alg; // mark as used if none are enabled
-=======
     let _ = alg; // this value will be unused in this case
->>>>>>> 8005133e
     None
 }
 
