// Copyright 2022 Adobe. All rights reserved.
// This file is licensed to you under the Apache License,
// Version 2.0 (http://www.apache.org/licenses/LICENSE-2.0)
// or the MIT license (http://opensource.org/licenses/MIT),
// at your option.

// Unless required by applicable law or agreed to in writing,
// this software is distributed on an "AS IS" BASIS, WITHOUT
// WARRANTIES OR REPRESENTATIONS OF ANY KIND, either express or
// implied. See the LICENSE-MIT and LICENSE-APACHE files for the
// specific language governing permissions and limitations under
// each license.

use async_generic::async_generic;
use bcder::{decode::Constructed, encode::Values};

use crate::{
    asn1::rfc3161::{TimeStampReq, TimeStampResp},
    time_stamp::{
        response::TimeStampResponse,
        verify::{verify_time_stamp, verify_time_stamp_async},
        TimeStampError,
    },
};

/// Request an [RFC 3161] time stamp for a given piece of data from a timestamp
/// provider.
///
/// If successful, responds with the raw bytestream of the response.
///
/// [RFC 3161]: https://datatracker.ietf.org/doc/html/rfc3161
#[async_generic]
pub fn default_rfc3161_request(
    url: &str,
    headers: Option<Vec<(String, String)>>,
    data: &[u8],
    message: &[u8],
) -> Result<Vec<u8>, TimeStampError> {
    let request = Constructed::decode(
        bcder::decode::SliceSource::new(data),
        bcder::Mode::Der,
        TimeStampReq::take_from,
    )
    .map_err(|_err| {
        TimeStampError::InternalError("failure to decode Constructed TimeStampReq".to_string())
    })?;

    let ts = time_stamp_request_http(url, headers, &request)?;

    // Make sure the time stamp is valid before we return it.
    if _sync {
        verify_time_stamp(&ts, message)?;
    } else {
        verify_time_stamp_async(&ts, message).await?;
    }

    Ok(ts)
}

fn time_stamp_request_http(
    url: &str,
    headers: Option<Vec<(String, String)>>,
    request: &TimeStampReq,
) -> Result<Vec<u8>, TimeStampError> {
    // This function exists to work around a bug in serialization of
    // TimeStampResp so we just return the data directly.
    use std::io::Read;

    const HTTP_CONTENT_TYPE_REQUEST: &str = "application/timestamp-query";
    const HTTP_CONTENT_TYPE_RESPONSE: &str = "application/timestamp-reply";

    let mut body = Vec::<u8>::new();
    request
        .encode_ref()
        .write_encoded(bcder::Mode::Der, &mut body)?;

    let mut req = ureq::post(url);

    if let Some(headers) = headers {
        for (ref name, ref value) in headers {
            req = req.set(name.as_str(), value.as_str());
        }
    }

    let response = req
        .set("Content-Type", HTTP_CONTENT_TYPE_REQUEST)
        .send_bytes(&body)?;

    if response.status() == 200 && response.content_type() == HTTP_CONTENT_TYPE_RESPONSE {
        let len = response
            .header("Content-Length")
            .and_then(|s| s.parse::<usize>().ok())
            .unwrap_or(20000);

        let mut response_bytes: Vec<u8> = Vec::with_capacity(len);

        response
            .into_reader()
            .take(1000000)
            .read_to_end(&mut response_bytes)?;

        let res = TimeStampResponse(
            Constructed::decode(response_bytes.as_ref(), bcder::Mode::Der, |cons| {
                TimeStampResp::take_from(cons)
            })
            .map_err(|e| TimeStampError::DecodeError(e.to_string()))?,
        );

        // Verify nonce was reflected, if present.
        if res.is_success() {
            if let Some(tst_info) = res.tst_info()? {
                if tst_info.nonce != request.nonce {
                    return Err(TimeStampError::NonceMismatch);
                }
            }
        }

        Ok(response_bytes)
    } else {
        Err(TimeStampError::HttpErrorResponse(
            response.status(),
            response.content_type().to_string(),
        ))
    }
}

<<<<<<< HEAD
/// TO REVIEW: Does this need to be public?
pub struct TimeStampResponse(pub TimeStampResp);

impl std::ops::Deref for TimeStampResponse {
    type Target = TimeStampResp;

    fn deref(&self) -> &Self::Target {
        &self.0
    }
}

impl TimeStampResponse {
    /// TO REVIEW: Does this need to be public?
    #[cfg(not(target_arch = "wasm32"))]
    pub fn is_success(&self) -> bool {
        matches!(
            self.0.status.status,
            PkiStatus::Granted | PkiStatus::GrantedWithMods
        )
    }

    /// TO REVIEW: Does this need to be public?
    pub fn signed_data(&self) -> Result<Option<SignedData>, TimeStampError> {
        if let Some(token) = &self.0.time_stamp_token {
            if token.content_type == OID_ID_SIGNED_DATA {
                Ok(Some(
                    token
                        .content
                        .clone()
                        .decode(SignedData::take_from)
                        .map_err(|e| TimeStampError::DecodeError(e.to_string()))?,
                ))
            } else {
                Err(TimeStampError::DecodeError(
                    "Invalid OID for signed data".to_string(),
                ))
            }
        } else {
            Ok(None)
        }
    }

    /// TO REVIEW: Does this need to be public?
    pub fn tst_info(&self) -> Result<Option<TstInfo>, TimeStampError> {
        if let Some(signed_data) = self.signed_data()? {
            if signed_data.content_info.content_type == OID_CONTENT_TYPE_TST_INFO {
                if let Some(content) = signed_data.content_info.content {
                    Ok(Some(
                        Constructed::decode(content.to_bytes(), bcder::Mode::Der, |cons| {
                            TstInfo::take_from(cons)
                        })
                        .map_err(|e| TimeStampError::DecodeError(e.to_string()))?,
                    ))
                } else {
                    Ok(None)
                }
            } else {
                Ok(None)
            }
        } else {
            Ok(None)
        }
    }
}

=======
>>>>>>> f6f25b23
impl From<ureq::Error> for TimeStampError {
    fn from(err: ureq::Error) -> Self {
        // The `ureq::Error` type is very large (272 bytes on aarch64), which makes
        // Clippy complain. Rather than carrying that forward, we capture the
        // description from the error in the otherwise smaller `TimeStampError` type.
        Self::HttpConnectionError(err.to_string())
    }
}<|MERGE_RESOLUTION|>--- conflicted
+++ resolved
@@ -124,74 +124,6 @@
     }
 }
 
-<<<<<<< HEAD
-/// TO REVIEW: Does this need to be public?
-pub struct TimeStampResponse(pub TimeStampResp);
-
-impl std::ops::Deref for TimeStampResponse {
-    type Target = TimeStampResp;
-
-    fn deref(&self) -> &Self::Target {
-        &self.0
-    }
-}
-
-impl TimeStampResponse {
-    /// TO REVIEW: Does this need to be public?
-    #[cfg(not(target_arch = "wasm32"))]
-    pub fn is_success(&self) -> bool {
-        matches!(
-            self.0.status.status,
-            PkiStatus::Granted | PkiStatus::GrantedWithMods
-        )
-    }
-
-    /// TO REVIEW: Does this need to be public?
-    pub fn signed_data(&self) -> Result<Option<SignedData>, TimeStampError> {
-        if let Some(token) = &self.0.time_stamp_token {
-            if token.content_type == OID_ID_SIGNED_DATA {
-                Ok(Some(
-                    token
-                        .content
-                        .clone()
-                        .decode(SignedData::take_from)
-                        .map_err(|e| TimeStampError::DecodeError(e.to_string()))?,
-                ))
-            } else {
-                Err(TimeStampError::DecodeError(
-                    "Invalid OID for signed data".to_string(),
-                ))
-            }
-        } else {
-            Ok(None)
-        }
-    }
-
-    /// TO REVIEW: Does this need to be public?
-    pub fn tst_info(&self) -> Result<Option<TstInfo>, TimeStampError> {
-        if let Some(signed_data) = self.signed_data()? {
-            if signed_data.content_info.content_type == OID_CONTENT_TYPE_TST_INFO {
-                if let Some(content) = signed_data.content_info.content {
-                    Ok(Some(
-                        Constructed::decode(content.to_bytes(), bcder::Mode::Der, |cons| {
-                            TstInfo::take_from(cons)
-                        })
-                        .map_err(|e| TimeStampError::DecodeError(e.to_string()))?,
-                    ))
-                } else {
-                    Ok(None)
-                }
-            } else {
-                Ok(None)
-            }
-        } else {
-            Ok(None)
-        }
-    }
-}
-
-=======
->>>>>>> f6f25b23
 impl From<ureq::Error> for TimeStampError {
     fn from(err: ureq::Error) -> Self {
         // The `ureq::Error` type is very large (272 bytes on aarch64), which makes
