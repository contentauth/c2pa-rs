// Copyright 2024 Adobe. All rights reserved.
// This file is licensed to you under the Apache License,
// Version 2.0 (http://www.apache.org/licenses/LICENSE-2.0)
// or the MIT license (http://opensource.org/licenses/MIT),
// at your option.

// Unless required by applicable law or agreed to in writing,
// this software is distributed on an "AS IS" BASIS, WITHOUT
// WARRANTIES OR REPRESENTATIONS OF ANY KIND, either express or
// implied. See the LICENSE-MIT and LICENSE-APACHE files for the
// specific language governing permissions and limitations under
// each license.

//! Functions for working with [RFC 3161] time stamp service providers.
//!
//! [RFC 3161]: https://www.ietf.org/rfc/rfc3161.txt

mod error;
pub use error::TimeStampError;

#[cfg(not(target_arch = "wasm32"))]
mod http_request;
#[cfg(not(target_arch = "wasm32"))]
pub use http_request::{default_rfc3161_request, default_rfc3161_request_async};
// ^^ TO REVIEW before merging: Still need to be public?

mod provider;
<<<<<<< HEAD
pub use provider::{AsyncTimeStampProvider, TimeStampError, TimeStampProvider};

mod response;
pub use response::TimeStampResponse;
// ^^ TO REVIEW before merging: Still need to be public?
=======
pub use provider::{AsyncTimeStampProvider, TimeStampProvider};

pub(crate) mod response;

mod verify;
/// TEMPORARILY PUBLIC while refactoring
pub use verify::{verify_time_stamp, verify_time_stamp_async};
>>>>>>> f6f25b23
<|MERGE_RESOLUTION|>--- conflicted
+++ resolved
@@ -25,18 +25,12 @@
 // ^^ TO REVIEW before merging: Still need to be public?
 
 mod provider;
-<<<<<<< HEAD
-pub use provider::{AsyncTimeStampProvider, TimeStampError, TimeStampProvider};
+pub use provider::{AsyncTimeStampProvider, TimeStampProvider};
+// ^^ TO REVIEW before merging: Still need to be public?
 
 mod response;
 pub use response::TimeStampResponse;
-// ^^ TO REVIEW before merging: Still need to be public?
-=======
-pub use provider::{AsyncTimeStampProvider, TimeStampProvider};
-
-pub(crate) mod response;
 
 mod verify;
 /// TEMPORARILY PUBLIC while refactoring
-pub use verify::{verify_time_stamp, verify_time_stamp_async};
->>>>>>> f6f25b23
+pub use verify::{verify_time_stamp, verify_time_stamp_async};