// Copyright 2024 Adobe. All rights reserved.
// This file is licensed to you under the Apache License,
// Version 2.0 (http://www.apache.org/licenses/LICENSE-2.0)
// or the MIT license (http://opensource.org/licenses/MIT),
// at your option.

// Unless required by applicable law or agreed to in writing,
// this software is distributed on an "AS IS" BASIS, WITHOUT
// WARRANTIES OR REPRESENTATIONS OF ANY KIND, either express or
// implied. See the LICENSE-MIT and LICENSE-APACHE files for the
// specific language governing permissions and limitations under
// each license.

//! Functions for working with [RFC 3161] time stamp service providers.
//!
//! [RFC 3161]: https://www.ietf.org/rfc/rfc3161.txt

mod error;
pub use error::TimeStampError;

#[cfg(not(target_arch = "wasm32"))]
mod http_request;
#[cfg(not(target_arch = "wasm32"))]
pub use http_request::{default_rfc3161_request, default_rfc3161_request_async};

mod provider;
pub use provider::{default_rfc3161_message, AsyncTimeStampProvider, TimeStampProvider};

mod response;
<<<<<<< HEAD
pub use response::ts_token_from_time_stamp_response;
// ^^ TO REVIEW: Does this need to be public after refactoring?
=======
pub(crate) use response::{ContentInfo, TimeStampResponse};
>>>>>>> 79e6014c

mod verify;
/// TEMPORARILY PUBLIC while refactoring
pub use verify::{verify_time_stamp, verify_time_stamp_async};<|MERGE_RESOLUTION|>--- conflicted
+++ resolved
@@ -27,12 +27,9 @@
 pub use provider::{default_rfc3161_message, AsyncTimeStampProvider, TimeStampProvider};
 
 mod response;
-<<<<<<< HEAD
 pub use response::ts_token_from_time_stamp_response;
 // ^^ TO REVIEW: Does this need to be public after refactoring?
-=======
 pub(crate) use response::{ContentInfo, TimeStampResponse};
->>>>>>> 79e6014c
 
 mod verify;
 /// TEMPORARILY PUBLIC while refactoring
