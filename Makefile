# Makefile to aid with local development and testing
# This is not required for automated builds

ifeq ($(OS),Windows_NT)
	PLATFORM := win
else
	UNAME := $(shell uname)
	ifeq ($(UNAME),Linux)
		PLATFORM := linux
	endif
	ifeq ($(UNAME),Darwin)
		PLATFORM := mac
	endif
endif

check-format:
	cargo +nightly fmt -- --check

check-docs:
	cargo doc --no-deps --workspace --features="file_io"

clippy:
	cargo clippy --features="file_io" --all-targets -- -D warnings

test-local:
	cargo test --features="file_io, fetch_remote_manifests, add_thumbnails" --all-targets

test-wasm:
	cd sdk && wasm-pack test --node -- --no-default-features --features="rust_native_crypto, fetch_remote_manifests, http_reqwest"

test-wasm-web:
	cd sdk && wasm-pack test --chrome --headless -- --no-default-features --features="rust_native_crypto, fetch_remote_manifests, http_reqwest"

# WASI testing requires upstream llvm clang (not XCode), wasmtime, and the target wasm32-wasip2 on the nightly toolchain
test-wasi:
ifeq ($(PLATFORM),mac)
	$(eval CC := /opt/homebrew/opt/llvm/bin/clang)
endif
<<<<<<< HEAD
	CC=$(CC) CARGO_TARGET_WASM32_WASIP2_RUNNER="wasmtime -S cli -S http --dir ." cargo +nightly test --target wasm32-wasip2 -p c2pa --no-default-features --features="rust_native_crypto, file_io, fetch_remote_manifests, add_thumbnails, v1_api, http_wasi, http_wstd"
=======
	CC=$(CC) CARGO_TARGET_WASM32_WASIP2_RUNNER="wasmtime -S cli -S http --dir ." cargo +nightly test --target wasm32-wasip2 -p c2pa --no-default-features --features="rust_native_crypto, file_io, fetch_remote_manifests, add_thumbnails"
>>>>>>> f7989927
	rm -r sdk/Users

# Full local validation, build and test all features including wasm
# Run this before pushing a PR to pre-validate
test: check-format check-docs clippy test-local test-wasm-web

# Auto format code according to standards
fmt:
	cargo +nightly fmt

# Builds and views documentation
doc:
	cargo doc --no-deps --open

# Builds a set of test images using the make_test_images example
# Outputs to release/test-images
images:
	cargo run --release --bin make_test_images

# Exports JSON schema files so that types can easily be exported to other languages
# Outputs to release/json-schema
schema:
	cargo run --release --bin export_schema

# Runs the client example using test image and output to target/tmp/client.jpg
client:
	cargo run --example client sdk/tests/fixtures/ca.jpg target/tmp/client.jpg

# Runs the show example
show:
	cargo run --example show -- sdk/tests/fixtures/ca.jpg

release:
	cd c2pa_c_ffi && make release<|MERGE_RESOLUTION|>--- conflicted
+++ resolved
@@ -36,11 +36,7 @@
 ifeq ($(PLATFORM),mac)
 	$(eval CC := /opt/homebrew/opt/llvm/bin/clang)
 endif
-<<<<<<< HEAD
-	CC=$(CC) CARGO_TARGET_WASM32_WASIP2_RUNNER="wasmtime -S cli -S http --dir ." cargo +nightly test --target wasm32-wasip2 -p c2pa --no-default-features --features="rust_native_crypto, file_io, fetch_remote_manifests, add_thumbnails, v1_api, http_wasi, http_wstd"
-=======
-	CC=$(CC) CARGO_TARGET_WASM32_WASIP2_RUNNER="wasmtime -S cli -S http --dir ." cargo +nightly test --target wasm32-wasip2 -p c2pa --no-default-features --features="rust_native_crypto, file_io, fetch_remote_manifests, add_thumbnails"
->>>>>>> f7989927
+	CC=$(CC) CARGO_TARGET_WASM32_WASIP2_RUNNER="wasmtime -S cli -S http --dir ." cargo +nightly test --target wasm32-wasip2 -p c2pa --no-default-features --features="rust_native_crypto, file_io, fetch_remote_manifests, add_thumbnails, http_wasi, http_wstd"
 	rm -r sdk/Users
 
 # Full local validation, build and test all features including wasm
