--- conflicted
+++ resolved
@@ -12,15 +12,11 @@
 // each license.
 
 use async_trait::async_trait;
-<<<<<<< HEAD
 use c2pa::HashedUri;
-use c2pa_crypto::cose::{validate_cose_tst_info_async, CoseError};
-=======
 use c2pa_crypto::{
     cose::{validate_cose_tst_info_async, CoseError},
     time_stamp::TimeStampError,
 };
->>>>>>> bb3fd354
 use c2pa_status_tracker::{log_current_item, StatusTracker};
 use coset::{CoseSign1, RegisteredLabelWithPrivate, TaggedCborSerializable};
 
@@ -481,7 +477,19 @@
             signer_payload.referenced_assertions = new_ras;
 
             if &signer_payload != &subject.c2pa_asset {
-                panic!("What did we do in the future?");
+                // TO DO: Move this out of check_issuer_signature.
+                // TO DO: Fix WRONG error code.
+                return Err(ValidationError::SignatureMismatch);
+
+                // log_current_item!(
+                //     "c2paAsset does not match signer_payload",
+                //     "IcaSignatureVerifier::check_signature"
+                // )
+                // .validation_status("cawg.ica.signer_payload.mismatch")
+                // .failure(
+                //     status_tracker,
+                //     ValidationError::SignatureError(IcaValidationError::SignerPayloadMismatch),
+                // )?;
             }
         }
 
