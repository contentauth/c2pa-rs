--- conflicted
+++ resolved
@@ -185,11 +185,8 @@
             ));
         };
 
-<<<<<<< HEAD
-        let mut ica_credential: IcaCredential = serde_json::from_slice(payload_bytes)?;
-=======
         // TO DO (CAI-7970): Add support for VC version 1.
-        let ica_credential: IcaCredential =
+        let mut ica_credential: IcaCredential =
             serde_json::from_slice(payload_bytes).inspect_err(|err| {
                 log_current_item!(
                     "Invalid JSON-LD for verifiable credential",
@@ -198,7 +195,6 @@
                 .validation_status("cawg.ica.invalid_verifiable_credential")
                 .failure_no_throw(status_tracker, ValidationError::from(err));
             })?;
->>>>>>> af7c9847
 
         // Discover public key for issuer DID and validate signature.
         // TEMPORARY version supports did:jwk and did:web only.
