// Copyright 2024 Adobe. All rights reserved.
// This file is licensed to you under the Apache License,
// Version 2.0 (http://www.apache.org/licenses/LICENSE-2.0)
// or the MIT license (http://opensource.org/licenses/MIT),
// at your option.

// Unless required by applicable law or agreed to in writing,
// this software is distributed on an "AS IS" BASIS, WITHOUT
// WARRANTIES OR REPRESENTATIONS OF ANY KIND, either express or
// implied. See the LICENSE-MIT and LICENSE-APACHE files for the
// specific language governing permissions and limitations under
// each license.

use std::{collections::HashSet, fmt::Debug, sync::LazyLock};

<<<<<<< HEAD
use c2pa::{dynamic_assertion::PartialClaim, HashedUri, Manifest};
=======
use c2pa::{HashedUri, Manifest};
use c2pa_status_tracker::{log_item, StatusTracker};
>>>>>>> cb965f7d
use regex::Regex;
use serde::{Deserialize, Serialize};

use crate::ValidationError;

/// A set of _referenced assertions_ and other related data, known overall as
/// the **signer payload.** This binding **SHOULD** generally be construed as
/// authorization of or participation in the creation of the statements
/// described by those assertions and corresponding portions of the C2PA asset
/// in which they appear.
///
/// This is described in [§5.1, Overview], of the CAWG Identity Assertion
/// specification.
///
/// [§5.1, Overview]: https://cawg.io/identity/1.1-draft/#_overview
#[derive(Clone, Debug, Deserialize, Eq, Serialize, PartialEq)]
pub struct SignerPayload {
    /// List of assertions referenced by this credential signature
    pub referenced_assertions: Vec<HashedUri>,

    /// A string identifying the data type of the `signature` field
    pub sig_type: String,
    // TO DO: Add role and expected_* fields.
    // (https://github.com/contentauth/c2pa-rs/issues/816)
}

impl SignerPayload {
<<<<<<< HEAD
    pub(super) fn check_against_partial_claim<E>(
        &self,
        partial_claim: &PartialClaim,
    ) -> Result<(), ValidationError<E>> {
        // All assertions mentioned in referenced_assertions also need to be referenced
        // in the claim.
        for ref_assertion in self.referenced_assertions.iter() {
            if let Some(claim_assertion) = partial_claim.assertions().find(|a| {
                // HACKY workaround for absolute assertion URLs as of c2pa-rs 0.36.0.
                // See https://github.com/contentauth/c2pa-rs/pull/603.
                let url = a.url();
                if url == ref_assertion.url() {
                    return true;
                }
                let url = ABSOLUTE_URL_PREFIX.replace(&url, "");
                url == ref_assertion.url()
            }) {
                if claim_assertion.hash() != ref_assertion.hash() {
                    return Err(ValidationError::AssertionMismatch(
                        ref_assertion.url().to_owned(),
                    ));
                }

                // TO REVIEW WITH GAVIN: I'm getting different value for
                // assertion.alg (None) via the AsyncDynamicAssertion API than
                // what I'm getting when I read the claim back
                // on validation (Some("ps256")).

                // if let Some(alg) = claim_assertion.alg().as_ref() {
                //     if Some(alg) != ref_assertion.alg().as_ref() {
                //         return Err(ValidationError::AssertionMismatch(
                //             ref_assertion.url().to_owned(),
                //         ));
                //     }
                // } else {
                //     return Err(ValidationError::AssertionMismatch(
                //         ref_assertion.url().to_owned(),
                //     ));
                // }
            } else {
                return Err(ValidationError::AssertionNotInClaim(
                    ref_assertion.url().to_owned(),
                ));
            }
        }

        // Ensure that a hard binding assertion is present.
        let ref_assertion_labels: Vec<String> = self
            .referenced_assertions
            .iter()
            .map(|ra| ra.url().to_owned())
            .collect();

        if !ref_assertion_labels.iter().any(|ra| {
            if let Some((_jumbf_prefix, label)) = ra.rsplit_once('/') {
                label.starts_with("c2pa.hash.")
            } else {
                false
            }
        }) {
            return Err(ValidationError::NoHardBindingAssertion);
        }

        // Make sure no assertion references are duplicated.
        let mut labels = HashSet::<String>::new();

        for label in &ref_assertion_labels {
            let label = label.clone();
            if labels.contains(&label) {
                return Err(ValidationError::DuplicateAssertionReference(label));
            }
            labels.insert(label);
        }

        Ok(())
    }

    pub(super) fn check_against_manifest<E>(
=======
    pub(super) fn check_against_manifest<E: Debug>(
>>>>>>> cb965f7d
        &self,
        manifest: &Manifest,
        status_tracker: &mut StatusTracker,
    ) -> Result<(), ValidationError<E>> {
        // All assertions mentioned in referenced_assertions also need to be referenced
        // in the claim.
        for ref_assertion in self.referenced_assertions.iter() {
            if let Some(claim_assertion) = manifest.assertion_references().find(|a| {
                // HACKY workaround for absolute assertion URLs as of c2pa-rs 0.36.0.
                // See https://github.com/contentauth/c2pa-rs/pull/603.
                let url = a.url();
                if url == ref_assertion.url() {
                    return true;
                }
                let url = ABSOLUTE_URL_PREFIX.replace(&url, "");
                url == ref_assertion.url()
            }) {
                if claim_assertion.hash() != ref_assertion.hash() {
                    return Err(ValidationError::AssertionMismatch(
                        ref_assertion.url().to_owned(),
                    ));
                }

                // TO REVIEW WITH GAVIN: I'm getting different value for
                // assertion.alg (None) via the AsyncDynamicAssertion API than
                // what I'm getting when I read the claim back
                // on validation (Some("ps256")).

                // if let Some(alg) = claim_assertion.alg().as_ref() {
                //     if Some(alg) != ref_assertion.alg().as_ref() {
                //         return Err(ValidationError::AssertionMismatch(
                //             ref_assertion.url().to_owned(),
                //         ));
                //     }
                // } else {
                //     return Err(ValidationError::AssertionMismatch(
                //         ref_assertion.url().to_owned(),
                //     ));
                // }
            } else {
                // TO DO: Where would we get assertion label?
                log_item!(
                    "NEED TO FIND LABEL".to_owned(),
                    "referenced assertion not in claim",
                    "SignerPayload::check_against_manifest"
                )
                .validation_status("cawg.identity.assertion.mismatch")
                .failure(
                    status_tracker,
                    ValidationError::<E>::AssertionNotInClaim(ref_assertion.url().to_owned()),
                )?;
            }
        }

        // Ensure that a hard binding assertion is present.
        let ref_assertion_labels: Vec<String> = self
            .referenced_assertions
            .iter()
            .map(|ra| ra.url().to_owned())
            .collect();

        if !ref_assertion_labels.iter().any(|ra| {
            if let Some((_jumbf_prefix, label)) = ra.rsplit_once('/') {
                label.starts_with("c2pa.hash.")
            } else {
                false
            }
        }) {
            // TO DO: Where would we get assertion label?
            log_item!(
                "NEED TO FIND LABEL".to_owned(),
                "no hard binding assertion",
                "SignerPayload::check_against_manifest"
            )
            .validation_status("cawg.identity.hard_binding_missing")
            .failure(status_tracker, ValidationError::<E>::NoHardBindingAssertion)?;
        }

        // Make sure no assertion references are duplicated.
        let mut labels = HashSet::<String>::new();

        for label in &ref_assertion_labels {
            let label = label.clone();
            if labels.contains(&label) {
                // TO DO: Where would we get assertion label?
                log_item!(
                    "NEED TO FIND LABEL".to_owned(),
                    "multiple references to same assertion",
                    "SignerPayload::check_against_manifest"
                )
                .validation_status("cawg.identity.assertion.duplicate")
                .failure(
                    status_tracker,
                    ValidationError::<E>::DuplicateAssertionReference(label.clone()),
                )?;
            }

            labels.insert(label);
        }

        Ok(())
    }
}

#[allow(clippy::unwrap_used)]
static ABSOLUTE_URL_PREFIX: LazyLock<Regex> = LazyLock::new(|| Regex::new("/c2pa/[^/]+/").unwrap());<|MERGE_RESOLUTION|>--- conflicted
+++ resolved
@@ -13,12 +13,8 @@
 
 use std::{collections::HashSet, fmt::Debug, sync::LazyLock};
 
-<<<<<<< HEAD
 use c2pa::{dynamic_assertion::PartialClaim, HashedUri, Manifest};
-=======
-use c2pa::{HashedUri, Manifest};
 use c2pa_status_tracker::{log_item, StatusTracker};
->>>>>>> cb965f7d
 use regex::Regex;
 use serde::{Deserialize, Serialize};
 
@@ -46,10 +42,10 @@
 }
 
 impl SignerPayload {
-<<<<<<< HEAD
-    pub(super) fn check_against_partial_claim<E>(
+    pub(super) fn check_against_partial_claim<E: Debug>(
         &self,
         partial_claim: &PartialClaim,
+        status_tracker: &mut StatusTracker,
     ) -> Result<(), ValidationError<E>> {
         // All assertions mentioned in referenced_assertions also need to be referenced
         // in the claim.
@@ -69,27 +65,17 @@
                         ref_assertion.url().to_owned(),
                     ));
                 }
-
-                // TO REVIEW WITH GAVIN: I'm getting different value for
-                // assertion.alg (None) via the AsyncDynamicAssertion API than
-                // what I'm getting when I read the claim back
-                // on validation (Some("ps256")).
-
-                // if let Some(alg) = claim_assertion.alg().as_ref() {
-                //     if Some(alg) != ref_assertion.alg().as_ref() {
-                //         return Err(ValidationError::AssertionMismatch(
-                //             ref_assertion.url().to_owned(),
-                //         ));
-                //     }
-                // } else {
-                //     return Err(ValidationError::AssertionMismatch(
-                //         ref_assertion.url().to_owned(),
-                //     ));
-                // }
-            } else {
-                return Err(ValidationError::AssertionNotInClaim(
-                    ref_assertion.url().to_owned(),
-                ));
+            } else {
+                log_item!(
+                    "NEED TO FIND LABEL".to_owned(),
+                    "referenced assertion not in claim",
+                    "SignerPayload::check_against_manifest"
+                )
+                .validation_status("cawg.identity.assertion.mismatch")
+                .failure(
+                    status_tracker,
+                    ValidationError::<E>::AssertionNotInClaim(ref_assertion.url().to_owned()),
+                )?;
             }
         }
 
@@ -107,7 +93,14 @@
                 false
             }
         }) {
-            return Err(ValidationError::NoHardBindingAssertion);
+            // TO DO: Where would we get assertion label?
+            log_item!(
+                "NEED TO FIND LABEL".to_owned(),
+                "no hard binding assertion",
+                "SignerPayload::check_against_manifest"
+            )
+            .validation_status("cawg.identity.hard_binding_missing")
+            .failure(status_tracker, ValidationError::<E>::NoHardBindingAssertion)?;
         }
 
         // Make sure no assertion references are duplicated.
@@ -116,7 +109,16 @@
         for label in &ref_assertion_labels {
             let label = label.clone();
             if labels.contains(&label) {
-                return Err(ValidationError::DuplicateAssertionReference(label));
+                log_item!(
+                    "NEED TO FIND LABEL".to_owned(),
+                    "multiple references to same assertion",
+                    "SignerPayload::check_against_manifest"
+                )
+                .validation_status("cawg.identity.assertion.duplicate")
+                .failure(
+                    status_tracker,
+                    ValidationError::<E>::DuplicateAssertionReference(label.clone()),
+                )?;
             }
             labels.insert(label);
         }
@@ -124,10 +126,7 @@
         Ok(())
     }
 
-    pub(super) fn check_against_manifest<E>(
-=======
     pub(super) fn check_against_manifest<E: Debug>(
->>>>>>> cb965f7d
         &self,
         manifest: &Manifest,
         status_tracker: &mut StatusTracker,
