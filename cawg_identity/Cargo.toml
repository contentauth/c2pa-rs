--- conflicted
+++ resolved
@@ -27,14 +27,9 @@
 [dependencies]
 async-trait = "0.1.78"
 base64 = "0.22.1"
-<<<<<<< HEAD
-c2pa = { path = "../sdk", version = "0.42.0", features = ["openssl", "unstable_api"] }
-c2pa-crypto = { path = "../internal/crypto", version = "0.4.0" }
-c2pa-status-tracker = { path = "../internal/status-tracker", version = "0.3.0" }
-=======
 c2pa = { path = "../sdk", version = "0.43.0", features = ["openssl", "unstable_api"] }
 c2pa-crypto = { path = "../internal/crypto", version = "0.5.0" }
->>>>>>> 0fccae91
+c2pa-status-tracker = { path = "../internal/status-tracker", version = "0.3.0" }
 chrono = { version = "0.4.38", features = ["serde"] }
 ciborium = "0.2.2"
 coset = "0.3.8"
