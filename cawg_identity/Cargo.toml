[package]
name = "cawg-identity"
version = "0.14.0"
description = "Rust SDK for CAWG (Creator Assertions Working Group) identity assertion"
authors = [
    "Eric Scouten <scouten@adobe.com>",
]
license = "MIT OR Apache-2.0"
documentation = "https://docs.rs/cawg-identity"
homepage = "https://creator-assertions.github.io/identity/"
repository = "https://github.com/contentauth/c2pa-rs"
readme = "README.md"
keywords = ["identity"]
categories = ["api-bindings"]
edition = "2021"
rust-version = "1.82.0"
exclude = ["tests/fixtures"]

[lints.rust]
unexpected_cfgs = { level = "warn", check-cfg = ['cfg(test)'] }
# Workaround for https://github.com/est31/cargo-udeps/issues/293.

[package.metadata.docs.rs]
all-features = true
rustdoc-args = ["--cfg", "docsrs"]

[features]
v1_api = ["c2pa/v1_api", "c2pa/file_io"]

[dependencies]
async-trait = "0.1.78"
base64 = "0.22.1"
c2pa = { path = "../sdk", version = "0.50.0" }
c2pa-crypto = { path = "../internal/crypto", version = "0.9.0" }
c2pa-status-tracker = { path = "../internal/status-tracker", version = "0.6.2" }
chrono = { version = "0.4.38", features = ["serde"] }
ciborium = "0.2.2"
coset = "0.3.8"
ed25519-dalek = { version = "2.1.1", features = ["rand_core"] }
hex-literal = "0.4.1"
iref = { version = "3.2.2", features = ["serde"] }
multibase = "0.9.1"
non-empty-string = { version = "=0.2.4", features = ["serde"] }
nonempty-collections = { version = "0.2.9", features = ["serde"] }
rand = "0.8.5"
regex = "1.11"
serde = { version = "1.0.197", features = ["derive"] }
serde_bytes = "0.11.14"
serde_json = "1.0.117"
static-iref = "3.0"
thiserror = "1.0.61"
zeroize = { version = "1.8", features = ["zeroize_derive"] }

[target.'cfg(target_os = "wasi")'.dependencies]
wstd = "0.5"

[target.'cfg(not(target_os = "wasi"))'.dependencies]
reqwest = { version = "0.12.8", default-features = false, features = ["rustls-tls"] }

[target.'cfg(all(target_arch = "wasm32", not(target_os = "wasi")))'.dependencies]
wasm-bindgen = "0.2.95"

[dev-dependencies]
<<<<<<< HEAD
c2pa = { path = "../sdk", version = "0.49.5", features = ["file_io"] }
=======
anyhow = "1.0.97"
c2pa = { path = "../sdk", version = "0.50.0", features = ["file_io"] }
>>>>>>> 7cad42d8
serde = { version = "1.0.197", features = ["derive"] }

[target.'cfg(not(target_arch = "wasm32"))'.dev-dependencies]
tokio = { version = "1.44.2", features = ["macros", "rt"] }

[target.'cfg(all(target_arch = "wasm32", not(target_os = "wasi")))'.dev-dependencies]
wasm-bindgen-test = "0.3.31"<|MERGE_RESOLUTION|>--- conflicted
+++ resolved
@@ -1,6 +1,6 @@
 [package]
 name = "cawg-identity"
-version = "0.14.0"
+version = "0.13.0"
 description = "Rust SDK for CAWG (Creator Assertions Working Group) identity assertion"
 authors = [
     "Eric Scouten <scouten@adobe.com>",
@@ -61,12 +61,7 @@
 wasm-bindgen = "0.2.95"
 
 [dev-dependencies]
-<<<<<<< HEAD
-c2pa = { path = "../sdk", version = "0.49.5", features = ["file_io"] }
-=======
-anyhow = "1.0.97"
 c2pa = { path = "../sdk", version = "0.50.0", features = ["file_io"] }
->>>>>>> 7cad42d8
 serde = { version = "1.0.197", features = ["derive"] }
 
 [target.'cfg(not(target_arch = "wasm32"))'.dev-dependencies]
